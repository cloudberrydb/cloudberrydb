<!--
doc/src/sgml/ref/select_into.sgml
PostgreSQL documentation
-->

<refentry id="sql-selectinto">
 <indexterm zone="sql-selectinto">
  <primary>SELECT INTO</primary>
 </indexterm>

 <refmeta>
  <refentrytitle>SELECT INTO</refentrytitle>
  <manvolnum>7</manvolnum>
  <refmiscinfo>SQL - Language Statements</refmiscinfo>
 </refmeta>

 <refnamediv>
  <refname>SELECT INTO</refname>
  <refpurpose>define a new table from the results of a query</refpurpose>
 </refnamediv>

 <refsynopsisdiv>
<synopsis>
[ WITH [ RECURSIVE ] <replaceable class="parameter">with_query</replaceable> [, ...] ]
SELECT [ ALL | DISTINCT [ ON ( <replaceable class="parameter">expression</replaceable> [, ...] ) ] ]
    * | <replaceable class="parameter">expression</replaceable> [ [ AS ] <replaceable class="parameter">output_name</replaceable> ] [, ...]
    INTO [ TEMPORARY | TEMP | UNLOGGED ] [ TABLE ] <replaceable class="parameter">new_table</replaceable>
    [ FROM <replaceable class="parameter">from_item</replaceable> [, ...] ]
    [ WHERE <replaceable class="parameter">condition</replaceable> ]
    [ GROUP BY <replaceable class="parameter">expression</replaceable> [, ...] ]
<<<<<<< HEAD
    [ HAVING <replaceable class="parameter">condition</replaceable> [, ...] ]
=======
    [ HAVING <replaceable class="parameter">condition</replaceable> ]
    [ WINDOW <replaceable class="parameter">window_name</replaceable> AS ( <replaceable class="parameter">window_definition</replaceable> ) [, ...] ]
>>>>>>> d457cb4e
    [ { UNION | INTERSECT | EXCEPT } [ ALL | DISTINCT ] <replaceable class="parameter">select</replaceable> ]
    [ ORDER BY <replaceable class="parameter">expression</replaceable> [ ASC | DESC | USING <replaceable class="parameter">operator</replaceable> ] [ NULLS { FIRST | LAST } ] [, ...] ]
    [ LIMIT { <replaceable class="parameter">count</replaceable> | ALL } ]
    [ OFFSET <replaceable class="parameter">start</replaceable> [ ROW | ROWS ] ]
    [ FETCH { FIRST | NEXT } [ <replaceable class="parameter">count</replaceable> ] { ROW | ROWS } ONLY ]
    [ FOR { UPDATE | SHARE } [ OF <replaceable class="parameter">table_name</replaceable> [, ...] ] [ NOWAIT ] [...] ]
</synopsis>
 </refsynopsisdiv>

 <refsect1>
  <title>Description</title>

  <para>
   <command>SELECT INTO</command> creates a new table and fills it
   with data computed by a query.  The data is not returned to the
   client, as it is with a normal <command>SELECT</command>.  The new
   table's columns have the names and data types associated with the
   output columns of the <command>SELECT</command>.
  </para>
 </refsect1>

 <refsect1>
  <title>Parameters</title>

  <variablelist>
  <varlistentry>
   <term><literal>TEMPORARY</literal> or <literal>TEMP</literal></term>
   <listitem>
    <para>
     If specified, the table is created as a temporary table.  Refer
     to <xref linkend="sql-createtable"/> for details.
    </para>
   </listitem>
  </varlistentry>

  <varlistentry>
   <term><literal>UNLOGGED</literal></term>
   <listitem>
    <para>
     If specified, the table is created as an unlogged table.  Refer
     to <xref linkend="sql-createtable"/> for details.
    </para>
   </listitem>
  </varlistentry>

   <varlistentry>
    <term><replaceable class="parameter">new_table</replaceable></term>
    <listitem>
     <para>
      The name (optionally schema-qualified) of the table to be created.
     </para>
    </listitem>
   </varlistentry>
  </variablelist>

  <para>
   All other parameters are described in detail under <xref
   linkend="sql-select"/>.
  </para>
 </refsect1>

 <refsect1>
  <title>Notes</title>

  <para>
   <link linkend="sql-createtableas"><command>CREATE TABLE AS</command></link> is functionally similar to
   <command>SELECT INTO</command>.  <command>CREATE TABLE AS</command>
   is the recommended syntax, since this form of <command>SELECT
   INTO</command> is not available in <application>ECPG</application>
   or <application>PL/pgSQL</application>, because they interpret the
   <literal>INTO</literal> clause differently. Furthermore,
   <command>CREATE TABLE AS</command> offers a superset of the
   functionality provided by <command>SELECT INTO</command>.
  </para>

  <para>
   In contrast to <command>CREATE TABLE AS</command>, <command>SELECT
   INTO</command> does not allow specifying properties like a table's access
   method with <xref linkend="sql-createtable-method" /> or the table's
   tablespace with <xref linkend="sql-createtable-tablespace" />. Use
   <command>CREATE TABLE AS</command> if necessary.  Therefore, the default table
   access method is chosen for the new table. See <xref
   linkend="guc-default-table-access-method"/> for more information.
  </para>
 </refsect1>

 <refsect1>
  <title>Examples</title>

  <para>
   Create a new table <literal>films_recent</literal> consisting of only
   recent entries from the table <literal>films</literal>:

<programlisting>
SELECT * INTO films_recent FROM films WHERE date_prod &gt;= '2002-01-01';
</programlisting></para>
 </refsect1>

 <refsect1>
  <title>Compatibility</title>

  <para>
   The SQL standard uses <command>SELECT INTO</command> to
   represent selecting values into scalar variables of a host program,
   rather than creating a new table.  This indeed is the usage found
   in <application>ECPG</application> (see <xref linkend="ecpg"/>) and
   <application>PL/pgSQL</application> (see <xref linkend="plpgsql"/>).
   The <productname>PostgreSQL</productname> usage of <command>SELECT
   INTO</command> to represent table creation is historical.  Some other SQL
   implementations also use <command>SELECT INTO</command> in this way (but
   most SQL implementations support <command>CREATE TABLE AS</command>
   instead).  Apart from such compatibility considerations, it is best to use
   <command>CREATE TABLE AS</command> for this purpose in new code.
  </para>
 </refsect1>

 <refsect1>
  <title>See Also</title>

  <simplelist type="inline">
   <member><xref linkend="sql-createtableas"/></member>
  </simplelist>
 </refsect1>
</refentry><|MERGE_RESOLUTION|>--- conflicted
+++ resolved
@@ -28,12 +28,8 @@
     [ FROM <replaceable class="parameter">from_item</replaceable> [, ...] ]
     [ WHERE <replaceable class="parameter">condition</replaceable> ]
     [ GROUP BY <replaceable class="parameter">expression</replaceable> [, ...] ]
-<<<<<<< HEAD
-    [ HAVING <replaceable class="parameter">condition</replaceable> [, ...] ]
-=======
     [ HAVING <replaceable class="parameter">condition</replaceable> ]
     [ WINDOW <replaceable class="parameter">window_name</replaceable> AS ( <replaceable class="parameter">window_definition</replaceable> ) [, ...] ]
->>>>>>> d457cb4e
     [ { UNION | INTERSECT | EXCEPT } [ ALL | DISTINCT ] <replaceable class="parameter">select</replaceable> ]
     [ ORDER BY <replaceable class="parameter">expression</replaceable> [ ASC | DESC | USING <replaceable class="parameter">operator</replaceable> ] [ NULLS { FIRST | LAST } ] [, ...] ]
     [ LIMIT { <replaceable class="parameter">count</replaceable> | ALL } ]
