<!--
$PostgreSQL: pgsql/doc/src/sgml/ref/create_role.sgml,v 1.13 2009/09/19 10:23:26 petere Exp $
PostgreSQL documentation
-->

<refentry id="SQL-CREATEROLE">
 <refmeta>
  <refentrytitle id="sql-createrole-title">CREATE ROLE</refentrytitle>
  <manvolnum>7</manvolnum>
  <refmiscinfo>SQL - Language Statements</refmiscinfo>
 </refmeta>

 <refnamediv>
  <refname>CREATE ROLE</refname>
  <refpurpose>define a new database role</refpurpose>
 </refnamediv>

 <indexterm zone="sql-createrole">
  <primary>CREATE ROLE</primary>
 </indexterm>

 <refsynopsisdiv>
<synopsis>
<<<<<<< HEAD
CREATE ROLE name [[WITH] option [ ... ]]
where option can be:
=======
CREATE ROLE <replaceable class="PARAMETER">name</replaceable> [ [ WITH ] <replaceable class="PARAMETER">option</replaceable> [ ... ] ]

<phrase>where <replaceable class="PARAMETER">option</replaceable> can be:</phrase>
    
>>>>>>> 78a09145
      SUPERUSER | NOSUPERUSER
    | CREATEDB | NOCREATEDB
    | CREATEROLE | NOCREATEROLE
    | CREATEEXTTABLE | NOCREATEEXTTABLE 
      [ ( attribute='value'[, ...] ) ]
           where attributes and values are:
           type='readable'|'writable'
           protocol='gpfdist'|'http'|'gphdfs'
    | INHERIT | NOINHERIT
    | LOGIN | NOLOGIN
<<<<<<< HEAD
    | CONNECTION LIMIT connlimit
    | [ ENCRYPTED | UNENCRYPTED ] PASSWORD 'password'
    | VALID UNTIL 'timestamp' 
    | IN ROLE rolename [, ...]
    | ROLE rolename [, ...]
    | ADMIN rolename [, ...]
    | RESOURCE QUEUE queue_name
    | RESOURCE GROUP group_name
=======
    | CONNECTION LIMIT <replaceable class="PARAMETER">connlimit</replaceable>
    | [ ENCRYPTED | UNENCRYPTED ] PASSWORD '<replaceable class="PARAMETER">password</replaceable>'
    | VALID UNTIL '<replaceable class="PARAMETER">timestamp</replaceable>' 
    | IN ROLE <replaceable class="PARAMETER">role_name</replaceable> [, ...]
    | IN GROUP <replaceable class="PARAMETER">role_name</replaceable> [, ...]
    | ROLE <replaceable class="PARAMETER">role_name</replaceable> [, ...]
    | ADMIN <replaceable class="PARAMETER">role_name</replaceable> [, ...]
    | USER <replaceable class="PARAMETER">role_name</replaceable> [, ...]
    | SYSID <replaceable class="PARAMETER">uid</replaceable> 
>>>>>>> 78a09145
</synopsis>
 </refsynopsisdiv>

 <refsect1>
  <title>Description</title>

  <para>
   <command>CREATE ROLE</command> adds a new role to a
   <productname>PostgreSQL</productname> database cluster.  A role is
   an entity that can own database objects and have database privileges;
   a role can be considered a <quote>user</>, a <quote>group</>, or both
   depending on how it is used.  Refer to
   <xref linkend="user-manag"> and <xref
   linkend="client-authentication"> for information about managing
   users and authentication.  You must have <literal>CREATEROLE</>
   privilege or be a database superuser to use this command.
  </para>

  <para>
   Note that roles are defined at the database cluster
   level, and so are valid in all databases in the cluster.
  </para>
 </refsect1>

 <refsect1>
  <title>Parameters</title>

    <variablelist>
     <varlistentry>
      <term><replaceable class="parameter">name</replaceable></term>
      <listitem>
       <para>
        The name of the new role.
       </para>
      </listitem>
     </varlistentry>

     <varlistentry>
      <term><literal>SUPERUSER</literal></term>
      <term><literal>NOSUPERUSER</literal></term>
      <listitem>
       <para>
        These clauses determine whether the new role is a <quote>superuser</>,
        who can override all access restrictions within the database.
        Superuser status is dangerous and should be used only when really
        needed.  You must yourself be a superuser to create a new superuser.
        If not specified,
        <literal>NOSUPERUSER</literal> is the default.
       </para>
      </listitem>
     </varlistentry>

     <varlistentry>
      <term><literal>CREATEDB</></term>
      <term><literal>NOCREATEDB</></term>
      <listitem>
       <para>
        These clauses define a role's ability to create databases.  If
        <literal>CREATEDB</literal> is specified, the role being
        defined will be allowed to create new databases. Specifying
        <literal>NOCREATEDB</literal> will deny a role the ability to
        create databases. If not specified,
        <literal>NOCREATEDB</literal> is the default.
       </para>
      </listitem>
     </varlistentry>

     <varlistentry>
      <term><literal>CREATEROLE</literal></term>
      <term><literal>NOCREATEROLE</literal></term>
      <listitem>
       <para>
        These clauses determine whether a role will be permitted to
        create new roles (that is, execute <command>CREATE ROLE</command>).
        A role with <literal>CREATEROLE</literal> privilege can also alter
        and drop other roles.
        If not specified,
        <literal>NOCREATEROLE</literal> is the default.
       </para>
      </listitem>
     </varlistentry>

     <varlistentry>
      <term><literal>CREATEUSER</literal></term>
      <term><literal>NOCREATEUSER</literal></term>
      <listitem>
       <para>
        These clauses are an obsolete, but still accepted, spelling of
        <literal>SUPERUSER</literal> and <literal>NOSUPERUSER</literal>.
        Note that they are <emphasis>not</> equivalent to
        <literal>CREATEROLE</literal> as one might naively expect!
       </para>
      </listitem>
     </varlistentry>

     <varlistentry>
      <term><literal>INHERIT</literal></term>
      <term><literal>NOINHERIT</literal></term>
      <listitem>
       <para>
        These clauses determine whether a role <quote>inherits</> the
        privileges of roles it is a member of.
        A role with the <literal>INHERIT</literal> attribute can automatically
        use whatever database privileges have been granted to all roles
        it is directly or indirectly a member of.
        Without <literal>INHERIT</literal>, membership in another role
        only grants the ability to <command>SET ROLE</> to that other role;
        the privileges of the other role are only available after having
        done so.
        If not specified,
        <literal>INHERIT</literal> is the default.
       </para>
      </listitem>
     </varlistentry>

     <varlistentry>
      <term><literal>LOGIN</literal></term>
      <term><literal>NOLOGIN</literal></term>
      <listitem>
       <para>
        These clauses determine whether a role is allowed to log in;
        that is, whether the role can be given as the initial session
        authorization name during client connection.  A role having
        the <literal>LOGIN</literal> attribute can be thought of as a user.
        Roles without this attribute are useful for managing database
        privileges, but are not users in the usual sense of the word.
        If not specified,
        <literal>NOLOGIN</literal> is the default, except when
        <command>CREATE ROLE</> is invoked through its alternative spelling
        <command>CREATE USER</>.
       </para>
      </listitem>
     </varlistentry>

     <varlistentry>
      <term><literal>CONNECTION LIMIT</literal> <replaceable class="parameter">connlimit</replaceable></term>
      <listitem>
       <para>
        If role can log in, this specifies how many concurrent connections
        the role can make.  -1 (the default) means no limit.
       </para>
      </listitem>
     </varlistentry>

     <varlistentry>
      <term><literal>PASSWORD</> <replaceable class="parameter">password</replaceable></term>
      <listitem>
       <para>
        Sets the role's password.  (A password is only of use for
        roles having the <literal>LOGIN</literal> attribute, but you
        can nonetheless define one for roles without it.)  If you do
        not plan to use password authentication you can omit this
        option.  If no password is specified, the password will be set
        to null and password authentication will always fail for that
        user.  A null password can optionally be written explicitly as
        <literal>PASSWORD NULL</literal>.
       </para>
      </listitem>
     </varlistentry>

     <varlistentry>
      <term><literal>ENCRYPTED</></term>
      <term><literal>UNENCRYPTED</></term>
      <listitem>
       <para>
        These key words control whether the password is stored
        encrypted in the system catalogs.  (If neither is specified,
        the default behavior is determined by the configuration
        parameter <xref linkend="guc-password-encryption">.)  If the
        presented password string is already in MD5-encrypted format,
        then it is stored encrypted as-is, regardless of whether
        <literal>ENCRYPTED</> or <literal>UNENCRYPTED</> is specified
        (since the system cannot decrypt the specified encrypted
        password string).  This allows reloading of encrypted
        passwords during dump/restore.
       </para>

       <para>
        Note that older clients might lack support for the MD5
        authentication mechanism that is needed to work with passwords
        that are stored encrypted.
       </para>
      </listitem>
     </varlistentry>

     <varlistentry>
      <term><literal>VALID UNTIL</literal> '<replaceable class="parameter">timestamp</replaceable>'</term>
      <listitem>
       <para>
        The <literal>VALID UNTIL</literal> clause sets a date and
        time after which the role's password is no longer valid.  If
        this clause is omitted the password will be valid for all time.
       </para>
      </listitem>
     </varlistentry>

     <varlistentry>
      <term><literal>IN ROLE</> <replaceable class="parameter">role_name</replaceable></term>
      <listitem>
       <para>
        The <literal>IN ROLE</literal> clause lists one or more existing
        roles to which the new role will be immediately added as a new
        member.  (Note that there is no option to add the new role as an
        administrator; use a separate <command>GRANT</> command to do that.)
       </para>
      </listitem>
     </varlistentry>

     <varlistentry>
      <term><literal>IN GROUP</> <replaceable class="parameter">role_name</replaceable></term>
      <listitem>
       <para>
        <literal>IN GROUP</literal> is an obsolete spelling of
        <literal>IN ROLE</>.
       </para>
      </listitem>
     </varlistentry>

     <varlistentry>
      <term><literal>ROLE</> <replaceable class="parameter">role_name</replaceable></term>
      <listitem>
       <para>
        The <literal>ROLE</literal> clause lists one or more existing
        roles which are automatically added as members of the new role.
        (This in effect makes the new role a <quote>group</>.)
       </para>
      </listitem>
     </varlistentry>

     <varlistentry>
      <term><literal>ADMIN</> <replaceable class="parameter">role_name</replaceable></term>
      <listitem>
       <para>
        The <literal>ADMIN</literal> clause is like <literal>ROLE</literal>,
        but the named roles are added to the new role <literal>WITH ADMIN
        OPTION</>, giving them the right to grant membership in this role
        to others.
       </para>
      </listitem>
     </varlistentry>

     <varlistentry>
      <term><literal>USER</> <replaceable class="parameter">role_name</replaceable></term>
      <listitem>
       <para>
        The <literal>USER</literal> clause is an obsolete spelling of
        the <literal>ROLE</> clause.
       </para>
      </listitem>
     </varlistentry>

     <varlistentry>
      <term><literal>SYSID</> <replaceable class="parameter">uid</replaceable></term>
      <listitem>
       <para>
        The <literal>SYSID</literal> clause is ignored, but is accepted
        for backwards compatibility.
       </para>
      </listitem>
     </varlistentry>

     <varlistentry>
      <term><literal>RESOURCE GROUP</> <replaceable class="parameter">group_name</replaceable></term>
      <listitem>
       <para>
        The name of the resource group to assign to the the new role. The
        role will be subject to the concurrent transaction, memory, and
        CPU limits configured for the resource group. You can assign a
        single resource group to one or more roles.
       </para>
       <para>
        If you do not specify a resource group for a new role, the role
        is automatically assigned the default resource group for the role's
        capability, <literal>admin_group</literal> for <literal>SUPERUSER</literal> roles, <literal>default_group</literal> for 
        non-admin roles.
       </para>
       <para>
        You can assign the <literal>admin_group</literal> resource group to any role having
        the <literal>SUPERUSER</literal> attribute.
       </para>
       <para>
        You can assign the <literal>default_group</literal> resource group to any role.
       </para>
       <para>
	See <xref linkend="sql-createresourcegroup" 
        endterm="sql-createresourcegroup-title"> for more information.
       </para>
      </listitem>
     </varlistentry>

     <varlistentry>
      <term><literal>RESOURCE QUEUE</> <replaceable class="parameter">queue_name</replaceable></term>
      <listitem>
       <para>
        The <literal>RESOURCE QUEUE</literal> that this role is in.
		See <xref linkend="sql-createresourcequeue" 
        endterm="sql-createresourcequeue-title"> for more information.
       </para>
      </listitem>
     </varlistentry>
    </variablelist>
 </refsect1> 

 <refsect1>
  <title>Notes</title>

  <para>
   Use <xref linkend="SQL-ALTERROLE" endterm="SQL-ALTERROLE-title"> to
   change the attributes of a role, and <xref linkend="SQL-DROPROLE"
   endterm="SQL-DROPROLE-title"> to remove a role.  All the attributes
   specified by <command>CREATE ROLE</> can be modified by later
   <command>ALTER ROLE</> commands.
  </para>

  <para>
   The preferred way to add and remove members of roles that are being
   used as groups is to use
   <xref linkend="SQL-GRANT" endterm="SQL-GRANT-title"> and
   <xref linkend="SQL-REVOKE" endterm="SQL-REVOKE-title">.
  </para>

  <para>
   The <literal>VALID UNTIL</> clause defines an expiration time for a
   password only, not for the role <foreignphrase>per se</>.  In
   particular, the expiration time is not enforced when logging in using
   a non-password-based authentication method.
  </para>

  <para>
   The <literal>INHERIT</> attribute governs inheritance of grantable
   privileges (that is, access privileges for database objects and role
   memberships).  It does not apply to the special role attributes set by
   <command>CREATE ROLE</> and <command>ALTER ROLE</>.  For example, being
   a member of a role with <literal>CREATEDB</> privilege does not immediately
   grant the ability to create databases, even if <literal>INHERIT</> is set;
   it would be necessary to become that role via
   <xref linkend="SQL-SET-ROLE" endterm="SQL-SET-ROLE-title"> before
   creating a database.
  </para>

  <para>
   The <literal>INHERIT</> attribute is the default for reasons of backwards
   compatibility: in prior releases of <productname>PostgreSQL</productname>,
   users always had access to all privileges of groups they were members of.
   However, <literal>NOINHERIT</> provides a closer match to the semantics
   specified in the SQL standard.
  </para>

  <para>
   Be careful with the <literal>CREATEROLE</> privilege. There is no concept of
   inheritance for the privileges of a <literal>CREATEROLE</>-role. That
   means that even if a role does not have a certain privilege but is allowed
   to create other roles, it can easily create another role with different
   privileges than its own (except for creating roles with superuser
   privileges). For example, if the role <quote>user</> has the
   <literal>CREATEROLE</> privilege but not the <literal>CREATEDB</> privilege,
   nonetheless it can create a new role with the <literal>CREATEDB</>
   privilege. Therefore, regard roles that have the <literal>CREATEROLE</>
   privilege as almost-superuser-roles.
  </para>

  <para>
   <productname>PostgreSQL</productname> includes a program <xref
   linkend="APP-CREATEUSER" endterm="APP-CREATEUSER-title"> that has
   the same functionality as <command>CREATE ROLE</command> (in fact,
   it calls this command) but can be run from the command shell.
  </para>

  <para>
   The <literal>CONNECTION LIMIT</> option is only enforced approximately;
   if two new sessions start at about the same time when just one
   connection <quote>slot</> remains for the role, it is possible that
   both will fail.  Also, the limit is never enforced for superusers.
  </para>

  <para>
   Caution must be exercised when specifying an unencrypted password
   with this command.  The password will be transmitted to the server
   in cleartext, and it might also be logged in the client's command
   history or the server log.  The command <xref
   linkend="APP-CREATEUSER" endterm="APP-CREATEUSER-title">, however, transmits
   the password encrypted.  Also, <xref linkend="app-psql"
   endterm="app-psql-title"> contains a command
   <command>\password</command> that can be used to safely change the
   password later.
  </para>
 </refsect1>

 <refsect1>
  <title>Examples</title>

  <para>
   Create a role that can log in, but don't give it a password:
<programlisting>
CREATE ROLE jonathan LOGIN;
</programlisting>
  </para>

  <para>
   Create a role with a password:
<programlisting>
CREATE USER davide WITH PASSWORD 'jw8s0F4';
</programlisting>
   (<command>CREATE USER</> is the same as <command>CREATE ROLE</> except
   that it implies <literal>LOGIN</>.)
  </para>

  <para>
   Create a role with a password that is valid until the end of 2004.
   After one second has ticked in 2005, the password is no longer
   valid.

<programlisting>
CREATE ROLE miriam WITH LOGIN PASSWORD 'jw8s0F4' VALID UNTIL '2005-01-01';
</programlisting>
  </para>

  <para> 
   Create a role that can create databases and manage roles:
<programlisting>
CREATE ROLE admin WITH CREATEDB CREATEROLE;
</programlisting>
  </para>
 </refsect1>
 
 <refsect1>
  <title>Compatibility</title>

  <para>
   The <command>CREATE ROLE</command> statement is in the SQL standard,
   but the standard only requires the syntax
<synopsis>
CREATE ROLE <replaceable class="PARAMETER">name</> [ WITH ADMIN <replaceable class="PARAMETER">role_name</> ]
</synopsis>
   Multiple initial administrators, and all the other options of
   <command>CREATE ROLE</command>, are
   <productname>PostgreSQL</productname> extensions.
  </para>
  
  <para>
   The SQL standard defines the concepts of users and roles, but it
   regards them as distinct concepts and leaves all commands defining
   users to be specified by each database implementation.  In
   <productname>PostgreSQL</productname> we have chosen to unify
   users and roles into a single kind of entity.  Roles therefore
   have many more optional attributes than they do in the standard.
  </para>

  <para>
   The behavior specified by the SQL standard is most closely approximated
   by giving users the <literal>NOINHERIT</> attribute, while roles are
   given the <literal>INHERIT</> attribute.
  </para>
 </refsect1>

 <refsect1>
  <title>See Also</title>

  <simplelist type="inline">
   <member><xref linkend="sql-set-role" endterm="sql-set-role-title"></member>
   <member><xref linkend="sql-alterrole" endterm="sql-alterrole-title"></member>
   <member><xref linkend="sql-droprole" endterm="sql-droprole-title"></member>
   <member><xref linkend="sql-grant" endterm="sql-grant-title"></member>
   <member><xref linkend="sql-revoke" endterm="sql-revoke-title"></member>
   <member><xref linkend="app-createuser"></member>
  </simplelist>
 </refsect1>
</refentry><|MERGE_RESOLUTION|>--- conflicted
+++ resolved
@@ -21,15 +21,10 @@
 
  <refsynopsisdiv>
 <synopsis>
-<<<<<<< HEAD
-CREATE ROLE name [[WITH] option [ ... ]]
-where option can be:
-=======
 CREATE ROLE <replaceable class="PARAMETER">name</replaceable> [ [ WITH ] <replaceable class="PARAMETER">option</replaceable> [ ... ] ]
 
 <phrase>where <replaceable class="PARAMETER">option</replaceable> can be:</phrase>
     
->>>>>>> 78a09145
       SUPERUSER | NOSUPERUSER
     | CREATEDB | NOCREATEDB
     | CREATEROLE | NOCREATEROLE
@@ -40,16 +35,6 @@
            protocol='gpfdist'|'http'|'gphdfs'
     | INHERIT | NOINHERIT
     | LOGIN | NOLOGIN
-<<<<<<< HEAD
-    | CONNECTION LIMIT connlimit
-    | [ ENCRYPTED | UNENCRYPTED ] PASSWORD 'password'
-    | VALID UNTIL 'timestamp' 
-    | IN ROLE rolename [, ...]
-    | ROLE rolename [, ...]
-    | ADMIN rolename [, ...]
-    | RESOURCE QUEUE queue_name
-    | RESOURCE GROUP group_name
-=======
     | CONNECTION LIMIT <replaceable class="PARAMETER">connlimit</replaceable>
     | [ ENCRYPTED | UNENCRYPTED ] PASSWORD '<replaceable class="PARAMETER">password</replaceable>'
     | VALID UNTIL '<replaceable class="PARAMETER">timestamp</replaceable>' 
@@ -59,7 +44,8 @@
     | ADMIN <replaceable class="PARAMETER">role_name</replaceable> [, ...]
     | USER <replaceable class="PARAMETER">role_name</replaceable> [, ...]
     | SYSID <replaceable class="PARAMETER">uid</replaceable> 
->>>>>>> 78a09145
+    | RESOURCE QUEUE queue_name
+    | RESOURCE GROUP group_name
 </synopsis>
  </refsynopsisdiv>
 
