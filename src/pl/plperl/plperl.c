/**********************************************************************
 * plperl.c - perl as a procedural language for PostgreSQL
 *
 *	  src/pl/plperl/plperl.c
 *
 **********************************************************************/

#include "postgres.h"
<<<<<<< HEAD

/* Defined by Perl */
#undef _
=======
>>>>>>> 9e1c9f95

/* system stuff */
#include <ctype.h>
#include <fcntl.h>
#include <limits.h>
#include <unistd.h>

/* postgreSQL stuff */
#include "access/htup_details.h"
#include "access/xact.h"
#include "catalog/pg_language.h"
#include "catalog/pg_proc.h"
#include "catalog/pg_type.h"
#include "commands/event_trigger.h"
#include "commands/trigger.h"
#include "executor/spi.h"
#include "funcapi.h"
#include "libpq/pqsignal.h"
#include "mb/pg_wchar.h"
#include "miscadmin.h"
#include "nodes/makefuncs.h"
#include "parser/parse_type.h"
#include "storage/ipc.h"
#include "tcop/tcopprot.h"
#include "utils/builtins.h"
#include "utils/fmgroids.h"
#include "utils/guc.h"
#include "utils/hsearch.h"
#include "utils/lsyscache.h"
#include "utils/memutils.h"
#include "utils/rel.h"
#include "utils/syscache.h"
#include "utils/typcache.h"

/* define our text domain for translations */
#undef TEXTDOMAIN
#define TEXTDOMAIN PG_TEXTDOMAIN("plperl")

/* perl stuff */
#include "plperl.h"
#include "plperl_helpers.h"

/* string literal macros defining chunks of perl code */
#include "perlchunks.h"
/* defines PLPERL_SET_OPMASK */
#include "plperl_opmask.h"

EXTERN_C void boot_DynaLoader(pTHX_ CV *cv);
EXTERN_C void boot_PostgreSQL__InServer__Util(pTHX_ CV *cv);
EXTERN_C void boot_PostgreSQL__InServer__SPI(pTHX_ CV *cv);

PG_MODULE_MAGIC;

/**********************************************************************
 * Information associated with a Perl interpreter.  We have one interpreter
 * that is used for all plperlu (untrusted) functions.  For plperl (trusted)
 * functions, there is a separate interpreter for each effective SQL userid.
 * (This is needed to ensure that an unprivileged user can't inject Perl code
 * that'll be executed with the privileges of some other SQL user.)
 *
 * The plperl_interp_desc structs are kept in a Postgres hash table indexed
 * by userid OID, with OID 0 used for the single untrusted interpreter.
 * Once created, an interpreter is kept for the life of the process.
 *
 * We start out by creating a "held" interpreter, which we initialize
 * only as far as we can do without deciding if it will be trusted or
 * untrusted.  Later, when we first need to run a plperl or plperlu
 * function, we complete the initialization appropriately and move the
 * PerlInterpreter pointer into the plperl_interp_hash hashtable.  If after
 * that we need more interpreters, we create them as needed if we can, or
 * fail if the Perl build doesn't support multiple interpreters.
 *
 * The reason for all the dancing about with a held interpreter is to make
 * it possible for people to preload a lot of Perl code at postmaster startup
 * (using plperl.on_init) and then use that code in backends.  Of course this
 * will only work for the first interpreter created in any backend, but it's
 * still useful with that restriction.
 **********************************************************************/
typedef struct plperl_interp_desc
{
	Oid			user_id;		/* Hash key (must be first!) */
	PerlInterpreter *interp;	/* The interpreter */
	HTAB	   *query_hash;		/* plperl_query_entry structs */
} plperl_interp_desc;


/**********************************************************************
 * The information we cache about loaded procedures
 *
 * The fn_refcount field counts the struct's reference from the hash table
 * shown below, plus one reference for each function call level that is using
 * the struct.  We can release the struct, and the associated Perl sub, when
 * the fn_refcount goes to zero.  Releasing the struct itself is done by
 * deleting the fn_cxt, which also gets rid of all subsidiary data.
 **********************************************************************/
typedef struct plperl_proc_desc
{
	char	   *proname;		/* user name of procedure */
	MemoryContext fn_cxt;		/* memory context for this procedure */
	unsigned long fn_refcount;	/* number of active references */
	TransactionId fn_xmin;		/* xmin/TID of procedure's pg_proc tuple */
	ItemPointerData fn_tid;
	SV		   *reference;		/* CODE reference for Perl sub */
	plperl_interp_desc *interp; /* interpreter it's created in */
	bool		fn_readonly;	/* is function readonly (not volatile)? */
	Oid			lang_oid;
	List	   *trftypes;
	bool		lanpltrusted;	/* is it plperl, rather than plperlu? */
	bool		fn_retistuple;	/* true, if function returns tuple */
	bool		fn_retisset;	/* true, if function returns set */
	bool		fn_retisarray;	/* true if function returns array */
	/* Conversion info for function's result type: */
	Oid			result_oid;		/* Oid of result type */
	FmgrInfo	result_in_func; /* I/O function and arg for result type */
	Oid			result_typioparam;
	/* Per-argument info for function's argument types: */
	int			nargs;
	FmgrInfo   *arg_out_func;	/* output fns for arg types */
	bool	   *arg_is_rowtype; /* is each arg composite? */
	Oid		   *arg_arraytype;	/* InvalidOid if not an array */
} plperl_proc_desc;

#define increment_prodesc_refcount(prodesc)  \
	((prodesc)->fn_refcount++)
#define decrement_prodesc_refcount(prodesc)  \
	do { \
		Assert((prodesc)->fn_refcount > 0); \
		if (--((prodesc)->fn_refcount) == 0) \
			free_plperl_function(prodesc); \
	} while(0)

/**********************************************************************
 * For speedy lookup, we maintain a hash table mapping from
 * function OID + trigger flag + user OID to plperl_proc_desc pointers.
 * The reason the plperl_proc_desc struct isn't directly part of the hash
 * entry is to simplify recovery from errors during compile_plperl_function.
 *
 * Note: if the same function is called by multiple userIDs within a session,
 * there will be a separate plperl_proc_desc entry for each userID in the case
 * of plperl functions, but only one entry for plperlu functions, because we
 * set user_id = 0 for that case.  If the user redeclares the same function
 * from plperl to plperlu or vice versa, there might be multiple
 * plperl_proc_ptr entries in the hashtable, but only one is valid.
 **********************************************************************/
typedef struct plperl_proc_key
{
	Oid			proc_id;		/* Function OID */

	/*
	 * is_trigger is really a bool, but declare as Oid to ensure this struct
	 * contains no padding
	 */
	Oid			is_trigger;		/* is it a trigger function? */
	Oid			user_id;		/* User calling the function, or 0 */
} plperl_proc_key;

typedef struct plperl_proc_ptr
{
	plperl_proc_key proc_key;	/* Hash key (must be first!) */
	plperl_proc_desc *proc_ptr;
} plperl_proc_ptr;

/*
 * The information we cache for the duration of a single call to a
 * function.
 */
typedef struct plperl_call_data
{
	plperl_proc_desc *prodesc;
	FunctionCallInfo fcinfo;
	/* remaining fields are used only in a function returning set: */
	Tuplestorestate *tuple_store;
	TupleDesc	ret_tdesc;
	Oid			cdomain_oid;	/* 0 unless returning domain-over-composite */
	void	   *cdomain_info;
	MemoryContext tmp_cxt;
} plperl_call_data;

/**********************************************************************
 * The information we cache about prepared and saved plans
 **********************************************************************/
typedef struct plperl_query_desc
{
	char		qname[24];
	MemoryContext plan_cxt;		/* context holding this struct */
	SPIPlanPtr	plan;
	int			nargs;
	Oid		   *argtypes;
	FmgrInfo   *arginfuncs;
	Oid		   *argtypioparams;
} plperl_query_desc;

/* hash table entry for query desc	*/

typedef struct plperl_query_entry
{
	char		query_name[NAMEDATALEN];
	plperl_query_desc *query_data;
} plperl_query_entry;

/**********************************************************************
 * Information for PostgreSQL - Perl array conversion.
 **********************************************************************/
typedef struct plperl_array_info
{
	int			ndims;
	bool		elem_is_rowtype;	/* 't' if element type is a rowtype */
	Datum	   *elements;
	bool	   *nulls;
	int		   *nelems;
	FmgrInfo	proc;
	FmgrInfo	transform_proc;
} plperl_array_info;

/**********************************************************************
 * Global data
 **********************************************************************/

static HTAB *plperl_interp_hash = NULL;
static HTAB *plperl_proc_hash = NULL;
static plperl_interp_desc *plperl_active_interp = NULL;

/* If we have an unassigned "held" interpreter, it's stored here */
static PerlInterpreter *plperl_held_interp = NULL;

/* GUC variables */
static bool plperl_use_strict = false;
static char *plperl_on_init = NULL;
static char *plperl_on_plperl_init = NULL;
static char *plperl_on_plperlu_init = NULL;

static bool plperl_ending = false;
static OP  *(*pp_require_orig) (pTHX) = NULL;
static char plperl_opmask[MAXO];

/* this is saved and restored by plperl_call_handler */
static plperl_call_data *current_call_data = NULL;

/**********************************************************************
 * Forward declarations
 **********************************************************************/
void		_PG_init(void);

static PerlInterpreter *plperl_init_interp(void);
static void plperl_destroy_interp(PerlInterpreter **);
static void plperl_fini(int code, Datum arg);
static void set_interp_require(bool trusted);

static Datum plperl_func_handler(PG_FUNCTION_ARGS);
static Datum plperl_trigger_handler(PG_FUNCTION_ARGS);
static void plperl_event_trigger_handler(PG_FUNCTION_ARGS);

static void free_plperl_function(plperl_proc_desc *prodesc);

static plperl_proc_desc *compile_plperl_function(Oid fn_oid,
												 bool is_trigger,
												 bool is_event_trigger);

static SV  *plperl_hash_from_tuple(HeapTuple tuple, TupleDesc tupdesc, bool include_generated);
static SV  *plperl_hash_from_datum(Datum attr);
static SV  *plperl_ref_from_pg_array(Datum arg, Oid typid);
static SV  *split_array(plperl_array_info *info, int first, int last, int nest);
static SV  *make_array_ref(plperl_array_info *info, int first, int last);
static SV  *get_perl_array_ref(SV *sv);
static Datum plperl_sv_to_datum(SV *sv, Oid typid, int32 typmod,
								FunctionCallInfo fcinfo,
								FmgrInfo *finfo, Oid typioparam,
								bool *isnull);
static void _sv_to_datum_finfo(Oid typid, FmgrInfo *finfo, Oid *typioparam);
static Datum plperl_array_to_datum(SV *src, Oid typid, int32 typmod);
static void array_to_datum_internal(AV *av, ArrayBuildState *astate,
									int *ndims, int *dims, int cur_depth,
									Oid arraytypid, Oid elemtypid, int32 typmod,
									FmgrInfo *finfo, Oid typioparam);
static Datum plperl_hash_to_datum(SV *src, TupleDesc td);

static void plperl_init_shared_libs(pTHX);
static void plperl_trusted_init(void);
static void plperl_untrusted_init(void);
static HV  *plperl_spi_execute_fetch_result(SPITupleTable *, uint64, int);
static void plperl_return_next_internal(SV *sv);
static char *hek2cstr(HE *he);
static SV **hv_store_string(HV *hv, const char *key, SV *val);
static SV **hv_fetch_string(HV *hv, const char *key);
static void plperl_create_sub(plperl_proc_desc *desc, const char *s, Oid fn_oid);
static SV  *plperl_call_perl_func(plperl_proc_desc *desc,
								  FunctionCallInfo fcinfo);
static void plperl_compile_callback(void *arg);
static void plperl_exec_callback(void *arg);
static void plperl_inline_callback(void *arg);
static char *strip_trailing_ws(const char *msg);
static OP  *pp_require_safe(pTHX);
static void activate_interpreter(plperl_interp_desc *interp_desc);

#ifdef WIN32
static char *setlocale_perl(int category, char *locale);
#endif

/*
 * Decrement the refcount of the given SV within the active Perl interpreter
 *
 * This is handy because it reloads the active-interpreter pointer, saving
 * some notation in callers that switch the active interpreter.
 */
static inline void
SvREFCNT_dec_current(SV *sv)
{
	dTHX;

	SvREFCNT_dec(sv);
}

/*
 * convert a HE (hash entry) key to a cstr in the current database encoding
 */
static char *
hek2cstr(HE *he)
{
	dTHX;
	char	   *ret;
	SV		   *sv;

	/*
	 * HeSVKEY_force will return a temporary mortal SV*, so we need to make
	 * sure to free it with ENTER/SAVE/FREE/LEAVE
	 */
	ENTER;
	SAVETMPS;

	/*-------------------------
	 * Unfortunately,  while HeUTF8 is true for most things > 256, for values
	 * 128..255 it's not, but perl will treat them as unicode code points if
	 * the utf8 flag is not set ( see The "Unicode Bug" in perldoc perlunicode
	 * for more)
	 *
	 * So if we did the expected:
	 *	  if (HeUTF8(he))
	 *		  utf_u2e(key...);
	 *	  else // must be ascii
	 *		  return HePV(he);
	 * we won't match columns with codepoints from 128..255
	 *
	 * For a more concrete example given a column with the name of the unicode
	 * codepoint U+00ae (registered sign) and a UTF8 database and the perl
	 * return_next { "\N{U+00ae}=>'text } would always fail as heUTF8 returns
	 * 0 and HePV() would give us a char * with 1 byte contains the decimal
	 * value 174
	 *
	 * Perl has the brains to know when it should utf8 encode 174 properly, so
	 * here we force it into an SV so that perl will figure it out and do the
	 * right thing
	 *-------------------------
	 */

	sv = HeSVKEY_force(he);
	if (HeUTF8(he))
		SvUTF8_on(sv);
	ret = sv2cstr(sv);

	/* free sv */
	FREETMPS;
	LEAVE;

	return ret;
}


/*
 * _PG_init()			- library load-time initialization
 *
 * DO NOT make this static nor change its name!
 */
void
_PG_init(void)
{
	/*
	 * Be sure we do initialization only once.
	 *
	 * If initialization fails due to, e.g., plperl_init_interp() throwing an
	 * exception, then we'll return here on the next usage and the user will
	 * get a rather cryptic: ERROR:  attempt to redefine parameter
	 * "plperl.use_strict"
	 */
	static bool inited = false;
	HASHCTL		hash_ctl;

	if (inited)
		return;

	/*
	 * Support localized messages.
	 */
	pg_bindtextdomain(TEXTDOMAIN);

	/*
	 * Initialize plperl's GUCs.
	 */
	DefineCustomBoolVariable("plperl.use_strict",
							 gettext_noop("If true, trusted and untrusted Perl code will be compiled in strict mode."),
							 NULL,
							 &plperl_use_strict,
							 false,
							 PGC_USERSET, 0,
							 NULL, NULL, NULL);

	/*
	 * plperl.on_init is marked PGC_SIGHUP to support the idea that it might
	 * be executed in the postmaster (if plperl is loaded into the postmaster
	 * via shared_preload_libraries).  This isn't really right either way,
	 * though.
	 */
	DefineCustomStringVariable("plperl.on_init",
							   gettext_noop("Perl initialization code to execute when a Perl interpreter is initialized."),
							   NULL,
							   &plperl_on_init,
							   NULL,
							   PGC_SIGHUP, 0,
							   NULL, NULL, NULL);

	/*
	 * plperl.on_plperl_init is marked PGC_SUSET to avoid issues whereby a
	 * user who might not even have USAGE privilege on the plperl language
	 * could nonetheless use SET plperl.on_plperl_init='...' to influence the
	 * behaviour of any existing plperl function that they can execute (which
	 * might be SECURITY DEFINER, leading to a privilege escalation).  See
	 * http://archives.postgresql.org/pgsql-hackers/2010-02/msg00281.php and
	 * the overall thread.
	 *
	 * Note that because plperl.use_strict is USERSET, a nefarious user could
	 * set it to be applied against other people's functions.  This is judged
	 * OK since the worst result would be an error.  Your code oughta pass
	 * use_strict anyway ;-)
	 */
	DefineCustomStringVariable("plperl.on_plperl_init",
							   gettext_noop("Perl initialization code to execute once when plperl is first used."),
							   NULL,
							   &plperl_on_plperl_init,
							   NULL,
							   PGC_SUSET, 0,
							   NULL, NULL, NULL);

	DefineCustomStringVariable("plperl.on_plperlu_init",
							   gettext_noop("Perl initialization code to execute once when plperlu is first used."),
							   NULL,
							   &plperl_on_plperlu_init,
							   NULL,
							   PGC_SUSET, 0,
							   NULL, NULL, NULL);

	EmitWarningsOnPlaceholders("plperl");

	/*
	 * Create hash tables.
	 */
	memset(&hash_ctl, 0, sizeof(hash_ctl));
	hash_ctl.keysize = sizeof(Oid);
	hash_ctl.entrysize = sizeof(plperl_interp_desc);
	plperl_interp_hash = hash_create("PL/Perl interpreters",
									 8,
									 &hash_ctl,
									 HASH_ELEM | HASH_BLOBS);

	memset(&hash_ctl, 0, sizeof(hash_ctl));
	hash_ctl.keysize = sizeof(plperl_proc_key);
	hash_ctl.entrysize = sizeof(plperl_proc_ptr);
	plperl_proc_hash = hash_create("PL/Perl procedures",
								   32,
								   &hash_ctl,
								   HASH_ELEM | HASH_BLOBS);

	/*
	 * Save the default opmask.
	 */
	PLPERL_SET_OPMASK(plperl_opmask);

	/*
	 * Create the first Perl interpreter, but only partially initialize it.
	 */
	plperl_held_interp = plperl_init_interp();

	inited = true;
}


static void
set_interp_require(bool trusted)
{
	if (trusted)
	{
		PL_ppaddr[OP_REQUIRE] = pp_require_safe;
		PL_ppaddr[OP_DOFILE] = pp_require_safe;
	}
	else
	{
		PL_ppaddr[OP_REQUIRE] = pp_require_orig;
		PL_ppaddr[OP_DOFILE] = pp_require_orig;
	}
}

/*
 * Cleanup perl interpreters, including running END blocks.
 * Does not fully undo the actions of _PG_init() nor make it callable again.
 */
static void
plperl_fini(int code, Datum arg)
{
	HASH_SEQ_STATUS hash_seq;
	plperl_interp_desc *interp_desc;

	elog(DEBUG3, "plperl_fini");

	/*
	 * Indicate that perl is terminating. Disables use of spi_* functions when
	 * running END/DESTROY code. See check_spi_usage_allowed(). Could be
	 * enabled in future, with care, using a transaction
	 * http://archives.postgresql.org/pgsql-hackers/2010-01/msg02743.php
	 */
	plperl_ending = true;

	/* Only perform perl cleanup if we're exiting cleanly */
	if (code)
	{
		elog(DEBUG3, "plperl_fini: skipped");
		return;
	}

	/* Zap the "held" interpreter, if we still have it */
	plperl_destroy_interp(&plperl_held_interp);

	/* Zap any fully-initialized interpreters */
	hash_seq_init(&hash_seq, plperl_interp_hash);
	while ((interp_desc = hash_seq_search(&hash_seq)) != NULL)
	{
		if (interp_desc->interp)
		{
			activate_interpreter(interp_desc);
			plperl_destroy_interp(&interp_desc->interp);
		}
	}

	elog(DEBUG3, "plperl_fini: done");
}


/*
 * Select and activate an appropriate Perl interpreter.
 */
static void
select_perl_context(bool trusted)
{
	Oid			user_id;
	plperl_interp_desc *interp_desc;
	bool		found;
	PerlInterpreter *interp = NULL;

	/* Find or create the interpreter hashtable entry for this userid */
	if (trusted)
		user_id = GetUserId();
	else
		user_id = InvalidOid;

	interp_desc = hash_search(plperl_interp_hash, &user_id,
							  HASH_ENTER,
							  &found);
	if (!found)
	{
		/* Initialize newly-created hashtable entry */
		interp_desc->interp = NULL;
		interp_desc->query_hash = NULL;
	}

	/* Make sure we have a query_hash for this interpreter */
	if (interp_desc->query_hash == NULL)
	{
		HASHCTL		hash_ctl;

		memset(&hash_ctl, 0, sizeof(hash_ctl));
		hash_ctl.keysize = NAMEDATALEN;
		hash_ctl.entrysize = sizeof(plperl_query_entry);
		interp_desc->query_hash = hash_create("PL/Perl queries",
											  32,
											  &hash_ctl,
											  HASH_ELEM);
	}

	/*
	 * Quick exit if already have an interpreter
	 */
	if (interp_desc->interp)
	{
		activate_interpreter(interp_desc);
		return;
	}

	/*
	 * adopt held interp if free, else create new one if possible
	 */
	if (plperl_held_interp != NULL)
	{
		/* first actual use of a perl interpreter */
		interp = plperl_held_interp;

		/*
		 * Reset the plperl_held_interp pointer first; if we fail during init
		 * we don't want to try again with the partially-initialized interp.
		 */
		plperl_held_interp = NULL;

		if (trusted)
			plperl_trusted_init();
		else
			plperl_untrusted_init();

		/* successfully initialized, so arrange for cleanup */
		on_proc_exit(plperl_fini, 0);
	}
	else
	{
#ifdef MULTIPLICITY

		/*
		 * plperl_init_interp will change Perl's idea of the active
		 * interpreter.  Reset plperl_active_interp temporarily, so that if we
		 * hit an error partway through here, we'll make sure to switch back
		 * to a non-broken interpreter before running any other Perl
		 * functions.
		 */
		plperl_active_interp = NULL;

		/* Now build the new interpreter */
		interp = plperl_init_interp();

		if (trusted)
			plperl_trusted_init();
		else
			plperl_untrusted_init();
#else
		ereport(ERROR,
				(errcode(ERRCODE_FEATURE_NOT_SUPPORTED),
				 errmsg("cannot allocate multiple Perl interpreters on this platform")));
#endif
	}

	set_interp_require(trusted);

	/*
	 * Since the timing of first use of PL/Perl can't be predicted, any
	 * database interaction during initialization is problematic. Including,
	 * but not limited to, security definer issues. So we only enable access
	 * to the database AFTER on_*_init code has run. See
	 * http://archives.postgresql.org/pgsql-hackers/2010-01/msg02669.php
	 */
	{
		dTHX;

		newXS("PostgreSQL::InServer::SPI::bootstrap",
			  boot_PostgreSQL__InServer__SPI, __FILE__);

		eval_pv("PostgreSQL::InServer::SPI::bootstrap()", FALSE);
		if (SvTRUE(ERRSV))
			ereport(ERROR,
					(errcode(ERRCODE_EXTERNAL_ROUTINE_EXCEPTION),
					 errmsg("%s", strip_trailing_ws(sv2cstr(ERRSV))),
					 errcontext("while executing PostgreSQL::InServer::SPI::bootstrap")));
	}

	/* Fully initialized, so mark the hashtable entry valid */
	interp_desc->interp = interp;

	/* And mark this as the active interpreter */
	plperl_active_interp = interp_desc;
}

/*
 * Make the specified interpreter the active one
 *
 * A call with NULL does nothing.  This is so that "restoring" to a previously
 * null state of plperl_active_interp doesn't result in useless thrashing.
 */
static void
activate_interpreter(plperl_interp_desc *interp_desc)
{
	if (interp_desc && plperl_active_interp != interp_desc)
	{
		Assert(interp_desc->interp);
		PERL_SET_CONTEXT(interp_desc->interp);
		/* trusted iff user_id isn't InvalidOid */
		set_interp_require(OidIsValid(interp_desc->user_id));
		plperl_active_interp = interp_desc;
	}
}

/*
 * Create a new Perl interpreter.
 *
 * We initialize the interpreter as far as we can without knowing whether
 * it will become a trusted or untrusted interpreter; in particular, the
 * plperl.on_init code will get executed.  Later, either plperl_trusted_init
 * or plperl_untrusted_init must be called to complete the initialization.
 */
static PerlInterpreter *
plperl_init_interp(void)
{
	PerlInterpreter *plperl;

	static char *embedding[3 + 2] = {
		"", "-e", PLC_PERLBOOT
	};
	int			nargs = 3;

#ifdef WIN32

	/*
	 * The perl library on startup does horrible things like call
	 * setlocale(LC_ALL,""). We have protected against that on most platforms
	 * by setting the environment appropriately. However, on Windows,
	 * setlocale() does not consult the environment, so we need to save the
	 * existing locale settings before perl has a chance to mangle them and
	 * restore them after its dirty deeds are done.
	 *
	 * MSDN ref:
	 * http://msdn.microsoft.com/library/en-us/vclib/html/_crt_locale.asp
	 *
	 * It appears that we only need to do this on interpreter startup, and
	 * subsequent calls to the interpreter don't mess with the locale
	 * settings.
	 *
	 * We restore them using setlocale_perl(), defined below, so that Perl
	 * doesn't have a different idea of the locale from Postgres.
	 *
	 */

	char	   *loc;
	char	   *save_collate,
			   *save_ctype,
			   *save_monetary,
			   *save_numeric,
			   *save_time;

	loc = setlocale(LC_COLLATE, NULL);
	save_collate = loc ? pstrdup(loc) : NULL;
	loc = setlocale(LC_CTYPE, NULL);
	save_ctype = loc ? pstrdup(loc) : NULL;
	loc = setlocale(LC_MONETARY, NULL);
	save_monetary = loc ? pstrdup(loc) : NULL;
	loc = setlocale(LC_NUMERIC, NULL);
	save_numeric = loc ? pstrdup(loc) : NULL;
	loc = setlocale(LC_TIME, NULL);
	save_time = loc ? pstrdup(loc) : NULL;

#define PLPERL_RESTORE_LOCALE(name, saved) \
	STMT_START { \
		if (saved != NULL) { setlocale_perl(name, saved); pfree(saved); } \
	} STMT_END
#endif							/* WIN32 */

	if (plperl_on_init && *plperl_on_init)
	{
		embedding[nargs++] = "-e";
		embedding[nargs++] = plperl_on_init;
	}

	/*
	 * The perl API docs state that PERL_SYS_INIT3 should be called before
	 * allocating interpreters. Unfortunately, on some platforms this fails in
	 * the Perl_do_taint() routine, which is called when the platform is using
	 * the system's malloc() instead of perl's own. Other platforms, notably
	 * Windows, fail if PERL_SYS_INIT3 is not called. So we call it if it's
	 * available, unless perl is using the system malloc(), which is true when
	 * MYMALLOC is set.
	 */
#if defined(PERL_SYS_INIT3) && !defined(MYMALLOC)
	{
		static int	perl_sys_init_done;

		/* only call this the first time through, as per perlembed man page */
		if (!perl_sys_init_done)
		{
			char	   *dummy_env[1] = {NULL};

			PERL_SYS_INIT3(&nargs, (char ***) &embedding, (char ***) &dummy_env);

			/*
			 * For unclear reasons, PERL_SYS_INIT3 sets the SIGFPE handler to
			 * SIG_IGN.  Aside from being extremely unfriendly behavior for a
			 * library, this is dumb on the grounds that the results of a
			 * SIGFPE in this state are undefined according to POSIX, and in
			 * fact you get a forced process kill at least on Linux.  Hence,
			 * restore the SIGFPE handler to the backend's standard setting.
			 * (See Perl bug 114574 for more information.)
			 */
			pqsignal(SIGFPE, FloatExceptionHandler);

			perl_sys_init_done = 1;
			/* quiet warning if PERL_SYS_INIT3 doesn't use the third argument */
			dummy_env[0] = NULL;
		}
	}
#endif

	plperl = perl_alloc();
	if (!plperl)
		elog(ERROR, "could not allocate Perl interpreter");

	PERL_SET_CONTEXT(plperl);
	perl_construct(plperl);

	/*
	 * Run END blocks in perl_destruct instead of perl_run.  Note that dTHX
	 * loads up a pointer to the current interpreter, so we have to postpone
	 * it to here rather than put it at the function head.
	 */
	{
		dTHX;

		PL_exit_flags |= PERL_EXIT_DESTRUCT_END;

		/*
		 * Record the original function for the 'require' and 'dofile'
		 * opcodes.  (They share the same implementation.)  Ensure it's used
		 * for new interpreters.
		 */
		if (!pp_require_orig)
			pp_require_orig = PL_ppaddr[OP_REQUIRE];
		else
		{
			PL_ppaddr[OP_REQUIRE] = pp_require_orig;
			PL_ppaddr[OP_DOFILE] = pp_require_orig;
		}

#ifdef PLPERL_ENABLE_OPMASK_EARLY

		/*
		 * For regression testing to prove that the PLC_PERLBOOT and
		 * PLC_TRUSTED code doesn't even compile any unsafe ops.  In future
		 * there may be a valid need for them to do so, in which case this
		 * could be softened (perhaps moved to plperl_trusted_init()) or
		 * removed.
		 */
		PL_op_mask = plperl_opmask;
#endif

		if (perl_parse(plperl, plperl_init_shared_libs,
					   nargs, embedding, NULL) != 0)
			ereport(ERROR,
					(errcode(ERRCODE_EXTERNAL_ROUTINE_EXCEPTION),
					 errmsg("%s", strip_trailing_ws(sv2cstr(ERRSV))),
					 errcontext("while parsing Perl initialization")));

		if (perl_run(plperl) != 0)
			ereport(ERROR,
					(errcode(ERRCODE_EXTERNAL_ROUTINE_EXCEPTION),
					 errmsg("%s", strip_trailing_ws(sv2cstr(ERRSV))),
					 errcontext("while running Perl initialization")));

#ifdef PLPERL_RESTORE_LOCALE
		PLPERL_RESTORE_LOCALE(LC_COLLATE, save_collate);
		PLPERL_RESTORE_LOCALE(LC_CTYPE, save_ctype);
		PLPERL_RESTORE_LOCALE(LC_MONETARY, save_monetary);
		PLPERL_RESTORE_LOCALE(LC_NUMERIC, save_numeric);
		PLPERL_RESTORE_LOCALE(LC_TIME, save_time);
#endif
	}

	return plperl;
}


/*
 * Our safe implementation of the require opcode.
 * This is safe because it's completely unable to load any code.
 * If the requested file/module has already been loaded it'll return true.
 * If not, it'll die.
 * So now "use Foo;" will work iff Foo has already been loaded.
 */
static OP  *
pp_require_safe(pTHX)
{
	dVAR;
	dSP;
	SV		   *sv,
			  **svp;
	char	   *name;
	STRLEN		len;

	sv = POPs;
	name = SvPV(sv, len);
	if (!(name && len > 0 && *name))
		RETPUSHNO;

	svp = hv_fetch(GvHVn(PL_incgv), name, len, 0);
	if (svp && *svp != &PL_sv_undef)
		RETPUSHYES;

	DIE(aTHX_ "Unable to load %s into plperl", name);

	/*
	 * In most Perl versions, DIE() expands to a return statement, so the next
	 * line is not necessary.  But in versions between but not including
	 * 5.11.1 and 5.13.3 it does not, so the next line is necessary to avoid a
	 * "control reaches end of non-void function" warning from gcc.  Other
	 * compilers such as Solaris Studio will, however, issue a "statement not
	 * reached" warning instead.
	 */
	return NULL;
}


/*
 * Destroy one Perl interpreter ... actually we just run END blocks.
 *
 * Caller must have ensured this interpreter is the active one.
 */
static void
plperl_destroy_interp(PerlInterpreter **interp)
{
	if (interp && *interp)
	{
		/*
		 * Only a very minimal destruction is performed: - just call END
		 * blocks.
		 *
		 * We could call perl_destruct() but we'd need to audit its actions
		 * very carefully and work-around any that impact us. (Calling
		 * sv_clean_objs() isn't an option because it's not part of perl's
		 * public API so isn't portably available.) Meanwhile END blocks can
		 * be used to perform manual cleanup.
		 */
		dTHX;

		/* Run END blocks - based on perl's perl_destruct() */
		if (PL_exit_flags & PERL_EXIT_DESTRUCT_END)
		{
			dJMPENV;
			int			x = 0;

			JMPENV_PUSH(x);
			PERL_UNUSED_VAR(x);
			if (PL_endav && !PL_minus_c)
				call_list(PL_scopestack_ix, PL_endav);
			JMPENV_POP;
		}
		LEAVE;
		FREETMPS;

		*interp = NULL;
	}
}

/*
 * Initialize the current Perl interpreter as a trusted interp
 */
static void
plperl_trusted_init(void)
{
	dTHX;
	HV		   *stash;
	SV		   *sv;
	char	   *key;
	I32			klen;

	/* use original require while we set up */
	PL_ppaddr[OP_REQUIRE] = pp_require_orig;
	PL_ppaddr[OP_DOFILE] = pp_require_orig;

	eval_pv(PLC_TRUSTED, FALSE);
	if (SvTRUE(ERRSV))
		ereport(ERROR,
				(errcode(ERRCODE_EXTERNAL_ROUTINE_EXCEPTION),
				 errmsg("%s", strip_trailing_ws(sv2cstr(ERRSV))),
				 errcontext("while executing PLC_TRUSTED")));

	/*
	 * Force loading of utf8 module now to prevent errors that can arise from
	 * the regex code later trying to load utf8 modules. See
	 * http://rt.perl.org/rt3/Ticket/Display.html?id=47576
	 */
	eval_pv("my $a=chr(0x100); return $a =~ /\\xa9/i", FALSE);
	if (SvTRUE(ERRSV))
		ereport(ERROR,
				(errcode(ERRCODE_EXTERNAL_ROUTINE_EXCEPTION),
				 errmsg("%s", strip_trailing_ws(sv2cstr(ERRSV))),
				 errcontext("while executing utf8fix")));

	/*
	 * Lock down the interpreter
	 */

	/* switch to the safe require/dofile opcode for future code */
	PL_ppaddr[OP_REQUIRE] = pp_require_safe;
	PL_ppaddr[OP_DOFILE] = pp_require_safe;

	/*
	 * prevent (any more) unsafe opcodes being compiled PL_op_mask is per
	 * interpreter, so this only needs to be set once
	 */
	PL_op_mask = plperl_opmask;

	/* delete the DynaLoader:: namespace so extensions can't be loaded */
	stash = gv_stashpv("DynaLoader", GV_ADDWARN);
	hv_iterinit(stash);
	while ((sv = hv_iternextsv(stash, &key, &klen)))
	{
		if (!isGV_with_GP(sv) || !GvCV(sv))
			continue;
		SvREFCNT_dec(GvCV(sv)); /* free the CV */
		GvCV_set(sv, NULL);		/* prevent call via GV */
	}
	hv_clear(stash);

	/* invalidate assorted caches */
	++PL_sub_generation;
	hv_clear(PL_stashcache);

	/*
	 * Execute plperl.on_plperl_init in the locked-down interpreter
	 */
	if (plperl_on_plperl_init && *plperl_on_plperl_init)
	{
		eval_pv(plperl_on_plperl_init, FALSE);
		/* XXX need to find a way to determine a better errcode here */
		if (SvTRUE(ERRSV))
			ereport(ERROR,
					(errcode(ERRCODE_EXTERNAL_ROUTINE_EXCEPTION),
					 errmsg("%s", strip_trailing_ws(sv2cstr(ERRSV))),
					 errcontext("while executing plperl.on_plperl_init")));
	}
}


/*
 * Initialize the current Perl interpreter as an untrusted interp
 */
static void
plperl_untrusted_init(void)
{
	dTHX;

	/*
	 * Nothing to do except execute plperl.on_plperlu_init
	 */
	if (plperl_on_plperlu_init && *plperl_on_plperlu_init)
	{
		eval_pv(plperl_on_plperlu_init, FALSE);
		if (SvTRUE(ERRSV))
			ereport(ERROR,
					(errcode(ERRCODE_EXTERNAL_ROUTINE_EXCEPTION),
					 errmsg("%s", strip_trailing_ws(sv2cstr(ERRSV))),
					 errcontext("while executing plperl.on_plperlu_init")));
	}
}


/*
 * Perl likes to put a newline after its error messages; clean up such
 */
static char *
strip_trailing_ws(const char *msg)
{
	char	   *res = pstrdup(msg);
	int			len = strlen(res);

	while (len > 0 && isspace((unsigned char) res[len - 1]))
		res[--len] = '\0';
	return res;
}


/* Build a tuple from a hash. */

static HeapTuple
plperl_build_tuple_result(HV *perlhash, TupleDesc td)
{
	dTHX;
	Datum	   *values;
	bool	   *nulls;
	HE		   *he;
	HeapTuple	tup;

	values = palloc0(sizeof(Datum) * td->natts);
	nulls = palloc(sizeof(bool) * td->natts);
	memset(nulls, true, sizeof(bool) * td->natts);

	hv_iterinit(perlhash);
	while ((he = hv_iternext(perlhash)))
	{
		SV		   *val = HeVAL(he);
		char	   *key = hek2cstr(he);
		int			attn = SPI_fnumber(td, key);
		Form_pg_attribute attr = TupleDescAttr(td, attn - 1);

		if (attn == SPI_ERROR_NOATTRIBUTE)
			ereport(ERROR,
					(errcode(ERRCODE_UNDEFINED_COLUMN),
					 errmsg("Perl hash contains nonexistent column \"%s\"",
							key)));
		if (attn <= 0)
			ereport(ERROR,
					(errcode(ERRCODE_FEATURE_NOT_SUPPORTED),
					 errmsg("cannot set system attribute \"%s\"",
							key)));

		values[attn - 1] = plperl_sv_to_datum(val,
											  attr->atttypid,
											  attr->atttypmod,
											  NULL,
											  NULL,
											  InvalidOid,
											  &nulls[attn - 1]);

		pfree(key);
	}
	hv_iterinit(perlhash);

	tup = heap_form_tuple(td, values, nulls);
	pfree(values);
	pfree(nulls);
	return tup;
}

/* convert a hash reference to a datum */
static Datum
plperl_hash_to_datum(SV *src, TupleDesc td)
{
	HeapTuple	tup = plperl_build_tuple_result((HV *) SvRV(src), td);

	return HeapTupleGetDatum(tup);
}

/*
 * if we are an array ref return the reference. this is special in that if we
 * are a PostgreSQL::InServer::ARRAY object we will return the 'magic' array.
 */
static SV  *
get_perl_array_ref(SV *sv)
{
	dTHX;

	if (SvOK(sv) && SvROK(sv))
	{
		if (SvTYPE(SvRV(sv)) == SVt_PVAV)
			return sv;
		else if (sv_isa(sv, "PostgreSQL::InServer::ARRAY"))
		{
			HV		   *hv = (HV *) SvRV(sv);
			SV		  **sav = hv_fetch_string(hv, "array");

			if (*sav && SvOK(*sav) && SvROK(*sav) &&
				SvTYPE(SvRV(*sav)) == SVt_PVAV)
				return *sav;

			elog(ERROR, "could not get array reference from PostgreSQL::InServer::ARRAY object");
		}
	}
	return NULL;
}

/*
 * helper function for plperl_array_to_datum, recurses for multi-D arrays
 */
static void
array_to_datum_internal(AV *av, ArrayBuildState *astate,
						int *ndims, int *dims, int cur_depth,
						Oid arraytypid, Oid elemtypid, int32 typmod,
						FmgrInfo *finfo, Oid typioparam)
{
	dTHX;
	int			i;
	int			len = av_len(av) + 1;

	for (i = 0; i < len; i++)
	{
		/* fetch the array element */
		SV		  **svp = av_fetch(av, i, FALSE);

		/* see if this element is an array, if so get that */
		SV		   *sav = svp ? get_perl_array_ref(*svp) : NULL;

		/* multi-dimensional array? */
		if (sav)
		{
			AV		   *nav = (AV *) SvRV(sav);

			/* dimensionality checks */
			if (cur_depth + 1 > MAXDIM)
				ereport(ERROR,
						(errcode(ERRCODE_PROGRAM_LIMIT_EXCEEDED),
						 errmsg("number of array dimensions (%d) exceeds the maximum allowed (%d)",
								cur_depth + 1, MAXDIM)));

			/* set size when at first element in this level, else compare */
			if (i == 0 && *ndims == cur_depth)
			{
				dims[*ndims] = av_len(nav) + 1;
				(*ndims)++;
			}
			else if (av_len(nav) + 1 != dims[cur_depth])
				ereport(ERROR,
						(errcode(ERRCODE_INVALID_TEXT_REPRESENTATION),
						 errmsg("multidimensional arrays must have array expressions with matching dimensions")));

			/* recurse to fetch elements of this sub-array */
			array_to_datum_internal(nav, astate,
									ndims, dims, cur_depth + 1,
									arraytypid, elemtypid, typmod,
									finfo, typioparam);
		}
		else
		{
			Datum		dat;
			bool		isnull;

			/* scalar after some sub-arrays at same level? */
			if (*ndims != cur_depth)
				ereport(ERROR,
						(errcode(ERRCODE_INVALID_TEXT_REPRESENTATION),
						 errmsg("multidimensional arrays must have array expressions with matching dimensions")));

			dat = plperl_sv_to_datum(svp ? *svp : NULL,
									 elemtypid,
									 typmod,
									 NULL,
									 finfo,
									 typioparam,
									 &isnull);

			(void) accumArrayResult(astate, dat, isnull,
									elemtypid, CurrentMemoryContext);
		}
	}
}

/*
 * convert perl array ref to a datum
 */
static Datum
plperl_array_to_datum(SV *src, Oid typid, int32 typmod)
{
	dTHX;
	ArrayBuildState *astate;
	Oid			elemtypid;
	FmgrInfo	finfo;
	Oid			typioparam;
	int			dims[MAXDIM];
	int			lbs[MAXDIM];
	int			ndims = 1;
	int			i;

	elemtypid = get_element_type(typid);
	if (!elemtypid)
		ereport(ERROR,
				(errcode(ERRCODE_DATATYPE_MISMATCH),
				 errmsg("cannot convert Perl array to non-array type %s",
						format_type_be(typid))));

	astate = initArrayResult(elemtypid, CurrentMemoryContext, true);

	_sv_to_datum_finfo(elemtypid, &finfo, &typioparam);

	memset(dims, 0, sizeof(dims));
	dims[0] = av_len((AV *) SvRV(src)) + 1;

	array_to_datum_internal((AV *) SvRV(src), astate,
							&ndims, dims, 1,
							typid, elemtypid, typmod,
							&finfo, typioparam);

	/* ensure we get zero-D array for no inputs, as per PG convention */
	if (dims[0] <= 0)
		ndims = 0;

	for (i = 0; i < ndims; i++)
		lbs[i] = 1;

	return makeMdArrayResult(astate, ndims, dims, lbs,
							 CurrentMemoryContext, true);
}

/* Get the information needed to convert data to the specified PG type */
static void
_sv_to_datum_finfo(Oid typid, FmgrInfo *finfo, Oid *typioparam)
{
	Oid			typinput;

	/* XXX would be better to cache these lookups */
	getTypeInputInfo(typid,
					 &typinput, typioparam);
	fmgr_info(typinput, finfo);
}

/*
 * convert Perl SV to PG datum of type typid, typmod typmod
 *
 * Pass the PL/Perl function's fcinfo when attempting to convert to the
 * function's result type; otherwise pass NULL.  This is used when we need to
 * resolve the actual result type of a function returning RECORD.
 *
 * finfo and typioparam should be the results of _sv_to_datum_finfo for the
 * given typid, or NULL/InvalidOid to let this function do the lookups.
 *
 * *isnull is an output parameter.
 */
static Datum
plperl_sv_to_datum(SV *sv, Oid typid, int32 typmod,
				   FunctionCallInfo fcinfo,
				   FmgrInfo *finfo, Oid typioparam,
				   bool *isnull)
{
	FmgrInfo	tmp;
	Oid			funcid;

	/* we might recurse */
	check_stack_depth();

	*isnull = false;

	/*
	 * Return NULL if result is undef, or if we're in a function returning
	 * VOID.  In the latter case, we should pay no attention to the last Perl
	 * statement's result, and this is a convenient means to ensure that.
	 */
	if (!sv || !SvOK(sv) || typid == VOIDOID)
	{
		/* look up type info if they did not pass it */
		if (!finfo)
		{
			_sv_to_datum_finfo(typid, &tmp, &typioparam);
			finfo = &tmp;
		}
		*isnull = true;
		/* must call typinput in case it wants to reject NULL */
		return InputFunctionCall(finfo, NULL, typioparam, typmod);
	}
	else if ((funcid = get_transform_tosql(typid, current_call_data->prodesc->lang_oid, current_call_data->prodesc->trftypes)))
		return OidFunctionCall1(funcid, PointerGetDatum(sv));
	else if (SvROK(sv))
	{
		/* handle references */
		SV		   *sav = get_perl_array_ref(sv);

		if (sav)
		{
			/* handle an arrayref */
			return plperl_array_to_datum(sav, typid, typmod);
		}
		else if (SvTYPE(SvRV(sv)) == SVt_PVHV)
		{
			/* handle a hashref */
			Datum		ret;
			TupleDesc	td;
			bool		isdomain;

			if (!type_is_rowtype(typid))
				ereport(ERROR,
						(errcode(ERRCODE_DATATYPE_MISMATCH),
<<<<<<< HEAD
					errmsg("cannot convert Perl hash to non-composite type %s",
=======
						 errmsg("cannot convert Perl hash to non-composite type %s",
>>>>>>> 9e1c9f95
								format_type_be(typid))));

			td = lookup_rowtype_tupdesc_domain(typid, typmod, true);
			if (td != NULL)
			{
<<<<<<< HEAD
				/* Try to look it up based on our result type */
				if (fcinfo == NULL ||
					get_call_result_type(fcinfo, NULL, &td) != TYPEFUNC_COMPOSITE)
					ereport(ERROR,
							(errcode(ERRCODE_FEATURE_NOT_SUPPORTED),
						errmsg("function returning record called in context "
									"that cannot accept type record")));
=======
				/* Did we look through a domain? */
				isdomain = (typid != td->tdtypeid);
			}
			else
			{
				/* Must be RECORD, try to resolve based on call info */
				TypeFuncClass funcclass;

				if (fcinfo)
					funcclass = get_call_result_type(fcinfo, &typid, &td);
				else
					funcclass = TYPEFUNC_OTHER;
				if (funcclass != TYPEFUNC_COMPOSITE &&
					funcclass != TYPEFUNC_COMPOSITE_DOMAIN)
					ereport(ERROR,
							(errcode(ERRCODE_FEATURE_NOT_SUPPORTED),
							 errmsg("function returning record called in context "
									"that cannot accept type record")));
				Assert(td);
				isdomain = (funcclass == TYPEFUNC_COMPOSITE_DOMAIN);
>>>>>>> 9e1c9f95
			}

			ret = plperl_hash_to_datum(sv, td);

			if (isdomain)
				domain_check(ret, false, typid, NULL, NULL);

			/* Release on the result of get_call_result_type is harmless */
			ReleaseTupleDesc(td);

			return ret;
		}

		/*
		 * If it's a reference to something else, such as a scalar, just
		 * recursively look through the reference.
		 */
		return plperl_sv_to_datum(SvRV(sv), typid, typmod,
								  fcinfo, finfo, typioparam,
								  isnull);
	}
	else
	{
		/* handle a string/number */
		Datum		ret;
		char	   *str = sv2cstr(sv);

		/* did not pass in any typeinfo? look it up */
		if (!finfo)
		{
			_sv_to_datum_finfo(typid, &tmp, &typioparam);
			finfo = &tmp;
		}

		ret = InputFunctionCall(finfo, str, typioparam, typmod);
		pfree(str);

		return ret;
	}
}

/* Convert the perl SV to a string returned by the type output function */
char *
plperl_sv_to_literal(SV *sv, char *fqtypename)
{
	Datum		str = CStringGetDatum(fqtypename);
	Oid			typid = DirectFunctionCall1(regtypein, str);
	Oid			typoutput;
	Datum		datum;
	bool		typisvarlena,
				isnull;

	if (!OidIsValid(typid))
		ereport(ERROR,
				(errcode(ERRCODE_UNDEFINED_OBJECT),
				 errmsg("lookup failed for type %s", fqtypename)));

	datum = plperl_sv_to_datum(sv,
							   typid, -1,
							   NULL, NULL, InvalidOid,
							   &isnull);

	if (isnull)
		return NULL;

	getTypeOutputInfo(typid,
					  &typoutput, &typisvarlena);

	return OidOutputFunctionCall(typoutput, datum);
}

/*
 * Convert PostgreSQL array datum to a perl array reference.
 *
 * typid is arg's OID, which must be an array type.
 */
static SV  *
plperl_ref_from_pg_array(Datum arg, Oid typid)
{
	dTHX;
	ArrayType  *ar = DatumGetArrayTypeP(arg);
	Oid			elementtype = ARR_ELEMTYPE(ar);
	int16		typlen;
	bool		typbyval;
	char		typalign,
				typdelim;
	Oid			typioparam;
	Oid			typoutputfunc;
	Oid			transform_funcid;
	int			i,
				nitems,
			   *dims;
	plperl_array_info *info;
	SV		   *av;
	HV		   *hv;

	/*
	 * Currently we make no effort to cache any of the stuff we look up here,
	 * which is bad.
	 */
	info = palloc0(sizeof(plperl_array_info));

	/* get element type information, including output conversion function */
	get_type_io_data(elementtype, IOFunc_output,
					 &typlen, &typbyval, &typalign,
					 &typdelim, &typioparam, &typoutputfunc);

	/* Check for a transform function */
	transform_funcid = get_transform_fromsql(elementtype,
											 current_call_data->prodesc->lang_oid,
											 current_call_data->prodesc->trftypes);

	/* Look up transform or output function as appropriate */
	if (OidIsValid(transform_funcid))
		fmgr_info(transform_funcid, &info->transform_proc);
	else
		fmgr_info(typoutputfunc, &info->proc);

	info->elem_is_rowtype = type_is_rowtype(elementtype);

	/* Get the number and bounds of array dimensions */
	info->ndims = ARR_NDIM(ar);
	dims = ARR_DIMS(ar);

	/* No dimensions? Return an empty array */
	if (info->ndims == 0)
	{
		av = newRV_noinc((SV *) newAV());
	}
	else
	{
		deconstruct_array(ar, elementtype, typlen, typbyval,
						  typalign, &info->elements, &info->nulls,
						  &nitems);

		/* Get total number of elements in each dimension */
		info->nelems = palloc(sizeof(int) * info->ndims);
		info->nelems[0] = nitems;
		for (i = 1; i < info->ndims; i++)
			info->nelems[i] = info->nelems[i - 1] / dims[i - 1];

		av = split_array(info, 0, nitems, 0);
	}

	hv = newHV();
	(void) hv_store(hv, "array", 5, av, 0);
	(void) hv_store(hv, "typeoid", 7, newSVuv(typid), 0);

	return sv_bless(newRV_noinc((SV *) hv),
					gv_stashpv("PostgreSQL::InServer::ARRAY", 0));
}

/*
 * Recursively form array references from splices of the initial array
 */
static SV  *
split_array(plperl_array_info *info, int first, int last, int nest)
{
	dTHX;
	int			i;
	AV		   *result;

	/* we should only be called when we have something to split */
	Assert(info->ndims > 0);

	/* since this function recurses, it could be driven to stack overflow */
	check_stack_depth();

	/*
	 * Base case, return a reference to a single-dimensional array
	 */
	if (nest >= info->ndims - 1)
		return make_array_ref(info, first, last);

	result = newAV();
	for (i = first; i < last; i += info->nelems[nest + 1])
	{
		/* Recursively form references to arrays of lower dimensions */
		SV		   *ref = split_array(info, i, i + info->nelems[nest + 1], nest + 1);

		av_push(result, ref);
	}
	return newRV_noinc((SV *) result);
}

/*
 * Create a Perl reference from a one-dimensional C array, converting
 * composite type elements to hash references.
 */
static SV  *
make_array_ref(plperl_array_info *info, int first, int last)
{
	dTHX;
	int			i;
	AV		   *result = newAV();

	for (i = first; i < last; i++)
	{
		if (info->nulls[i])
		{
			/*
			 * We can't use &PL_sv_undef here.  See "AVs, HVs and undefined
			 * values" in perlguts.
			 */
			av_push(result, newSV(0));
		}
		else
		{
			Datum		itemvalue = info->elements[i];

			if (info->transform_proc.fn_oid)
				av_push(result, (SV *) DatumGetPointer(FunctionCall1(&info->transform_proc, itemvalue)));
			else if (info->elem_is_rowtype)
				/* Handle composite type elements */
				av_push(result, plperl_hash_from_datum(itemvalue));
			else
			{
				char	   *val = OutputFunctionCall(&info->proc, itemvalue);

				av_push(result, cstr2sv(val));
			}
		}
	}
	return newRV_noinc((SV *) result);
}

/* Set up the arguments for a trigger call. */
static SV  *
plperl_trigger_build_args(FunctionCallInfo fcinfo)
{
	dTHX;
	TriggerData *tdata;
	TupleDesc	tupdesc;
	int			i;
	char	   *level;
	char	   *event;
	char	   *relid;
	char	   *when;
	HV		   *hv;

	hv = newHV();
	hv_ksplit(hv, 12);			/* pre-grow the hash */

	tdata = (TriggerData *) fcinfo->context;
	tupdesc = tdata->tg_relation->rd_att;

	relid = DatumGetCString(
							DirectFunctionCall1(oidout,
												ObjectIdGetDatum(tdata->tg_relation->rd_id)
												)
		);

	hv_store_string(hv, "name", cstr2sv(tdata->tg_trigger->tgname));
	hv_store_string(hv, "relid", cstr2sv(relid));

	/*
	 * Note: In BEFORE trigger, stored generated columns are not computed yet,
	 * so don't make them accessible in NEW row.
	 */

	if (TRIGGER_FIRED_BY_INSERT(tdata->tg_event))
	{
		event = "INSERT";
		if (TRIGGER_FIRED_FOR_ROW(tdata->tg_event))
			hv_store_string(hv, "new",
							plperl_hash_from_tuple(tdata->tg_trigtuple,
												   tupdesc,
												   !TRIGGER_FIRED_BEFORE(tdata->tg_event)));
	}
	else if (TRIGGER_FIRED_BY_DELETE(tdata->tg_event))
	{
		event = "DELETE";
		if (TRIGGER_FIRED_FOR_ROW(tdata->tg_event))
			hv_store_string(hv, "old",
							plperl_hash_from_tuple(tdata->tg_trigtuple,
												   tupdesc,
												   true));
	}
	else if (TRIGGER_FIRED_BY_UPDATE(tdata->tg_event))
	{
		event = "UPDATE";
		if (TRIGGER_FIRED_FOR_ROW(tdata->tg_event))
		{
			hv_store_string(hv, "old",
							plperl_hash_from_tuple(tdata->tg_trigtuple,
												   tupdesc,
												   true));
			hv_store_string(hv, "new",
							plperl_hash_from_tuple(tdata->tg_newtuple,
												   tupdesc,
												   !TRIGGER_FIRED_BEFORE(tdata->tg_event)));
		}
	}
	else if (TRIGGER_FIRED_BY_TRUNCATE(tdata->tg_event))
		event = "TRUNCATE";
	else
		event = "UNKNOWN";

	hv_store_string(hv, "event", cstr2sv(event));
	hv_store_string(hv, "argc", newSViv(tdata->tg_trigger->tgnargs));

	if (tdata->tg_trigger->tgnargs > 0)
	{
		AV		   *av = newAV();

		av_extend(av, tdata->tg_trigger->tgnargs);
		for (i = 0; i < tdata->tg_trigger->tgnargs; i++)
			av_push(av, cstr2sv(tdata->tg_trigger->tgargs[i]));
		hv_store_string(hv, "args", newRV_noinc((SV *) av));
	}

	hv_store_string(hv, "relname",
					cstr2sv(SPI_getrelname(tdata->tg_relation)));

	hv_store_string(hv, "table_name",
					cstr2sv(SPI_getrelname(tdata->tg_relation)));

	hv_store_string(hv, "table_schema",
					cstr2sv(SPI_getnspname(tdata->tg_relation)));

	if (TRIGGER_FIRED_BEFORE(tdata->tg_event))
		when = "BEFORE";
	else if (TRIGGER_FIRED_AFTER(tdata->tg_event))
		when = "AFTER";
	else if (TRIGGER_FIRED_INSTEAD(tdata->tg_event))
		when = "INSTEAD OF";
	else
		when = "UNKNOWN";
	hv_store_string(hv, "when", cstr2sv(when));

	if (TRIGGER_FIRED_FOR_ROW(tdata->tg_event))
		level = "ROW";
	else if (TRIGGER_FIRED_FOR_STATEMENT(tdata->tg_event))
		level = "STATEMENT";
	else
		level = "UNKNOWN";
	hv_store_string(hv, "level", cstr2sv(level));

	return newRV_noinc((SV *) hv);
}


/* Set up the arguments for an event trigger call. */
static SV  *
plperl_event_trigger_build_args(FunctionCallInfo fcinfo)
{
	dTHX;
	EventTriggerData *tdata;
	HV		   *hv;

	hv = newHV();

	tdata = (EventTriggerData *) fcinfo->context;

	hv_store_string(hv, "event", cstr2sv(tdata->event));
	hv_store_string(hv, "tag", cstr2sv(tdata->tag));

	return newRV_noinc((SV *) hv);
}

/* Construct the modified new tuple to be returned from a trigger. */
static HeapTuple
plperl_modify_tuple(HV *hvTD, TriggerData *tdata, HeapTuple otup)
{
	dTHX;
	SV		  **svp;
	HV		   *hvNew;
	HE		   *he;
	HeapTuple	rtup;
	TupleDesc	tupdesc;
	int			natts;
	Datum	   *modvalues;
	bool	   *modnulls;
	bool	   *modrepls;

	svp = hv_fetch_string(hvTD, "new");
	if (!svp)
		ereport(ERROR,
				(errcode(ERRCODE_UNDEFINED_COLUMN),
				 errmsg("$_TD->{new} does not exist")));
	if (!SvOK(*svp) || !SvROK(*svp) || SvTYPE(SvRV(*svp)) != SVt_PVHV)
		ereport(ERROR,
				(errcode(ERRCODE_DATATYPE_MISMATCH),
				 errmsg("$_TD->{new} is not a hash reference")));
	hvNew = (HV *) SvRV(*svp);

	tupdesc = tdata->tg_relation->rd_att;
	natts = tupdesc->natts;

	modvalues = (Datum *) palloc0(natts * sizeof(Datum));
	modnulls = (bool *) palloc0(natts * sizeof(bool));
	modrepls = (bool *) palloc0(natts * sizeof(bool));

	hv_iterinit(hvNew);
	while ((he = hv_iternext(hvNew)))
	{
		char	   *key = hek2cstr(he);
		SV		   *val = HeVAL(he);
		int			attn = SPI_fnumber(tupdesc, key);
		Form_pg_attribute attr = TupleDescAttr(tupdesc, attn - 1);

		if (attn == SPI_ERROR_NOATTRIBUTE)
			ereport(ERROR,
					(errcode(ERRCODE_UNDEFINED_COLUMN),
					 errmsg("Perl hash contains nonexistent column \"%s\"",
							key)));
		if (attn <= 0)
			ereport(ERROR,
					(errcode(ERRCODE_FEATURE_NOT_SUPPORTED),
					 errmsg("cannot set system attribute \"%s\"",
							key)));
		if (attr->attgenerated)
			ereport(ERROR,
					(errcode(ERRCODE_E_R_I_E_TRIGGER_PROTOCOL_VIOLATED),
					 errmsg("cannot set generated column \"%s\"",
							key)));

		modvalues[attn - 1] = plperl_sv_to_datum(val,
												 attr->atttypid,
												 attr->atttypmod,
												 NULL,
												 NULL,
												 InvalidOid,
												 &modnulls[attn - 1]);
		modrepls[attn - 1] = true;

		pfree(key);
	}
	hv_iterinit(hvNew);

	rtup = heap_modify_tuple(otup, tupdesc, modvalues, modnulls, modrepls);

	pfree(modvalues);
	pfree(modnulls);
	pfree(modrepls);

	return rtup;
}


/*
 * There are three externally visible pieces to plperl: plperl_call_handler,
 * plperl_inline_handler, and plperl_validator.
 */

/*
 * The call handler is called to run normal functions (including trigger
 * functions) that are defined in pg_proc.
 */
PG_FUNCTION_INFO_V1(plperl_call_handler);

Datum
plperl_call_handler(PG_FUNCTION_ARGS)
{
	Datum		retval;
	plperl_call_data *volatile save_call_data = current_call_data;
	plperl_interp_desc *volatile oldinterp = plperl_active_interp;
	plperl_call_data this_call_data;

	/* Initialize current-call status record */
	MemSet(&this_call_data, 0, sizeof(this_call_data));
	this_call_data.fcinfo = fcinfo;

	PG_TRY();
	{
		current_call_data = &this_call_data;
		if (CALLED_AS_TRIGGER(fcinfo))
			retval = PointerGetDatum(plperl_trigger_handler(fcinfo));
		else if (CALLED_AS_EVENT_TRIGGER(fcinfo))
		{
			plperl_event_trigger_handler(fcinfo);
			retval = (Datum) 0;
		}
		else
			retval = plperl_func_handler(fcinfo);
	}
	PG_CATCH();
	{
		current_call_data = save_call_data;
		activate_interpreter(oldinterp);
		if (this_call_data.prodesc)
			decrement_prodesc_refcount(this_call_data.prodesc);
		PG_RE_THROW();
	}
	PG_END_TRY();

	current_call_data = save_call_data;
	activate_interpreter(oldinterp);
	if (this_call_data.prodesc)
		decrement_prodesc_refcount(this_call_data.prodesc);
	return retval;
}

/*
 * The inline handler runs anonymous code blocks (DO blocks).
 */
PG_FUNCTION_INFO_V1(plperl_inline_handler);

Datum
plperl_inline_handler(PG_FUNCTION_ARGS)
{
	LOCAL_FCINFO(fake_fcinfo, 0);
	InlineCodeBlock *codeblock = (InlineCodeBlock *) PG_GETARG_POINTER(0);
	FmgrInfo	flinfo;
	plperl_proc_desc desc;
	plperl_call_data *volatile save_call_data = current_call_data;
	plperl_interp_desc *volatile oldinterp = plperl_active_interp;
	plperl_call_data this_call_data;
	ErrorContextCallback pl_error_context;

	/* Initialize current-call status record */
	MemSet(&this_call_data, 0, sizeof(this_call_data));

	/* Set up a callback for error reporting */
	pl_error_context.callback = plperl_inline_callback;
	pl_error_context.previous = error_context_stack;
	pl_error_context.arg = NULL;
	error_context_stack = &pl_error_context;

	/*
	 * Set up a fake fcinfo and descriptor with just enough info to satisfy
	 * plperl_call_perl_func().  In particular note that this sets things up
	 * with no arguments passed, and a result type of VOID.
	 */
	MemSet(fake_fcinfo, 0, SizeForFunctionCallInfo(0));
	MemSet(&flinfo, 0, sizeof(flinfo));
	MemSet(&desc, 0, sizeof(desc));
	fake_fcinfo->flinfo = &flinfo;
	flinfo.fn_oid = InvalidOid;
	flinfo.fn_mcxt = CurrentMemoryContext;

	desc.proname = "inline_code_block";
	desc.fn_readonly = false;

	desc.lang_oid = codeblock->langOid;
	desc.trftypes = NIL;
	desc.lanpltrusted = codeblock->langIsTrusted;

	desc.fn_retistuple = false;
	desc.fn_retisset = false;
	desc.fn_retisarray = false;
	desc.result_oid = InvalidOid;
	desc.nargs = 0;
	desc.reference = NULL;

	this_call_data.fcinfo = fake_fcinfo;
	this_call_data.prodesc = &desc;
	/* we do not bother with refcounting the fake prodesc */

	PG_TRY();
	{
		SV		   *perlret;

		current_call_data = &this_call_data;

		if (SPI_connect_ext(codeblock->atomic ? 0 : SPI_OPT_NONATOMIC) != SPI_OK_CONNECT)
			elog(ERROR, "could not connect to SPI manager");

		select_perl_context(desc.lanpltrusted);

		plperl_create_sub(&desc, codeblock->source_text, 0);

		if (!desc.reference)	/* can this happen? */
			elog(ERROR, "could not create internal procedure for anonymous code block");

		perlret = plperl_call_perl_func(&desc, fake_fcinfo);

		SvREFCNT_dec_current(perlret);

		if (SPI_finish() != SPI_OK_FINISH)
			elog(ERROR, "SPI_finish() failed");
	}
	PG_CATCH();
	{
		if (desc.reference)
			SvREFCNT_dec_current(desc.reference);
		current_call_data = save_call_data;
		activate_interpreter(oldinterp);
		PG_RE_THROW();
	}
	PG_END_TRY();

	if (desc.reference)
		SvREFCNT_dec_current(desc.reference);

	current_call_data = save_call_data;
	activate_interpreter(oldinterp);

	error_context_stack = pl_error_context.previous;

	PG_RETURN_VOID();
}

/*
 * The validator is called during CREATE FUNCTION to validate the function
 * being created/replaced. The precise behavior of the validator may be
 * modified by the check_function_bodies GUC.
 */
PG_FUNCTION_INFO_V1(plperl_validator);

Datum
plperl_validator(PG_FUNCTION_ARGS)
{
	Oid			funcoid = PG_GETARG_OID(0);
	HeapTuple	tuple;
	Form_pg_proc proc;
	char		functyptype;
	int			numargs;
	Oid		   *argtypes;
	char	  **argnames;
	char	   *argmodes;
	bool		is_trigger = false;
	bool		is_event_trigger = false;
	int			i;

	if (!CheckFunctionValidatorAccess(fcinfo->flinfo->fn_oid, funcoid))
		PG_RETURN_VOID();

	/* Get the new function's pg_proc entry */
	tuple = SearchSysCache1(PROCOID, ObjectIdGetDatum(funcoid));
	if (!HeapTupleIsValid(tuple))
		elog(ERROR, "cache lookup failed for function %u", funcoid);
	proc = (Form_pg_proc) GETSTRUCT(tuple);

	functyptype = get_typtype(proc->prorettype);

	/* Disallow pseudotype result */
	/* except for TRIGGER, EVTTRIGGER, RECORD, or VOID */
	if (functyptype == TYPTYPE_PSEUDO)
	{
		/* we assume OPAQUE with no arguments means a trigger */
		if (proc->prorettype == TRIGGEROID ||
			(proc->prorettype == OPAQUEOID && proc->pronargs == 0))
			is_trigger = true;
		else if (proc->prorettype == EVTTRIGGEROID)
			is_event_trigger = true;
		else if (proc->prorettype != RECORDOID &&
				 proc->prorettype != VOIDOID)
			ereport(ERROR,
					(errcode(ERRCODE_FEATURE_NOT_SUPPORTED),
					 errmsg("PL/Perl functions cannot return type %s",
							format_type_be(proc->prorettype))));
	}

	/* Disallow pseudotypes in arguments (either IN or OUT) */
	numargs = get_func_arg_info(tuple,
								&argtypes, &argnames, &argmodes);
	for (i = 0; i < numargs; i++)
	{
		if (get_typtype(argtypes[i]) == TYPTYPE_PSEUDO &&
			argtypes[i] != RECORDOID)
			ereport(ERROR,
					(errcode(ERRCODE_FEATURE_NOT_SUPPORTED),
					 errmsg("PL/Perl functions cannot accept type %s",
							format_type_be(argtypes[i]))));
	}

	ReleaseSysCache(tuple);

	/* Postpone body checks if !check_function_bodies */
	if (check_function_bodies)
	{
		(void) compile_plperl_function(funcoid, is_trigger, is_event_trigger);
	}

	/* the result of a validator is ignored */
	PG_RETURN_VOID();
}


/*
 * plperlu likewise requires three externally visible functions:
 * plperlu_call_handler, plperlu_inline_handler, and plperlu_validator.
 * These are currently just aliases that send control to the plperl
 * handler functions, and we decide whether a particular function is
 * trusted or not by inspecting the actual pg_language tuple.
 */

PG_FUNCTION_INFO_V1(plperlu_call_handler);

Datum
plperlu_call_handler(PG_FUNCTION_ARGS)
{
	return plperl_call_handler(fcinfo);
}

PG_FUNCTION_INFO_V1(plperlu_inline_handler);

Datum
plperlu_inline_handler(PG_FUNCTION_ARGS)
{
	return plperl_inline_handler(fcinfo);
}

PG_FUNCTION_INFO_V1(plperlu_validator);

Datum
plperlu_validator(PG_FUNCTION_ARGS)
{
	/* call plperl validator with our fcinfo so it gets our oid */
	return plperl_validator(fcinfo);
}


/*
 * Uses mksafefunc/mkunsafefunc to create a subroutine whose text is
 * supplied in s, and returns a reference to it
 */
static void
plperl_create_sub(plperl_proc_desc *prodesc, const char *s, Oid fn_oid)
{
	dTHX;
	dSP;
	char		subname[NAMEDATALEN + 40];
	HV		   *pragma_hv = newHV();
	SV		   *subref = NULL;
	int			count;

	sprintf(subname, "%s__%u", prodesc->proname, fn_oid);

	if (plperl_use_strict)
		hv_store_string(pragma_hv, "strict", (SV *) newAV());

	ENTER;
	SAVETMPS;
	PUSHMARK(SP);
	EXTEND(SP, 4);
	PUSHs(sv_2mortal(cstr2sv(subname)));
	PUSHs(sv_2mortal(newRV_noinc((SV *) pragma_hv)));

	/*
	 * Use 'false' for $prolog in mkfunc, which is kept for compatibility in
	 * case a module such as PostgreSQL::PLPerl::NYTprof replaces the function
	 * compiler.
	 */
	PUSHs(&PL_sv_no);
	PUSHs(sv_2mortal(cstr2sv(s)));
	PUTBACK;

	/*
	 * G_KEEPERR seems to be needed here, else we don't recognize compile
	 * errors properly.  Perhaps it's because there's another level of eval
	 * inside mksafefunc?
	 */
	count = perl_call_pv("PostgreSQL::InServer::mkfunc",
						 G_SCALAR | G_EVAL | G_KEEPERR);
	SPAGAIN;

	if (count == 1)
	{
		SV		   *sub_rv = (SV *) POPs;

		if (sub_rv && SvROK(sub_rv) && SvTYPE(SvRV(sub_rv)) == SVt_PVCV)
		{
			subref = newRV_inc(SvRV(sub_rv));
		}
	}

	PUTBACK;
	FREETMPS;
	LEAVE;

	if (SvTRUE(ERRSV))
		ereport(ERROR,
				(errcode(ERRCODE_SYNTAX_ERROR),
				 errmsg("%s", strip_trailing_ws(sv2cstr(ERRSV)))));

	if (!subref)
		ereport(ERROR,
				(errcode(ERRCODE_SYNTAX_ERROR),
				 errmsg("didn't get a CODE reference from compiling function \"%s\"",
						prodesc->proname)));

	prodesc->reference = subref;

	return;
}


/**********************************************************************
 * plperl_init_shared_libs()		-
 **********************************************************************/

static void
plperl_init_shared_libs(pTHX)
{
	char	   *file = __FILE__;

	newXS("DynaLoader::boot_DynaLoader", boot_DynaLoader, file);
	newXS("PostgreSQL::InServer::Util::bootstrap",
		  boot_PostgreSQL__InServer__Util, file);
	/* newXS for...::SPI::bootstrap is in select_perl_context() */
}


static SV  *
plperl_call_perl_func(plperl_proc_desc *desc, FunctionCallInfo fcinfo)
{
	dTHX;
	dSP;
	SV		   *retval;
	int			i;
	int			count;
	Oid		   *argtypes = NULL;
	int			nargs = 0;

	ENTER;
	SAVETMPS;

	PUSHMARK(SP);
	EXTEND(sp, desc->nargs);

	/* Get signature for true functions; inline blocks have no args. */
	if (fcinfo->flinfo->fn_oid)
		get_func_signature(fcinfo->flinfo->fn_oid, &argtypes, &nargs);
	Assert(nargs == desc->nargs);

	for (i = 0; i < desc->nargs; i++)
	{
		if (fcinfo->args[i].isnull)
			PUSHs(&PL_sv_undef);
		else if (desc->arg_is_rowtype[i])
		{
			SV		   *sv = plperl_hash_from_datum(fcinfo->args[i].value);

			PUSHs(sv_2mortal(sv));
		}
		else
		{
			SV		   *sv;
			Oid			funcid;

			if (OidIsValid(desc->arg_arraytype[i]))
				sv = plperl_ref_from_pg_array(fcinfo->args[i].value, desc->arg_arraytype[i]);
			else if ((funcid = get_transform_fromsql(argtypes[i], current_call_data->prodesc->lang_oid, current_call_data->prodesc->trftypes)))
				sv = (SV *) DatumGetPointer(OidFunctionCall1(funcid, fcinfo->args[i].value));
			else
			{
				char	   *tmp;

				tmp = OutputFunctionCall(&(desc->arg_out_func[i]),
										 fcinfo->args[i].value);
				sv = cstr2sv(tmp);
				pfree(tmp);
			}

			PUSHs(sv_2mortal(sv));
		}
	}
	PUTBACK;

	/* Do NOT use G_KEEPERR here */
	count = perl_call_sv(desc->reference, G_SCALAR | G_EVAL);

	SPAGAIN;

	if (count != 1)
	{
		PUTBACK;
		FREETMPS;
		LEAVE;
		ereport(ERROR,
				(errcode(ERRCODE_EXTERNAL_ROUTINE_EXCEPTION),
				 errmsg("didn't get a return item from function")));
	}

	if (SvTRUE(ERRSV))
	{
		(void) POPs;
		PUTBACK;
		FREETMPS;
		LEAVE;
		/* XXX need to find a way to determine a better errcode here */
		ereport(ERROR,
				(errcode(ERRCODE_EXTERNAL_ROUTINE_EXCEPTION),
				 errmsg("%s", strip_trailing_ws(sv2cstr(ERRSV)))));
	}

	retval = newSVsv(POPs);

	PUTBACK;
	FREETMPS;
	LEAVE;

	return retval;
}


static SV  *
plperl_call_perl_trigger_func(plperl_proc_desc *desc, FunctionCallInfo fcinfo,
							  SV *td)
{
	dTHX;
	dSP;
	SV		   *retval,
			   *TDsv;
	int			i,
				count;
	Trigger    *tg_trigger = ((TriggerData *) fcinfo->context)->tg_trigger;

	ENTER;
	SAVETMPS;

	TDsv = get_sv("main::_TD", 0);
	if (!TDsv)
		ereport(ERROR,
				(errcode(ERRCODE_EXTERNAL_ROUTINE_EXCEPTION),
				 errmsg("couldn't fetch $_TD")));

	save_item(TDsv);			/* local $_TD */
	sv_setsv(TDsv, td);

	PUSHMARK(sp);
	EXTEND(sp, tg_trigger->tgnargs);

	for (i = 0; i < tg_trigger->tgnargs; i++)
		PUSHs(sv_2mortal(cstr2sv(tg_trigger->tgargs[i])));
	PUTBACK;

	/* Do NOT use G_KEEPERR here */
	count = perl_call_sv(desc->reference, G_SCALAR | G_EVAL);

	SPAGAIN;

	if (count != 1)
	{
		PUTBACK;
		FREETMPS;
		LEAVE;
		ereport(ERROR,
				(errcode(ERRCODE_EXTERNAL_ROUTINE_EXCEPTION),
				 errmsg("didn't get a return item from trigger function")));
	}

	if (SvTRUE(ERRSV))
	{
		(void) POPs;
		PUTBACK;
		FREETMPS;
		LEAVE;
		/* XXX need to find a way to determine a better errcode here */
		ereport(ERROR,
				(errcode(ERRCODE_EXTERNAL_ROUTINE_EXCEPTION),
				 errmsg("%s", strip_trailing_ws(sv2cstr(ERRSV)))));
	}

	retval = newSVsv(POPs);

	PUTBACK;
	FREETMPS;
	LEAVE;

	return retval;
}


static void
plperl_call_perl_event_trigger_func(plperl_proc_desc *desc,
									FunctionCallInfo fcinfo,
									SV *td)
{
	dTHX;
	dSP;
	SV		   *retval,
			   *TDsv;
	int			count;

	ENTER;
	SAVETMPS;

	TDsv = get_sv("main::_TD", 0);
	if (!TDsv)
		ereport(ERROR,
				(errcode(ERRCODE_EXTERNAL_ROUTINE_EXCEPTION),
				 errmsg("couldn't fetch $_TD")));

	save_item(TDsv);			/* local $_TD */
	sv_setsv(TDsv, td);

	PUSHMARK(sp);
	PUTBACK;

	/* Do NOT use G_KEEPERR here */
	count = perl_call_sv(desc->reference, G_SCALAR | G_EVAL);

	SPAGAIN;

	if (count != 1)
	{
		PUTBACK;
		FREETMPS;
		LEAVE;
		ereport(ERROR,
				(errcode(ERRCODE_EXTERNAL_ROUTINE_EXCEPTION),
				 errmsg("didn't get a return item from trigger function")));
	}

	if (SvTRUE(ERRSV))
	{
		(void) POPs;
		PUTBACK;
		FREETMPS;
		LEAVE;
		/* XXX need to find a way to determine a better errcode here */
		ereport(ERROR,
				(errcode(ERRCODE_EXTERNAL_ROUTINE_EXCEPTION),
				 errmsg("%s", strip_trailing_ws(sv2cstr(ERRSV)))));
	}

	retval = newSVsv(POPs);
	(void) retval;				/* silence compiler warning */

	PUTBACK;
	FREETMPS;
	LEAVE;

	return;
}

static Datum
plperl_func_handler(PG_FUNCTION_ARGS)
{
	bool		nonatomic;
	plperl_proc_desc *prodesc;
	SV		   *perlret;
	Datum		retval = 0;
	ReturnSetInfo *rsi;
	ErrorContextCallback pl_error_context;

	nonatomic = fcinfo->context &&
		IsA(fcinfo->context, CallContext) &&
		!castNode(CallContext, fcinfo->context)->atomic;

	if (SPI_connect_ext(nonatomic ? SPI_OPT_NONATOMIC : 0) != SPI_OK_CONNECT)
		elog(ERROR, "could not connect to SPI manager");

	prodesc = compile_plperl_function(fcinfo->flinfo->fn_oid, false, false);
	current_call_data->prodesc = prodesc;
	increment_prodesc_refcount(prodesc);

	/* Set a callback for error reporting */
	pl_error_context.callback = plperl_exec_callback;
	pl_error_context.previous = error_context_stack;
	pl_error_context.arg = prodesc->proname;
	error_context_stack = &pl_error_context;

	rsi = (ReturnSetInfo *) fcinfo->resultinfo;

	if (prodesc->fn_retisset)
	{
		/* Check context before allowing the call to go through */
		if (!rsi || !IsA(rsi, ReturnSetInfo) ||
			(rsi->allowedModes & SFRM_Materialize) == 0)
			ereport(ERROR,
					(errcode(ERRCODE_FEATURE_NOT_SUPPORTED),
					 errmsg("set-valued function called in context that "
							"cannot accept a set")));
	}

	activate_interpreter(prodesc->interp);

	perlret = plperl_call_perl_func(prodesc, fcinfo);

	/************************************************************
	 * Disconnect from SPI manager and then create the return
	 * values datum (if the input function does a palloc for it
	 * this must not be allocated in the SPI memory context
	 * because SPI_finish would free it).
	 ************************************************************/
	if (SPI_finish() != SPI_OK_FINISH)
		elog(ERROR, "SPI_finish() failed");

	if (prodesc->fn_retisset)
	{
		SV		   *sav;

		/*
		 * If the Perl function returned an arrayref, we pretend that it
		 * called return_next() for each element of the array, to handle old
		 * SRFs that didn't know about return_next(). Any other sort of return
		 * value is an error, except undef which means return an empty set.
		 */
		sav = get_perl_array_ref(perlret);
		if (sav)
		{
			dTHX;
			int			i = 0;
			SV		  **svp = 0;
			AV		   *rav = (AV *) SvRV(sav);

			while ((svp = av_fetch(rav, i, FALSE)) != NULL)
			{
				plperl_return_next_internal(*svp);
				i++;
			}
		}
		else if (SvOK(perlret))
		{
			ereport(ERROR,
					(errcode(ERRCODE_DATATYPE_MISMATCH),
					 errmsg("set-returning PL/Perl function must return "
							"reference to array or use return_next")));
		}

		rsi->returnMode = SFRM_Materialize;
		if (current_call_data->tuple_store)
		{
			rsi->setResult = current_call_data->tuple_store;
			rsi->setDesc = current_call_data->ret_tdesc;
		}
		retval = (Datum) 0;
	}
	else if (prodesc->result_oid)
	{
		retval = plperl_sv_to_datum(perlret,
									prodesc->result_oid,
									-1,
									fcinfo,
									&prodesc->result_in_func,
									prodesc->result_typioparam,
									&fcinfo->isnull);

		if (fcinfo->isnull && rsi && IsA(rsi, ReturnSetInfo))
			rsi->isDone = ExprEndResult;
	}

	/* Restore the previous error callback */
	error_context_stack = pl_error_context.previous;

	SvREFCNT_dec_current(perlret);

	return retval;
}


static Datum
plperl_trigger_handler(PG_FUNCTION_ARGS)
{
	plperl_proc_desc *prodesc;
	SV		   *perlret;
	Datum		retval;
	SV		   *svTD;
	HV		   *hvTD;
	ErrorContextCallback pl_error_context;
	TriggerData *tdata;
	int			rc PG_USED_FOR_ASSERTS_ONLY;

	/* Connect to SPI manager */
	if (SPI_connect() != SPI_OK_CONNECT)
		elog(ERROR, "could not connect to SPI manager");

	/* Make transition tables visible to this SPI connection */
	tdata = (TriggerData *) fcinfo->context;
	rc = SPI_register_trigger_data(tdata);
	Assert(rc >= 0);

	/* Find or compile the function */
	prodesc = compile_plperl_function(fcinfo->flinfo->fn_oid, true, false);
	current_call_data->prodesc = prodesc;
	increment_prodesc_refcount(prodesc);

	/* Set a callback for error reporting */
	pl_error_context.callback = plperl_exec_callback;
	pl_error_context.previous = error_context_stack;
	pl_error_context.arg = prodesc->proname;
	error_context_stack = &pl_error_context;

	activate_interpreter(prodesc->interp);

	svTD = plperl_trigger_build_args(fcinfo);
	perlret = plperl_call_perl_trigger_func(prodesc, fcinfo, svTD);
	hvTD = (HV *) SvRV(svTD);

	/************************************************************
	* Disconnect from SPI manager and then create the return
	* values datum (if the input function does a palloc for it
	* this must not be allocated in the SPI memory context
	* because SPI_finish would free it).
	************************************************************/
	if (SPI_finish() != SPI_OK_FINISH)
		elog(ERROR, "SPI_finish() failed");

	if (perlret == NULL || !SvOK(perlret))
	{
		/* undef result means go ahead with original tuple */
		TriggerData *trigdata = ((TriggerData *) fcinfo->context);

		if (TRIGGER_FIRED_BY_INSERT(trigdata->tg_event))
			retval = (Datum) trigdata->tg_trigtuple;
		else if (TRIGGER_FIRED_BY_UPDATE(trigdata->tg_event))
			retval = (Datum) trigdata->tg_newtuple;
		else if (TRIGGER_FIRED_BY_DELETE(trigdata->tg_event))
			retval = (Datum) trigdata->tg_trigtuple;
		else if (TRIGGER_FIRED_BY_TRUNCATE(trigdata->tg_event))
			retval = (Datum) trigdata->tg_trigtuple;
		else
			retval = (Datum) 0; /* can this happen? */
	}
	else
	{
		HeapTuple	trv;
		char	   *tmp;

		tmp = sv2cstr(perlret);

		if (pg_strcasecmp(tmp, "SKIP") == 0)
			trv = NULL;
		else if (pg_strcasecmp(tmp, "MODIFY") == 0)
		{
			TriggerData *trigdata = (TriggerData *) fcinfo->context;

			if (TRIGGER_FIRED_BY_INSERT(trigdata->tg_event))
				trv = plperl_modify_tuple(hvTD, trigdata,
										  trigdata->tg_trigtuple);
			else if (TRIGGER_FIRED_BY_UPDATE(trigdata->tg_event))
				trv = plperl_modify_tuple(hvTD, trigdata,
										  trigdata->tg_newtuple);
			else
			{
				ereport(WARNING,
						(errcode(ERRCODE_E_R_I_E_TRIGGER_PROTOCOL_VIOLATED),
						 errmsg("ignoring modified row in DELETE trigger")));
				trv = NULL;
			}
		}
		else
		{
			ereport(ERROR,
					(errcode(ERRCODE_E_R_I_E_TRIGGER_PROTOCOL_VIOLATED),
					 errmsg("result of PL/Perl trigger function must be undef, "
							"\"SKIP\", or \"MODIFY\"")));
			trv = NULL;
		}
		retval = PointerGetDatum(trv);
		pfree(tmp);
	}

	/* Restore the previous error callback */
	error_context_stack = pl_error_context.previous;

	SvREFCNT_dec_current(svTD);
	if (perlret)
		SvREFCNT_dec_current(perlret);

	return retval;
}


static void
plperl_event_trigger_handler(PG_FUNCTION_ARGS)
{
	plperl_proc_desc *prodesc;
	SV		   *svTD;
	ErrorContextCallback pl_error_context;

	/* Connect to SPI manager */
	if (SPI_connect() != SPI_OK_CONNECT)
		elog(ERROR, "could not connect to SPI manager");

	/* Find or compile the function */
	prodesc = compile_plperl_function(fcinfo->flinfo->fn_oid, false, true);
	current_call_data->prodesc = prodesc;
	increment_prodesc_refcount(prodesc);

	/* Set a callback for error reporting */
	pl_error_context.callback = plperl_exec_callback;
	pl_error_context.previous = error_context_stack;
	pl_error_context.arg = prodesc->proname;
	error_context_stack = &pl_error_context;

	activate_interpreter(prodesc->interp);

	svTD = plperl_event_trigger_build_args(fcinfo);
	plperl_call_perl_event_trigger_func(prodesc, fcinfo, svTD);

	if (SPI_finish() != SPI_OK_FINISH)
		elog(ERROR, "SPI_finish() failed");

	/* Restore the previous error callback */
	error_context_stack = pl_error_context.previous;

	SvREFCNT_dec_current(svTD);
}


static bool
validate_plperl_function(plperl_proc_ptr *proc_ptr, HeapTuple procTup)
{
	if (proc_ptr && proc_ptr->proc_ptr)
	{
		plperl_proc_desc *prodesc = proc_ptr->proc_ptr;
		bool		uptodate;

		/************************************************************
		 * If it's present, must check whether it's still up to date.
		 * This is needed because CREATE OR REPLACE FUNCTION can modify the
		 * function's pg_proc entry without changing its OID.
		 ************************************************************/
		uptodate = (prodesc->fn_xmin == HeapTupleHeaderGetRawXmin(procTup->t_data) &&
					ItemPointerEquals(&prodesc->fn_tid, &procTup->t_self));

		if (uptodate)
			return true;

		/* Otherwise, unlink the obsoleted entry from the hashtable ... */
		proc_ptr->proc_ptr = NULL;
		/* ... and release the corresponding refcount, probably deleting it */
		decrement_prodesc_refcount(prodesc);
	}

	return false;
}


static void
free_plperl_function(plperl_proc_desc *prodesc)
{
	Assert(prodesc->fn_refcount == 0);
	/* Release CODE reference, if we have one, from the appropriate interp */
	if (prodesc->reference)
	{
		plperl_interp_desc *oldinterp = plperl_active_interp;

		activate_interpreter(prodesc->interp);
		SvREFCNT_dec_current(prodesc->reference);
		activate_interpreter(oldinterp);
	}
	/* Release all PG-owned data for this proc */
	MemoryContextDelete(prodesc->fn_cxt);
}


static plperl_proc_desc *
compile_plperl_function(Oid fn_oid, bool is_trigger, bool is_event_trigger)
{
	HeapTuple	procTup;
	Form_pg_proc procStruct;
	plperl_proc_key proc_key;
	plperl_proc_ptr *proc_ptr;
	plperl_proc_desc *volatile prodesc = NULL;
	volatile MemoryContext proc_cxt = NULL;
	plperl_interp_desc *oldinterp = plperl_active_interp;
	ErrorContextCallback plperl_error_context;

	/* We'll need the pg_proc tuple in any case... */
	procTup = SearchSysCache1(PROCOID, ObjectIdGetDatum(fn_oid));
	if (!HeapTupleIsValid(procTup))
		elog(ERROR, "cache lookup failed for function %u", fn_oid);
	procStruct = (Form_pg_proc) GETSTRUCT(procTup);

	/*
	 * Try to find function in plperl_proc_hash.  The reason for this
	 * overcomplicated-seeming lookup procedure is that we don't know whether
	 * it's plperl or plperlu, and don't want to spend a lookup in pg_language
	 * to find out.
	 */
	proc_key.proc_id = fn_oid;
	proc_key.is_trigger = is_trigger;
	proc_key.user_id = GetUserId();
	proc_ptr = hash_search(plperl_proc_hash, &proc_key,
						   HASH_FIND, NULL);
	if (validate_plperl_function(proc_ptr, procTup))
	{
		/* Found valid plperl entry */
		ReleaseSysCache(procTup);
		return proc_ptr->proc_ptr;
	}

	/* If not found or obsolete, maybe it's plperlu */
	proc_key.user_id = InvalidOid;
	proc_ptr = hash_search(plperl_proc_hash, &proc_key,
						   HASH_FIND, NULL);
	if (validate_plperl_function(proc_ptr, procTup))
	{
		/* Found valid plperlu entry */
		ReleaseSysCache(procTup);
		return proc_ptr->proc_ptr;
	}

	/************************************************************
	 * If we haven't found it in the hashtable, we analyze
	 * the function's arguments and return type and store
	 * the in-/out-functions in the prodesc block,
	 * then we load the procedure into the Perl interpreter,
	 * and last we create a new hashtable entry for it.
	 ************************************************************/

	/* Set a callback for reporting compilation errors */
	plperl_error_context.callback = plperl_compile_callback;
	plperl_error_context.previous = error_context_stack;
	plperl_error_context.arg = NameStr(procStruct->proname);
	error_context_stack = &plperl_error_context;

	PG_TRY();
	{
		HeapTuple	langTup;
		HeapTuple	typeTup;
		Form_pg_language langStruct;
		Form_pg_type typeStruct;
		Datum		protrftypes_datum;
		Datum		prosrcdatum;
		bool		isnull;
		char	   *proc_source;
		MemoryContext oldcontext;

		/************************************************************
		 * Allocate a context that will hold all PG data for the procedure.
		 ************************************************************/
		proc_cxt = AllocSetContextCreate(TopMemoryContext,
										 "PL/Perl function",
										 ALLOCSET_SMALL_SIZES);

		/************************************************************
		 * Allocate and fill a new procedure description block.
		 * struct prodesc and subsidiary data must all live in proc_cxt.
		 ************************************************************/
		oldcontext = MemoryContextSwitchTo(proc_cxt);
		prodesc = (plperl_proc_desc *) palloc0(sizeof(plperl_proc_desc));
		prodesc->proname = pstrdup(NameStr(procStruct->proname));
		MemoryContextSetIdentifier(proc_cxt, prodesc->proname);
		prodesc->fn_cxt = proc_cxt;
		prodesc->fn_refcount = 0;
		prodesc->fn_xmin = HeapTupleHeaderGetRawXmin(procTup->t_data);
		prodesc->fn_tid = procTup->t_self;
		prodesc->nargs = procStruct->pronargs;
		prodesc->arg_out_func = (FmgrInfo *) palloc0(prodesc->nargs * sizeof(FmgrInfo));
		prodesc->arg_is_rowtype = (bool *) palloc0(prodesc->nargs * sizeof(bool));
		prodesc->arg_arraytype = (Oid *) palloc0(prodesc->nargs * sizeof(Oid));
		MemoryContextSwitchTo(oldcontext);

		/* Remember if function is STABLE/IMMUTABLE */
		prodesc->fn_readonly =
			(procStruct->provolatile != PROVOLATILE_VOLATILE);

		/* Fetch protrftypes */
		protrftypes_datum = SysCacheGetAttr(PROCOID, procTup,
											Anum_pg_proc_protrftypes, &isnull);
		MemoryContextSwitchTo(proc_cxt);
		prodesc->trftypes = isnull ? NIL : oid_array_to_list(protrftypes_datum);
		MemoryContextSwitchTo(oldcontext);

		/************************************************************
		 * Lookup the pg_language tuple by Oid
		 ************************************************************/
		langTup = SearchSysCache1(LANGOID,
								  ObjectIdGetDatum(procStruct->prolang));
		if (!HeapTupleIsValid(langTup))
			elog(ERROR, "cache lookup failed for language %u",
				 procStruct->prolang);
		langStruct = (Form_pg_language) GETSTRUCT(langTup);
		prodesc->lang_oid = langStruct->oid;
		prodesc->lanpltrusted = langStruct->lanpltrusted;
		ReleaseSysCache(langTup);

		/************************************************************
		 * Get the required information for input conversion of the
		 * return value.
		 ************************************************************/
		if (!is_trigger && !is_event_trigger)
		{
			Oid			rettype = procStruct->prorettype;

			typeTup = SearchSysCache1(TYPEOID, ObjectIdGetDatum(rettype));
			if (!HeapTupleIsValid(typeTup))
				elog(ERROR, "cache lookup failed for type %u", rettype);
			typeStruct = (Form_pg_type) GETSTRUCT(typeTup);

			/* Disallow pseudotype result, except VOID or RECORD */
			if (typeStruct->typtype == TYPTYPE_PSEUDO)
			{
				if (rettype == VOIDOID ||
					rettype == RECORDOID)
					 /* okay */ ;
				else if (rettype == TRIGGEROID ||
						 rettype == EVTTRIGGEROID)
					ereport(ERROR,
							(errcode(ERRCODE_FEATURE_NOT_SUPPORTED),
							 errmsg("trigger functions can only be called "
									"as triggers")));
				else
					ereport(ERROR,
							(errcode(ERRCODE_FEATURE_NOT_SUPPORTED),
							 errmsg("PL/Perl functions cannot return type %s",
									format_type_be(rettype))));
			}

			prodesc->result_oid = rettype;
			prodesc->fn_retisset = procStruct->proretset;
			prodesc->fn_retistuple = type_is_rowtype(rettype);

			prodesc->fn_retisarray =
				(typeStruct->typlen == -1 && typeStruct->typelem);

			fmgr_info_cxt(typeStruct->typinput,
						  &(prodesc->result_in_func),
						  proc_cxt);
			prodesc->result_typioparam = getTypeIOParam(typeTup);

			ReleaseSysCache(typeTup);
		}

		/************************************************************
		 * Get the required information for output conversion
		 * of all procedure arguments
		 ************************************************************/
		if (!is_trigger && !is_event_trigger)
		{
			int			i;

			for (i = 0; i < prodesc->nargs; i++)
			{
				Oid			argtype = procStruct->proargtypes.values[i];

				typeTup = SearchSysCache1(TYPEOID, ObjectIdGetDatum(argtype));
				if (!HeapTupleIsValid(typeTup))
					elog(ERROR, "cache lookup failed for type %u", argtype);
				typeStruct = (Form_pg_type) GETSTRUCT(typeTup);

				/* Disallow pseudotype argument, except RECORD */
				if (typeStruct->typtype == TYPTYPE_PSEUDO &&
					argtype != RECORDOID)
					ereport(ERROR,
							(errcode(ERRCODE_FEATURE_NOT_SUPPORTED),
							 errmsg("PL/Perl functions cannot accept type %s",
									format_type_be(argtype))));

				if (type_is_rowtype(argtype))
					prodesc->arg_is_rowtype[i] = true;
				else
				{
					prodesc->arg_is_rowtype[i] = false;
					fmgr_info_cxt(typeStruct->typoutput,
								  &(prodesc->arg_out_func[i]),
								  proc_cxt);
				}

				/* Identify array-type arguments */
				if (typeStruct->typelem != 0 && typeStruct->typlen == -1)
					prodesc->arg_arraytype[i] = argtype;
				else
					prodesc->arg_arraytype[i] = InvalidOid;

				ReleaseSysCache(typeTup);
			}
		}

		/************************************************************
		 * create the text of the anonymous subroutine.
		 * we do not use a named subroutine so that we can call directly
		 * through the reference.
		 ************************************************************/
		prosrcdatum = SysCacheGetAttr(PROCOID, procTup,
									  Anum_pg_proc_prosrc, &isnull);
		if (isnull)
			elog(ERROR, "null prosrc");
		proc_source = TextDatumGetCString(prosrcdatum);

		/************************************************************
		 * Create the procedure in the appropriate interpreter
		 ************************************************************/

		select_perl_context(prodesc->lanpltrusted);

		prodesc->interp = plperl_active_interp;

		plperl_create_sub(prodesc, proc_source, fn_oid);

		activate_interpreter(oldinterp);

		pfree(proc_source);

		if (!prodesc->reference)	/* can this happen? */
			elog(ERROR, "could not create PL/Perl internal procedure");

		/************************************************************
		 * OK, link the procedure into the correct hashtable entry.
		 * Note we assume that the hashtable entry either doesn't exist yet,
		 * or we already cleared its proc_ptr during the validation attempts
		 * above.  So no need to decrement an old refcount here.
		 ************************************************************/
		proc_key.user_id = prodesc->lanpltrusted ? GetUserId() : InvalidOid;

		proc_ptr = hash_search(plperl_proc_hash, &proc_key,
							   HASH_ENTER, NULL);
		/* We assume these two steps can't throw an error: */
		proc_ptr->proc_ptr = prodesc;
		increment_prodesc_refcount(prodesc);
	}
	PG_CATCH();
	{
		/*
		 * If we got as far as creating a reference, we should be able to use
		 * free_plperl_function() to clean up.  If not, then at most we have
		 * some PG memory resources in proc_cxt, which we can just delete.
		 */
		if (prodesc && prodesc->reference)
			free_plperl_function(prodesc);
		else if (proc_cxt)
			MemoryContextDelete(proc_cxt);

		/* Be sure to restore the previous interpreter, too, for luck */
		activate_interpreter(oldinterp);

		PG_RE_THROW();
	}
	PG_END_TRY();

	/* restore previous error callback */
	error_context_stack = plperl_error_context.previous;

	ReleaseSysCache(procTup);

	return prodesc;
}

/* Build a hash from a given composite/row datum */
static SV  *
plperl_hash_from_datum(Datum attr)
{
	HeapTupleHeader td;
	Oid			tupType;
	int32		tupTypmod;
	TupleDesc	tupdesc;
	HeapTupleData tmptup;
	SV		   *sv;

	td = DatumGetHeapTupleHeader(attr);

	/* Extract rowtype info and find a tupdesc */
	tupType = HeapTupleHeaderGetTypeId(td);
	tupTypmod = HeapTupleHeaderGetTypMod(td);
	tupdesc = lookup_rowtype_tupdesc(tupType, tupTypmod);

	/* Build a temporary HeapTuple control structure */
	tmptup.t_len = HeapTupleHeaderGetDatumLength(td);
	tmptup.t_data = td;

	sv = plperl_hash_from_tuple(&tmptup, tupdesc, true);
	ReleaseTupleDesc(tupdesc);

	return sv;
}

/* Build a hash from all attributes of a given tuple. */
static SV  *
plperl_hash_from_tuple(HeapTuple tuple, TupleDesc tupdesc, bool include_generated)
{
	dTHX;
	HV		   *hv;
	int			i;

	/* since this function recurses, it could be driven to stack overflow */
	check_stack_depth();

	hv = newHV();
	hv_ksplit(hv, tupdesc->natts);	/* pre-grow the hash */

	for (i = 0; i < tupdesc->natts; i++)
	{
		Datum		attr;
		bool		isnull,
					typisvarlena;
		char	   *attname;
		Oid			typoutput;
		Form_pg_attribute att = TupleDescAttr(tupdesc, i);

		if (att->attisdropped)
			continue;

		if (att->attgenerated)
		{
			/* don't include unless requested */
			if (!include_generated)
				continue;
		}

		attname = NameStr(att->attname);
		attr = heap_getattr(tuple, i + 1, tupdesc, &isnull);

		if (isnull)
		{
			/*
			 * Store (attname => undef) and move on.  Note we can't use
			 * &PL_sv_undef here; see "AVs, HVs and undefined values" in
			 * perlguts for an explanation.
			 */
			hv_store_string(hv, attname, newSV(0));
			continue;
		}

		if (type_is_rowtype(att->atttypid))
		{
			SV		   *sv = plperl_hash_from_datum(attr);

			hv_store_string(hv, attname, sv);
		}
		else
		{
			SV		   *sv;
			Oid			funcid;

			if (OidIsValid(get_base_element_type(att->atttypid)))
				sv = plperl_ref_from_pg_array(attr, att->atttypid);
			else if ((funcid = get_transform_fromsql(att->atttypid, current_call_data->prodesc->lang_oid, current_call_data->prodesc->trftypes)))
				sv = (SV *) DatumGetPointer(OidFunctionCall1(funcid, attr));
			else
			{
				char	   *outputstr;

				/* XXX should have a way to cache these lookups */
				getTypeOutputInfo(att->atttypid, &typoutput, &typisvarlena);

				outputstr = OidOutputFunctionCall(typoutput, attr);
				sv = cstr2sv(outputstr);
				pfree(outputstr);
			}

			hv_store_string(hv, attname, sv);
		}
	}
	return newRV_noinc((SV *) hv);
}


static void
check_spi_usage_allowed(void)
{
	/* see comment in plperl_fini() */
	if (plperl_ending)
	{
		/* simple croak as we don't want to involve PostgreSQL code */
		croak("SPI functions can not be used in END blocks");
	}
}


HV *
plperl_spi_exec(char *query, int limit)
{
	HV		   *ret_hv;

	/*
	 * Execute the query inside a sub-transaction, so we can cope with errors
	 * sanely
	 */
	MemoryContext oldcontext = CurrentMemoryContext;
	ResourceOwner oldowner = CurrentResourceOwner;

	check_spi_usage_allowed();

	BeginInternalSubTransaction(NULL);
	/* Want to run inside function's memory context */
	MemoryContextSwitchTo(oldcontext);

	PG_TRY();
	{
		int			spi_rv;

		pg_verifymbstr(query, strlen(query), false);

		spi_rv = SPI_execute(query, current_call_data->prodesc->fn_readonly,
							 limit);
		ret_hv = plperl_spi_execute_fetch_result(SPI_tuptable, SPI_processed,
												 spi_rv);

		/* Commit the inner transaction, return to outer xact context */
		ReleaseCurrentSubTransaction();
		MemoryContextSwitchTo(oldcontext);
		CurrentResourceOwner = oldowner;
	}
	PG_CATCH();
	{
		ErrorData  *edata;

		/* Save error info */
		MemoryContextSwitchTo(oldcontext);
		edata = CopyErrorData();
		FlushErrorState();

		/* Abort the inner transaction */
		RollbackAndReleaseCurrentSubTransaction();
		MemoryContextSwitchTo(oldcontext);
		CurrentResourceOwner = oldowner;

		/* Punt the error to Perl */
		croak_cstr(edata->message);

		/* Can't get here, but keep compiler quiet */
		return NULL;
	}
	PG_END_TRY();

	return ret_hv;
}


static HV  *
plperl_spi_execute_fetch_result(SPITupleTable *tuptable, uint64 processed,
								int status)
{
	dTHX;
	HV		   *result;

	check_spi_usage_allowed();

	result = newHV();

	hv_store_string(result, "status",
					cstr2sv(SPI_result_code_string(status)));
	hv_store_string(result, "processed",
					(processed > (uint64) UV_MAX) ?
					newSVnv((NV) processed) :
					newSVuv((UV) processed));

	if (status > 0 && tuptable)
	{
		AV		   *rows;
		SV		   *row;
		uint64		i;

		/* Prevent overflow in call to av_extend() */
		if (processed > (uint64) AV_SIZE_MAX)
			ereport(ERROR,
					(errcode(ERRCODE_PROGRAM_LIMIT_EXCEEDED),
					 errmsg("query result has too many rows to fit in a Perl array")));

		rows = newAV();
		av_extend(rows, processed);
		for (i = 0; i < processed; i++)
		{
			row = plperl_hash_from_tuple(tuptable->vals[i], tuptable->tupdesc, true);
			av_push(rows, row);
		}
		hv_store_string(result, "rows",
						newRV_noinc((SV *) rows));
	}

	SPI_freetuptable(tuptable);

	return result;
}


/*
 * plperl_return_next catches any error and converts it to a Perl error.
 * We assume (perhaps without adequate justification) that we need not abort
 * the current transaction if the Perl code traps the error.
 */
void
plperl_return_next(SV *sv)
{
	MemoryContext oldcontext = CurrentMemoryContext;

	PG_TRY();
	{
		plperl_return_next_internal(sv);
	}
	PG_CATCH();
	{
		ErrorData  *edata;

		/* Must reset elog.c's state */
		MemoryContextSwitchTo(oldcontext);
		edata = CopyErrorData();
		FlushErrorState();

		/* Punt the error to Perl */
		croak_cstr(edata->message);
	}
	PG_END_TRY();
}

/*
 * plperl_return_next_internal reports any errors in Postgres fashion
 * (via ereport).
 */
static void
plperl_return_next_internal(SV *sv)
{
	plperl_proc_desc *prodesc;
	FunctionCallInfo fcinfo;
	ReturnSetInfo *rsi;
	MemoryContext old_cxt;

	if (!sv)
		return;

	prodesc = current_call_data->prodesc;
	fcinfo = current_call_data->fcinfo;
	rsi = (ReturnSetInfo *) fcinfo->resultinfo;

	if (!prodesc->fn_retisset)
		ereport(ERROR,
				(errcode(ERRCODE_SYNTAX_ERROR),
				 errmsg("cannot use return_next in a non-SETOF function")));

	if (!current_call_data->ret_tdesc)
	{
		TupleDesc	tupdesc;

		Assert(!current_call_data->tuple_store);

		/*
		 * This is the first call to return_next in the current PL/Perl
<<<<<<< HEAD
		 * function call, so identify the output tuple descriptor and create a
=======
		 * function call, so identify the output tuple type and create a
>>>>>>> 9e1c9f95
		 * tuplestore to hold the result rows.
		 */
		if (prodesc->fn_retistuple)
		{
			TypeFuncClass funcclass;
			Oid			typid;

			funcclass = get_call_result_type(fcinfo, &typid, &tupdesc);
			if (funcclass != TYPEFUNC_COMPOSITE &&
				funcclass != TYPEFUNC_COMPOSITE_DOMAIN)
				ereport(ERROR,
						(errcode(ERRCODE_FEATURE_NOT_SUPPORTED),
						 errmsg("function returning record called in context "
								"that cannot accept type record")));
			/* if domain-over-composite, remember the domain's type OID */
			if (funcclass == TYPEFUNC_COMPOSITE_DOMAIN)
				current_call_data->cdomain_oid = typid;
		}
		else
		{
			tupdesc = rsi->expectedDesc;
			/* Protect assumption below that we return exactly one column */
			if (tupdesc == NULL || tupdesc->natts != 1)
				elog(ERROR, "expected single-column result descriptor for non-composite SETOF result");
		}

		/*
		 * Make sure the tuple_store and ret_tdesc are sufficiently
		 * long-lived.
		 */
		old_cxt = MemoryContextSwitchTo(rsi->econtext->ecxt_per_query_memory);

		current_call_data->ret_tdesc = CreateTupleDescCopy(tupdesc);
		current_call_data->tuple_store =
			tuplestore_begin_heap(rsi->allowedModes & SFRM_Materialize_Random,
								  false, work_mem);

		MemoryContextSwitchTo(old_cxt);
	}

	/*
	 * Producing the tuple we want to return requires making plenty of
	 * palloc() allocations that are not cleaned up. Since this function can
	 * be called many times before the current memory context is reset, we
	 * need to do those allocations in a temporary context.
	 */
	if (!current_call_data->tmp_cxt)
	{
		current_call_data->tmp_cxt =
			AllocSetContextCreate(CurrentMemoryContext,
								  "PL/Perl return_next temporary cxt",
								  ALLOCSET_DEFAULT_SIZES);
	}

	old_cxt = MemoryContextSwitchTo(current_call_data->tmp_cxt);

	if (prodesc->fn_retistuple)
	{
		HeapTuple	tuple;

		if (!(SvOK(sv) && SvROK(sv) && SvTYPE(SvRV(sv)) == SVt_PVHV))
			ereport(ERROR,
					(errcode(ERRCODE_DATATYPE_MISMATCH),
					 errmsg("SETOF-composite-returning PL/Perl function "
							"must call return_next with reference to hash")));

		tuple = plperl_build_tuple_result((HV *) SvRV(sv),
										  current_call_data->ret_tdesc);

		if (OidIsValid(current_call_data->cdomain_oid))
			domain_check(HeapTupleGetDatum(tuple), false,
						 current_call_data->cdomain_oid,
						 &current_call_data->cdomain_info,
						 rsi->econtext->ecxt_per_query_memory);

		tuplestore_puttuple(current_call_data->tuple_store, tuple);
	}
	else if (prodesc->result_oid)
	{
		Datum		ret[1];
		bool		isNull[1];

		ret[0] = plperl_sv_to_datum(sv,
									prodesc->result_oid,
									-1,
									fcinfo,
									&prodesc->result_in_func,
									prodesc->result_typioparam,
									&isNull[0]);

		tuplestore_putvalues(current_call_data->tuple_store,
							 current_call_data->ret_tdesc,
							 ret, isNull);
	}

	MemoryContextSwitchTo(old_cxt);
	MemoryContextReset(current_call_data->tmp_cxt);
}


SV *
plperl_spi_query(char *query)
{
	SV		   *cursor;

	/*
	 * Execute the query inside a sub-transaction, so we can cope with errors
	 * sanely
	 */
	MemoryContext oldcontext = CurrentMemoryContext;
	ResourceOwner oldowner = CurrentResourceOwner;

	check_spi_usage_allowed();

	BeginInternalSubTransaction(NULL);
	/* Want to run inside function's memory context */
	MemoryContextSwitchTo(oldcontext);

	PG_TRY();
	{
		SPIPlanPtr	plan;
		Portal		portal;

		/* Make sure the query is validly encoded */
		pg_verifymbstr(query, strlen(query), false);

		/* Create a cursor for the query */
		plan = SPI_prepare(query, 0, NULL);
		if (plan == NULL)
			elog(ERROR, "SPI_prepare() failed:%s",
				 SPI_result_code_string(SPI_result));

		portal = SPI_cursor_open(NULL, plan, NULL, NULL, false);
		SPI_freeplan(plan);
		if (portal == NULL)
			elog(ERROR, "SPI_cursor_open() failed:%s",
				 SPI_result_code_string(SPI_result));
		cursor = cstr2sv(portal->name);

		PinPortal(portal);

		/* Commit the inner transaction, return to outer xact context */
		ReleaseCurrentSubTransaction();
		MemoryContextSwitchTo(oldcontext);
		CurrentResourceOwner = oldowner;
	}
	PG_CATCH();
	{
		ErrorData  *edata;

		/* Save error info */
		MemoryContextSwitchTo(oldcontext);
		edata = CopyErrorData();
		FlushErrorState();

		/* Abort the inner transaction */
		RollbackAndReleaseCurrentSubTransaction();
		MemoryContextSwitchTo(oldcontext);
		CurrentResourceOwner = oldowner;

		/* Punt the error to Perl */
		croak_cstr(edata->message);

		/* Can't get here, but keep compiler quiet */
		return NULL;
	}
	PG_END_TRY();

	return cursor;
}


SV *
plperl_spi_fetchrow(char *cursor)
{
	SV		   *row;

	/*
	 * Execute the FETCH inside a sub-transaction, so we can cope with errors
	 * sanely
	 */
	MemoryContext oldcontext = CurrentMemoryContext;
	ResourceOwner oldowner = CurrentResourceOwner;

	check_spi_usage_allowed();

	BeginInternalSubTransaction(NULL);
	/* Want to run inside function's memory context */
	MemoryContextSwitchTo(oldcontext);

	PG_TRY();
	{
		dTHX;
		Portal		p = SPI_cursor_find(cursor);

		if (!p)
		{
			row = &PL_sv_undef;
		}
		else
		{
			SPI_cursor_fetch(p, true, 1);
			if (SPI_processed == 0)
			{
				UnpinPortal(p);
				SPI_cursor_close(p);
				row = &PL_sv_undef;
			}
			else
			{
				row = plperl_hash_from_tuple(SPI_tuptable->vals[0],
											 SPI_tuptable->tupdesc,
											 true);
			}
			SPI_freetuptable(SPI_tuptable);
		}

		/* Commit the inner transaction, return to outer xact context */
		ReleaseCurrentSubTransaction();
		MemoryContextSwitchTo(oldcontext);
		CurrentResourceOwner = oldowner;
	}
	PG_CATCH();
	{
		ErrorData  *edata;

		/* Save error info */
		MemoryContextSwitchTo(oldcontext);
		edata = CopyErrorData();
		FlushErrorState();

		/* Abort the inner transaction */
		RollbackAndReleaseCurrentSubTransaction();
		MemoryContextSwitchTo(oldcontext);
		CurrentResourceOwner = oldowner;

		/* Punt the error to Perl */
		croak_cstr(edata->message);

		/* Can't get here, but keep compiler quiet */
		return NULL;
	}
	PG_END_TRY();

	return row;
}

void
plperl_spi_cursor_close(char *cursor)
{
	Portal		p;

	check_spi_usage_allowed();

	p = SPI_cursor_find(cursor);

	if (p)
	{
		UnpinPortal(p);
		SPI_cursor_close(p);
	}
}

SV *
plperl_spi_prepare(char *query, int argc, SV **argv)
{
	volatile SPIPlanPtr plan = NULL;
	volatile MemoryContext plan_cxt = NULL;
	plperl_query_desc *volatile qdesc = NULL;
	plperl_query_entry *volatile hash_entry = NULL;
	MemoryContext oldcontext = CurrentMemoryContext;
	ResourceOwner oldowner = CurrentResourceOwner;
	MemoryContext work_cxt;
	bool		found;
	int			i;

	check_spi_usage_allowed();

	BeginInternalSubTransaction(NULL);
	MemoryContextSwitchTo(oldcontext);

	PG_TRY();
	{
		CHECK_FOR_INTERRUPTS();

		/************************************************************
		 * Allocate the new querydesc structure
		 *
		 * The qdesc struct, as well as all its subsidiary data, lives in its
		 * plan_cxt.  But note that the SPIPlan does not.
		 ************************************************************/
		plan_cxt = AllocSetContextCreate(TopMemoryContext,
										 "PL/Perl spi_prepare query",
										 ALLOCSET_SMALL_SIZES);
		MemoryContextSwitchTo(plan_cxt);
		qdesc = (plperl_query_desc *) palloc0(sizeof(plperl_query_desc));
		snprintf(qdesc->qname, sizeof(qdesc->qname), "%p", qdesc);
		qdesc->plan_cxt = plan_cxt;
		qdesc->nargs = argc;
		qdesc->argtypes = (Oid *) palloc(argc * sizeof(Oid));
		qdesc->arginfuncs = (FmgrInfo *) palloc(argc * sizeof(FmgrInfo));
		qdesc->argtypioparams = (Oid *) palloc(argc * sizeof(Oid));
		MemoryContextSwitchTo(oldcontext);

		/************************************************************
		 * Do the following work in a short-lived context so that we don't
		 * leak a lot of memory in the PL/Perl function's SPI Proc context.
		 ************************************************************/
		work_cxt = AllocSetContextCreate(CurrentMemoryContext,
										 "PL/Perl spi_prepare workspace",
										 ALLOCSET_DEFAULT_SIZES);
		MemoryContextSwitchTo(work_cxt);

		/************************************************************
		 * Resolve argument type names and then look them up by oid
		 * in the system cache, and remember the required information
		 * for input conversion.
		 ************************************************************/
		for (i = 0; i < argc; i++)
		{
			Oid			typId,
						typInput,
						typIOParam;
			int32		typmod;
			char	   *typstr;

			typstr = sv2cstr(argv[i]);
			parseTypeString(typstr, &typId, &typmod, false);
			pfree(typstr);

			getTypeInputInfo(typId, &typInput, &typIOParam);

			qdesc->argtypes[i] = typId;
			fmgr_info_cxt(typInput, &(qdesc->arginfuncs[i]), plan_cxt);
			qdesc->argtypioparams[i] = typIOParam;
		}

		/* Make sure the query is validly encoded */
		pg_verifymbstr(query, strlen(query), false);

		/************************************************************
		 * Prepare the plan and check for errors
		 ************************************************************/
		plan = SPI_prepare(query, argc, qdesc->argtypes);

		if (plan == NULL)
			elog(ERROR, "SPI_prepare() failed:%s",
				 SPI_result_code_string(SPI_result));

		/************************************************************
		 * Save the plan into permanent memory (right now it's in the
		 * SPI procCxt, which will go away at function end).
		 ************************************************************/
		if (SPI_keepplan(plan))
			elog(ERROR, "SPI_keepplan() failed");
		qdesc->plan = plan;

		/************************************************************
		 * Insert a hashtable entry for the plan.
		 ************************************************************/
		hash_entry = hash_search(plperl_active_interp->query_hash,
								 qdesc->qname,
								 HASH_ENTER, &found);
		hash_entry->query_data = qdesc;

		/* Get rid of workspace */
		MemoryContextDelete(work_cxt);

		/* Commit the inner transaction, return to outer xact context */
		ReleaseCurrentSubTransaction();
		MemoryContextSwitchTo(oldcontext);
		CurrentResourceOwner = oldowner;
	}
	PG_CATCH();
	{
		ErrorData  *edata;

		/* Save error info */
		MemoryContextSwitchTo(oldcontext);
		edata = CopyErrorData();
		FlushErrorState();

		/* Drop anything we managed to allocate */
		if (hash_entry)
			hash_search(plperl_active_interp->query_hash,
						qdesc->qname,
						HASH_REMOVE, NULL);
		if (plan_cxt)
			MemoryContextDelete(plan_cxt);
		if (plan)
			SPI_freeplan(plan);

		/* Abort the inner transaction */
		RollbackAndReleaseCurrentSubTransaction();
		MemoryContextSwitchTo(oldcontext);
		CurrentResourceOwner = oldowner;

		/* Punt the error to Perl */
		croak_cstr(edata->message);

		/* Can't get here, but keep compiler quiet */
		return NULL;
	}
	PG_END_TRY();

	/************************************************************
	 * Return the query's hash key to the caller.
	 ************************************************************/
	return cstr2sv(qdesc->qname);
}

HV *
plperl_spi_exec_prepared(char *query, HV *attr, int argc, SV **argv)
{
	HV		   *ret_hv;
	SV		  **sv;
	int			i,
				limit,
				spi_rv;
	char	   *nulls;
	Datum	   *argvalues;
	plperl_query_desc *qdesc;
	plperl_query_entry *hash_entry;

	/*
	 * Execute the query inside a sub-transaction, so we can cope with errors
	 * sanely
	 */
	MemoryContext oldcontext = CurrentMemoryContext;
	ResourceOwner oldowner = CurrentResourceOwner;

	check_spi_usage_allowed();

	BeginInternalSubTransaction(NULL);
	/* Want to run inside function's memory context */
	MemoryContextSwitchTo(oldcontext);

	PG_TRY();
	{
		dTHX;

		/************************************************************
		 * Fetch the saved plan descriptor, see if it's o.k.
		 ************************************************************/
		hash_entry = hash_search(plperl_active_interp->query_hash, query,
								 HASH_FIND, NULL);
		if (hash_entry == NULL)
			elog(ERROR, "spi_exec_prepared: Invalid prepared query passed");

		qdesc = hash_entry->query_data;
		if (qdesc == NULL)
			elog(ERROR, "spi_exec_prepared: plperl query_hash value vanished");

		if (qdesc->nargs != argc)
			elog(ERROR, "spi_exec_prepared: expected %d argument(s), %d passed",
				 qdesc->nargs, argc);

		/************************************************************
		 * Parse eventual attributes
		 ************************************************************/
		limit = 0;
		if (attr != NULL)
		{
			sv = hv_fetch_string(attr, "limit");
			if (sv && *sv && SvIOK(*sv))
				limit = SvIV(*sv);
		}
		/************************************************************
		 * Set up arguments
		 ************************************************************/
		if (argc > 0)
		{
			nulls = (char *) palloc(argc);
			argvalues = (Datum *) palloc(argc * sizeof(Datum));
		}
		else
		{
			nulls = NULL;
			argvalues = NULL;
		}

		for (i = 0; i < argc; i++)
		{
			bool		isnull;

			argvalues[i] = plperl_sv_to_datum(argv[i],
											  qdesc->argtypes[i],
											  -1,
											  NULL,
											  &qdesc->arginfuncs[i],
											  qdesc->argtypioparams[i],
											  &isnull);
			nulls[i] = isnull ? 'n' : ' ';
		}

		/************************************************************
		 * go
		 ************************************************************/
		spi_rv = SPI_execute_plan(qdesc->plan, argvalues, nulls,
								  current_call_data->prodesc->fn_readonly, limit);
		ret_hv = plperl_spi_execute_fetch_result(SPI_tuptable, SPI_processed,
												 spi_rv);
		if (argc > 0)
		{
			pfree(argvalues);
			pfree(nulls);
		}

		/* Commit the inner transaction, return to outer xact context */
		ReleaseCurrentSubTransaction();
		MemoryContextSwitchTo(oldcontext);
		CurrentResourceOwner = oldowner;
	}
	PG_CATCH();
	{
		ErrorData  *edata;

		/* Save error info */
		MemoryContextSwitchTo(oldcontext);
		edata = CopyErrorData();
		FlushErrorState();

		/* Abort the inner transaction */
		RollbackAndReleaseCurrentSubTransaction();
		MemoryContextSwitchTo(oldcontext);
		CurrentResourceOwner = oldowner;

		/* Punt the error to Perl */
		croak_cstr(edata->message);

		/* Can't get here, but keep compiler quiet */
		return NULL;
	}
	PG_END_TRY();

	return ret_hv;
}

SV *
plperl_spi_query_prepared(char *query, int argc, SV **argv)
{
	int			i;
	char	   *nulls;
	Datum	   *argvalues;
	plperl_query_desc *qdesc;
	plperl_query_entry *hash_entry;
	SV		   *cursor;
	Portal		portal = NULL;

	/*
	 * Execute the query inside a sub-transaction, so we can cope with errors
	 * sanely
	 */
	MemoryContext oldcontext = CurrentMemoryContext;
	ResourceOwner oldowner = CurrentResourceOwner;

	check_spi_usage_allowed();

	BeginInternalSubTransaction(NULL);
	/* Want to run inside function's memory context */
	MemoryContextSwitchTo(oldcontext);

	PG_TRY();
	{
		/************************************************************
		 * Fetch the saved plan descriptor, see if it's o.k.
		 ************************************************************/
		hash_entry = hash_search(plperl_active_interp->query_hash, query,
								 HASH_FIND, NULL);
		if (hash_entry == NULL)
			elog(ERROR, "spi_query_prepared: Invalid prepared query passed");

		qdesc = hash_entry->query_data;
		if (qdesc == NULL)
			elog(ERROR, "spi_query_prepared: plperl query_hash value vanished");

		if (qdesc->nargs != argc)
			elog(ERROR, "spi_query_prepared: expected %d argument(s), %d passed",
				 qdesc->nargs, argc);

		/************************************************************
		 * Set up arguments
		 ************************************************************/
		if (argc > 0)
		{
			nulls = (char *) palloc(argc);
			argvalues = (Datum *) palloc(argc * sizeof(Datum));
		}
		else
		{
			nulls = NULL;
			argvalues = NULL;
		}

		for (i = 0; i < argc; i++)
		{
			bool		isnull;

			argvalues[i] = plperl_sv_to_datum(argv[i],
											  qdesc->argtypes[i],
											  -1,
											  NULL,
											  &qdesc->arginfuncs[i],
											  qdesc->argtypioparams[i],
											  &isnull);
			nulls[i] = isnull ? 'n' : ' ';
		}

		/************************************************************
		 * go
		 ************************************************************/
		portal = SPI_cursor_open(NULL, qdesc->plan, argvalues, nulls,
								 current_call_data->prodesc->fn_readonly);
		if (argc > 0)
		{
			pfree(argvalues);
			pfree(nulls);
		}
		if (portal == NULL)
			elog(ERROR, "SPI_cursor_open() failed:%s",
				 SPI_result_code_string(SPI_result));

		cursor = cstr2sv(portal->name);

		PinPortal(portal);

		/* Commit the inner transaction, return to outer xact context */
		ReleaseCurrentSubTransaction();
		MemoryContextSwitchTo(oldcontext);
		CurrentResourceOwner = oldowner;
	}
	PG_CATCH();
	{
		ErrorData  *edata;

		/* Save error info */
		MemoryContextSwitchTo(oldcontext);
		edata = CopyErrorData();
		FlushErrorState();

		/* Abort the inner transaction */
		RollbackAndReleaseCurrentSubTransaction();
		MemoryContextSwitchTo(oldcontext);
		CurrentResourceOwner = oldowner;

		/* Punt the error to Perl */
		croak_cstr(edata->message);

		/* Can't get here, but keep compiler quiet */
		return NULL;
	}
	PG_END_TRY();

	return cursor;
}

void
plperl_spi_freeplan(char *query)
{
	SPIPlanPtr	plan;
	plperl_query_desc *qdesc;
	plperl_query_entry *hash_entry;

	check_spi_usage_allowed();

	hash_entry = hash_search(plperl_active_interp->query_hash, query,
							 HASH_FIND, NULL);
	if (hash_entry == NULL)
		elog(ERROR, "spi_freeplan: Invalid prepared query passed");

	qdesc = hash_entry->query_data;
	if (qdesc == NULL)
		elog(ERROR, "spi_freeplan: plperl query_hash value vanished");
	plan = qdesc->plan;

	/*
	 * free all memory before SPI_freeplan, so if it dies, nothing will be
	 * left over
	 */
	hash_search(plperl_active_interp->query_hash, query,
				HASH_REMOVE, NULL);

	MemoryContextDelete(qdesc->plan_cxt);

	SPI_freeplan(plan);
}

void
plperl_spi_commit(void)
{
	MemoryContext oldcontext = CurrentMemoryContext;

	PG_TRY();
	{
		SPI_commit();
		SPI_start_transaction();
	}
	PG_CATCH();
	{
		ErrorData  *edata;

		/* Save error info */
		MemoryContextSwitchTo(oldcontext);
		edata = CopyErrorData();
		FlushErrorState();

		/* Punt the error to Perl */
		croak_cstr(edata->message);
	}
	PG_END_TRY();
}

void
plperl_spi_rollback(void)
{
	MemoryContext oldcontext = CurrentMemoryContext;

	PG_TRY();
	{
		SPI_rollback();
		SPI_start_transaction();
	}
	PG_CATCH();
	{
		ErrorData  *edata;

		/* Save error info */
		MemoryContextSwitchTo(oldcontext);
		edata = CopyErrorData();
		FlushErrorState();

		/* Punt the error to Perl */
		croak_cstr(edata->message);
	}
	PG_END_TRY();
}

/*
 * Implementation of plperl's elog() function
 *
 * If the error level is less than ERROR, we'll just emit the message and
 * return.  When it is ERROR, elog() will longjmp, which we catch and
 * turn into a Perl croak().  Note we are assuming that elog() can't have
 * any internal failures that are so bad as to require a transaction abort.
 *
 * The main reason this is out-of-line is to avoid conflicts between XSUB.h
 * and the PG_TRY macros.
 */
void
plperl_util_elog(int level, SV *msg)
{
	MemoryContext oldcontext = CurrentMemoryContext;
	char	   *volatile cmsg = NULL;

	PG_TRY();
	{
		cmsg = sv2cstr(msg);
		elog(level, "%s", cmsg);
		pfree(cmsg);
	}
	PG_CATCH();
	{
		ErrorData  *edata;

		/* Must reset elog.c's state */
		MemoryContextSwitchTo(oldcontext);
		edata = CopyErrorData();
		FlushErrorState();

		if (cmsg)
			pfree(cmsg);

		/* Punt the error to Perl */
		croak_cstr(edata->message);
	}
	PG_END_TRY();
}

/*
 * Implementation of plperl's elog() function
 *
 * If the error level is less than ERROR, we'll just emit the message and
 * return.  When it is ERROR, elog() will longjmp, which we catch and
 * turn into a Perl croak().  Note we are assuming that elog() can't have
 * any internal failures that are so bad as to require a transaction abort.
 *
 * The main reason this is out-of-line is to avoid conflicts between XSUB.h
 * and the PG_TRY macros.
 */
void
plperl_util_elog(int level, SV *msg)
{
	MemoryContext oldcontext = CurrentMemoryContext;
	char	   *volatile cmsg = NULL;

	PG_TRY();
	{
		cmsg = sv2cstr(msg);
		elog(level, "%s", cmsg);
		pfree(cmsg);
	}
	PG_CATCH();
	{
		ErrorData  *edata;

		/* Must reset elog.c's state */
		MemoryContextSwitchTo(oldcontext);
		edata = CopyErrorData();
		FlushErrorState();

		if (cmsg)
			pfree(cmsg);

		/* Punt the error to Perl */
		croak_cstr(edata->message);
	}
	PG_END_TRY();
}

/*
 * Store an SV into a hash table under a key that is a string assumed to be
 * in the current database's encoding.
 */
static SV **
hv_store_string(HV *hv, const char *key, SV *val)
{
	dTHX;
	int32		hlen;
	char	   *hkey;
	SV		  **ret;

	hkey = pg_server_to_any(key, strlen(key), PG_UTF8);

	/*
	 * hv_store() recognizes a negative klen parameter as meaning a UTF-8
	 * encoded key.
	 */
	hlen = -(int) strlen(hkey);
	ret = hv_store(hv, hkey, hlen, val, 0);

	if (hkey != key)
		pfree(hkey);

	return ret;
}

/*
 * Fetch an SV from a hash table under a key that is a string assumed to be
 * in the current database's encoding.
 */
static SV **
hv_fetch_string(HV *hv, const char *key)
{
	dTHX;
	int32		hlen;
	char	   *hkey;
	SV		  **ret;

	hkey = pg_server_to_any(key, strlen(key), PG_UTF8);

	/* See notes in hv_store_string */
	hlen = -(int) strlen(hkey);
	ret = hv_fetch(hv, hkey, hlen, 0);

	if (hkey != key)
		pfree(hkey);

	return ret;
}

/*
 * Provide function name for PL/Perl execution errors
 */
static void
plperl_exec_callback(void *arg)
{
	char	   *procname = (char *) arg;

	if (procname)
		errcontext("PL/Perl function \"%s\"", procname);
}

/*
 * Provide function name for PL/Perl compilation errors
 */
static void
plperl_compile_callback(void *arg)
{
	char	   *procname = (char *) arg;

	if (procname)
		errcontext("compilation of PL/Perl function \"%s\"", procname);
}

/*
 * Provide error context for the inline handler
 */
static void
plperl_inline_callback(void *arg)
{
	errcontext("PL/Perl anonymous code block");
}


/*
 * Perl's own setlocale(), copied from POSIX.xs
 * (needed because of the calls to new_*())
 */
#ifdef WIN32
static char *
setlocale_perl(int category, char *locale)
{
	dTHX;
	char	   *RETVAL = setlocale(category, locale);

	if (RETVAL)
	{
#ifdef USE_LOCALE_CTYPE
		if (category == LC_CTYPE
#ifdef LC_ALL
			|| category == LC_ALL
#endif
			)
		{
			char	   *newctype;

#ifdef LC_ALL
			if (category == LC_ALL)
				newctype = setlocale(LC_CTYPE, NULL);
			else
#endif
				newctype = RETVAL;
			new_ctype(newctype);
		}
#endif							/* USE_LOCALE_CTYPE */
#ifdef USE_LOCALE_COLLATE
		if (category == LC_COLLATE
#ifdef LC_ALL
			|| category == LC_ALL
#endif
			)
		{
			char	   *newcoll;

#ifdef LC_ALL
			if (category == LC_ALL)
				newcoll = setlocale(LC_COLLATE, NULL);
			else
#endif
				newcoll = RETVAL;
			new_collate(newcoll);
		}
#endif							/* USE_LOCALE_COLLATE */

#ifdef USE_LOCALE_NUMERIC
		if (category == LC_NUMERIC
#ifdef LC_ALL
			|| category == LC_ALL
#endif
			)
		{
			char	   *newnum;

#ifdef LC_ALL
			if (category == LC_ALL)
				newnum = setlocale(LC_NUMERIC, NULL);
			else
#endif
				newnum = RETVAL;
			new_numeric(newnum);
		}
#endif							/* USE_LOCALE_NUMERIC */
	}

	return RETVAL;
}

#endif							/* WIN32 */<|MERGE_RESOLUTION|>--- conflicted
+++ resolved
@@ -6,12 +6,6 @@
  **********************************************************************/
 
 #include "postgres.h"
-<<<<<<< HEAD
-
-/* Defined by Perl */
-#undef _
-=======
->>>>>>> 9e1c9f95
 
 /* system stuff */
 #include <ctype.h>
@@ -29,7 +23,6 @@
 #include "commands/trigger.h"
 #include "executor/spi.h"
 #include "funcapi.h"
-#include "libpq/pqsignal.h"
 #include "mb/pg_wchar.h"
 #include "miscadmin.h"
 #include "nodes/makefuncs.h"
@@ -1367,25 +1360,12 @@
 			if (!type_is_rowtype(typid))
 				ereport(ERROR,
 						(errcode(ERRCODE_DATATYPE_MISMATCH),
-<<<<<<< HEAD
-					errmsg("cannot convert Perl hash to non-composite type %s",
-=======
 						 errmsg("cannot convert Perl hash to non-composite type %s",
->>>>>>> 9e1c9f95
 								format_type_be(typid))));
 
 			td = lookup_rowtype_tupdesc_domain(typid, typmod, true);
 			if (td != NULL)
 			{
-<<<<<<< HEAD
-				/* Try to look it up based on our result type */
-				if (fcinfo == NULL ||
-					get_call_result_type(fcinfo, NULL, &td) != TYPEFUNC_COMPOSITE)
-					ereport(ERROR,
-							(errcode(ERRCODE_FEATURE_NOT_SUPPORTED),
-						errmsg("function returning record called in context "
-									"that cannot accept type record")));
-=======
 				/* Did we look through a domain? */
 				isdomain = (typid != td->tdtypeid);
 			}
@@ -1406,7 +1386,6 @@
 									"that cannot accept type record")));
 				Assert(td);
 				isdomain = (funcclass == TYPEFUNC_COMPOSITE_DOMAIN);
->>>>>>> 9e1c9f95
 			}
 
 			ret = plperl_hash_to_datum(sv, td);
@@ -3311,11 +3290,7 @@
 
 		/*
 		 * This is the first call to return_next in the current PL/Perl
-<<<<<<< HEAD
-		 * function call, so identify the output tuple descriptor and create a
-=======
 		 * function call, so identify the output tuple type and create a
->>>>>>> 9e1c9f95
 		 * tuplestore to hold the result rows.
 		 */
 		if (prodesc->fn_retistuple)
@@ -4095,47 +4070,6 @@
 }
 
 /*
- * Implementation of plperl's elog() function
- *
- * If the error level is less than ERROR, we'll just emit the message and
- * return.  When it is ERROR, elog() will longjmp, which we catch and
- * turn into a Perl croak().  Note we are assuming that elog() can't have
- * any internal failures that are so bad as to require a transaction abort.
- *
- * The main reason this is out-of-line is to avoid conflicts between XSUB.h
- * and the PG_TRY macros.
- */
-void
-plperl_util_elog(int level, SV *msg)
-{
-	MemoryContext oldcontext = CurrentMemoryContext;
-	char	   *volatile cmsg = NULL;
-
-	PG_TRY();
-	{
-		cmsg = sv2cstr(msg);
-		elog(level, "%s", cmsg);
-		pfree(cmsg);
-	}
-	PG_CATCH();
-	{
-		ErrorData  *edata;
-
-		/* Must reset elog.c's state */
-		MemoryContextSwitchTo(oldcontext);
-		edata = CopyErrorData();
-		FlushErrorState();
-
-		if (cmsg)
-			pfree(cmsg);
-
-		/* Punt the error to Perl */
-		croak_cstr(edata->message);
-	}
-	PG_END_TRY();
-}
-
-/*
  * Store an SV into a hash table under a key that is a string assumed to be
  * in the current database's encoding.
  */
