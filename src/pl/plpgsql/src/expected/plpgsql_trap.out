--- conflicted
+++ resolved
@@ -72,7 +72,7 @@
 		when data_exception then  -- category match
 			raise notice 'caught data_exception';
 			x := -1;
-		when NUMERIC_VALUE_OUT_OF_RANGE OR CARDINALITY_VIOLATION then
+		when NUMERIC_VALUE_OUT_OF_RANGE OR CARDINALITY_VIOLATION OR TOO_MANY_ROWS then
 			raise notice 'caught numeric_value_out_of_range or cardinality_violation';
 			x := -2;
 	end;
@@ -186,13 +186,8 @@
 --
 -- test foreign key error trapping
 --
-<<<<<<< HEAD
-create temp table master(f1 int primary key);
-create temp table slave(f1 int references master deferrable);
-insert into master values(1);
-insert into slave values(1);
-insert into slave values(2);	-- fails
-=======
+-- start_ignore
+-- greenplum doesn't support the foreign key constraint.
 create temp table root(f1 int primary key);
 create temp table leaf(f1 int references root deferrable);
 insert into root values(1);
@@ -200,7 +195,6 @@
 insert into leaf values(2);	-- fails
 ERROR:  insert or update on table "leaf" violates foreign key constraint "leaf_f1_fkey"
 DETAIL:  Key (f1)=(2) is not present in table "root".
->>>>>>> d457cb4e
 create function trap_foreign_key(int) returns int as $$
 begin
 	begin	-- start a subtransaction
@@ -245,11 +239,8 @@
 
   savepoint x;
     set constraints all immediate; -- fails
-<<<<<<< HEAD
-=======
 ERROR:  insert or update on table "leaf" violates foreign key constraint "leaf_f1_fkey"
 DETAIL:  Key (f1)=(2) is not present in table "root".
->>>>>>> d457cb4e
   rollback to x;
   select trap_foreign_key_2();  -- detects FK violation
  trap_foreign_key_2 
@@ -258,10 +249,8 @@
 (1 row)
 
 commit;				-- still fails
-<<<<<<< HEAD
-=======
 ERROR:  insert or update on table "leaf" violates foreign key constraint "leaf_f1_fkey"
 DETAIL:  Key (f1)=(2) is not present in table "root".
->>>>>>> d457cb4e
 drop function trap_foreign_key(int);
-drop function trap_foreign_key_2();+drop function trap_foreign_key_2();
+-- end_ignore