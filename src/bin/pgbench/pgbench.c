/*
 * pgbench.c
 *
 * A simple benchmark program for PostgreSQL
 * Originally written by Tatsuo Ishii and enhanced by many contributors.
 *
 * src/bin/pgbench/pgbench.c
 * Copyright (c) 2000-2021, PostgreSQL Global Development Group
 * ALL RIGHTS RESERVED;
 *
 * Permission to use, copy, modify, and distribute this software and its
 * documentation for any purpose, without fee, and without a written agreement
 * is hereby granted, provided that the above copyright notice and this
 * paragraph and the following two paragraphs appear in all copies.
 *
 * IN NO EVENT SHALL THE AUTHOR OR DISTRIBUTORS BE LIABLE TO ANY PARTY FOR
 * DIRECT, INDIRECT, SPECIAL, INCIDENTAL, OR CONSEQUENTIAL DAMAGES, INCLUDING
 * LOST PROFITS, ARISING OUT OF THE USE OF THIS SOFTWARE AND ITS
 * DOCUMENTATION, EVEN IF THE AUTHOR OR DISTRIBUTORS HAVE BEEN ADVISED OF THE
 * POSSIBILITY OF SUCH DAMAGE.
 *
 * THE AUTHOR AND DISTRIBUTORS SPECIFICALLY DISCLAIMS ANY WARRANTIES,
 * INCLUDING, BUT NOT LIMITED TO, THE IMPLIED WARRANTIES OF MERCHANTABILITY
 * AND FITNESS FOR A PARTICULAR PURPOSE.  THE SOFTWARE PROVIDED HEREUNDER IS
 * ON AN "AS IS" BASIS, AND THE AUTHOR AND DISTRIBUTORS HAS NO OBLIGATIONS TO
 * PROVIDE MAINTENANCE, SUPPORT, UPDATES, ENHANCEMENTS, OR MODIFICATIONS.
 *
 */

#ifdef WIN32
#define FD_SETSIZE 1024			/* must set before winsock2.h is included */
#endif

#include "postgres_fe.h"

#include <ctype.h>
#include <float.h>
#include <limits.h>
#include <math.h>
#include <signal.h>
#include <time.h>
#include <sys/time.h>
#ifdef HAVE_SYS_RESOURCE_H
#include <sys/resource.h>		/* for getrlimit */
#endif

/* For testing, PGBENCH_USE_SELECT can be defined to force use of that code */
#if defined(HAVE_PPOLL) && !defined(PGBENCH_USE_SELECT)
#define POLL_USING_PPOLL
#ifdef HAVE_POLL_H
#include <poll.h>
#endif
#else							/* no ppoll(), so use select() */
#define POLL_USING_SELECT
#ifdef HAVE_SYS_SELECT_H
#include <sys/select.h>
#endif
#endif

#include "common/int.h"
#include "common/logging.h"
#include "common/string.h"
#include "common/username.h"
#include "fe_utils/cancel.h"
#include "fe_utils/conditional.h"
#include "fe_utils/string_utils.h"
#include "getopt_long.h"
#include "libpq-fe.h"
#include "pgbench.h"
#include "port/pg_bitutils.h"
#include "portability/instr_time.h"

#ifndef M_PI
#define M_PI 3.14159265358979323846
#endif

#define ERRCODE_UNDEFINED_TABLE  "42P01"

/*
 * Hashing constants
 */
#define FNV_PRIME			UINT64CONST(0x100000001b3)
#define FNV_OFFSET_BASIS	UINT64CONST(0xcbf29ce484222325)
#define MM2_MUL				UINT64CONST(0xc6a4a7935bd1e995)
#define MM2_MUL_TIMES_8		UINT64CONST(0x35253c9ade8f4ca8)
#define MM2_ROT				47

/*
 * Multi-platform socket set implementations
 */

#ifdef POLL_USING_PPOLL
#define SOCKET_WAIT_METHOD "ppoll"

typedef struct socket_set
{
	int			maxfds;			/* allocated length of pollfds[] array */
	int			curfds;			/* number currently in use */
	struct pollfd pollfds[FLEXIBLE_ARRAY_MEMBER];
} socket_set;

#endif							/* POLL_USING_PPOLL */

#ifdef POLL_USING_SELECT
#define SOCKET_WAIT_METHOD "select"

typedef struct socket_set
{
	int			maxfd;			/* largest FD currently set in fds */
	fd_set		fds;
} socket_set;

#endif							/* POLL_USING_SELECT */

/*
 * Multi-platform thread implementations
 */

#ifdef WIN32
/* Use Windows threads */
#include <windows.h>
#define GETERRNO() (_dosmaperr(GetLastError()), errno)
#define THREAD_T HANDLE
#define THREAD_FUNC_RETURN_TYPE unsigned
#define THREAD_FUNC_RETURN return 0
#define THREAD_FUNC_CC __stdcall
#define THREAD_CREATE(handle, function, arg) \
	((*(handle) = (HANDLE) _beginthreadex(NULL, 0, (function), (arg), 0, NULL)) == 0 ? errno : 0)
#define THREAD_JOIN(handle) \
	(WaitForSingleObject(handle, INFINITE) != WAIT_OBJECT_0 ? \
	GETERRNO() : CloseHandle(handle) ? 0 : GETERRNO())
#define THREAD_BARRIER_T SYNCHRONIZATION_BARRIER
#define THREAD_BARRIER_INIT(barrier, n) \
	(InitializeSynchronizationBarrier((barrier), (n), 0) ? 0 : GETERRNO())
#define THREAD_BARRIER_WAIT(barrier) \
	EnterSynchronizationBarrier((barrier), \
								SYNCHRONIZATION_BARRIER_FLAGS_BLOCK_ONLY)
#define THREAD_BARRIER_DESTROY(barrier)
#elif defined(ENABLE_THREAD_SAFETY)
/* Use POSIX threads */
#include "port/pg_pthread.h"
#define THREAD_T pthread_t
#define THREAD_FUNC_RETURN_TYPE void *
#define THREAD_FUNC_RETURN return NULL
#define THREAD_FUNC_CC
#define THREAD_CREATE(handle, function, arg) \
	pthread_create((handle), NULL, (function), (arg))
#define THREAD_JOIN(handle) \
	pthread_join((handle), NULL)
#define THREAD_BARRIER_T pthread_barrier_t
#define THREAD_BARRIER_INIT(barrier, n) \
	pthread_barrier_init((barrier), NULL, (n))
#define THREAD_BARRIER_WAIT(barrier) pthread_barrier_wait((barrier))
#define THREAD_BARRIER_DESTROY(barrier) pthread_barrier_destroy((barrier))
#else
/* No threads implementation, use none (-j 1) */
#define THREAD_T void *
#define THREAD_FUNC_RETURN_TYPE void *
#define THREAD_FUNC_RETURN return NULL
#define THREAD_FUNC_CC
#define THREAD_BARRIER_T int
#define THREAD_BARRIER_INIT(barrier, n) (*(barrier) = 0)
#define THREAD_BARRIER_WAIT(barrier)
#define THREAD_BARRIER_DESTROY(barrier)
#endif


/********************************************************************
 * some configurable parameters */

#define DEFAULT_INIT_STEPS "dtgvp"	/* default -I setting */
#define ALL_INIT_STEPS "dtgGvpf"	/* all possible steps */

#define LOG_STEP_SECONDS	5	/* seconds between log messages */
#define DEFAULT_NXACTS	10		/* default nxacts */

#define MIN_GAUSSIAN_PARAM		2.0 /* minimum parameter for gauss */

#define MIN_ZIPFIAN_PARAM		1.001	/* minimum parameter for zipfian */
#define MAX_ZIPFIAN_PARAM		1000.0	/* maximum parameter for zipfian */

int			nxacts = 0;			/* number of transactions per client */
int			duration = 0;		/* duration in seconds */
int64		end_time = 0;		/* when to stop in micro seconds, under -T */

/*
 * scaling factor. for example, scale = 10 will make 1000000 tuples in
 * pgbench_accounts table.
 */
int			scale = 1;

/*
 * fillfactor. for example, fillfactor = 90 will use only 90 percent
 * space during inserts and leave 10 percent free.
 */
int			fillfactor = 100;

/*
 * use unlogged tables?
 */
bool		unlogged_tables = false;

/*
 * log sampling rate (1.0 = log everything, 0.0 = option not given)
 */
double		sample_rate = 0.0;

/*
 * When threads are throttled to a given rate limit, this is the target delay
 * to reach that rate in usec.  0 is the default and means no throttling.
 */
double		throttle_delay = 0;

/*
 * Transactions which take longer than this limit (in usec) are counted as
 * late, and reported as such, although they are completed anyway. When
 * throttling is enabled, execution time slots that are more than this late
 * are skipped altogether, and counted separately.
 */
int64		latency_limit = 0;

/*
 * tablespace selection
 */
char	   *tablespace = NULL;
char	   *index_tablespace = NULL;

/*
 * Number of "pgbench_accounts" partitions.  0 is the default and means no
 * partitioning.
 */
static int	partitions = 0;

/* partitioning strategy for "pgbench_accounts" */
typedef enum
{
	PART_NONE,					/* no partitioning */
	PART_RANGE,					/* range partitioning */
	PART_HASH					/* hash partitioning */
} partition_method_t;

static partition_method_t partition_method = PART_NONE;
static const char *PARTITION_METHOD[] = {"none", "range", "hash"};

/* random seed used to initialize base_random_sequence */
int64		random_seed = -1;

/*
 * end of configurable parameters
 *********************************************************************/

#define nbranches	1			/* Makes little sense to change this.  Change
								 * -s instead */
#define ntellers	10
#define naccounts	100000

/*
 * The scale factor at/beyond which 32bit integers are incapable of storing
 * 64bit values.
 *
 * Although the actual threshold is 21474, we use 20000 because it is easier to
 * document and remember, and isn't that far away from the real threshold.
 */
#define SCALE_32BIT_THRESHOLD 20000

bool		use_log;			/* log transaction latencies to a file */
bool		use_quiet;			/* quiet logging onto stderr */
int			agg_interval;		/* log aggregates instead of individual
								 * transactions */
bool		per_script_stats = false;	/* whether to collect stats per script */
int			progress = 0;		/* thread progress report every this seconds */
bool		progress_timestamp = false; /* progress report with Unix time */
int			nclients = 1;		/* number of clients */
int			nthreads = 1;		/* number of threads */
bool		is_connect;			/* establish connection for each transaction */
bool		report_per_command; /* report per-command latencies */
int			main_pid;			/* main process id used in log filename */

<<<<<<< HEAD
int			use_unique_key=1;	/* indexes will be primary key if set, otherwise non-unique indexes */

char	   *pghost = "";
char	   *pgport = "";
char	   *storage_clause = "appendonly=false";
char	   *login = NULL;
char	   *dbName;
=======
const char *pghost = NULL;
const char *pgport = NULL;
const char *username = NULL;
const char *dbName = NULL;
>>>>>>> d457cb4e
char	   *logfile_prefix = NULL;
const char *progname;

#define WSEP '@'				/* weight separator */

volatile bool timer_exceeded = false;	/* flag from signal handler */

/*
 * Variable definitions.
 *
 * If a variable only has a string value, "svalue" is that value, and value is
 * "not set".  If the value is known, "value" contains the value (in any
 * variant).
 *
 * In this case "svalue" contains the string equivalent of the value, if we've
 * had occasion to compute that, or NULL if we haven't.
 */
typedef struct
{
	char	   *name;			/* variable's name */
	char	   *svalue;			/* its value in string form, if known */
	PgBenchValue value;			/* actual variable's value */
} Variable;

#define MAX_SCRIPTS		128		/* max number of SQL scripts allowed */
#define SHELL_COMMAND_SIZE	256 /* maximum size allowed for shell command */

/*
 * Simple data structure to keep stats about something.
 *
 * XXX probably the first value should be kept and used as an offset for
 * better numerical stability...
 */
typedef struct SimpleStats
{
	int64		count;			/* how many values were encountered */
	double		min;			/* the minimum seen */
	double		max;			/* the maximum seen */
	double		sum;			/* sum of values */
	double		sum2;			/* sum of squared values */
} SimpleStats;

/*
 * The instr_time type is expensive when dealing with time arithmetic.  Define
 * a type to hold microseconds instead.  Type int64 is good enough for about
 * 584500 years.
 */
typedef int64 pg_time_usec_t;

/*
 * Data structure to hold various statistics: per-thread and per-script stats
 * are maintained and merged together.
 */
typedef struct StatsData
{
	pg_time_usec_t start_time;	/* interval start time, for aggregates */
	int64		cnt;			/* number of transactions, including skipped */
	int64		skipped;		/* number of transactions skipped under --rate
								 * and --latency-limit */
	SimpleStats latency;
	SimpleStats lag;
} StatsData;

/*
 * For displaying Unix epoch timestamps, as some time functions may have
 * another reference.
 */
pg_time_usec_t epoch_shift;

/*
 * Struct to keep random state.
 */
typedef struct RandomState
{
	unsigned short xseed[3];
} RandomState;

/* Various random sequences are initialized from this one. */
static RandomState base_random_sequence;

/* Synchronization barrier for start and connection */
static THREAD_BARRIER_T barrier;

/*
 * Connection state machine states.
 */
typedef enum
{
	/*
	 * The client must first choose a script to execute.  Once chosen, it can
	 * either be throttled (state CSTATE_PREPARE_THROTTLE under --rate), start
	 * right away (state CSTATE_START_TX) or not start at all if the timer was
	 * exceeded (state CSTATE_FINISHED).
	 */
	CSTATE_CHOOSE_SCRIPT,

	/*
	 * CSTATE_START_TX performs start-of-transaction processing.  Establishes
	 * a new connection for the transaction in --connect mode, records the
	 * transaction start time, and proceed to the first command.
	 *
	 * Note: once a script is started, it will either error or run till its
	 * end, where it may be interrupted. It is not interrupted while running,
	 * so pgbench --time is to be understood as tx are allowed to start in
	 * that time, and will finish when their work is completed.
	 */
	CSTATE_START_TX,

	/*
	 * In CSTATE_PREPARE_THROTTLE state, we calculate when to begin the next
	 * transaction, and advance to CSTATE_THROTTLE.  CSTATE_THROTTLE state
	 * sleeps until that moment, then advances to CSTATE_START_TX, or
	 * CSTATE_FINISHED if the next transaction would start beyond the end of
	 * the run.
	 */
	CSTATE_PREPARE_THROTTLE,
	CSTATE_THROTTLE,

	/*
	 * We loop through these states, to process each command in the script:
	 *
	 * CSTATE_START_COMMAND starts the execution of a command.  On a SQL
	 * command, the command is sent to the server, and we move to
	 * CSTATE_WAIT_RESULT state unless in pipeline mode. On a \sleep
	 * meta-command, the timer is set, and we enter the CSTATE_SLEEP state to
	 * wait for it to expire. Other meta-commands are executed immediately. If
	 * the command about to start is actually beyond the end of the script,
	 * advance to CSTATE_END_TX.
	 *
	 * CSTATE_WAIT_RESULT waits until we get a result set back from the server
	 * for the current command.
	 *
	 * CSTATE_SLEEP waits until the end of \sleep.
	 *
	 * CSTATE_END_COMMAND records the end-of-command timestamp, increments the
	 * command counter, and loops back to CSTATE_START_COMMAND state.
	 *
	 * CSTATE_SKIP_COMMAND is used by conditional branches which are not
	 * executed. It quickly skip commands that do not need any evaluation.
	 * This state can move forward several commands, till there is something
	 * to do or the end of the script.
	 */
	CSTATE_START_COMMAND,
	CSTATE_WAIT_RESULT,
	CSTATE_SLEEP,
	CSTATE_END_COMMAND,
	CSTATE_SKIP_COMMAND,

	/*
	 * CSTATE_END_TX performs end-of-transaction processing.  It calculates
	 * latency, and logs the transaction.  In --connect mode, it closes the
	 * current connection.
	 *
	 * Then either starts over in CSTATE_CHOOSE_SCRIPT, or enters
	 * CSTATE_FINISHED if we have no more work to do.
	 */
	CSTATE_END_TX,

	/*
	 * Final states.  CSTATE_ABORTED means that the script execution was
	 * aborted because a command failed, CSTATE_FINISHED means success.
	 */
	CSTATE_ABORTED,
	CSTATE_FINISHED
} ConnectionStateEnum;

/*
 * Connection state.
 */
typedef struct
{
	PGconn	   *con;			/* connection handle to DB */
	int			id;				/* client No. */
	ConnectionStateEnum state;	/* state machine's current state. */
	ConditionalStack cstack;	/* enclosing conditionals state */

	/*
	 * Separate randomness for each client. This is used for random functions
	 * PGBENCH_RANDOM_* during the execution of the script.
	 */
	RandomState cs_func_rs;

	int			use_file;		/* index in sql_script for this client */
	int			command;		/* command number in script */

	/* client variables */
	Variable   *variables;		/* array of variable definitions */
	int			nvariables;		/* number of variables */
	bool		vars_sorted;	/* are variables sorted by name? */

	/* various times about current transaction in microseconds */
	pg_time_usec_t txn_scheduled;	/* scheduled start time of transaction */
	pg_time_usec_t sleep_until; /* scheduled start time of next cmd */
	pg_time_usec_t txn_begin;	/* used for measuring schedule lag times */
	pg_time_usec_t stmt_begin;	/* used for measuring statement latencies */

	bool		prepared[MAX_SCRIPTS];	/* whether client prepared the script */

	/* per client collected stats */
	int64		cnt;			/* client transaction count, for -t */
} CState;

/*
 * Thread state
 */
typedef struct
{
	int			tid;			/* thread id */
	THREAD_T	thread;			/* thread handle */
	CState	   *state;			/* array of CState */
	int			nstate;			/* length of state[] */

	/*
	 * Separate randomness for each thread. Each thread option uses its own
	 * random state to make all of them independent of each other and
	 * therefore deterministic at the thread level.
	 */
	RandomState ts_choose_rs;	/* random state for selecting a script */
	RandomState ts_throttle_rs; /* random state for transaction throttling */
	RandomState ts_sample_rs;	/* random state for log sampling */

	int64		throttle_trigger;	/* previous/next throttling (us) */
	FILE	   *logfile;		/* where to log, or NULL */

	/* per thread collected stats in microseconds */
	pg_time_usec_t create_time; /* thread creation time */
	pg_time_usec_t started_time;	/* thread is running */
	pg_time_usec_t bench_start; /* thread is benchmarking */
	pg_time_usec_t conn_duration;	/* cumulated connection and deconnection
									 * delays */

	StatsData	stats;
	int64		latency_late;	/* count executed but late transactions */
} TState;

/*
 * queries read from files
 */
#define SQL_COMMAND		1
#define META_COMMAND	2

/*
 * max number of backslash command arguments or SQL variables,
 * including the command or SQL statement itself
 */
#define MAX_ARGS		256

typedef enum MetaCommand
{
	META_NONE,					/* not a known meta-command */
	META_SET,					/* \set */
	META_SETSHELL,				/* \setshell */
	META_SHELL,					/* \shell */
	META_SLEEP,					/* \sleep */
	META_GSET,					/* \gset */
	META_ASET,					/* \aset */
	META_IF,					/* \if */
	META_ELIF,					/* \elif */
	META_ELSE,					/* \else */
	META_ENDIF,					/* \endif */
	META_STARTPIPELINE,			/* \startpipeline */
	META_ENDPIPELINE			/* \endpipeline */
} MetaCommand;

typedef enum QueryMode
{
	QUERY_SIMPLE,				/* simple query */
	QUERY_EXTENDED,				/* extended query */
	QUERY_PREPARED,				/* extended query with prepared statements */
	NUM_QUERYMODE
} QueryMode;

static QueryMode querymode = QUERY_SIMPLE;
static const char *QUERYMODE[] = {"simple", "extended", "prepared"};

/*
 * struct Command represents one command in a script.
 *
 * lines		The raw, possibly multi-line command text.  Variable substitution
 *				not applied.
 * first_line	A short, single-line extract of 'lines', for error reporting.
 * type			SQL_COMMAND or META_COMMAND
 * meta			The type of meta-command, with META_NONE/GSET/ASET if command
 *				is SQL.
 * argc			Number of arguments of the command, 0 if not yet processed.
 * argv			Command arguments, the first of which is the command or SQL
 *				string itself.  For SQL commands, after post-processing
 *				argv[0] is the same as 'lines' with variables substituted.
 * varprefix 	SQL commands terminated with \gset or \aset have this set
 *				to a non NULL value.  If nonempty, it's used to prefix the
 *				variable name that receives the value.
 * aset			do gset on all possible queries of a combined query (\;).
 * expr			Parsed expression, if needed.
 * stats		Time spent in this command.
 */
typedef struct Command
{
	PQExpBufferData lines;
	char	   *first_line;
	int			type;
	MetaCommand meta;
	int			argc;
	char	   *argv[MAX_ARGS];
	char	   *varprefix;
	PgBenchExpr *expr;
	SimpleStats stats;
} Command;

typedef struct ParsedScript
{
	const char *desc;			/* script descriptor (eg, file name) */
	int			weight;			/* selection weight */
	Command   **commands;		/* NULL-terminated array of Commands */
	StatsData	stats;			/* total time spent in script */
} ParsedScript;

static ParsedScript sql_script[MAX_SCRIPTS];	/* SQL script files */
static int	num_scripts;		/* number of scripts in sql_script[] */
static int64 total_weight = 0;

/* Builtin test scripts */
typedef struct BuiltinScript
{
	const char *name;			/* very short name for -b ... */
	const char *desc;			/* short description */
	const char *script;			/* actual pgbench script */
} BuiltinScript;

static const BuiltinScript builtin_script[] =
{
	{
		"tpcb-like",
		"<builtin: TPC-B (sort of)>",
		"\\set aid random(1, " CppAsString2(naccounts) " * :scale)\n"
		"\\set bid random(1, " CppAsString2(nbranches) " * :scale)\n"
		"\\set tid random(1, " CppAsString2(ntellers) " * :scale)\n"
		"\\set delta random(-5000, 5000)\n"
		"BEGIN;\n"
		"UPDATE pgbench_accounts SET abalance = abalance + :delta WHERE aid = :aid;\n"
		"SELECT abalance FROM pgbench_accounts WHERE aid = :aid;\n"
		"UPDATE pgbench_tellers SET tbalance = tbalance + :delta WHERE tid = :tid;\n"
		"UPDATE pgbench_branches SET bbalance = bbalance + :delta WHERE bid = :bid;\n"
		"INSERT INTO pgbench_history (tid, bid, aid, delta, mtime) VALUES (:tid, :bid, :aid, :delta, CURRENT_TIMESTAMP);\n"
		"END;\n"
	},
	{
		"simple-update",
		"<builtin: simple update>",
		"\\set aid random(1, " CppAsString2(naccounts) " * :scale)\n"
		"\\set bid random(1, " CppAsString2(nbranches) " * :scale)\n"
		"\\set tid random(1, " CppAsString2(ntellers) " * :scale)\n"
		"\\set delta random(-5000, 5000)\n"
		"BEGIN;\n"
		"UPDATE pgbench_accounts SET abalance = abalance + :delta WHERE aid = :aid;\n"
		"SELECT abalance FROM pgbench_accounts WHERE aid = :aid;\n"
		"INSERT INTO pgbench_history (tid, bid, aid, delta, mtime) VALUES (:tid, :bid, :aid, :delta, CURRENT_TIMESTAMP);\n"
		"END;\n"
	},
	{
		"select-only",
		"<builtin: select only>",
		"\\set aid random(1, " CppAsString2(naccounts) " * :scale)\n"
		"SELECT abalance FROM pgbench_accounts WHERE aid = :aid;\n"
	}
};


/* Function prototypes */
static void setNullValue(PgBenchValue *pv);
static void setBoolValue(PgBenchValue *pv, bool bval);
static void setIntValue(PgBenchValue *pv, int64 ival);
static void setDoubleValue(PgBenchValue *pv, double dval);
static bool evaluateExpr(CState *st, PgBenchExpr *expr,
						 PgBenchValue *retval);
static ConnectionStateEnum executeMetaCommand(CState *st, pg_time_usec_t *now);
static void doLog(TState *thread, CState *st,
				  StatsData *agg, bool skipped, double latency, double lag);
static void processXactStats(TState *thread, CState *st, pg_time_usec_t *now,
							 bool skipped, StatsData *agg);
static void addScript(ParsedScript script);
static THREAD_FUNC_RETURN_TYPE THREAD_FUNC_CC threadRun(void *arg);
static void finishCon(CState *st);
static void setalarm(int seconds);
static socket_set *alloc_socket_set(int count);
static void free_socket_set(socket_set *sa);
static void clear_socket_set(socket_set *sa);
static void add_socket_to_set(socket_set *sa, int fd, int idx);
static int	wait_on_socket_set(socket_set *sa, int64 usecs);
static bool socket_has_input(socket_set *sa, int fd, int idx);


/* callback functions for our flex lexer */
static const PsqlScanCallbacks pgbench_callbacks = {
	NULL,						/* don't need get_variable functionality */
};

static inline pg_time_usec_t
pg_time_now(void)
{
	instr_time	now;

	INSTR_TIME_SET_CURRENT(now);

	return (pg_time_usec_t) INSTR_TIME_GET_MICROSEC(now);
}

static inline void
pg_time_now_lazy(pg_time_usec_t *now)
{
	if ((*now) == 0)
		(*now) = pg_time_now();
}

#define PG_TIME_GET_DOUBLE(t) (0.000001 * (t))

static void
usage(void)
{
	printf("%s is a benchmarking tool for PostgreSQL.\n\n"
		   "Usage:\n"
		   "  %s [OPTION]... [DBNAME]\n"
		   "\nInitialization options:\n"
		   "  -i, --initialize         invokes initialization mode\n"
<<<<<<< HEAD
		   "  -x STRING    append this string to the storage clause e.g. 'appendonly=true, orientation=column'\n"
		   "  -I, --init-steps=[dtgvpf]+ (default \"dtgvp\")\n"
=======
		   "  -I, --init-steps=[" ALL_INIT_STEPS "]+ (default \"" DEFAULT_INIT_STEPS "\")\n"
>>>>>>> d457cb4e
		   "                           run selected initialization steps\n"
		   "  -F, --fillfactor=NUM     set fill factor\n"
		   "  -n, --no-vacuum          do not run VACUUM during initialization\n"
		   "  -q, --quiet              quiet logging (one message each 5 seconds)\n"
		   "  -s, --scale=NUM          scaling factor\n"
		   "  --foreign-keys           create foreign key constraints between tables\n"
		   "  --use-unique-keys        make the indexes that are created non-unique indexes\n"
		   "                           (default: unique)\n"
		   "  --index-tablespace=TABLESPACE\n"
		   "                           create indexes in the specified tablespace\n"
		   "  --partition-method=(range|hash)\n"
		   "                           partition pgbench_accounts with this method (default: range)\n"
		   "  --partitions=NUM         partition pgbench_accounts into NUM parts (default: 0)\n"
		   "  --tablespace=TABLESPACE  create tables in the specified tablespace\n"
		   "  --unlogged-tables        create tables as unlogged tables\n"
		   "\nOptions to select what to run:\n"
		   "  -b, --builtin=NAME[@W]   add builtin script NAME weighted at W (default: 1)\n"
		   "                           (use \"-b list\" to list available scripts)\n"
		   "  -f, --file=FILENAME[@W]  add script FILENAME weighted at W (default: 1)\n"
		   "  -N, --skip-some-updates  skip updates of pgbench_tellers and pgbench_branches\n"
		   "                           (same as \"-b simple-update\")\n"
		   "  -S, --select-only        perform SELECT-only transactions\n"
		   "                           (same as \"-b select-only\")\n"
		   "\nBenchmarking options:\n"
		   "  -c, --client=NUM         number of concurrent database clients (default: 1)\n"
		   "  -C, --connect            establish new connection for each transaction\n"
		   "  -D, --define=VARNAME=VALUE\n"
		   "                           define variable for use by custom script\n"
		   "  -j, --jobs=NUM           number of threads (default: 1)\n"
		   "  -l, --log                write transaction times to log file\n"
		   "  -L, --latency-limit=NUM  count transactions lasting more than NUM ms as late\n"
		   "  -M, --protocol=simple|extended|prepared\n"
		   "                           protocol for submitting queries (default: simple)\n"
		   "  -n, --no-vacuum          do not run VACUUM before tests\n"
		   "  -P, --progress=NUM       show thread progress report every NUM seconds\n"
		   "  -r, --report-latencies   report average latency per command\n"
		   "  -R, --rate=NUM           target rate in transactions per second\n"
		   "  -s, --scale=NUM          report this scale factor in output\n"
		   "  -t, --transactions=NUM   number of transactions each client runs (default: 10)\n"
		   "  -T, --time=NUM           duration of benchmark test in seconds\n"
		   "  -v, --vacuum-all         vacuum all four standard tables before tests\n"
		   "  --aggregate-interval=NUM aggregate data over NUM seconds\n"
		   "  --log-prefix=PREFIX      prefix for transaction time log file\n"
		   "                           (default: \"pgbench_log\")\n"
		   "  --progress-timestamp     use Unix epoch timestamps for progress\n"
		   "  --random-seed=SEED       set random seed (\"time\", \"rand\", integer)\n"
		   "  --sampling-rate=NUM      fraction of transactions to log (e.g., 0.01 for 1%%)\n"
		   "  --show-script=NAME       show builtin script code, then exit\n"
		   "\nCommon options:\n"
		   "  -d, --debug              print debugging output\n"
		   "  -h, --host=HOSTNAME      database server host or socket directory\n"
		   "  -p, --port=PORT          database server port number\n"
		   "  -U, --username=USERNAME  connect as specified database user\n"
		   "  -V, --version            output version information, then exit\n"
		   "  -?, --help               show this help, then exit\n"
		   "\n"
<<<<<<< HEAD
		   "Report bugs to <bugs@greenplum.org>.\n",
		   progname, progname);
=======
		   "Report bugs to <%s>.\n"
		   "%s home page: <%s>\n",
		   progname, progname, PACKAGE_BUGREPORT, PACKAGE_NAME, PACKAGE_URL);
>>>>>>> d457cb4e
}

/* return whether str matches "^\s*[-+]?[0-9]+$" */
static bool
is_an_int(const char *str)
{
	const char *ptr = str;

	/* skip leading spaces; cast is consistent with strtoint64 */
	while (*ptr && isspace((unsigned char) *ptr))
		ptr++;

	/* skip sign */
	if (*ptr == '+' || *ptr == '-')
		ptr++;

	/* at least one digit */
	if (*ptr && !isdigit((unsigned char) *ptr))
		return false;

	/* eat all digits */
	while (*ptr && isdigit((unsigned char) *ptr))
		ptr++;

	/* must have reached end of string */
	return *ptr == '\0';
}


/*
 * strtoint64 -- convert a string to 64-bit integer
 *
 * This function is a slightly modified version of scanint8() from
 * src/backend/utils/adt/int8.c.
 *
 * The function returns whether the conversion worked, and if so
 * "*result" is set to the result.
 *
 * If not errorOK, an error message is also printed out on errors.
 */
bool
strtoint64(const char *str, bool errorOK, int64 *result)
{
	const char *ptr = str;
	int64		tmp = 0;
	bool		neg = false;

	/*
	 * Do our own scan, rather than relying on sscanf which might be broken
	 * for long long.
	 *
	 * As INT64_MIN can't be stored as a positive 64 bit integer, accumulate
	 * value as a negative number.
	 */

	/* skip leading spaces */
	while (*ptr && isspace((unsigned char) *ptr))
		ptr++;

	/* handle sign */
	if (*ptr == '-')
	{
		ptr++;
		neg = true;
	}
	else if (*ptr == '+')
		ptr++;

	/* require at least one digit */
	if (unlikely(!isdigit((unsigned char) *ptr)))
		goto invalid_syntax;

	/* process digits */
	while (*ptr && isdigit((unsigned char) *ptr))
	{
		int8		digit = (*ptr++ - '0');

		if (unlikely(pg_mul_s64_overflow(tmp, 10, &tmp)) ||
			unlikely(pg_sub_s64_overflow(tmp, digit, &tmp)))
			goto out_of_range;
	}

	/* allow trailing whitespace, but not other trailing chars */
	while (*ptr != '\0' && isspace((unsigned char) *ptr))
		ptr++;

	if (unlikely(*ptr != '\0'))
		goto invalid_syntax;

	if (!neg)
	{
		if (unlikely(tmp == PG_INT64_MIN))
			goto out_of_range;
		tmp = -tmp;
	}

	*result = tmp;
	return true;

out_of_range:
	if (!errorOK)
		pg_log_error("value \"%s\" is out of range for type bigint", str);
	return false;

invalid_syntax:
	if (!errorOK)
		pg_log_error("invalid input syntax for type bigint: \"%s\"", str);
	return false;
}

/* convert string to double, detecting overflows/underflows */
bool
strtodouble(const char *str, bool errorOK, double *dv)
{
	char	   *end;

	errno = 0;
	*dv = strtod(str, &end);

	if (unlikely(errno != 0))
	{
		if (!errorOK)
			pg_log_error("value \"%s\" is out of range for type double", str);
		return false;
	}

	if (unlikely(end == str || *end != '\0'))
	{
		if (!errorOK)
			pg_log_error("invalid input syntax for type double: \"%s\"", str);
		return false;
	}
	return true;
}

/*
 * Initialize a random state struct.
 *
 * We derive the seed from base_random_sequence, which must be set up already.
 */
static void
initRandomState(RandomState *random_state)
{
	random_state->xseed[0] = (unsigned short)
		(pg_jrand48(base_random_sequence.xseed) & 0xFFFF);
	random_state->xseed[1] = (unsigned short)
		(pg_jrand48(base_random_sequence.xseed) & 0xFFFF);
	random_state->xseed[2] = (unsigned short)
		(pg_jrand48(base_random_sequence.xseed) & 0xFFFF);
}

/*
 * Random number generator: uniform distribution from min to max inclusive.
 *
 * Although the limits are expressed as int64, you can't generate the full
 * int64 range in one call, because the difference of the limits mustn't
 * overflow int64.  In practice it's unwise to ask for more than an int32
 * range, because of the limited precision of pg_erand48().
 */
static int64
getrand(RandomState *random_state, int64 min, int64 max)
{
	/*
	 * Odd coding is so that min and max have approximately the same chance of
	 * being selected as do numbers between them.
	 *
	 * pg_erand48() is thread-safe and concurrent, which is why we use it
	 * rather than random(), which in glibc is non-reentrant, and therefore
	 * protected by a mutex, and therefore a bottleneck on machines with many
	 * CPUs.
	 */
	return min + (int64) ((max - min + 1) * pg_erand48(random_state->xseed));
}

/*
 * random number generator: exponential distribution from min to max inclusive.
 * the parameter is so that the density of probability for the last cut-off max
 * value is exp(-parameter).
 */
static int64
getExponentialRand(RandomState *random_state, int64 min, int64 max,
				   double parameter)
{
	double		cut,
				uniform,
				rand;

	/* abort if wrong parameter, but must really be checked beforehand */
	Assert(parameter > 0.0);
	cut = exp(-parameter);
	/* erand in [0, 1), uniform in (0, 1] */
	uniform = 1.0 - pg_erand48(random_state->xseed);

	/*
	 * inner expression in (cut, 1] (if parameter > 0), rand in [0, 1)
	 */
	Assert((1.0 - cut) != 0.0);
	rand = -log(cut + (1.0 - cut) * uniform) / parameter;
	/* return int64 random number within between min and max */
	return min + (int64) ((max - min + 1) * rand);
}

/* random number generator: gaussian distribution from min to max inclusive */
static int64
getGaussianRand(RandomState *random_state, int64 min, int64 max,
				double parameter)
{
	double		stdev;
	double		rand;

	/* abort if parameter is too low, but must really be checked beforehand */
	Assert(parameter >= MIN_GAUSSIAN_PARAM);

	/*
	 * Get user specified random number from this loop, with -parameter <
	 * stdev <= parameter
	 *
	 * This loop is executed until the number is in the expected range.
	 *
	 * As the minimum parameter is 2.0, the probability of looping is low:
	 * sqrt(-2 ln(r)) <= 2 => r >= e^{-2} ~ 0.135, then when taking the
	 * average sinus multiplier as 2/pi, we have a 8.6% looping probability in
	 * the worst case. For a parameter value of 5.0, the looping probability
	 * is about e^{-5} * 2 / pi ~ 0.43%.
	 */
	do
	{
		/*
		 * pg_erand48 generates [0,1), but for the basic version of the
		 * Box-Muller transform the two uniformly distributed random numbers
		 * are expected in (0, 1] (see
		 * https://en.wikipedia.org/wiki/Box-Muller_transform)
		 */
		double		rand1 = 1.0 - pg_erand48(random_state->xseed);
		double		rand2 = 1.0 - pg_erand48(random_state->xseed);

		/* Box-Muller basic form transform */
		double		var_sqrt = sqrt(-2.0 * log(rand1));

		stdev = var_sqrt * sin(2.0 * M_PI * rand2);

		/*
		 * we may try with cos, but there may be a bias induced if the
		 * previous value fails the test. To be on the safe side, let us try
		 * over.
		 */
	}
	while (stdev < -parameter || stdev >= parameter);

	/* stdev is in [-parameter, parameter), normalization to [0,1) */
	rand = (stdev + parameter) / (parameter * 2.0);

	/* return int64 random number within between min and max */
	return min + (int64) ((max - min + 1) * rand);
}

/*
 * random number generator: generate a value, such that the series of values
 * will approximate a Poisson distribution centered on the given value.
 *
 * Individual results are rounded to integers, though the center value need
 * not be one.
 */
static int64
getPoissonRand(RandomState *random_state, double center)
{
	/*
	 * Use inverse transform sampling to generate a value > 0, such that the
	 * expected (i.e. average) value is the given argument.
	 */
	double		uniform;

	/* erand in [0, 1), uniform in (0, 1] */
	uniform = 1.0 - pg_erand48(random_state->xseed);

	return (int64) (-log(uniform) * center + 0.5);
}

/*
 * Computing zipfian using rejection method, based on
 * "Non-Uniform Random Variate Generation",
 * Luc Devroye, p. 550-551, Springer 1986.
 *
 * This works for s > 1.0, but may perform badly for s very close to 1.0.
 */
static int64
computeIterativeZipfian(RandomState *random_state, int64 n, double s)
{
	double		b = pow(2.0, s - 1.0);
	double		x,
				t,
				u,
				v;

	/* Ensure n is sane */
	if (n <= 1)
		return 1;

	while (true)
	{
		/* random variates */
		u = pg_erand48(random_state->xseed);
		v = pg_erand48(random_state->xseed);

		x = floor(pow(u, -1.0 / (s - 1.0)));

		t = pow(1.0 + 1.0 / x, s - 1.0);
		/* reject if too large or out of bound */
		if (v * x * (t - 1.0) / (b - 1.0) <= t / b && x <= n)
			break;
	}
	return (int64) x;
}

/* random number generator: zipfian distribution from min to max inclusive */
static int64
getZipfianRand(RandomState *random_state, int64 min, int64 max, double s)
{
	int64		n = max - min + 1;

	/* abort if parameter is invalid */
	Assert(MIN_ZIPFIAN_PARAM <= s && s <= MAX_ZIPFIAN_PARAM);

	return min - 1 + computeIterativeZipfian(random_state, n, s);
}

/*
 * FNV-1a hash function
 */
static int64
getHashFnv1a(int64 val, uint64 seed)
{
	int64		result;
	int			i;

	result = FNV_OFFSET_BASIS ^ seed;
	for (i = 0; i < 8; ++i)
	{
		int32		octet = val & 0xff;

		val = val >> 8;
		result = result ^ octet;
		result = result * FNV_PRIME;
	}

	return result;
}

/*
 * Murmur2 hash function
 *
 * Based on original work of Austin Appleby
 * https://github.com/aappleby/smhasher/blob/master/src/MurmurHash2.cpp
 */
static int64
getHashMurmur2(int64 val, uint64 seed)
{
	uint64		result = seed ^ MM2_MUL_TIMES_8;	/* sizeof(int64) */
	uint64		k = (uint64) val;

	k *= MM2_MUL;
	k ^= k >> MM2_ROT;
	k *= MM2_MUL;

	result ^= k;
	result *= MM2_MUL;

	result ^= result >> MM2_ROT;
	result *= MM2_MUL;
	result ^= result >> MM2_ROT;

	return (int64) result;
}

/*
 * Pseudorandom permutation function
 *
 * For small sizes, this generates each of the (size!) possible permutations
 * of integers in the range [0, size) with roughly equal probability.  Once
 * the size is larger than 20, the number of possible permutations exceeds the
 * number of distinct states of the internal pseudorandom number generators,
 * and so not all possible permutations can be generated, but the permutations
 * chosen should continue to give the appearance of being random.
 *
 * THIS FUNCTION IS NOT CRYPTOGRAPHICALLY SECURE.
 * DO NOT USE FOR SUCH PURPOSE.
 */
static int64
permute(const int64 val, const int64 isize, const int64 seed)
{
	RandomState random_state1;
	RandomState random_state2;
	uint64		size;
	uint64		v;
	int			masklen;
	uint64		mask;
	int			i;

	if (isize < 2)
		return 0;				/* nothing to permute */

	/* Initialize a pair of random states using the seed */
	random_state1.xseed[0] = seed & 0xFFFF;
	random_state1.xseed[1] = (seed >> 16) & 0xFFFF;
	random_state1.xseed[2] = (seed >> 32) & 0xFFFF;

	random_state2.xseed[0] = (((uint64) seed) >> 48) & 0xFFFF;
	random_state2.xseed[1] = seed & 0xFFFF;
	random_state2.xseed[2] = (seed >> 16) & 0xFFFF;

	/* Computations are performed on unsigned values */
	size = (uint64) isize;
	v = (uint64) val % size;

	/* Mask to work modulo largest power of 2 less than or equal to size */
	masklen = pg_leftmost_one_pos64(size);
	mask = (((uint64) 1) << masklen) - 1;

	/*
	 * Permute the input value by applying several rounds of pseudorandom
	 * bijective transformations.  The intention here is to distribute each
	 * input uniformly randomly across the range, and separate adjacent inputs
	 * approximately uniformly randomly from each other, leading to a fairly
	 * random overall choice of permutation.
	 *
	 * To separate adjacent inputs, we multiply by a random number modulo
	 * (mask + 1), which is a power of 2.  For this to be a bijection, the
	 * multiplier must be odd.  Since this is known to lead to less randomness
	 * in the lower bits, we also apply a rotation that shifts the topmost bit
	 * into the least significant bit.  In the special cases where size <= 3,
	 * mask = 1 and each of these operations is actually a no-op, so we also
	 * XOR the value with a different random number to inject additional
	 * randomness.  Since the size is generally not a power of 2, we apply
	 * this bijection on overlapping upper and lower halves of the input.
	 *
	 * To distribute the inputs uniformly across the range, we then also apply
	 * a random offset modulo the full range.
	 *
	 * Taken together, these operations resemble a modified linear
	 * congruential generator, as is commonly used in pseudorandom number
	 * generators.  The number of rounds is fairly arbitrary, but six has been
	 * found empirically to give a fairly good tradeoff between performance
	 * and uniform randomness.  For small sizes it selects each of the (size!)
	 * possible permutations with roughly equal probability.  For larger
	 * sizes, not all permutations can be generated, but the intended random
	 * spread is still produced.
	 */
	for (i = 0; i < 6; i++)
	{
		uint64		m,
					r,
					t;

		/* Random multiply (by an odd number), XOR and rotate of lower half */
		m = (uint64) getrand(&random_state1, 0, mask) | 1;
		r = (uint64) getrand(&random_state2, 0, mask);
		if (v <= mask)
		{
			v = ((v * m) ^ r) & mask;
			v = ((v << 1) & mask) | (v >> (masklen - 1));
		}

		/* Random multiply (by an odd number), XOR and rotate of upper half */
		m = (uint64) getrand(&random_state1, 0, mask) | 1;
		r = (uint64) getrand(&random_state2, 0, mask);
		t = size - 1 - v;
		if (t <= mask)
		{
			t = ((t * m) ^ r) & mask;
			t = ((t << 1) & mask) | (t >> (masklen - 1));
			v = size - 1 - t;
		}

		/* Random offset */
		r = (uint64) getrand(&random_state2, 0, size - 1);
		v = (v + r) % size;
	}

	return (int64) v;
}

/*
 * Initialize the given SimpleStats struct to all zeroes
 */
static void
initSimpleStats(SimpleStats *ss)
{
	memset(ss, 0, sizeof(SimpleStats));
}

/*
 * Accumulate one value into a SimpleStats struct.
 */
static void
addToSimpleStats(SimpleStats *ss, double val)
{
	if (ss->count == 0 || val < ss->min)
		ss->min = val;
	if (ss->count == 0 || val > ss->max)
		ss->max = val;
	ss->count++;
	ss->sum += val;
	ss->sum2 += val * val;
}

/*
 * Merge two SimpleStats objects
 */
static void
mergeSimpleStats(SimpleStats *acc, SimpleStats *ss)
{
	if (acc->count == 0 || ss->min < acc->min)
		acc->min = ss->min;
	if (acc->count == 0 || ss->max > acc->max)
		acc->max = ss->max;
	acc->count += ss->count;
	acc->sum += ss->sum;
	acc->sum2 += ss->sum2;
}

/*
 * Initialize a StatsData struct to mostly zeroes, with its start time set to
 * the given value.
 */
static void
initStats(StatsData *sd, pg_time_usec_t start)
{
	sd->start_time = start;
	sd->cnt = 0;
	sd->skipped = 0;
	initSimpleStats(&sd->latency);
	initSimpleStats(&sd->lag);
}

/*
 * Accumulate one additional item into the given stats object.
 */
static void
accumStats(StatsData *stats, bool skipped, double lat, double lag)
{
	stats->cnt++;

	if (skipped)
	{
		/* no latency to record on skipped transactions */
		stats->skipped++;
	}
	else
	{
		addToSimpleStats(&stats->latency, lat);

		/* and possibly the same for schedule lag */
		if (throttle_delay)
			addToSimpleStats(&stats->lag, lag);
	}
}

/* call PQexec() and exit() on failure */
static void
executeStatement(PGconn *con, const char *sql)
{
	PGresult   *res;

	res = PQexec(con, sql);
	if (PQresultStatus(res) != PGRES_COMMAND_OK)
	{
		pg_log_fatal("query failed: %s", PQerrorMessage(con));
		pg_log_info("query was: %s", sql);
		exit(1);
	}
	PQclear(res);
}

/* call PQexec() and complain, but without exiting, on failure */
static void
tryExecuteStatement(PGconn *con, const char *sql)
{
	PGresult   *res;

	res = PQexec(con, sql);
	if (PQresultStatus(res) != PGRES_COMMAND_OK)
	{
		pg_log_error("%s", PQerrorMessage(con));
		pg_log_info("(ignoring this error and continuing anyway)");
	}
	PQclear(res);
}

/* set up a connection to the backend */
static PGconn *
doConnect(void)
{
	PGconn	   *conn;
	bool		new_pass;
	static char *password = NULL;

	/*
	 * Start the connection.  Loop until we have a password if requested by
	 * backend.
	 */
	do
	{
#define PARAMS_ARRAY_SIZE	7

		const char *keywords[PARAMS_ARRAY_SIZE];
		const char *values[PARAMS_ARRAY_SIZE];

		keywords[0] = "host";
		values[0] = pghost;
		keywords[1] = "port";
		values[1] = pgport;
		keywords[2] = "user";
		values[2] = username;
		keywords[3] = "password";
		values[3] = password;
		keywords[4] = "dbname";
		values[4] = dbName;
		keywords[5] = "fallback_application_name";
		values[5] = progname;
		keywords[6] = NULL;
		values[6] = NULL;

		new_pass = false;

		conn = PQconnectdbParams(keywords, values, true);

		if (!conn)
		{
			pg_log_error("connection to database \"%s\" failed", dbName);
			return NULL;
		}

		if (PQstatus(conn) == CONNECTION_BAD &&
			PQconnectionNeedsPassword(conn) &&
			!password)
		{
			PQfinish(conn);
			password = simple_prompt("Password: ", false);
			new_pass = true;
		}
	} while (new_pass);

	/* check to see that the backend connection was successfully made */
	if (PQstatus(conn) == CONNECTION_BAD)
	{
		pg_log_error("%s", PQerrorMessage(conn));
		PQfinish(conn);
		return NULL;
	}

	return conn;
}

/* qsort comparator for Variable array */
static int
compareVariableNames(const void *v1, const void *v2)
{
	return strcmp(((const Variable *) v1)->name,
				  ((const Variable *) v2)->name);
}

/* Locate a variable by name; returns NULL if unknown */
static Variable *
lookupVariable(CState *st, char *name)
{
	Variable	key;

	/* On some versions of Solaris, bsearch of zero items dumps core */
	if (st->nvariables <= 0)
		return NULL;

	/* Sort if we have to */
	if (!st->vars_sorted)
	{
		qsort((void *) st->variables, st->nvariables, sizeof(Variable),
			  compareVariableNames);
		st->vars_sorted = true;
	}

	/* Now we can search */
	key.name = name;
	return (Variable *) bsearch((void *) &key,
								(void *) st->variables,
								st->nvariables,
								sizeof(Variable),
								compareVariableNames);
}

/* Get the value of a variable, in string form; returns NULL if unknown */
static char *
getVariable(CState *st, char *name)
{
	Variable   *var;
	char		stringform[64];

	var = lookupVariable(st, name);
	if (var == NULL)
		return NULL;			/* not found */

	if (var->svalue)
		return var->svalue;		/* we have it in string form */

	/* We need to produce a string equivalent of the value */
	Assert(var->value.type != PGBT_NO_VALUE);
	if (var->value.type == PGBT_NULL)
		snprintf(stringform, sizeof(stringform), "NULL");
	else if (var->value.type == PGBT_BOOLEAN)
		snprintf(stringform, sizeof(stringform),
				 "%s", var->value.u.bval ? "true" : "false");
	else if (var->value.type == PGBT_INT)
		snprintf(stringform, sizeof(stringform),
				 INT64_FORMAT, var->value.u.ival);
	else if (var->value.type == PGBT_DOUBLE)
		snprintf(stringform, sizeof(stringform),
				 "%.*g", DBL_DIG, var->value.u.dval);
	else						/* internal error, unexpected type */
		Assert(0);
	var->svalue = pg_strdup(stringform);
	return var->svalue;
}

/* Try to convert variable to a value; return false on failure */
static bool
makeVariableValue(Variable *var)
{
	size_t		slen;

	if (var->value.type != PGBT_NO_VALUE)
		return true;			/* no work */

	slen = strlen(var->svalue);

	if (slen == 0)
		/* what should it do on ""? */
		return false;

	if (pg_strcasecmp(var->svalue, "null") == 0)
	{
		setNullValue(&var->value);
	}

	/*
	 * accept prefixes such as y, ye, n, no... but not for "o". 0/1 are
	 * recognized later as an int, which is converted to bool if needed.
	 */
	else if (pg_strncasecmp(var->svalue, "true", slen) == 0 ||
			 pg_strncasecmp(var->svalue, "yes", slen) == 0 ||
			 pg_strcasecmp(var->svalue, "on") == 0)
	{
		setBoolValue(&var->value, true);
	}
	else if (pg_strncasecmp(var->svalue, "false", slen) == 0 ||
			 pg_strncasecmp(var->svalue, "no", slen) == 0 ||
			 pg_strcasecmp(var->svalue, "off") == 0 ||
			 pg_strcasecmp(var->svalue, "of") == 0)
	{
		setBoolValue(&var->value, false);
	}
	else if (is_an_int(var->svalue))
	{
		/* if it looks like an int, it must be an int without overflow */
		int64		iv;

		if (!strtoint64(var->svalue, false, &iv))
			return false;

		setIntValue(&var->value, iv);
	}
	else						/* type should be double */
	{
		double		dv;

		if (!strtodouble(var->svalue, true, &dv))
		{
			pg_log_error("malformed variable \"%s\" value: \"%s\"",
						 var->name, var->svalue);
			return false;
		}
		setDoubleValue(&var->value, dv);
	}
	return true;
}

/*
 * Check whether a variable's name is allowed.
 *
 * We allow any non-ASCII character, as well as ASCII letters, digits, and
 * underscore.
 *
 * Keep this in sync with the definitions of variable name characters in
 * "src/fe_utils/psqlscan.l", "src/bin/psql/psqlscanslash.l" and
 * "src/bin/pgbench/exprscan.l".  Also see parseVariable(), below.
 *
 * Note: this static function is copied from "src/bin/psql/variables.c"
 * but changed to disallow variable names starting with a digit.
 */
static bool
valid_variable_name(const char *name)
{
	const unsigned char *ptr = (const unsigned char *) name;

	/* Mustn't be zero-length */
	if (*ptr == '\0')
		return false;

	/* must not start with [0-9] */
	if (IS_HIGHBIT_SET(*ptr) ||
		strchr("ABCDEFGHIJKLMNOPQRSTUVWXYZ" "abcdefghijklmnopqrstuvwxyz"
			   "_", *ptr) != NULL)
		ptr++;
	else
		return false;

	/* remaining characters can include [0-9] */
	while (*ptr)
	{
		if (IS_HIGHBIT_SET(*ptr) ||
			strchr("ABCDEFGHIJKLMNOPQRSTUVWXYZ" "abcdefghijklmnopqrstuvwxyz"
				   "_0123456789", *ptr) != NULL)
			ptr++;
		else
			return false;
	}

	return true;
}

/*
 * Lookup a variable by name, creating it if need be.
 * Caller is expected to assign a value to the variable.
 * Returns NULL on failure (bad name).
 */
static Variable *
lookupCreateVariable(CState *st, const char *context, char *name)
{
	Variable   *var;

	var = lookupVariable(st, name);
	if (var == NULL)
	{
		Variable   *newvars;

		/*
		 * Check for the name only when declaring a new variable to avoid
		 * overhead.
		 */
		if (!valid_variable_name(name))
		{
			pg_log_error("%s: invalid variable name: \"%s\"", context, name);
			return NULL;
		}

		/* Create variable at the end of the array */
		if (st->variables)
			newvars = (Variable *) pg_realloc(st->variables,
											  (st->nvariables + 1) * sizeof(Variable));
		else
			newvars = (Variable *) pg_malloc(sizeof(Variable));

		st->variables = newvars;

		var = &newvars[st->nvariables];

		var->name = pg_strdup(name);
		var->svalue = NULL;
		/* caller is expected to initialize remaining fields */

		st->nvariables++;
		/* we don't re-sort the array till we have to */
		st->vars_sorted = false;
	}

	return var;
}

/* Assign a string value to a variable, creating it if need be */
/* Returns false on failure (bad name) */
static bool
putVariable(CState *st, const char *context, char *name, const char *value)
{
	Variable   *var;
	char	   *val;

	var = lookupCreateVariable(st, context, name);
	if (!var)
		return false;

	/* dup then free, in case value is pointing at this variable */
	val = pg_strdup(value);

	if (var->svalue)
		free(var->svalue);
	var->svalue = val;
	var->value.type = PGBT_NO_VALUE;

	return true;
}

/* Assign a value to a variable, creating it if need be */
/* Returns false on failure (bad name) */
static bool
putVariableValue(CState *st, const char *context, char *name,
				 const PgBenchValue *value)
{
	Variable   *var;

	var = lookupCreateVariable(st, context, name);
	if (!var)
		return false;

	if (var->svalue)
		free(var->svalue);
	var->svalue = NULL;
	var->value = *value;

	return true;
}

/* Assign an integer value to a variable, creating it if need be */
/* Returns false on failure (bad name) */
static bool
putVariableInt(CState *st, const char *context, char *name, int64 value)
{
	PgBenchValue val;

	setIntValue(&val, value);
	return putVariableValue(st, context, name, &val);
}

/*
 * Parse a possible variable reference (:varname).
 *
 * "sql" points at a colon.  If what follows it looks like a valid
 * variable name, return a malloc'd string containing the variable name,
 * and set *eaten to the number of characters consumed (including the colon).
 * Otherwise, return NULL.
 */
static char *
parseVariable(const char *sql, int *eaten)
{
	int			i = 1;			/* starting at 1 skips the colon */
	char	   *name;

	/* keep this logic in sync with valid_variable_name() */
	if (IS_HIGHBIT_SET(sql[i]) ||
		strchr("ABCDEFGHIJKLMNOPQRSTUVWXYZ" "abcdefghijklmnopqrstuvwxyz"
			   "_", sql[i]) != NULL)
		i++;
	else
		return NULL;

	while (IS_HIGHBIT_SET(sql[i]) ||
		   strchr("ABCDEFGHIJKLMNOPQRSTUVWXYZ" "abcdefghijklmnopqrstuvwxyz"
				  "_0123456789", sql[i]) != NULL)
		i++;

	name = pg_malloc(i);
	memcpy(name, &sql[1], i - 1);
	name[i - 1] = '\0';

	*eaten = i;
	return name;
}

static char *
replaceVariable(char **sql, char *param, int len, char *value)
{
	int			valueln = strlen(value);

	if (valueln > len)
	{
		size_t		offset = param - *sql;

		*sql = pg_realloc(*sql, strlen(*sql) - len + valueln + 1);
		param = *sql + offset;
	}

	if (valueln != len)
		memmove(param + valueln, param + len, strlen(param + len) + 1);
	memcpy(param, value, valueln);

	return param + valueln;
}

static char *
assignVariables(CState *st, char *sql)
{
	char	   *p,
			   *name,
			   *val;

	p = sql;
	while ((p = strchr(p, ':')) != NULL)
	{
		int			eaten;

		name = parseVariable(p, &eaten);
		if (name == NULL)
		{
			while (*p == ':')
			{
				p++;
			}
			continue;
		}

		val = getVariable(st, name);
		free(name);
		if (val == NULL)
		{
			p++;
			continue;
		}

		p = replaceVariable(&sql, p, eaten, val);
	}

	return sql;
}

static void
getQueryParams(CState *st, const Command *command, const char **params)
{
	int			i;

	for (i = 0; i < command->argc - 1; i++)
		params[i] = getVariable(st, command->argv[i + 1]);
}

static char *
valueTypeName(PgBenchValue *pval)
{
	if (pval->type == PGBT_NO_VALUE)
		return "none";
	else if (pval->type == PGBT_NULL)
		return "null";
	else if (pval->type == PGBT_INT)
		return "int";
	else if (pval->type == PGBT_DOUBLE)
		return "double";
	else if (pval->type == PGBT_BOOLEAN)
		return "boolean";
	else
	{
		/* internal error, should never get there */
		Assert(false);
		return NULL;
	}
}

/* get a value as a boolean, or tell if there is a problem */
static bool
coerceToBool(PgBenchValue *pval, bool *bval)
{
	if (pval->type == PGBT_BOOLEAN)
	{
		*bval = pval->u.bval;
		return true;
	}
	else						/* NULL, INT or DOUBLE */
	{
		pg_log_error("cannot coerce %s to boolean", valueTypeName(pval));
		*bval = false;			/* suppress uninitialized-variable warnings */
		return false;
	}
}

/*
 * Return true or false from an expression for conditional purposes.
 * Non zero numerical values are true, zero and NULL are false.
 */
static bool
valueTruth(PgBenchValue *pval)
{
	switch (pval->type)
	{
		case PGBT_NULL:
			return false;
		case PGBT_BOOLEAN:
			return pval->u.bval;
		case PGBT_INT:
			return pval->u.ival != 0;
		case PGBT_DOUBLE:
			return pval->u.dval != 0.0;
		default:
			/* internal error, unexpected type */
			Assert(0);
			return false;
	}
}

/* get a value as an int, tell if there is a problem */
static bool
coerceToInt(PgBenchValue *pval, int64 *ival)
{
	if (pval->type == PGBT_INT)
	{
		*ival = pval->u.ival;
		return true;
	}
	else if (pval->type == PGBT_DOUBLE)
	{
		double		dval = rint(pval->u.dval);

		if (isnan(dval) || !FLOAT8_FITS_IN_INT64(dval))
		{
			pg_log_error("double to int overflow for %f", dval);
			return false;
		}
		*ival = (int64) dval;
		return true;
	}
	else						/* BOOLEAN or NULL */
	{
		pg_log_error("cannot coerce %s to int", valueTypeName(pval));
		return false;
	}
}

/* get a value as a double, or tell if there is a problem */
static bool
coerceToDouble(PgBenchValue *pval, double *dval)
{
	if (pval->type == PGBT_DOUBLE)
	{
		*dval = pval->u.dval;
		return true;
	}
	else if (pval->type == PGBT_INT)
	{
		*dval = (double) pval->u.ival;
		return true;
	}
	else						/* BOOLEAN or NULL */
	{
		pg_log_error("cannot coerce %s to double", valueTypeName(pval));
		return false;
	}
}

/* assign a null value */
static void
setNullValue(PgBenchValue *pv)
{
	pv->type = PGBT_NULL;
	pv->u.ival = 0;
}

/* assign a boolean value */
static void
setBoolValue(PgBenchValue *pv, bool bval)
{
	pv->type = PGBT_BOOLEAN;
	pv->u.bval = bval;
}

/* assign an integer value */
static void
setIntValue(PgBenchValue *pv, int64 ival)
{
	pv->type = PGBT_INT;
	pv->u.ival = ival;
}

/* assign a double value */
static void
setDoubleValue(PgBenchValue *pv, double dval)
{
	pv->type = PGBT_DOUBLE;
	pv->u.dval = dval;
}

static bool
isLazyFunc(PgBenchFunction func)
{
	return func == PGBENCH_AND || func == PGBENCH_OR || func == PGBENCH_CASE;
}

/* lazy evaluation of some functions */
static bool
evalLazyFunc(CState *st,
			 PgBenchFunction func, PgBenchExprLink *args, PgBenchValue *retval)
{
	PgBenchValue a1,
				a2;
	bool		ba1,
				ba2;

	Assert(isLazyFunc(func) && args != NULL && args->next != NULL);

	/* args points to first condition */
	if (!evaluateExpr(st, args->expr, &a1))
		return false;

	/* second condition for AND/OR and corresponding branch for CASE */
	args = args->next;

	switch (func)
	{
		case PGBENCH_AND:
			if (a1.type == PGBT_NULL)
			{
				setNullValue(retval);
				return true;
			}

			if (!coerceToBool(&a1, &ba1))
				return false;

			if (!ba1)
			{
				setBoolValue(retval, false);
				return true;
			}

			if (!evaluateExpr(st, args->expr, &a2))
				return false;

			if (a2.type == PGBT_NULL)
			{
				setNullValue(retval);
				return true;
			}
			else if (!coerceToBool(&a2, &ba2))
				return false;
			else
			{
				setBoolValue(retval, ba2);
				return true;
			}

			return true;

		case PGBENCH_OR:

			if (a1.type == PGBT_NULL)
			{
				setNullValue(retval);
				return true;
			}

			if (!coerceToBool(&a1, &ba1))
				return false;

			if (ba1)
			{
				setBoolValue(retval, true);
				return true;
			}

			if (!evaluateExpr(st, args->expr, &a2))
				return false;

			if (a2.type == PGBT_NULL)
			{
				setNullValue(retval);
				return true;
			}
			else if (!coerceToBool(&a2, &ba2))
				return false;
			else
			{
				setBoolValue(retval, ba2);
				return true;
			}

		case PGBENCH_CASE:
			/* when true, execute branch */
			if (valueTruth(&a1))
				return evaluateExpr(st, args->expr, retval);

			/* now args contains next condition or final else expression */
			args = args->next;

			/* final else case? */
			if (args->next == NULL)
				return evaluateExpr(st, args->expr, retval);

			/* no, another when, proceed */
			return evalLazyFunc(st, PGBENCH_CASE, args, retval);

		default:
			/* internal error, cannot get here */
			Assert(0);
			break;
	}
	return false;
}

/* maximum number of function arguments */
#define MAX_FARGS 16

/*
 * Recursive evaluation of standard functions,
 * which do not require lazy evaluation.
 */
static bool
evalStandardFunc(CState *st,
				 PgBenchFunction func, PgBenchExprLink *args,
				 PgBenchValue *retval)
{
	/* evaluate all function arguments */
	int			nargs = 0;
	PgBenchValue vargs[MAX_FARGS];
	PgBenchExprLink *l = args;
	bool		has_null = false;

	for (nargs = 0; nargs < MAX_FARGS && l != NULL; nargs++, l = l->next)
	{
		if (!evaluateExpr(st, l->expr, &vargs[nargs]))
			return false;
		has_null |= vargs[nargs].type == PGBT_NULL;
	}

	if (l != NULL)
	{
		pg_log_error("too many function arguments, maximum is %d", MAX_FARGS);
		return false;
	}

	/* NULL arguments */
	if (has_null && func != PGBENCH_IS && func != PGBENCH_DEBUG)
	{
		setNullValue(retval);
		return true;
	}

	/* then evaluate function */
	switch (func)
	{
			/* overloaded operators */
		case PGBENCH_ADD:
		case PGBENCH_SUB:
		case PGBENCH_MUL:
		case PGBENCH_DIV:
		case PGBENCH_MOD:
		case PGBENCH_EQ:
		case PGBENCH_NE:
		case PGBENCH_LE:
		case PGBENCH_LT:
			{
				PgBenchValue *lval = &vargs[0],
						   *rval = &vargs[1];

				Assert(nargs == 2);

				/* overloaded type management, double if some double */
				if ((lval->type == PGBT_DOUBLE ||
					 rval->type == PGBT_DOUBLE) && func != PGBENCH_MOD)
				{
					double		ld,
								rd;

					if (!coerceToDouble(lval, &ld) ||
						!coerceToDouble(rval, &rd))
						return false;

					switch (func)
					{
						case PGBENCH_ADD:
							setDoubleValue(retval, ld + rd);
							return true;

						case PGBENCH_SUB:
							setDoubleValue(retval, ld - rd);
							return true;

						case PGBENCH_MUL:
							setDoubleValue(retval, ld * rd);
							return true;

						case PGBENCH_DIV:
							setDoubleValue(retval, ld / rd);
							return true;

						case PGBENCH_EQ:
							setBoolValue(retval, ld == rd);
							return true;

						case PGBENCH_NE:
							setBoolValue(retval, ld != rd);
							return true;

						case PGBENCH_LE:
							setBoolValue(retval, ld <= rd);
							return true;

						case PGBENCH_LT:
							setBoolValue(retval, ld < rd);
							return true;

						default:
							/* cannot get here */
							Assert(0);
					}
				}
				else			/* we have integer operands, or % */
				{
					int64		li,
								ri,
								res;

					if (!coerceToInt(lval, &li) ||
						!coerceToInt(rval, &ri))
						return false;

					switch (func)
					{
						case PGBENCH_ADD:
							if (pg_add_s64_overflow(li, ri, &res))
							{
								pg_log_error("bigint add out of range");
								return false;
							}
							setIntValue(retval, res);
							return true;

						case PGBENCH_SUB:
							if (pg_sub_s64_overflow(li, ri, &res))
							{
								pg_log_error("bigint sub out of range");
								return false;
							}
							setIntValue(retval, res);
							return true;

						case PGBENCH_MUL:
							if (pg_mul_s64_overflow(li, ri, &res))
							{
								pg_log_error("bigint mul out of range");
								return false;
							}
							setIntValue(retval, res);
							return true;

						case PGBENCH_EQ:
							setBoolValue(retval, li == ri);
							return true;

						case PGBENCH_NE:
							setBoolValue(retval, li != ri);
							return true;

						case PGBENCH_LE:
							setBoolValue(retval, li <= ri);
							return true;

						case PGBENCH_LT:
							setBoolValue(retval, li < ri);
							return true;

						case PGBENCH_DIV:
						case PGBENCH_MOD:
							if (ri == 0)
							{
								pg_log_error("division by zero");
								return false;
							}
							/* special handling of -1 divisor */
							if (ri == -1)
							{
								if (func == PGBENCH_DIV)
								{
									/* overflow check (needed for INT64_MIN) */
									if (li == PG_INT64_MIN)
									{
										pg_log_error("bigint div out of range");
										return false;
									}
									else
										setIntValue(retval, -li);
								}
								else
									setIntValue(retval, 0);
								return true;
							}
							/* else divisor is not -1 */
							if (func == PGBENCH_DIV)
								setIntValue(retval, li / ri);
							else	/* func == PGBENCH_MOD */
								setIntValue(retval, li % ri);

							return true;

						default:
							/* cannot get here */
							Assert(0);
					}
				}

				Assert(0);
				return false;	/* NOTREACHED */
			}

			/* integer bitwise operators */
		case PGBENCH_BITAND:
		case PGBENCH_BITOR:
		case PGBENCH_BITXOR:
		case PGBENCH_LSHIFT:
		case PGBENCH_RSHIFT:
			{
				int64		li,
							ri;

				if (!coerceToInt(&vargs[0], &li) || !coerceToInt(&vargs[1], &ri))
					return false;

				if (func == PGBENCH_BITAND)
					setIntValue(retval, li & ri);
				else if (func == PGBENCH_BITOR)
					setIntValue(retval, li | ri);
				else if (func == PGBENCH_BITXOR)
					setIntValue(retval, li ^ ri);
				else if (func == PGBENCH_LSHIFT)
					setIntValue(retval, li << ri);
				else if (func == PGBENCH_RSHIFT)
					setIntValue(retval, li >> ri);
				else			/* cannot get here */
					Assert(0);

				return true;
			}

			/* logical operators */
		case PGBENCH_NOT:
			{
				bool		b;

				if (!coerceToBool(&vargs[0], &b))
					return false;

				setBoolValue(retval, !b);
				return true;
			}

			/* no arguments */
		case PGBENCH_PI:
			setDoubleValue(retval, M_PI);
			return true;

			/* 1 overloaded argument */
		case PGBENCH_ABS:
			{
				PgBenchValue *varg = &vargs[0];

				Assert(nargs == 1);

				if (varg->type == PGBT_INT)
				{
					int64		i = varg->u.ival;

					setIntValue(retval, i < 0 ? -i : i);
				}
				else
				{
					double		d = varg->u.dval;

					Assert(varg->type == PGBT_DOUBLE);
					setDoubleValue(retval, d < 0.0 ? -d : d);
				}

				return true;
			}

		case PGBENCH_DEBUG:
			{
				PgBenchValue *varg = &vargs[0];

				Assert(nargs == 1);

				fprintf(stderr, "debug(script=%d,command=%d): ",
						st->use_file, st->command + 1);

				if (varg->type == PGBT_NULL)
					fprintf(stderr, "null\n");
				else if (varg->type == PGBT_BOOLEAN)
					fprintf(stderr, "boolean %s\n", varg->u.bval ? "true" : "false");
				else if (varg->type == PGBT_INT)
					fprintf(stderr, "int " INT64_FORMAT "\n", varg->u.ival);
				else if (varg->type == PGBT_DOUBLE)
					fprintf(stderr, "double %.*g\n", DBL_DIG, varg->u.dval);
				else			/* internal error, unexpected type */
					Assert(0);

				*retval = *varg;

				return true;
			}

			/* 1 double argument */
		case PGBENCH_DOUBLE:
		case PGBENCH_SQRT:
		case PGBENCH_LN:
		case PGBENCH_EXP:
			{
				double		dval;

				Assert(nargs == 1);

				if (!coerceToDouble(&vargs[0], &dval))
					return false;

				if (func == PGBENCH_SQRT)
					dval = sqrt(dval);
				else if (func == PGBENCH_LN)
					dval = log(dval);
				else if (func == PGBENCH_EXP)
					dval = exp(dval);
				/* else is cast: do nothing */

				setDoubleValue(retval, dval);
				return true;
			}

			/* 1 int argument */
		case PGBENCH_INT:
			{
				int64		ival;

				Assert(nargs == 1);

				if (!coerceToInt(&vargs[0], &ival))
					return false;

				setIntValue(retval, ival);
				return true;
			}

			/* variable number of arguments */
		case PGBENCH_LEAST:
		case PGBENCH_GREATEST:
			{
				bool		havedouble;
				int			i;

				Assert(nargs >= 1);

				/* need double result if any input is double */
				havedouble = false;
				for (i = 0; i < nargs; i++)
				{
					if (vargs[i].type == PGBT_DOUBLE)
					{
						havedouble = true;
						break;
					}
				}
				if (havedouble)
				{
					double		extremum;

					if (!coerceToDouble(&vargs[0], &extremum))
						return false;
					for (i = 1; i < nargs; i++)
					{
						double		dval;

						if (!coerceToDouble(&vargs[i], &dval))
							return false;
						if (func == PGBENCH_LEAST)
							extremum = Min(extremum, dval);
						else
							extremum = Max(extremum, dval);
					}
					setDoubleValue(retval, extremum);
				}
				else
				{
					int64		extremum;

					if (!coerceToInt(&vargs[0], &extremum))
						return false;
					for (i = 1; i < nargs; i++)
					{
						int64		ival;

						if (!coerceToInt(&vargs[i], &ival))
							return false;
						if (func == PGBENCH_LEAST)
							extremum = Min(extremum, ival);
						else
							extremum = Max(extremum, ival);
					}
					setIntValue(retval, extremum);
				}
				return true;
			}

			/* random functions */
		case PGBENCH_RANDOM:
		case PGBENCH_RANDOM_EXPONENTIAL:
		case PGBENCH_RANDOM_GAUSSIAN:
		case PGBENCH_RANDOM_ZIPFIAN:
			{
				int64		imin,
							imax,
							delta;

				Assert(nargs >= 2);

				if (!coerceToInt(&vargs[0], &imin) ||
					!coerceToInt(&vargs[1], &imax))
					return false;

				/* check random range */
				if (unlikely(imin > imax))
				{
					pg_log_error("empty range given to random");
					return false;
				}
				else if (unlikely(pg_sub_s64_overflow(imax, imin, &delta) ||
								  pg_add_s64_overflow(delta, 1, &delta)))
				{
					/* prevent int overflows in random functions */
					pg_log_error("random range is too large");
					return false;
				}

				if (func == PGBENCH_RANDOM)
				{
					Assert(nargs == 2);
					setIntValue(retval, getrand(&st->cs_func_rs, imin, imax));
				}
				else			/* gaussian & exponential */
				{
					double		param;

					Assert(nargs == 3);

					if (!coerceToDouble(&vargs[2], &param))
						return false;

					if (func == PGBENCH_RANDOM_GAUSSIAN)
					{
						if (param < MIN_GAUSSIAN_PARAM)
						{
							pg_log_error("gaussian parameter must be at least %f (not %f)",
										 MIN_GAUSSIAN_PARAM, param);
							return false;
						}

						setIntValue(retval,
									getGaussianRand(&st->cs_func_rs,
													imin, imax, param));
					}
					else if (func == PGBENCH_RANDOM_ZIPFIAN)
					{
						if (param < MIN_ZIPFIAN_PARAM || param > MAX_ZIPFIAN_PARAM)
						{
							pg_log_error("zipfian parameter must be in range [%.3f, %.0f] (not %f)",
										 MIN_ZIPFIAN_PARAM, MAX_ZIPFIAN_PARAM, param);
							return false;
						}

						setIntValue(retval,
									getZipfianRand(&st->cs_func_rs, imin, imax, param));
					}
					else		/* exponential */
					{
						if (param <= 0.0)
						{
							pg_log_error("exponential parameter must be greater than zero (not %f)",
										 param);
							return false;
						}

						setIntValue(retval,
									getExponentialRand(&st->cs_func_rs,
													   imin, imax, param));
					}
				}

				return true;
			}

		case PGBENCH_POW:
			{
				PgBenchValue *lval = &vargs[0];
				PgBenchValue *rval = &vargs[1];
				double		ld,
							rd;

				Assert(nargs == 2);

				if (!coerceToDouble(lval, &ld) ||
					!coerceToDouble(rval, &rd))
					return false;

				setDoubleValue(retval, pow(ld, rd));

				return true;
			}

		case PGBENCH_IS:
			{
				Assert(nargs == 2);

				/*
				 * note: this simple implementation is more permissive than
				 * SQL
				 */
				setBoolValue(retval,
							 vargs[0].type == vargs[1].type &&
							 vargs[0].u.bval == vargs[1].u.bval);
				return true;
			}

			/* hashing */
		case PGBENCH_HASH_FNV1A:
		case PGBENCH_HASH_MURMUR2:
			{
				int64		val,
							seed;

				Assert(nargs == 2);

				if (!coerceToInt(&vargs[0], &val) ||
					!coerceToInt(&vargs[1], &seed))
					return false;

				if (func == PGBENCH_HASH_MURMUR2)
					setIntValue(retval, getHashMurmur2(val, seed));
				else if (func == PGBENCH_HASH_FNV1A)
					setIntValue(retval, getHashFnv1a(val, seed));
				else
					/* cannot get here */
					Assert(0);

				return true;
			}

		case PGBENCH_PERMUTE:
			{
				int64		val,
							size,
							seed;

				Assert(nargs == 3);

				if (!coerceToInt(&vargs[0], &val) ||
					!coerceToInt(&vargs[1], &size) ||
					!coerceToInt(&vargs[2], &seed))
					return false;

				if (size <= 0)
				{
					pg_log_error("permute size parameter must be greater than zero");
					return false;
				}

				setIntValue(retval, permute(val, size, seed));
				return true;
			}

		default:
			/* cannot get here */
			Assert(0);
			/* dead code to avoid a compiler warning */
			return false;
	}
}

/* evaluate some function */
static bool
evalFunc(CState *st,
		 PgBenchFunction func, PgBenchExprLink *args, PgBenchValue *retval)
{
	if (isLazyFunc(func))
		return evalLazyFunc(st, func, args, retval);
	else
		return evalStandardFunc(st, func, args, retval);
}

/*
 * Recursive evaluation of an expression in a pgbench script
 * using the current state of variables.
 * Returns whether the evaluation was ok,
 * the value itself is returned through the retval pointer.
 */
static bool
evaluateExpr(CState *st, PgBenchExpr *expr, PgBenchValue *retval)
{
	switch (expr->etype)
	{
		case ENODE_CONSTANT:
			{
				*retval = expr->u.constant;
				return true;
			}

		case ENODE_VARIABLE:
			{
				Variable   *var;

				if ((var = lookupVariable(st, expr->u.variable.varname)) == NULL)
				{
					pg_log_error("undefined variable \"%s\"", expr->u.variable.varname);
					return false;
				}

				if (!makeVariableValue(var))
					return false;

				*retval = var->value;
				return true;
			}

		case ENODE_FUNCTION:
			return evalFunc(st,
							expr->u.function.function,
							expr->u.function.args,
							retval);

		default:
			/* internal error which should never occur */
			pg_log_fatal("unexpected enode type in evaluation: %d", expr->etype);
			exit(1);
	}
}

/*
 * Convert command name to meta-command enum identifier
 */
static MetaCommand
getMetaCommand(const char *cmd)
{
	MetaCommand mc;

	if (cmd == NULL)
		mc = META_NONE;
	else if (pg_strcasecmp(cmd, "set") == 0)
		mc = META_SET;
	else if (pg_strcasecmp(cmd, "setshell") == 0)
		mc = META_SETSHELL;
	else if (pg_strcasecmp(cmd, "shell") == 0)
		mc = META_SHELL;
	else if (pg_strcasecmp(cmd, "sleep") == 0)
		mc = META_SLEEP;
	else if (pg_strcasecmp(cmd, "if") == 0)
		mc = META_IF;
	else if (pg_strcasecmp(cmd, "elif") == 0)
		mc = META_ELIF;
	else if (pg_strcasecmp(cmd, "else") == 0)
		mc = META_ELSE;
	else if (pg_strcasecmp(cmd, "endif") == 0)
		mc = META_ENDIF;
	else if (pg_strcasecmp(cmd, "gset") == 0)
		mc = META_GSET;
	else if (pg_strcasecmp(cmd, "aset") == 0)
		mc = META_ASET;
	else if (pg_strcasecmp(cmd, "startpipeline") == 0)
		mc = META_STARTPIPELINE;
	else if (pg_strcasecmp(cmd, "endpipeline") == 0)
		mc = META_ENDPIPELINE;
	else
		mc = META_NONE;
	return mc;
}

/*
 * Run a shell command. The result is assigned to the variable if not NULL.
 * Return true if succeeded, or false on error.
 */
static bool
runShellCommand(CState *st, char *variable, char **argv, int argc)
{
	char		command[SHELL_COMMAND_SIZE];
	int			i,
				len = 0;
	FILE	   *fp;
	char		res[64];
	char	   *endptr;
	int			retval;

	/*----------
	 * Join arguments with whitespace separators. Arguments starting with
	 * exactly one colon are treated as variables:
	 *	name - append a string "name"
	 *	:var - append a variable named 'var'
	 *	::name - append a string ":name"
	 *----------
	 */
	for (i = 0; i < argc; i++)
	{
		char	   *arg;
		int			arglen;

		if (argv[i][0] != ':')
		{
			arg = argv[i];		/* a string literal */
		}
		else if (argv[i][1] == ':')
		{
			arg = argv[i] + 1;	/* a string literal starting with colons */
		}
		else if ((arg = getVariable(st, argv[i] + 1)) == NULL)
		{
			pg_log_error("%s: undefined variable \"%s\"", argv[0], argv[i]);
			return false;
		}

		arglen = strlen(arg);
		if (len + arglen + (i > 0 ? 1 : 0) >= SHELL_COMMAND_SIZE - 1)
		{
			pg_log_error("%s: shell command is too long", argv[0]);
			return false;
		}

		if (i > 0)
			command[len++] = ' ';
		memcpy(command + len, arg, arglen);
		len += arglen;
	}

	command[len] = '\0';

	/* Fast path for non-assignment case */
	if (variable == NULL)
	{
		if (system(command))
		{
			if (!timer_exceeded)
				pg_log_error("%s: could not launch shell command", argv[0]);
			return false;
		}
		return true;
	}

	/* Execute the command with pipe and read the standard output. */
	if ((fp = popen(command, "r")) == NULL)
	{
		pg_log_error("%s: could not launch shell command", argv[0]);
		return false;
	}
	if (fgets(res, sizeof(res), fp) == NULL)
	{
		if (!timer_exceeded)
			pg_log_error("%s: could not read result of shell command", argv[0]);
		(void) pclose(fp);
		return false;
	}
	if (pclose(fp) < 0)
	{
		pg_log_error("%s: could not close shell command", argv[0]);
		return false;
	}

	/* Check whether the result is an integer and assign it to the variable */
	retval = (int) strtol(res, &endptr, 10);
	while (*endptr != '\0' && isspace((unsigned char) *endptr))
		endptr++;
	if (*res == '\0' || *endptr != '\0')
	{
		pg_log_error("%s: shell command must return an integer (not \"%s\")", argv[0], res);
		return false;
	}
	if (!putVariableInt(st, "setshell", variable, retval))
		return false;

	pg_log_debug("%s: shell parameter name: \"%s\", value: \"%s\"", argv[0], argv[1], res);

	return true;
}

#define MAX_PREPARE_NAME		32
static void
preparedStatementName(char *buffer, int file, int state)
{
	sprintf(buffer, "P%d_%d", file, state);
}

static void
commandFailed(CState *st, const char *cmd, const char *message)
{
	pg_log_error("client %d aborted in command %d (%s) of script %d; %s",
				 st->id, st->command, cmd, st->use_file, message);
}

/* return a script number with a weighted choice. */
static int
chooseScript(TState *thread)
{
	int			i = 0;
	int64		w;

	if (num_scripts == 1)
		return 0;

	w = getrand(&thread->ts_choose_rs, 0, total_weight - 1);
	do
	{
		w -= sql_script[i++].weight;
	} while (w >= 0);

	return i - 1;
}

/* Send a SQL command, using the chosen querymode */
static bool
sendCommand(CState *st, Command *command)
{
	int			r;

	if (querymode == QUERY_SIMPLE)
	{
		char	   *sql;

		sql = pg_strdup(command->argv[0]);
		sql = assignVariables(st, sql);

		pg_log_debug("client %d sending %s", st->id, sql);
		r = PQsendQuery(st->con, sql);
		free(sql);
	}
	else if (querymode == QUERY_EXTENDED)
	{
		const char *sql = command->argv[0];
		const char *params[MAX_ARGS];

		getQueryParams(st, command, params);

		pg_log_debug("client %d sending %s", st->id, sql);
		r = PQsendQueryParams(st->con, sql, command->argc - 1,
							  NULL, params, NULL, NULL, 0);
	}
	else if (querymode == QUERY_PREPARED)
	{
		char		name[MAX_PREPARE_NAME];
		const char *params[MAX_ARGS];

		if (!st->prepared[st->use_file])
		{
			int			j;
			Command   **commands = sql_script[st->use_file].commands;

			for (j = 0; commands[j] != NULL; j++)
			{
				PGresult   *res;
				char		name[MAX_PREPARE_NAME];

				if (commands[j]->type != SQL_COMMAND)
					continue;
				preparedStatementName(name, st->use_file, j);
				if (PQpipelineStatus(st->con) == PQ_PIPELINE_OFF)
				{
					res = PQprepare(st->con, name,
									commands[j]->argv[0], commands[j]->argc - 1, NULL);
					if (PQresultStatus(res) != PGRES_COMMAND_OK)
						pg_log_error("%s", PQerrorMessage(st->con));
					PQclear(res);
				}
				else
				{
					/*
					 * In pipeline mode, we use asynchronous functions. If a
					 * server-side error occurs, it will be processed later
					 * among the other results.
					 */
					if (!PQsendPrepare(st->con, name,
									   commands[j]->argv[0], commands[j]->argc - 1, NULL))
						pg_log_error("%s", PQerrorMessage(st->con));
				}
			}
			st->prepared[st->use_file] = true;
		}

		getQueryParams(st, command, params);
		preparedStatementName(name, st->use_file, st->command);

		pg_log_debug("client %d sending %s", st->id, name);
		r = PQsendQueryPrepared(st->con, name, command->argc - 1,
								params, NULL, NULL, 0);
	}
	else						/* unknown sql mode */
		r = 0;

	if (r == 0)
	{
		pg_log_debug("client %d could not send %s", st->id, command->argv[0]);
		return false;
	}
	else
		return true;
}

/*
 * Process query response from the backend.
 *
 * If varprefix is not NULL, it's the variable name prefix where to store
 * the results of the *last* command (META_GSET) or *all* commands
 * (META_ASET).
 *
 * Returns true if everything is A-OK, false if any error occurs.
 */
static bool
readCommandResponse(CState *st, MetaCommand meta, char *varprefix)
{
	PGresult   *res;
	PGresult   *next_res;
	int			qrynum = 0;

	/*
	 * varprefix should be set only with \gset or \aset, and \endpipeline and
	 * SQL commands do not need it.
	 */
	Assert((meta == META_NONE && varprefix == NULL) ||
		   ((meta == META_ENDPIPELINE) && varprefix == NULL) ||
		   ((meta == META_GSET || meta == META_ASET) && varprefix != NULL));

	res = PQgetResult(st->con);

	while (res != NULL)
	{
		bool		is_last;

		/* peek at the next result to know whether the current is last */
		next_res = PQgetResult(st->con);
		is_last = (next_res == NULL);

		switch (PQresultStatus(res))
		{
			case PGRES_COMMAND_OK:	/* non-SELECT commands */
			case PGRES_EMPTY_QUERY: /* may be used for testing no-op overhead */
				if (is_last && meta == META_GSET)
				{
					pg_log_error("client %d script %d command %d query %d: expected one row, got %d",
								 st->id, st->use_file, st->command, qrynum, 0);
					goto error;
				}
				break;

			case PGRES_TUPLES_OK:
				if ((is_last && meta == META_GSET) || meta == META_ASET)
				{
					int			ntuples = PQntuples(res);

					if (meta == META_GSET && ntuples != 1)
					{
						/* under \gset, report the error */
						pg_log_error("client %d script %d command %d query %d: expected one row, got %d",
									 st->id, st->use_file, st->command, qrynum, PQntuples(res));
						goto error;
					}
					else if (meta == META_ASET && ntuples <= 0)
					{
						/* coldly skip empty result under \aset */
						break;
					}

					/* store results into variables */
					for (int fld = 0; fld < PQnfields(res); fld++)
					{
						char	   *varname = PQfname(res, fld);

						/* allocate varname only if necessary, freed below */
						if (*varprefix != '\0')
							varname = psprintf("%s%s", varprefix, varname);

						/* store last row result as a string */
						if (!putVariable(st, meta == META_ASET ? "aset" : "gset", varname,
										 PQgetvalue(res, ntuples - 1, fld)))
						{
							/* internal error */
							pg_log_error("client %d script %d command %d query %d: error storing into variable %s",
										 st->id, st->use_file, st->command, qrynum, varname);
							goto error;
						}

						if (*varprefix != '\0')
							pg_free(varname);
					}
				}
				/* otherwise the result is simply thrown away by PQclear below */
				break;

			case PGRES_PIPELINE_SYNC:
				pg_log_debug("client %d pipeline ending", st->id);
				if (PQexitPipelineMode(st->con) != 1)
					pg_log_error("client %d failed to exit pipeline mode: %s", st->id,
								 PQerrorMessage(st->con));
				break;

			default:
				/* anything else is unexpected */
				pg_log_error("client %d script %d aborted in command %d query %d: %s",
							 st->id, st->use_file, st->command, qrynum,
							 PQerrorMessage(st->con));
				goto error;
		}

		PQclear(res);
		qrynum++;
		res = next_res;
	}

	if (qrynum == 0)
	{
		pg_log_error("client %d command %d: no results", st->id, st->command);
		return false;
	}

	return true;

error:
	PQclear(res);
	PQclear(next_res);
	do
	{
		res = PQgetResult(st->con);
		PQclear(res);
	} while (res);

	return false;
}

/*
 * Parse the argument to a \sleep command, and return the requested amount
 * of delay, in microseconds.  Returns true on success, false on error.
 */
static bool
evaluateSleep(CState *st, int argc, char **argv, int *usecs)
{
	char	   *var;
	int			usec;

	if (*argv[1] == ':')
	{
		if ((var = getVariable(st, argv[1] + 1)) == NULL)
		{
			pg_log_error("%s: undefined variable \"%s\"", argv[0], argv[1] + 1);
			return false;
		}

		usec = atoi(var);

		/* Raise an error if the value of a variable is not a number */
		if (usec == 0 && !isdigit((unsigned char) *var))
		{
			pg_log_error("%s: invalid sleep time \"%s\" for variable \"%s\"",
						 argv[0], var, argv[1] + 1);
			return false;
		}
	}
	else
		usec = atoi(argv[1]);

	if (argc > 2)
	{
		if (pg_strcasecmp(argv[2], "ms") == 0)
			usec *= 1000;
		else if (pg_strcasecmp(argv[2], "s") == 0)
			usec *= 1000000;
	}
	else
		usec *= 1000000;

	*usecs = usec;
	return true;
}

/*
 * Advance the state machine of a connection.
 */
static void
advanceConnectionState(TState *thread, CState *st, StatsData *agg)
{

	/*
	 * gettimeofday() isn't free, so we get the current timestamp lazily the
	 * first time it's needed, and reuse the same value throughout this
	 * function after that.  This also ensures that e.g. the calculated
	 * latency reported in the log file and in the totals are the same. Zero
	 * means "not set yet".  Reset "now" when we execute shell commands or
	 * expressions, which might take a non-negligible amount of time, though.
	 */
	pg_time_usec_t now = 0;

	/*
	 * Loop in the state machine, until we have to wait for a result from the
	 * server or have to sleep for throttling or \sleep.
	 *
	 * Note: In the switch-statement below, 'break' will loop back here,
	 * meaning "continue in the state machine".  Return is used to return to
	 * the caller, giving the thread the opportunity to advance another
	 * client.
	 */
	for (;;)
	{
		Command    *command;

		switch (st->state)
		{
				/* Select transaction (script) to run.  */
			case CSTATE_CHOOSE_SCRIPT:
				st->use_file = chooseScript(thread);
				Assert(conditional_stack_empty(st->cstack));

				pg_log_debug("client %d executing script \"%s\"",
							 st->id, sql_script[st->use_file].desc);

				/*
				 * If time is over, we're done; otherwise, get ready to start
				 * a new transaction, or to get throttled if that's requested.
				 */
				st->state = timer_exceeded ? CSTATE_FINISHED :
					throttle_delay > 0 ? CSTATE_PREPARE_THROTTLE : CSTATE_START_TX;
				break;

				/* Start new transaction (script) */
			case CSTATE_START_TX:
				pg_time_now_lazy(&now);

				/* establish connection if needed, i.e. under --connect */
				if (st->con == NULL)
				{
					pg_time_usec_t start = now;

					if ((st->con = doConnect()) == NULL)
					{
						pg_log_error("client %d aborted while establishing connection", st->id);
						st->state = CSTATE_ABORTED;
						break;
					}

					/* reset now after connection */
					now = pg_time_now();

					thread->conn_duration += now - start;

					/* Reset session-local state */
					memset(st->prepared, 0, sizeof(st->prepared));
				}

				/* record transaction start time */
				st->txn_begin = now;

				/*
				 * When not throttling, this is also the transaction's
				 * scheduled start time.
				 */
				if (!throttle_delay)
					st->txn_scheduled = now;

				/* Begin with the first command */
				st->state = CSTATE_START_COMMAND;
				st->command = 0;
				break;

				/*
				 * Handle throttling once per transaction by sleeping.
				 */
			case CSTATE_PREPARE_THROTTLE:

				/*
				 * Generate a delay such that the series of delays will
				 * approximate a Poisson distribution centered on the
				 * throttle_delay time.
				 *
				 * If transactions are too slow or a given wait is shorter
				 * than a transaction, the next transaction will start right
				 * away.
				 */
				Assert(throttle_delay > 0);

				thread->throttle_trigger +=
					getPoissonRand(&thread->ts_throttle_rs, throttle_delay);
				st->txn_scheduled = thread->throttle_trigger;

				/*
				 * If --latency-limit is used, and this slot is already late
				 * so that the transaction will miss the latency limit even if
				 * it completed immediately, skip this time slot and loop to
				 * reschedule.
				 */
				if (latency_limit)
				{
					pg_time_now_lazy(&now);

					if (thread->throttle_trigger < now - latency_limit)
					{
						processXactStats(thread, st, &now, true, agg);

						/*
						 * Finish client if -T or -t was exceeded.
						 *
						 * Stop counting skipped transactions under -T as soon
						 * as the timer is exceeded. Because otherwise it can
						 * take a very long time to count all of them
						 * especially when quite a lot of them happen with
						 * unrealistically high rate setting in -R, which
						 * would prevent pgbench from ending immediately.
						 * Because of this behavior, note that there is no
						 * guarantee that all skipped transactions are counted
						 * under -T though there is under -t. This is OK in
						 * practice because it's very unlikely to happen with
						 * realistic setting.
						 */
						if (timer_exceeded || (nxacts > 0 && st->cnt >= nxacts))
							st->state = CSTATE_FINISHED;

						/* Go back to top of loop with CSTATE_PREPARE_THROTTLE */
						break;
					}
				}

				/*
				 * stop client if next transaction is beyond pgbench end of
				 * execution; otherwise, throttle it.
				 */
				st->state = end_time > 0 && st->txn_scheduled > end_time ?
					CSTATE_FINISHED : CSTATE_THROTTLE;
				break;

				/*
				 * Wait until it's time to start next transaction.
				 */
			case CSTATE_THROTTLE:
				pg_time_now_lazy(&now);

				if (now < st->txn_scheduled)
					return;		/* still sleeping, nothing to do here */

				/* done sleeping, but don't start transaction if we're done */
				st->state = timer_exceeded ? CSTATE_FINISHED : CSTATE_START_TX;
				break;

				/*
				 * Send a command to server (or execute a meta-command)
				 */
			case CSTATE_START_COMMAND:
				command = sql_script[st->use_file].commands[st->command];

				/* Transition to script end processing if done */
				if (command == NULL)
				{
					st->state = CSTATE_END_TX;
					break;
				}

				/* record begin time of next command, and initiate it */
				if (report_per_command)
				{
					pg_time_now_lazy(&now);
					st->stmt_begin = now;
				}

				/* Execute the command */
				if (command->type == SQL_COMMAND)
				{
					/* disallow \aset and \gset in pipeline mode */
					if (PQpipelineStatus(st->con) != PQ_PIPELINE_OFF)
					{
						if (command->meta == META_GSET)
						{
							commandFailed(st, "gset", "\\gset is not allowed in pipeline mode");
							st->state = CSTATE_ABORTED;
							break;
						}
						else if (command->meta == META_ASET)
						{
							commandFailed(st, "aset", "\\aset is not allowed in pipeline mode");
							st->state = CSTATE_ABORTED;
							break;
						}
					}

					if (!sendCommand(st, command))
					{
						commandFailed(st, "SQL", "SQL command send failed");
						st->state = CSTATE_ABORTED;
					}
					else
					{
						/* Wait for results, unless in pipeline mode */
						if (PQpipelineStatus(st->con) == PQ_PIPELINE_OFF)
							st->state = CSTATE_WAIT_RESULT;
						else
							st->state = CSTATE_END_COMMAND;
					}
				}
				else if (command->type == META_COMMAND)
				{
					/*-----
					 * Possible state changes when executing meta commands:
					 * - on errors CSTATE_ABORTED
					 * - on sleep CSTATE_SLEEP
					 * - else CSTATE_END_COMMAND
					 */
					st->state = executeMetaCommand(st, &now);
				}

				/*
				 * We're now waiting for an SQL command to complete, or
				 * finished processing a metacommand, or need to sleep, or
				 * something bad happened.
				 */
				Assert(st->state == CSTATE_WAIT_RESULT ||
					   st->state == CSTATE_END_COMMAND ||
					   st->state == CSTATE_SLEEP ||
					   st->state == CSTATE_ABORTED);
				break;

				/*
				 * non executed conditional branch
				 */
			case CSTATE_SKIP_COMMAND:
				Assert(!conditional_active(st->cstack));
				/* quickly skip commands until something to do... */
				while (true)
				{
					Command    *command;

					command = sql_script[st->use_file].commands[st->command];

					/* cannot reach end of script in that state */
					Assert(command != NULL);

					/*
					 * if this is conditional related, update conditional
					 * state
					 */
					if (command->type == META_COMMAND &&
						(command->meta == META_IF ||
						 command->meta == META_ELIF ||
						 command->meta == META_ELSE ||
						 command->meta == META_ENDIF))
					{
						switch (conditional_stack_peek(st->cstack))
						{
							case IFSTATE_FALSE:
								if (command->meta == META_IF ||
									command->meta == META_ELIF)
								{
									/* we must evaluate the condition */
									st->state = CSTATE_START_COMMAND;
								}
								else if (command->meta == META_ELSE)
								{
									/* we must execute next command */
									conditional_stack_poke(st->cstack,
														   IFSTATE_ELSE_TRUE);
									st->state = CSTATE_START_COMMAND;
									st->command++;
								}
								else if (command->meta == META_ENDIF)
								{
									Assert(!conditional_stack_empty(st->cstack));
									conditional_stack_pop(st->cstack);
									if (conditional_active(st->cstack))
										st->state = CSTATE_START_COMMAND;

									/*
									 * else state remains in
									 * CSTATE_SKIP_COMMAND
									 */
									st->command++;
								}
								break;

							case IFSTATE_IGNORED:
							case IFSTATE_ELSE_FALSE:
								if (command->meta == META_IF)
									conditional_stack_push(st->cstack,
														   IFSTATE_IGNORED);
								else if (command->meta == META_ENDIF)
								{
									Assert(!conditional_stack_empty(st->cstack));
									conditional_stack_pop(st->cstack);
									if (conditional_active(st->cstack))
										st->state = CSTATE_START_COMMAND;
								}
								/* could detect "else" & "elif" after "else" */
								st->command++;
								break;

							case IFSTATE_NONE:
							case IFSTATE_TRUE:
							case IFSTATE_ELSE_TRUE:
							default:

								/*
								 * inconsistent if inactive, unreachable dead
								 * code
								 */
								Assert(false);
						}
					}
					else
					{
						/* skip and consider next */
						st->command++;
					}

					if (st->state != CSTATE_SKIP_COMMAND)
						/* out of quick skip command loop */
						break;
				}
				break;

				/*
				 * Wait for the current SQL command to complete
				 */
			case CSTATE_WAIT_RESULT:
				pg_log_debug("client %d receiving", st->id);

				/*
				 * Only check for new network data if we processed all data
				 * fetched prior. Otherwise we end up doing a syscall for each
				 * individual pipelined query, which has a measurable
				 * performance impact.
				 */
				if (PQisBusy(st->con) && !PQconsumeInput(st->con))
				{
					/* there's something wrong */
					commandFailed(st, "SQL", "perhaps the backend died while processing");
					st->state = CSTATE_ABORTED;
					break;
				}
				if (PQisBusy(st->con))
					return;		/* don't have the whole result yet */

				/* store or discard the query results */
				if (readCommandResponse(st,
										sql_script[st->use_file].commands[st->command]->meta,
										sql_script[st->use_file].commands[st->command]->varprefix))
				{
					/*
					 * outside of pipeline mode: stop reading results.
					 * pipeline mode: continue reading results until an
					 * end-of-pipeline response.
					 */
					if (PQpipelineStatus(st->con) != PQ_PIPELINE_ON)
						st->state = CSTATE_END_COMMAND;
				}
				else
					st->state = CSTATE_ABORTED;
				break;

				/*
				 * Wait until sleep is done. This state is entered after a
				 * \sleep metacommand. The behavior is similar to
				 * CSTATE_THROTTLE, but proceeds to CSTATE_START_COMMAND
				 * instead of CSTATE_START_TX.
				 */
			case CSTATE_SLEEP:
				pg_time_now_lazy(&now);
				if (now < st->sleep_until)
					return;		/* still sleeping, nothing to do here */
				/* Else done sleeping. */
				st->state = CSTATE_END_COMMAND;
				break;

				/*
				 * End of command: record stats and proceed to next command.
				 */
			case CSTATE_END_COMMAND:

				/*
				 * command completed: accumulate per-command execution times
				 * in thread-local data structure, if per-command latencies
				 * are requested.
				 */
				if (report_per_command)
				{
					Command    *command;

					pg_time_now_lazy(&now);

					command = sql_script[st->use_file].commands[st->command];
					/* XXX could use a mutex here, but we choose not to */
					addToSimpleStats(&command->stats,
									 PG_TIME_GET_DOUBLE(now - st->stmt_begin));
				}

				/* Go ahead with next command, to be executed or skipped */
				st->command++;
				st->state = conditional_active(st->cstack) ?
					CSTATE_START_COMMAND : CSTATE_SKIP_COMMAND;
				break;

				/*
				 * End of transaction (end of script, really).
				 */
			case CSTATE_END_TX:

				/* transaction finished: calculate latency and do log */
				processXactStats(thread, st, &now, false, agg);

				/*
				 * missing \endif... cannot happen if CheckConditional was
				 * okay
				 */
				Assert(conditional_stack_empty(st->cstack));

				if (is_connect)
				{
					pg_time_usec_t start = now;

					pg_time_now_lazy(&start);
					finishCon(st);
					now = pg_time_now();
					thread->conn_duration += now - start;
				}

				if ((st->cnt >= nxacts && duration <= 0) || timer_exceeded)
				{
					/* script completed */
					st->state = CSTATE_FINISHED;
					break;
				}

				/* next transaction (script) */
				st->state = CSTATE_CHOOSE_SCRIPT;

				/*
				 * Ensure that we always return on this point, so as to avoid
				 * an infinite loop if the script only contains meta commands.
				 */
				return;

				/*
				 * Final states.  Close the connection if it's still open.
				 */
			case CSTATE_ABORTED:
			case CSTATE_FINISHED:

				/*
				 * Don't measure the disconnection delays here even if in
				 * CSTATE_FINISHED and -C/--connect option is specified.
				 * Because in this case all the connections that this thread
				 * established are closed at the end of transactions and the
				 * disconnection delays should have already been measured at
				 * that moment.
				 *
				 * In CSTATE_ABORTED state, the measurement is no longer
				 * necessary because we cannot report complete results anyways
				 * in this case.
				 */
				finishCon(st);
				return;
		}
	}
}

/*
 * Subroutine for advanceConnectionState -- initiate or execute the current
 * meta command, and return the next state to set.
 *
 * *now is updated to the current time, unless the command is expected to
 * take no time to execute.
 */
static ConnectionStateEnum
executeMetaCommand(CState *st, pg_time_usec_t *now)
{
	Command    *command = sql_script[st->use_file].commands[st->command];
	int			argc;
	char	  **argv;

	Assert(command != NULL && command->type == META_COMMAND);

	argc = command->argc;
	argv = command->argv;

	if (unlikely(__pg_log_level <= PG_LOG_DEBUG))
	{
		PQExpBufferData buf;

		initPQExpBuffer(&buf);

		printfPQExpBuffer(&buf, "client %d executing \\%s", st->id, argv[0]);
		for (int i = 1; i < argc; i++)
			appendPQExpBuffer(&buf, " %s", argv[i]);

		pg_log_debug("%s", buf.data);

		termPQExpBuffer(&buf);
	}

	if (command->meta == META_SLEEP)
	{
		int			usec;

		/*
		 * A \sleep doesn't execute anything, we just get the delay from the
		 * argument, and enter the CSTATE_SLEEP state.  (The per-command
		 * latency will be recorded in CSTATE_SLEEP state, not here, after the
		 * delay has elapsed.)
		 */
		if (!evaluateSleep(st, argc, argv, &usec))
		{
			commandFailed(st, "sleep", "execution of meta-command failed");
			return CSTATE_ABORTED;
		}

		pg_time_now_lazy(now);
		st->sleep_until = (*now) + usec;
		return CSTATE_SLEEP;
	}
	else if (command->meta == META_SET)
	{
		PgBenchExpr *expr = command->expr;
		PgBenchValue result;

		if (!evaluateExpr(st, expr, &result))
		{
			commandFailed(st, argv[0], "evaluation of meta-command failed");
			return CSTATE_ABORTED;
		}

		if (!putVariableValue(st, argv[0], argv[1], &result))
		{
			commandFailed(st, "set", "assignment of meta-command failed");
			return CSTATE_ABORTED;
		}
	}
	else if (command->meta == META_IF)
	{
		/* backslash commands with an expression to evaluate */
		PgBenchExpr *expr = command->expr;
		PgBenchValue result;
		bool		cond;

		if (!evaluateExpr(st, expr, &result))
		{
			commandFailed(st, argv[0], "evaluation of meta-command failed");
			return CSTATE_ABORTED;
		}

		cond = valueTruth(&result);
		conditional_stack_push(st->cstack, cond ? IFSTATE_TRUE : IFSTATE_FALSE);
	}
	else if (command->meta == META_ELIF)
	{
		/* backslash commands with an expression to evaluate */
		PgBenchExpr *expr = command->expr;
		PgBenchValue result;
		bool		cond;

		if (conditional_stack_peek(st->cstack) == IFSTATE_TRUE)
		{
			/* elif after executed block, skip eval and wait for endif. */
			conditional_stack_poke(st->cstack, IFSTATE_IGNORED);
			return CSTATE_END_COMMAND;
		}

		if (!evaluateExpr(st, expr, &result))
		{
			commandFailed(st, argv[0], "evaluation of meta-command failed");
			return CSTATE_ABORTED;
		}

		cond = valueTruth(&result);
		Assert(conditional_stack_peek(st->cstack) == IFSTATE_FALSE);
		conditional_stack_poke(st->cstack, cond ? IFSTATE_TRUE : IFSTATE_FALSE);
	}
	else if (command->meta == META_ELSE)
	{
		switch (conditional_stack_peek(st->cstack))
		{
			case IFSTATE_TRUE:
				conditional_stack_poke(st->cstack, IFSTATE_ELSE_FALSE);
				break;
			case IFSTATE_FALSE: /* inconsistent if active */
			case IFSTATE_IGNORED:	/* inconsistent if active */
			case IFSTATE_NONE:	/* else without if */
			case IFSTATE_ELSE_TRUE: /* else after else */
			case IFSTATE_ELSE_FALSE:	/* else after else */
			default:
				/* dead code if conditional check is ok */
				Assert(false);
		}
	}
	else if (command->meta == META_ENDIF)
	{
		Assert(!conditional_stack_empty(st->cstack));
		conditional_stack_pop(st->cstack);
	}
	else if (command->meta == META_SETSHELL)
	{
		if (!runShellCommand(st, argv[1], argv + 2, argc - 2))
		{
			commandFailed(st, "setshell", "execution of meta-command failed");
			return CSTATE_ABORTED;
		}
	}
	else if (command->meta == META_SHELL)
	{
		if (!runShellCommand(st, NULL, argv + 1, argc - 1))
		{
			commandFailed(st, "shell", "execution of meta-command failed");
			return CSTATE_ABORTED;
		}
	}
	else if (command->meta == META_STARTPIPELINE)
	{
		/*
		 * In pipeline mode, we use a workflow based on libpq pipeline
		 * functions.
		 */
		if (querymode == QUERY_SIMPLE)
		{
			commandFailed(st, "startpipeline", "cannot use pipeline mode with the simple query protocol");
			return CSTATE_ABORTED;
		}

		if (PQpipelineStatus(st->con) != PQ_PIPELINE_OFF)
		{
			commandFailed(st, "startpipeline", "already in pipeline mode");
			return CSTATE_ABORTED;
		}
		if (PQenterPipelineMode(st->con) == 0)
		{
			commandFailed(st, "startpipeline", "failed to enter pipeline mode");
			return CSTATE_ABORTED;
		}
	}
	else if (command->meta == META_ENDPIPELINE)
	{
		if (PQpipelineStatus(st->con) != PQ_PIPELINE_ON)
		{
			commandFailed(st, "endpipeline", "not in pipeline mode");
			return CSTATE_ABORTED;
		}
		if (!PQpipelineSync(st->con))
		{
			commandFailed(st, "endpipeline", "failed to send a pipeline sync");
			return CSTATE_ABORTED;
		}
		/* Now wait for the PGRES_PIPELINE_SYNC and exit pipeline mode there */
		/* collect pending results before getting out of pipeline mode */
		return CSTATE_WAIT_RESULT;
	}

	/*
	 * executing the expression or shell command might have taken a
	 * non-negligible amount of time, so reset 'now'
	 */
	*now = 0;

	return CSTATE_END_COMMAND;
}

/*
 * Print log entry after completing one transaction.
 *
 * We print Unix-epoch timestamps in the log, so that entries can be
 * correlated against other logs.
 *
 * XXX We could obtain the time from the caller and just shift it here, to
 * avoid the cost of an extra call to pg_time_now().
 */
static void
doLog(TState *thread, CState *st,
	  StatsData *agg, bool skipped, double latency, double lag)
{
	FILE	   *logfile = thread->logfile;
	pg_time_usec_t now = pg_time_now() + epoch_shift;

	Assert(use_log);

	/*
	 * Skip the log entry if sampling is enabled and this row doesn't belong
	 * to the random sample.
	 */
	if (sample_rate != 0.0 &&
		pg_erand48(thread->ts_sample_rs.xseed) > sample_rate)
		return;

	/* should we aggregate the results or not? */
	if (agg_interval > 0)
	{
		pg_time_usec_t next;

		/*
		 * Loop until we reach the interval of the current moment, and print
		 * any empty intervals in between (this may happen with very low tps,
		 * e.g. --rate=0.1).
		 */

		while ((next = agg->start_time + agg_interval * INT64CONST(1000000)) <= now)
		{
			/* print aggregated report to logfile */
			fprintf(logfile, INT64_FORMAT " " INT64_FORMAT " %.0f %.0f %.0f %.0f",
					agg->start_time / 1000000,	/* seconds since Unix epoch */
					agg->cnt,
					agg->latency.sum,
					agg->latency.sum2,
					agg->latency.min,
					agg->latency.max);
			if (throttle_delay)
			{
				fprintf(logfile, " %.0f %.0f %.0f %.0f",
						agg->lag.sum,
						agg->lag.sum2,
						agg->lag.min,
						agg->lag.max);
				if (latency_limit)
					fprintf(logfile, " " INT64_FORMAT, agg->skipped);
			}
			fputc('\n', logfile);

			/* reset data and move to next interval */
			initStats(agg, next);
		}

		/* accumulate the current transaction */
		accumStats(agg, skipped, latency, lag);
	}
	else
	{
		/* no, print raw transactions */
		if (skipped)
			fprintf(logfile, "%d " INT64_FORMAT " skipped %d " INT64_FORMAT " "
					INT64_FORMAT,
					st->id, st->cnt, st->use_file, now / 1000000, now % 1000000);
		else
			fprintf(logfile, "%d " INT64_FORMAT " %.0f %d " INT64_FORMAT " "
					INT64_FORMAT,
					st->id, st->cnt, latency, st->use_file,
					now / 1000000, now % 1000000);
		if (throttle_delay)
			fprintf(logfile, " %.0f", lag);
		fputc('\n', logfile);
	}
}

/*
 * Accumulate and report statistics at end of a transaction.
 *
 * (This is also called when a transaction is late and thus skipped.
 * Note that even skipped transactions are counted in the "cnt" fields.)
 */
static void
processXactStats(TState *thread, CState *st, pg_time_usec_t *now,
				 bool skipped, StatsData *agg)
{
	double		latency = 0.0,
				lag = 0.0;
	bool		thread_details = progress || throttle_delay || latency_limit,
				detailed = thread_details || use_log || per_script_stats;

	if (detailed && !skipped)
	{
		pg_time_now_lazy(now);

		/* compute latency & lag */
		latency = (*now) - st->txn_scheduled;
		lag = st->txn_begin - st->txn_scheduled;
	}

	if (thread_details)
	{
		/* keep detailed thread stats */
		accumStats(&thread->stats, skipped, latency, lag);

		/* count transactions over the latency limit, if needed */
		if (latency_limit && latency > latency_limit)
			thread->latency_late++;
	}
	else
	{
		/* no detailed stats, just count */
		thread->stats.cnt++;
	}

	/* client stat is just counting */
	st->cnt++;

	if (use_log)
		doLog(thread, st, agg, skipped, latency, lag);

	/* XXX could use a mutex here, but we choose not to */
	if (per_script_stats)
		accumStats(&sql_script[st->use_file].stats, skipped, latency, lag);
}


/* discard connections */
static void
disconnect_all(CState *state, int length)
{
	int			i;

	for (i = 0; i < length; i++)
		finishCon(&state[i]);
}

/*
 * Remove old pgbench tables, if any exist
 */
static void
initDropTables(PGconn *con)
{
	fprintf(stderr, "dropping old tables...\n");

	/*
	 * We drop all the tables in one command, so that whether there are
	 * foreign key dependencies or not doesn't matter.
	 */
	executeStatement(con, "drop table if exists "
					 "pgbench_accounts, "
					 "pgbench_branches, "
					 "pgbench_history, "
					 "pgbench_tellers");
}

/*
 * Create "pgbench_accounts" partitions if needed.
 *
 * This is the larger table of pgbench default tpc-b like schema
 * with a known size, so we choose to partition it.
 */
static void
createPartitions(PGconn *con)
{
	PQExpBufferData query;

	/* we must have to create some partitions */
	Assert(partitions > 0);

	fprintf(stderr, "creating %d partitions...\n", partitions);

	initPQExpBuffer(&query);

	for (int p = 1; p <= partitions; p++)
	{
		if (partition_method == PART_RANGE)
		{
			int64		part_size = (naccounts * (int64) scale + partitions - 1) / partitions;

			printfPQExpBuffer(&query,
							  "create%s table pgbench_accounts_%d\n"
							  "  partition of pgbench_accounts\n"
							  "  for values from (",
							  unlogged_tables ? " unlogged" : "", p);

			/*
			 * For RANGE, we use open-ended partitions at the beginning and
			 * end to allow any valid value for the primary key.  Although the
			 * actual minimum and maximum values can be derived from the
			 * scale, it is more generic and the performance is better.
			 */
			if (p == 1)
				appendPQExpBufferStr(&query, "minvalue");
			else
				appendPQExpBuffer(&query, INT64_FORMAT, (p - 1) * part_size + 1);

			appendPQExpBufferStr(&query, ") to (");

			if (p < partitions)
				appendPQExpBuffer(&query, INT64_FORMAT, p * part_size + 1);
			else
				appendPQExpBufferStr(&query, "maxvalue");

			appendPQExpBufferChar(&query, ')');
		}
		else if (partition_method == PART_HASH)
			printfPQExpBuffer(&query,
							  "create%s table pgbench_accounts_%d\n"
							  "  partition of pgbench_accounts\n"
							  "  for values with (modulus %d, remainder %d)",
							  unlogged_tables ? " unlogged" : "", p,
							  partitions, p - 1);
		else					/* cannot get there */
			Assert(0);

		/*
		 * Per ddlinfo in initCreateTables, fillfactor is needed on table
		 * pgbench_accounts.
		 */
		appendPQExpBuffer(&query, " with (fillfactor=%d)", fillfactor);

		executeStatement(con, query.data);
	}

	termPQExpBuffer(&query);
}

/*
 * Create pgbench's standard tables
 */
static void
initCreateTables(PGconn *con)
{
	/*
	 * Note: TPC-B requires at least 100 bytes per row, and the "filler"
	 * fields in these table declarations were intended to comply with that.
	 * The pgbench_accounts table complies with that because the "filler"
	 * column is set to blank-padded empty string. But for all other tables
	 * the columns default to NULL and so don't actually take any space.  We
	 * could fix that by giving them non-null default values.  However, that
	 * would completely break comparability of pgbench results with prior
	 * versions. Since pgbench has never pretended to be fully TPC-B compliant
	 * anyway, we stick with the historical behavior.
	 */
	struct ddlinfo
	{
		const char *table;		/* table name */
		const char *smcols;		/* column decls if accountIDs are 32 bits */
		const char *bigcols;	/* column decls if accountIDs are 64 bits */
		int			declare_fillfactor;
		char	   *distributed_col;
	};
	static const struct ddlinfo DDLs[] = {
		{
			"pgbench_history",
			"tid int,bid int,aid    int,delta int,mtime timestamp,filler char(22)",
			"tid int,bid int,aid bigint,delta int,mtime timestamp,filler char(22)",
			0
			, "bid"
		},
		{
			"pgbench_tellers",
			"tid int not null,bid int,tbalance int,filler char(84)",
			"tid int not null,bid int,tbalance int,filler char(84)",
			1,
			"tid"
		},
		{
			"pgbench_accounts",
			"aid    int not null,bid int,abalance int,filler char(84)",
			"aid bigint not null,bid int,abalance int,filler char(84)",
			1
			, "aid"
		},
		{
			"pgbench_branches",
			"bid int not null,bbalance int,filler char(88)",
			"bid int not null,bbalance int,filler char(88)",
			1
			, "bid"
		}
	};
	int			i;
	PQExpBufferData query;

	fprintf(stderr, "creating tables...\n");

	initPQExpBuffer(&query);

	for (i = 0; i < lengthof(DDLs); i++)
	{
		const struct ddlinfo *ddl = &DDLs[i];

		/* Construct new create table statement. */
<<<<<<< HEAD
		opts[0] = '\0';
		if (ddl->declare_fillfactor)
			snprintf(opts + strlen(opts), sizeof(opts) - strlen(opts),
					 " with (fillfactor=%d, %s)",
					 fillfactor, storage_clause);
		else
			snprintf(opts + strlen(opts), sizeof(opts) - strlen(opts),
					 " with (%s)",
					 storage_clause);
=======
		printfPQExpBuffer(&query, "create%s table %s(%s)",
						  unlogged_tables ? " unlogged" : "",
						  ddl->table,
						  (scale >= SCALE_32BIT_THRESHOLD) ? ddl->bigcols : ddl->smcols);

		/* Partition pgbench_accounts table */
		if (partition_method != PART_NONE && strcmp(ddl->table, "pgbench_accounts") == 0)
			appendPQExpBuffer(&query,
							  " partition by %s (aid)", PARTITION_METHOD[partition_method]);
		else if (ddl->declare_fillfactor)
		{
			/* fillfactor is only expected on actual tables */
			appendPQExpBuffer(&query, " with (fillfactor=%d)", fillfactor);
		}

>>>>>>> d457cb4e
		if (tablespace != NULL)
		{
			char	   *escape_tablespace;

			escape_tablespace = PQescapeIdentifier(con, tablespace, strlen(tablespace));
			appendPQExpBuffer(&query, " tablespace %s", escape_tablespace);
			PQfreemem(escape_tablespace);
		}
		snprintf(opts + strlen(opts), sizeof(opts) - strlen(opts),
				 " distributed by (%s)",
				 ddl->distributed_col);

		executeStatement(con, query.data);
	}

	termPQExpBuffer(&query);

	if (partition_method != PART_NONE)
		createPartitions(con);
}

/*
 * Truncate away any old data, in one command in case there are foreign keys
 */
static void
initTruncateTables(PGconn *con)
{
	executeStatement(con, "truncate table "
					 "pgbench_accounts, "
					 "pgbench_branches, "
					 "pgbench_history, "
					 "pgbench_tellers");
}

/*
 * Fill the standard tables with some data generated and sent from the client
 */
static void
initGenerateDataClientSide(PGconn *con)
{
	PQExpBufferData sql;
	PGresult   *res;
	int			i;
	int64		k;

	/* used to track elapsed time and estimate of the remaining time */
	pg_time_usec_t start;
	int			log_interval = 1;

	/* Stay on the same line if reporting to a terminal */
	char		eol = isatty(fileno(stderr)) ? '\r' : '\n';

	fprintf(stderr, "generating data (client-side)...\n");

	/*
	 * we do all of this in one transaction to enable the backend's
	 * data-loading optimizations
	 */
	executeStatement(con, "begin");

	/* truncate away any old data */
	initTruncateTables(con);

	initPQExpBuffer(&sql);

	/*
	 * fill branches, tellers, accounts in that order in case foreign keys
	 * already exist
	 */
	for (i = 0; i < nbranches * scale; i++)
	{
		/* "filler" column defaults to NULL */
		printfPQExpBuffer(&sql,
						  "insert into pgbench_branches(bid,bbalance) values(%d,0)",
						  i + 1);
		executeStatement(con, sql.data);
	}

	for (i = 0; i < ntellers * scale; i++)
	{
		/* "filler" column defaults to NULL */
		printfPQExpBuffer(&sql,
						  "insert into pgbench_tellers(tid,bid,tbalance) values (%d,%d,0)",
						  i + 1, i / ntellers + 1);
		executeStatement(con, sql.data);
	}

	/*
	 * accounts is big enough to be worth using COPY and tracking runtime
	 */
	res = PQexec(con, "copy pgbench_accounts from stdin");
	if (PQresultStatus(res) != PGRES_COPY_IN)
	{
		pg_log_fatal("unexpected copy in result: %s", PQerrorMessage(con));
		exit(1);
	}
	PQclear(res);

	start = pg_time_now();

	for (k = 0; k < (int64) naccounts * scale; k++)
	{
		int64		j = k + 1;

		/* "filler" column defaults to blank padded empty string */
		printfPQExpBuffer(&sql,
						  INT64_FORMAT "\t" INT64_FORMAT "\t%d\t\n",
						  j, k / naccounts + 1, 0);
		if (PQputline(con, sql.data))
		{
			pg_log_fatal("PQputline failed");
			exit(1);
		}

		if (CancelRequested)
			break;

		/*
		 * If we want to stick with the original logging, print a message each
		 * 100k inserted rows.
		 */
		if ((!use_quiet) && (j % 100000 == 0))
		{
			double		elapsed_sec = PG_TIME_GET_DOUBLE(pg_time_now() - start);
			double		remaining_sec = ((double) scale * naccounts - j) * elapsed_sec / j;

			fprintf(stderr, INT64_FORMAT " of " INT64_FORMAT " tuples (%d%%) done (elapsed %.2f s, remaining %.2f s)%c",
					j, (int64) naccounts * scale,
					(int) (((int64) j * 100) / (naccounts * (int64) scale)),
					elapsed_sec, remaining_sec, eol);
		}
		/* let's not call the timing for each row, but only each 100 rows */
		else if (use_quiet && (j % 100 == 0))
		{
			double		elapsed_sec = PG_TIME_GET_DOUBLE(pg_time_now() - start);
			double		remaining_sec = ((double) scale * naccounts - j) * elapsed_sec / j;

			/* have we reached the next interval (or end)? */
			if ((j == scale * naccounts) || (elapsed_sec >= log_interval * LOG_STEP_SECONDS))
			{
				fprintf(stderr, INT64_FORMAT " of " INT64_FORMAT " tuples (%d%%) done (elapsed %.2f s, remaining %.2f s)%c",
						j, (int64) naccounts * scale,
						(int) (((int64) j * 100) / (naccounts * (int64) scale)), elapsed_sec, remaining_sec, eol);

				/* skip to the next interval */
				log_interval = (int) ceil(elapsed_sec / LOG_STEP_SECONDS);
			}
		}
	}

	if (eol != '\n')
		fputc('\n', stderr);	/* Need to move to next line */

	if (PQputline(con, "\\.\n"))
	{
		pg_log_fatal("very last PQputline failed");
		exit(1);
	}
	if (PQendcopy(con))
	{
		pg_log_fatal("PQendcopy failed");
		exit(1);
	}

	termPQExpBuffer(&sql);

	executeStatement(con, "commit");
}

/*
 * Fill the standard tables with some data generated on the server
 *
 * As already the case with the client-side data generation, the filler
 * column defaults to NULL in pgbench_branches and pgbench_tellers,
 * and is a blank-padded string in pgbench_accounts.
 */
static void
initGenerateDataServerSide(PGconn *con)
{
	PQExpBufferData sql;

	fprintf(stderr, "generating data (server-side)...\n");

	/*
	 * we do all of this in one transaction to enable the backend's
	 * data-loading optimizations
	 */
	executeStatement(con, "begin");

	/* truncate away any old data */
	initTruncateTables(con);

	initPQExpBuffer(&sql);

	printfPQExpBuffer(&sql,
					  "insert into pgbench_branches(bid,bbalance) "
					  "select bid, 0 "
					  "from generate_series(1, %d) as bid", nbranches * scale);
	executeStatement(con, sql.data);

	printfPQExpBuffer(&sql,
					  "insert into pgbench_tellers(tid,bid,tbalance) "
					  "select tid, (tid - 1) / %d + 1, 0 "
					  "from generate_series(1, %d) as tid", ntellers, ntellers * scale);
	executeStatement(con, sql.data);

	printfPQExpBuffer(&sql,
					  "insert into pgbench_accounts(aid,bid,abalance,filler) "
					  "select aid, (aid - 1) / %d + 1, 0, '' "
					  "from generate_series(1, " INT64_FORMAT ") as aid",
					  naccounts, (int64) naccounts * scale);
	executeStatement(con, sql.data);

	termPQExpBuffer(&sql);

	executeStatement(con, "commit");
}

/*
 * Invoke vacuum on the standard tables
 */
static void
initVacuum(PGconn *con)
{
	fprintf(stderr, "vacuuming...\n");
	executeStatement(con, "vacuum analyze pgbench_branches");
	executeStatement(con, "vacuum analyze pgbench_tellers");
	executeStatement(con, "vacuum analyze pgbench_accounts");
	executeStatement(con, "vacuum analyze pgbench_history");
}

/*
 * Create primary keys on the standard tables
 */
static void
initCreatePKeys(PGconn *con)
{
	static const char *const DDLINDEXes[] = {
		"alter table pgbench_branches add primary key (bid)",
		"alter table pgbench_tellers add primary key (tid)",
		"alter table pgbench_accounts add primary key (aid)"
	};
	static const char *const NON_UNIQUE_INDEX_DDLINDEXes[] = {
		"CREATE INDEX branch_idx ON pgbench_branches (bid) ",
		"CREATE INDEX teller_idx ON pgbench_tellers (tid) ",
		"CREATE INDEX account_idx ON pgbench_accounts (aid) "
	};
	StaticAssertStmt(lengthof(DDLINDEXes) == lengthof(NON_UNIQUE_INDEX_DDLINDEXes),
					 "NON_UNIQUE_INDEX_DDLINDEXes must have same size as DDLINDEXes");
	int			i;
	PQExpBufferData query;

	fprintf(stderr, "creating primary keys...\n");
	initPQExpBuffer(&query);

	for (i = 0; i < lengthof(DDLINDEXes); i++)
	{
<<<<<<< HEAD
		char		buffer[256];

		if (use_unique_key)
			strlcpy(buffer, DDLINDEXes[i], sizeof(buffer));
		else
			strlcpy(buffer, NON_UNIQUE_INDEX_DDLINDEXes[i], sizeof(buffer));
=======
		resetPQExpBuffer(&query);
		appendPQExpBufferStr(&query, DDLINDEXes[i]);
>>>>>>> d457cb4e

		if (index_tablespace != NULL)
		{
			char	   *escape_tablespace;

			escape_tablespace = PQescapeIdentifier(con, index_tablespace,
												   strlen(index_tablespace));
			appendPQExpBuffer(&query, " using index tablespace %s", escape_tablespace);
			PQfreemem(escape_tablespace);
		}

		executeStatement(con, query.data);
	}

	termPQExpBuffer(&query);
}

/*
 * Create foreign key constraints between the standard tables
 */
static void
initCreateFKeys(PGconn *con)
{
	static const char *const DDLKEYs[] = {
		"alter table pgbench_tellers add constraint pgbench_tellers_bid_fkey foreign key (bid) references pgbench_branches",
		"alter table pgbench_accounts add constraint pgbench_accounts_bid_fkey foreign key (bid) references pgbench_branches",
		"alter table pgbench_history add constraint pgbench_history_bid_fkey foreign key (bid) references pgbench_branches",
		"alter table pgbench_history add constraint pgbench_history_tid_fkey foreign key (tid) references pgbench_tellers",
		"alter table pgbench_history add constraint pgbench_history_aid_fkey foreign key (aid) references pgbench_accounts"
	};
	int			i;

	fprintf(stderr, "creating foreign keys...\n");
	for (i = 0; i < lengthof(DDLKEYs); i++)
	{
		executeStatement(con, DDLKEYs[i]);
	}
}

/*
 * Validate an initialization-steps string
 *
 * (We could just leave it to runInitSteps() to fail if there are wrong
 * characters, but since initialization can take awhile, it seems friendlier
 * to check during option parsing.)
 */
static void
checkInitSteps(const char *initialize_steps)
{
	if (initialize_steps[0] == '\0')
	{
		pg_log_fatal("no initialization steps specified");
		exit(1);
	}

	for (const char *step = initialize_steps; *step != '\0'; step++)
	{
		if (strchr(ALL_INIT_STEPS " ", *step) == NULL)
		{
			pg_log_fatal("unrecognized initialization step \"%c\"", *step);
			pg_log_info("Allowed step characters are: \"" ALL_INIT_STEPS "\".");
			exit(1);
		}
	}
}

/*
 * Invoke each initialization step in the given string
 */
static void
runInitSteps(const char *initialize_steps)
{
	PQExpBufferData stats;
	PGconn	   *con;
	const char *step;
	double		run_time = 0.0;
	bool		first = true;

	initPQExpBuffer(&stats);

	if ((con = doConnect()) == NULL)
		exit(1);

	setup_cancel_handler(NULL);
	SetCancelConn(con);

	for (step = initialize_steps; *step != '\0'; step++)
	{
		char	   *op = NULL;
		pg_time_usec_t start = pg_time_now();

		switch (*step)
		{
			case 'd':
				op = "drop tables";
				initDropTables(con);
				break;
			case 't':
				op = "create tables";
				initCreateTables(con);
				break;
			case 'g':
				op = "client-side generate";
				initGenerateDataClientSide(con);
				break;
			case 'G':
				op = "server-side generate";
				initGenerateDataServerSide(con);
				break;
			case 'v':
				op = "vacuum";
				initVacuum(con);
				break;
			case 'p':
				op = "primary keys";
				initCreatePKeys(con);
				break;
			case 'f':
				op = "foreign keys";
				initCreateFKeys(con);
				break;
			case ' ':
				break;			/* ignore */
			default:
				pg_log_fatal("unrecognized initialization step \"%c\"", *step);
				PQfinish(con);
				exit(1);
		}

		if (op != NULL)
		{
			double		elapsed_sec = PG_TIME_GET_DOUBLE(pg_time_now() - start);

			if (!first)
				appendPQExpBufferStr(&stats, ", ");
			else
				first = false;

			appendPQExpBuffer(&stats, "%s %.2f s", op, elapsed_sec);

			run_time += elapsed_sec;
		}
	}

	fprintf(stderr, "done in %.2f s (%s).\n", run_time, stats.data);
	ResetCancelConn();
	PQfinish(con);
	termPQExpBuffer(&stats);
}

/*
 * Extract pgbench table information into global variables scale,
 * partition_method and partitions.
 */
static void
GetTableInfo(PGconn *con, bool scale_given)
{
	PGresult   *res;

	/*
	 * get the scaling factor that should be same as count(*) from
	 * pgbench_branches if this is not a custom query
	 */
	res = PQexec(con, "select count(*) from pgbench_branches");
	if (PQresultStatus(res) != PGRES_TUPLES_OK)
	{
		char	   *sqlState = PQresultErrorField(res, PG_DIAG_SQLSTATE);

		pg_log_fatal("could not count number of branches: %s", PQerrorMessage(con));

		if (sqlState && strcmp(sqlState, ERRCODE_UNDEFINED_TABLE) == 0)
			pg_log_info("Perhaps you need to do initialization (\"pgbench -i\") in database \"%s\"",
						PQdb(con));

		exit(1);
	}
	scale = atoi(PQgetvalue(res, 0, 0));
	if (scale < 0)
	{
		pg_log_fatal("invalid count(*) from pgbench_branches: \"%s\"",
					 PQgetvalue(res, 0, 0));
		exit(1);
	}
	PQclear(res);

	/* warn if we override user-given -s switch */
	if (scale_given)
		pg_log_warning("scale option ignored, using count from pgbench_branches table (%d)",
					   scale);

	/*
	 * Get the partition information for the first "pgbench_accounts" table
	 * found in search_path.
	 *
	 * The result is empty if no "pgbench_accounts" is found.
	 *
	 * Otherwise, it always returns one row even if the table is not
	 * partitioned (in which case the partition strategy is NULL).
	 *
	 * The number of partitions can be 0 even for partitioned tables, if no
	 * partition is attached.
	 *
	 * We assume no partitioning on any failure, so as to avoid failing on an
	 * old version without "pg_partitioned_table".
	 */
	res = PQexec(con,
				 "select o.n, p.partstrat, pg_catalog.count(i.inhparent) "
				 "from pg_catalog.pg_class as c "
				 "join pg_catalog.pg_namespace as n on (n.oid = c.relnamespace) "
				 "cross join lateral (select pg_catalog.array_position(pg_catalog.current_schemas(true), n.nspname)) as o(n) "
				 "left join pg_catalog.pg_partitioned_table as p on (p.partrelid = c.oid) "
				 "left join pg_catalog.pg_inherits as i on (c.oid = i.inhparent) "
				 "where c.relname = 'pgbench_accounts' and o.n is not null "
				 "group by 1, 2 "
				 "order by 1 asc "
				 "limit 1");

	if (PQresultStatus(res) != PGRES_TUPLES_OK)
	{
		/* probably an older version, coldly assume no partitioning */
		partition_method = PART_NONE;
		partitions = 0;
	}
	else if (PQntuples(res) == 0)
	{
		/*
		 * This case is unlikely as pgbench already found "pgbench_branches"
		 * above to compute the scale.
		 */
		pg_log_fatal("no pgbench_accounts table found in search_path");
		pg_log_info("Perhaps you need to do initialization (\"pgbench -i\") in database \"%s\".", PQdb(con));
		exit(1);
	}
	else						/* PQntupes(res) == 1 */
	{
		/* normal case, extract partition information */
		if (PQgetisnull(res, 0, 1))
			partition_method = PART_NONE;
		else
		{
			char	   *ps = PQgetvalue(res, 0, 1);

			/* column must be there */
			Assert(ps != NULL);

			if (strcmp(ps, "r") == 0)
				partition_method = PART_RANGE;
			else if (strcmp(ps, "h") == 0)
				partition_method = PART_HASH;
			else
			{
				/* possibly a newer version with new partition method */
				pg_log_fatal("unexpected partition method: \"%s\"", ps);
				exit(1);
			}
		}

		partitions = atoi(PQgetvalue(res, 0, 2));
	}

	PQclear(res);
}

/*
 * Replace :param with $n throughout the command's SQL text, which
 * is a modifiable string in cmd->lines.
 */
static bool
parseQuery(Command *cmd)
{
	char	   *sql,
			   *p;

	cmd->argc = 1;

	p = sql = pg_strdup(cmd->lines.data);
	while ((p = strchr(p, ':')) != NULL)
	{
		char		var[13];
		char	   *name;
		int			eaten;

		name = parseVariable(p, &eaten);
		if (name == NULL)
		{
			while (*p == ':')
			{
				p++;
			}
			continue;
		}

		/*
		 * cmd->argv[0] is the SQL statement itself, so the max number of
		 * arguments is one less than MAX_ARGS
		 */
		if (cmd->argc >= MAX_ARGS)
		{
			pg_log_error("statement has too many arguments (maximum is %d): %s",
						 MAX_ARGS - 1, cmd->lines.data);
			pg_free(name);
			return false;
		}

		sprintf(var, "$%d", cmd->argc);
		p = replaceVariable(&sql, p, eaten, var);

		cmd->argv[cmd->argc] = name;
		cmd->argc++;
	}

	Assert(cmd->argv[0] == NULL);
	cmd->argv[0] = sql;
	return true;
}

/*
 * syntax error while parsing a script (in practice, while parsing a
 * backslash command, because we don't detect syntax errors in SQL)
 *
 * source: source of script (filename or builtin-script ID)
 * lineno: line number within script (count from 1)
 * line: whole line of backslash command, if available
 * command: backslash command name, if available
 * msg: the actual error message
 * more: optional extra message
 * column: zero-based column number, or -1 if unknown
 */
void
syntax_error(const char *source, int lineno,
			 const char *line, const char *command,
			 const char *msg, const char *more, int column)
{
	PQExpBufferData buf;

	initPQExpBuffer(&buf);

	printfPQExpBuffer(&buf, "%s:%d: %s", source, lineno, msg);
	if (more != NULL)
		appendPQExpBuffer(&buf, " (%s)", more);
	if (column >= 0 && line == NULL)
		appendPQExpBuffer(&buf, " at column %d", column + 1);
	if (command != NULL)
		appendPQExpBuffer(&buf, " in command \"%s\"", command);

	pg_log_fatal("%s", buf.data);

	termPQExpBuffer(&buf);

	if (line != NULL)
	{
		fprintf(stderr, "%s\n", line);
		if (column >= 0)
			fprintf(stderr, "%*c error found here\n", column + 1, '^');
	}

	exit(1);
}

/*
 * Return a pointer to the start of the SQL command, after skipping over
 * whitespace and "--" comments.
 * If the end of the string is reached, return NULL.
 */
static char *
skip_sql_comments(char *sql_command)
{
	char	   *p = sql_command;

	/* Skip any leading whitespace, as well as "--" style comments */
	for (;;)
	{
		if (isspace((unsigned char) *p))
			p++;
		else if (strncmp(p, "--", 2) == 0)
		{
			p = strchr(p, '\n');
			if (p == NULL)
				return NULL;
			p++;
		}
		else
			break;
	}

	/* NULL if there's nothing but whitespace and comments */
	if (*p == '\0')
		return NULL;

	return p;
}

/*
 * Parse a SQL command; return a Command struct, or NULL if it's a comment
 *
 * On entry, psqlscan.l has collected the command into "buf", so we don't
 * really need to do much here except check for comments and set up a Command
 * struct.
 */
static Command *
create_sql_command(PQExpBuffer buf, const char *source)
{
	Command    *my_command;
	char	   *p = skip_sql_comments(buf->data);

	if (p == NULL)
		return NULL;

	/* Allocate and initialize Command structure */
	my_command = (Command *) pg_malloc(sizeof(Command));
	initPQExpBuffer(&my_command->lines);
	appendPQExpBufferStr(&my_command->lines, p);
	my_command->first_line = NULL;	/* this is set later */
	my_command->type = SQL_COMMAND;
	my_command->meta = META_NONE;
	my_command->argc = 0;
	memset(my_command->argv, 0, sizeof(my_command->argv));
	my_command->varprefix = NULL;	/* allocated later, if needed */
	my_command->expr = NULL;
	initSimpleStats(&my_command->stats);

	return my_command;
}

/* Free a Command structure and associated data */
static void
free_command(Command *command)
{
	termPQExpBuffer(&command->lines);
	if (command->first_line)
		pg_free(command->first_line);
	for (int i = 0; i < command->argc; i++)
		pg_free(command->argv[i]);
	if (command->varprefix)
		pg_free(command->varprefix);

	/*
	 * It should also free expr recursively, but this is currently not needed
	 * as only gset commands (which do not have an expression) are freed.
	 */
	pg_free(command);
}

/*
 * Once an SQL command is fully parsed, possibly by accumulating several
 * parts, complete other fields of the Command structure.
 */
static void
postprocess_sql_command(Command *my_command)
{
	char		buffer[128];

	Assert(my_command->type == SQL_COMMAND);

	/* Save the first line for error display. */
	strlcpy(buffer, my_command->lines.data, sizeof(buffer));
	buffer[strcspn(buffer, "\n\r")] = '\0';
	my_command->first_line = pg_strdup(buffer);

	/* parse query if necessary */
	switch (querymode)
	{
		case QUERY_SIMPLE:
			my_command->argv[0] = my_command->lines.data;
			my_command->argc++;
			break;
		case QUERY_EXTENDED:
		case QUERY_PREPARED:
			if (!parseQuery(my_command))
				exit(1);
			break;
		default:
			exit(1);
	}
}

/*
 * Parse a backslash command; return a Command struct, or NULL if comment
 *
 * At call, we have scanned only the initial backslash.
 */
static Command *
process_backslash_command(PsqlScanState sstate, const char *source)
{
	Command    *my_command;
	PQExpBufferData word_buf;
	int			word_offset;
	int			offsets[MAX_ARGS];	/* offsets of argument words */
	int			start_offset;
	int			lineno;
	int			j;

	initPQExpBuffer(&word_buf);

	/* Remember location of the backslash */
	start_offset = expr_scanner_offset(sstate) - 1;
	lineno = expr_scanner_get_lineno(sstate, start_offset);

	/* Collect first word of command */
	if (!expr_lex_one_word(sstate, &word_buf, &word_offset))
	{
		termPQExpBuffer(&word_buf);
		return NULL;
	}

	/* Allocate and initialize Command structure */
	my_command = (Command *) pg_malloc0(sizeof(Command));
	my_command->type = META_COMMAND;
	my_command->argc = 0;
	initSimpleStats(&my_command->stats);

	/* Save first word (command name) */
	j = 0;
	offsets[j] = word_offset;
	my_command->argv[j++] = pg_strdup(word_buf.data);
	my_command->argc++;

	/* ... and convert it to enum form */
	my_command->meta = getMetaCommand(my_command->argv[0]);

	if (my_command->meta == META_SET ||
		my_command->meta == META_IF ||
		my_command->meta == META_ELIF)
	{
		yyscan_t	yyscanner;

		/* For \set, collect var name */
		if (my_command->meta == META_SET)
		{
			if (!expr_lex_one_word(sstate, &word_buf, &word_offset))
				syntax_error(source, lineno, my_command->first_line, my_command->argv[0],
							 "missing argument", NULL, -1);

			offsets[j] = word_offset;
			my_command->argv[j++] = pg_strdup(word_buf.data);
			my_command->argc++;
		}

		/* then for all parse the expression */
		yyscanner = expr_scanner_init(sstate, source, lineno, start_offset,
									  my_command->argv[0]);

		if (expr_yyparse(yyscanner) != 0)
		{
			/* dead code: exit done from syntax_error called by yyerror */
			exit(1);
		}

		my_command->expr = expr_parse_result;

		/* Save line, trimming any trailing newline */
		my_command->first_line =
			expr_scanner_get_substring(sstate,
									   start_offset,
									   expr_scanner_offset(sstate),
									   true);

		expr_scanner_finish(yyscanner);

		termPQExpBuffer(&word_buf);

		return my_command;
	}

	/* For all other commands, collect remaining words. */
	while (expr_lex_one_word(sstate, &word_buf, &word_offset))
	{
		/*
		 * my_command->argv[0] is the command itself, so the max number of
		 * arguments is one less than MAX_ARGS
		 */
		if (j >= MAX_ARGS)
			syntax_error(source, lineno, my_command->first_line, my_command->argv[0],
						 "too many arguments", NULL, -1);

		offsets[j] = word_offset;
		my_command->argv[j++] = pg_strdup(word_buf.data);
		my_command->argc++;
	}

	/* Save line, trimming any trailing newline */
	my_command->first_line =
		expr_scanner_get_substring(sstate,
								   start_offset,
								   expr_scanner_offset(sstate),
								   true);

	if (my_command->meta == META_SLEEP)
	{
		if (my_command->argc < 2)
			syntax_error(source, lineno, my_command->first_line, my_command->argv[0],
						 "missing argument", NULL, -1);

		if (my_command->argc > 3)
			syntax_error(source, lineno, my_command->first_line, my_command->argv[0],
						 "too many arguments", NULL,
						 offsets[3] - start_offset);

		/*
		 * Split argument into number and unit to allow "sleep 1ms" etc. We
		 * don't have to terminate the number argument with null because it
		 * will be parsed with atoi, which ignores trailing non-digit
		 * characters.
		 */
		if (my_command->argv[1][0] != ':')
		{
			char	   *c = my_command->argv[1];
			bool		have_digit = false;

			/* Skip sign */
			if (*c == '+' || *c == '-')
				c++;

			/* Require at least one digit */
			if (*c && isdigit((unsigned char) *c))
				have_digit = true;

			/* Eat all digits */
			while (*c && isdigit((unsigned char) *c))
				c++;

			if (*c)
			{
				if (my_command->argc == 2 && have_digit)
				{
					my_command->argv[2] = c;
					offsets[2] = offsets[1] + (c - my_command->argv[1]);
					my_command->argc = 3;
				}
				else
				{
					/*
					 * Raise an error if argument starts with non-digit
					 * character (after sign).
					 */
					syntax_error(source, lineno, my_command->first_line, my_command->argv[0],
								 "invalid sleep time, must be an integer",
								 my_command->argv[1], offsets[1] - start_offset);
				}
			}
		}

		if (my_command->argc == 3)
		{
			if (pg_strcasecmp(my_command->argv[2], "us") != 0 &&
				pg_strcasecmp(my_command->argv[2], "ms") != 0 &&
				pg_strcasecmp(my_command->argv[2], "s") != 0)
				syntax_error(source, lineno, my_command->first_line, my_command->argv[0],
							 "unrecognized time unit, must be us, ms or s",
							 my_command->argv[2], offsets[2] - start_offset);
		}
	}
	else if (my_command->meta == META_SETSHELL)
	{
		if (my_command->argc < 3)
			syntax_error(source, lineno, my_command->first_line, my_command->argv[0],
						 "missing argument", NULL, -1);
	}
	else if (my_command->meta == META_SHELL)
	{
		if (my_command->argc < 2)
			syntax_error(source, lineno, my_command->first_line, my_command->argv[0],
						 "missing command", NULL, -1);
	}
	else if (my_command->meta == META_ELSE || my_command->meta == META_ENDIF ||
			 my_command->meta == META_STARTPIPELINE ||
			 my_command->meta == META_ENDPIPELINE)
	{
		if (my_command->argc != 1)
			syntax_error(source, lineno, my_command->first_line, my_command->argv[0],
						 "unexpected argument", NULL, -1);
	}
	else if (my_command->meta == META_GSET || my_command->meta == META_ASET)
	{
		if (my_command->argc > 2)
			syntax_error(source, lineno, my_command->first_line, my_command->argv[0],
						 "too many arguments", NULL, -1);
	}
	else
	{
		/* my_command->meta == META_NONE */
		syntax_error(source, lineno, my_command->first_line, my_command->argv[0],
					 "invalid command", NULL, -1);
	}

	termPQExpBuffer(&word_buf);

	return my_command;
}

static void
ConditionError(const char *desc, int cmdn, const char *msg)
{
	pg_log_fatal("condition error in script \"%s\" command %d: %s",
				 desc, cmdn, msg);
	exit(1);
}

/*
 * Partial evaluation of conditionals before recording and running the script.
 */
static void
CheckConditional(ParsedScript ps)
{
	/* statically check conditional structure */
	ConditionalStack cs = conditional_stack_create();
	int			i;

	for (i = 0; ps.commands[i] != NULL; i++)
	{
		Command    *cmd = ps.commands[i];

		if (cmd->type == META_COMMAND)
		{
			switch (cmd->meta)
			{
				case META_IF:
					conditional_stack_push(cs, IFSTATE_FALSE);
					break;
				case META_ELIF:
					if (conditional_stack_empty(cs))
						ConditionError(ps.desc, i + 1, "\\elif without matching \\if");
					if (conditional_stack_peek(cs) == IFSTATE_ELSE_FALSE)
						ConditionError(ps.desc, i + 1, "\\elif after \\else");
					break;
				case META_ELSE:
					if (conditional_stack_empty(cs))
						ConditionError(ps.desc, i + 1, "\\else without matching \\if");
					if (conditional_stack_peek(cs) == IFSTATE_ELSE_FALSE)
						ConditionError(ps.desc, i + 1, "\\else after \\else");
					conditional_stack_poke(cs, IFSTATE_ELSE_FALSE);
					break;
				case META_ENDIF:
					if (!conditional_stack_pop(cs))
						ConditionError(ps.desc, i + 1, "\\endif without matching \\if");
					break;
				default:
					/* ignore anything else... */
					break;
			}
		}
	}
	if (!conditional_stack_empty(cs))
		ConditionError(ps.desc, i + 1, "\\if without matching \\endif");
	conditional_stack_destroy(cs);
}

/*
 * Parse a script (either the contents of a file, or a built-in script)
 * and add it to the list of scripts.
 */
static void
ParseScript(const char *script, const char *desc, int weight)
{
	ParsedScript ps;
	PsqlScanState sstate;
	PQExpBufferData line_buf;
	int			alloc_num;
	int			index;
	int			lineno;
	int			start_offset;

#define COMMANDS_ALLOC_NUM 128
	alloc_num = COMMANDS_ALLOC_NUM;

	/* Initialize all fields of ps */
	ps.desc = desc;
	ps.weight = weight;
	ps.commands = (Command **) pg_malloc(sizeof(Command *) * alloc_num);
	initStats(&ps.stats, 0);

	/* Prepare to parse script */
	sstate = psql_scan_create(&pgbench_callbacks);

	/*
	 * Ideally, we'd scan scripts using the encoding and stdstrings settings
	 * we get from a DB connection.  However, without major rearrangement of
	 * pgbench's argument parsing, we can't have a DB connection at the time
	 * we parse scripts.  Using SQL_ASCII (encoding 0) should work well enough
	 * with any backend-safe encoding, though conceivably we could be fooled
	 * if a script file uses a client-only encoding.  We also assume that
	 * stdstrings should be true, which is a bit riskier.
	 */
	psql_scan_setup(sstate, script, strlen(script), 0, true);
	start_offset = expr_scanner_offset(sstate) - 1;

	initPQExpBuffer(&line_buf);

	index = 0;

	for (;;)
	{
		PsqlScanResult sr;
		promptStatus_t prompt;
		Command    *command = NULL;

		resetPQExpBuffer(&line_buf);
		lineno = expr_scanner_get_lineno(sstate, start_offset);

		sr = psql_scan(sstate, &line_buf, &prompt);

		/* If we collected a new SQL command, process that */
		command = create_sql_command(&line_buf, desc);

		/* store new command */
		if (command)
			ps.commands[index++] = command;

		/* If we reached a backslash, process that */
		if (sr == PSCAN_BACKSLASH)
		{
			command = process_backslash_command(sstate, desc);

			if (command)
			{
				/*
				 * If this is gset or aset, merge into the preceding command.
				 * (We don't use a command slot in this case).
				 */
				if (command->meta == META_GSET || command->meta == META_ASET)
				{
					Command    *cmd;

					if (index == 0)
						syntax_error(desc, lineno, NULL, NULL,
									 "\\gset must follow an SQL command",
									 NULL, -1);

					cmd = ps.commands[index - 1];

					if (cmd->type != SQL_COMMAND ||
						cmd->varprefix != NULL)
						syntax_error(desc, lineno, NULL, NULL,
									 "\\gset must follow an SQL command",
									 cmd->first_line, -1);

					/* get variable prefix */
					if (command->argc <= 1 || command->argv[1][0] == '\0')
						cmd->varprefix = pg_strdup("");
					else
						cmd->varprefix = pg_strdup(command->argv[1]);

					/* update the sql command meta */
					cmd->meta = command->meta;

					/* cleanup unused command */
					free_command(command);

					continue;
				}

				/* Attach any other backslash command as a new command */
				ps.commands[index++] = command;
			}
		}

		/*
		 * Since we used a command slot, allocate more if needed.  Note we
		 * always allocate one more in order to accommodate the NULL
		 * terminator below.
		 */
		if (index >= alloc_num)
		{
			alloc_num += COMMANDS_ALLOC_NUM;
			ps.commands = (Command **)
				pg_realloc(ps.commands, sizeof(Command *) * alloc_num);
		}

		/* Done if we reached EOF */
		if (sr == PSCAN_INCOMPLETE || sr == PSCAN_EOL)
			break;
	}

	ps.commands[index] = NULL;

	addScript(ps);

	termPQExpBuffer(&line_buf);
	psql_scan_finish(sstate);
	psql_scan_destroy(sstate);
}

/*
 * Read the entire contents of file fd, and return it in a malloc'd buffer.
 *
 * The buffer will typically be larger than necessary, but we don't care
 * in this program, because we'll free it as soon as we've parsed the script.
 */
static char *
read_file_contents(FILE *fd)
{
	char	   *buf;
	size_t		buflen = BUFSIZ;
	size_t		used = 0;

	buf = (char *) pg_malloc(buflen);

	for (;;)
	{
		size_t		nread;

		nread = fread(buf + used, 1, BUFSIZ, fd);
		used += nread;
		/* If fread() read less than requested, must be EOF or error */
		if (nread < BUFSIZ)
			break;
		/* Enlarge buf so we can read some more */
		buflen += BUFSIZ;
		buf = (char *) pg_realloc(buf, buflen);
	}
	/* There is surely room for a terminator */
	buf[used] = '\0';

	return buf;
}

/*
 * Given a file name, read it and add its script to the list.
 * "-" means to read stdin.
 * NB: filename must be storage that won't disappear.
 */
static void
process_file(const char *filename, int weight)
{
	FILE	   *fd;
	char	   *buf;

	/* Slurp the file contents into "buf" */
	if (strcmp(filename, "-") == 0)
		fd = stdin;
	else if ((fd = fopen(filename, "r")) == NULL)
	{
		pg_log_fatal("could not open file \"%s\": %m", filename);
		exit(1);
	}

	buf = read_file_contents(fd);

	if (ferror(fd))
	{
		pg_log_fatal("could not read file \"%s\": %m", filename);
		exit(1);
	}

	if (fd != stdin)
		fclose(fd);

	ParseScript(buf, filename, weight);

	free(buf);
}

/* Parse the given builtin script and add it to the list. */
static void
process_builtin(const BuiltinScript *bi, int weight)
{
	ParseScript(bi->script, bi->desc, weight);
}

/* show available builtin scripts */
static void
listAvailableScripts(void)
{
	int			i;

	fprintf(stderr, "Available builtin scripts:\n");
	for (i = 0; i < lengthof(builtin_script); i++)
		fprintf(stderr, "  %13s: %s\n", builtin_script[i].name, builtin_script[i].desc);
	fprintf(stderr, "\n");
}

/* return builtin script "name" if unambiguous, fails if not found */
static const BuiltinScript *
findBuiltin(const char *name)
{
	int			i,
				found = 0,
				len = strlen(name);
	const BuiltinScript *result = NULL;

	for (i = 0; i < lengthof(builtin_script); i++)
	{
		if (strncmp(builtin_script[i].name, name, len) == 0)
		{
			result = &builtin_script[i];
			found++;
		}
	}

	/* ok, unambiguous result */
	if (found == 1)
		return result;

	/* error cases */
	if (found == 0)
		pg_log_fatal("no builtin script found for name \"%s\"", name);
	else						/* found > 1 */
		pg_log_fatal("ambiguous builtin name: %d builtin scripts found for prefix \"%s\"", found, name);

	listAvailableScripts();
	exit(1);
}

/*
 * Determine the weight specification from a script option (-b, -f), if any,
 * and return it as an integer (1 is returned if there's no weight).  The
 * script name is returned in *script as a malloc'd string.
 */
static int
parseScriptWeight(const char *option, char **script)
{
	char	   *sep;
	int			weight;

	if ((sep = strrchr(option, WSEP)))
	{
		int			namelen = sep - option;
		long		wtmp;
		char	   *badp;

		/* generate the script name */
		*script = pg_malloc(namelen + 1);
		strncpy(*script, option, namelen);
		(*script)[namelen] = '\0';

		/* process digits of the weight spec */
		errno = 0;
		wtmp = strtol(sep + 1, &badp, 10);
		if (errno != 0 || badp == sep + 1 || *badp != '\0')
		{
			pg_log_fatal("invalid weight specification: %s", sep);
			exit(1);
		}
		if (wtmp > INT_MAX || wtmp < 0)
		{
			pg_log_fatal("weight specification out of range (0 .. %u): %lld",
						 INT_MAX, (long long) wtmp);
			exit(1);
		}
		weight = wtmp;
	}
	else
	{
		*script = pg_strdup(option);
		weight = 1;
	}

	return weight;
}

/* append a script to the list of scripts to process */
static void
addScript(ParsedScript script)
{
	if (script.commands == NULL || script.commands[0] == NULL)
	{
		pg_log_fatal("empty command list for script \"%s\"", script.desc);
		exit(1);
	}

	if (num_scripts >= MAX_SCRIPTS)
	{
		pg_log_fatal("at most %d SQL scripts are allowed", MAX_SCRIPTS);
		exit(1);
	}

	CheckConditional(script);

	sql_script[num_scripts] = script;
	num_scripts++;
}

/*
 * Print progress report.
 *
 * On entry, *last and *last_report contain the statistics and time of last
 * progress report.  On exit, they are updated with the new stats.
 */
static void
printProgressReport(TState *threads, int64 test_start, pg_time_usec_t now,
					StatsData *last, int64 *last_report)
{
	/* generate and show report */
	pg_time_usec_t run = now - *last_report;
	int64		ntx;
	double		tps,
				total_run,
				latency,
				sqlat,
				lag,
				stdev;
	char		tbuf[315];
	StatsData	cur;

	/*
	 * Add up the statistics of all threads.
	 *
	 * XXX: No locking.  There is no guarantee that we get an atomic snapshot
	 * of the transaction count and latencies, so these figures can well be
	 * off by a small amount.  The progress report's purpose is to give a
	 * quick overview of how the test is going, so that shouldn't matter too
	 * much.  (If a read from a 64-bit integer is not atomic, you might get a
	 * "torn" read and completely bogus latencies though!)
	 */
	initStats(&cur, 0);
	for (int i = 0; i < nthreads; i++)
	{
		mergeSimpleStats(&cur.latency, &threads[i].stats.latency);
		mergeSimpleStats(&cur.lag, &threads[i].stats.lag);
		cur.cnt += threads[i].stats.cnt;
		cur.skipped += threads[i].stats.skipped;
	}

	/* we count only actually executed transactions */
	ntx = (cur.cnt - cur.skipped) - (last->cnt - last->skipped);
	total_run = (now - test_start) / 1000000.0;
	tps = 1000000.0 * ntx / run;
	if (ntx > 0)
	{
		latency = 0.001 * (cur.latency.sum - last->latency.sum) / ntx;
		sqlat = 1.0 * (cur.latency.sum2 - last->latency.sum2) / ntx;
		stdev = 0.001 * sqrt(sqlat - 1000000.0 * latency * latency);
		lag = 0.001 * (cur.lag.sum - last->lag.sum) / ntx;
	}
	else
	{
		latency = sqlat = stdev = lag = 0;
	}

	if (progress_timestamp)
	{
		snprintf(tbuf, sizeof(tbuf), "%.3f s",
				 PG_TIME_GET_DOUBLE(now + epoch_shift));
	}
	else
	{
		/* round seconds are expected, but the thread may be late */
		snprintf(tbuf, sizeof(tbuf), "%.1f s", total_run);
	}

	fprintf(stderr,
			"progress: %s, %.1f tps, lat %.3f ms stddev %.3f",
			tbuf, tps, latency, stdev);

	if (throttle_delay)
	{
		fprintf(stderr, ", lag %.3f ms", lag);
		if (latency_limit)
			fprintf(stderr, ", " INT64_FORMAT " skipped",
					cur.skipped - last->skipped);
	}
	fprintf(stderr, "\n");

	*last = cur;
	*last_report = now;
}

static void
printSimpleStats(const char *prefix, SimpleStats *ss)
{
	if (ss->count > 0)
	{
		double		latency = ss->sum / ss->count;
		double		stddev = sqrt(ss->sum2 / ss->count - latency * latency);

		printf("%s average = %.3f ms\n", prefix, 0.001 * latency);
		printf("%s stddev = %.3f ms\n", prefix, 0.001 * stddev);
	}
}

/* print version banner */
static void
printVersion(PGconn *con)
{
	int			server_ver = PQserverVersion(con);
	int			client_ver = PG_VERSION_NUM;

	if (server_ver != client_ver)
	{
		const char *server_version;
		char		sverbuf[32];

		/* Try to get full text form, might include "devel" etc */
		server_version = PQparameterStatus(con, "server_version");
		/* Otherwise fall back on server_ver */
		if (!server_version)
		{
			formatPGVersionNumber(server_ver, true,
								  sverbuf, sizeof(sverbuf));
			server_version = sverbuf;
		}

		printf(_("%s (%s, server %s)\n"),
			   "pgbench", PG_VERSION, server_version);
	}
	/* For version match, only print pgbench version */
	else
		printf("%s (%s)\n", "pgbench", PG_VERSION);
	fflush(stdout);
}

/* print out results */
static void
printResults(StatsData *total,
			 pg_time_usec_t total_duration, /* benchmarking time */
			 pg_time_usec_t conn_total_duration,	/* is_connect */
			 pg_time_usec_t conn_elapsed_duration,	/* !is_connect */
			 int64 latency_late)
{
	/* tps is about actually executed transactions during benchmarking */
	int64		ntx = total->cnt - total->skipped;
	double		bench_duration = PG_TIME_GET_DOUBLE(total_duration);
	double		tps = ntx / bench_duration;

	/* Report test parameters. */
	printf("transaction type: %s\n",
		   num_scripts == 1 ? sql_script[0].desc : "multiple scripts");
	printf("scaling factor: %d\n", scale);
	/* only print partitioning information if some partitioning was detected */
	if (partition_method != PART_NONE)
		printf("partition method: %s\npartitions: %d\n",
			   PARTITION_METHOD[partition_method], partitions);
	printf("query mode: %s\n", QUERYMODE[querymode]);
	printf("number of clients: %d\n", nclients);
	printf("number of threads: %d\n", nthreads);
	if (duration <= 0)
	{
		printf("number of transactions per client: %d\n", nxacts);
		printf("number of transactions actually processed: " INT64_FORMAT "/%d\n",
			   ntx, nxacts * nclients);
	}
	else
	{
		printf("duration: %d s\n", duration);
		printf("number of transactions actually processed: " INT64_FORMAT "\n",
			   ntx);
	}

	/* Remaining stats are nonsensical if we failed to execute any xacts */
	if (total->cnt <= 0)
		return;

	if (throttle_delay && latency_limit)
		printf("number of transactions skipped: " INT64_FORMAT " (%.3f %%)\n",
			   total->skipped, 100.0 * total->skipped / total->cnt);

	if (latency_limit)
		printf("number of transactions above the %.1f ms latency limit: " INT64_FORMAT "/" INT64_FORMAT " (%.3f %%)\n",
			   latency_limit / 1000.0, latency_late, ntx,
			   (ntx > 0) ? 100.0 * latency_late / ntx : 0.0);

	if (throttle_delay || progress || latency_limit)
		printSimpleStats("latency", &total->latency);
	else
	{
		/* no measurement, show average latency computed from run time */
		printf("latency average = %.3f ms\n",
			   0.001 * total_duration * nclients / total->cnt);
	}

	if (throttle_delay)
	{
		/*
		 * Report average transaction lag under rate limit throttling.  This
		 * is the delay between scheduled and actual start times for the
		 * transaction.  The measured lag may be caused by thread/client load,
		 * the database load, or the Poisson throttling process.
		 */
		printf("rate limit schedule lag: avg %.3f (max %.3f) ms\n",
			   0.001 * total->lag.sum / total->cnt, 0.001 * total->lag.max);
	}

	/*
	 * Under -C/--connect, each transaction incurs a significant connection
	 * cost, it would not make much sense to ignore it in tps, and it would
	 * not be tps anyway.
	 *
	 * Otherwise connections are made just once at the beginning of the run
	 * and should not impact performance but for very short run, so they are
	 * (right)fully ignored in tps.
	 */
	if (is_connect)
	{
		printf("average connection time = %.3f ms\n", 0.001 * conn_total_duration / total->cnt);
		printf("tps = %f (including reconnection times)\n", tps);
	}
	else
	{
		printf("initial connection time = %.3f ms\n", 0.001 * conn_elapsed_duration);
		printf("tps = %f (without initial connection time)\n", tps);
	}

	/* Report per-script/command statistics */
	if (per_script_stats || report_per_command)
	{
		int			i;

		for (i = 0; i < num_scripts; i++)
		{
			if (per_script_stats)
			{
				StatsData  *sstats = &sql_script[i].stats;

				printf("SQL script %d: %s\n"
					   " - weight: %d (targets %.1f%% of total)\n"
					   " - " INT64_FORMAT " transactions (%.1f%% of total, tps = %f)\n",
					   i + 1, sql_script[i].desc,
					   sql_script[i].weight,
					   100.0 * sql_script[i].weight / total_weight,
					   sstats->cnt,
					   100.0 * sstats->cnt / total->cnt,
					   (sstats->cnt - sstats->skipped) / bench_duration);

				if (throttle_delay && latency_limit && sstats->cnt > 0)
					printf(" - number of transactions skipped: " INT64_FORMAT " (%.3f%%)\n",
						   sstats->skipped,
						   100.0 * sstats->skipped / sstats->cnt);

				printSimpleStats(" - latency", &sstats->latency);
			}

			/* Report per-command latencies */
			if (report_per_command)
			{
				Command   **commands;

				if (per_script_stats)
					printf(" - statement latencies in milliseconds:\n");
				else
					printf("statement latencies in milliseconds:\n");

				for (commands = sql_script[i].commands;
					 *commands != NULL;
					 commands++)
				{
					SimpleStats *cstats = &(*commands)->stats;

					printf("   %11.3f  %s\n",
						   (cstats->count > 0) ?
						   1000.0 * cstats->sum / cstats->count : 0.0,
						   (*commands)->first_line);
				}
			}
		}
	}
}

/*
 * Set up a random seed according to seed parameter (NULL means default),
 * and initialize base_random_sequence for use in initializing other sequences.
 */
static bool
set_random_seed(const char *seed)
{
	uint64		iseed;

	if (seed == NULL || strcmp(seed, "time") == 0)
	{
		/* rely on current time */
		iseed = pg_time_now();
	}
	else if (strcmp(seed, "rand") == 0)
	{
		/* use some "strong" random source */
		if (!pg_strong_random(&iseed, sizeof(iseed)))
		{
			pg_log_error("could not generate random seed");
			return false;
		}
	}
	else
	{
		/* parse unsigned-int seed value */
		unsigned long ulseed;
		char		garbage;

		/* Don't try to use UINT64_FORMAT here; it might not work for sscanf */
		if (sscanf(seed, "%lu%c", &ulseed, &garbage) != 1)
		{
			pg_log_error("unrecognized random seed option \"%s\"", seed);
			pg_log_info("Expecting an unsigned integer, \"time\" or \"rand\"");
			return false;
		}
		iseed = (uint64) ulseed;
	}

	if (seed != NULL)
		pg_log_info("setting random seed to %llu", (unsigned long long) iseed);
	random_seed = iseed;

	/* Fill base_random_sequence with low-order bits of seed */
	base_random_sequence.xseed[0] = iseed & 0xFFFF;
	base_random_sequence.xseed[1] = (iseed >> 16) & 0xFFFF;
	base_random_sequence.xseed[2] = (iseed >> 32) & 0xFFFF;

	return true;
}

int
main(int argc, char **argv)
{
	static struct option long_options[] = {
		/* systematic long/short named options */
		{"builtin", required_argument, NULL, 'b'},
		{"client", required_argument, NULL, 'c'},
		{"connect", no_argument, NULL, 'C'},
		{"debug", no_argument, NULL, 'd'},
		{"define", required_argument, NULL, 'D'},
		{"file", required_argument, NULL, 'f'},
		{"fillfactor", required_argument, NULL, 'F'},
		{"host", required_argument, NULL, 'h'},
		{"initialize", no_argument, NULL, 'i'},
		{"init-steps", required_argument, NULL, 'I'},
		{"jobs", required_argument, NULL, 'j'},
		{"log", no_argument, NULL, 'l'},
		{"latency-limit", required_argument, NULL, 'L'},
		{"no-vacuum", no_argument, NULL, 'n'},
		{"port", required_argument, NULL, 'p'},
		{"progress", required_argument, NULL, 'P'},
		{"protocol", required_argument, NULL, 'M'},
		{"quiet", no_argument, NULL, 'q'},
		{"report-latencies", no_argument, NULL, 'r'},
		{"rate", required_argument, NULL, 'R'},
		{"scale", required_argument, NULL, 's'},
		{"select-only", no_argument, NULL, 'S'},
		{"skip-some-updates", no_argument, NULL, 'N'},
		{"time", required_argument, NULL, 'T'},
		{"transactions", required_argument, NULL, 't'},
		{"username", required_argument, NULL, 'U'},
		{"vacuum-all", no_argument, NULL, 'v'},
		/* long-named only options */
		{"unlogged-tables", no_argument, NULL, 1},
		{"tablespace", required_argument, NULL, 2},
		{"index-tablespace", required_argument, NULL, 3},
		{"sampling-rate", required_argument, NULL, 4},
		{"aggregate-interval", required_argument, NULL, 5},
		{"progress-timestamp", no_argument, NULL, 6},
		{"log-prefix", required_argument, NULL, 7},
		{"foreign-keys", no_argument, NULL, 8},
		{"random-seed", required_argument, NULL, 9},
<<<<<<< HEAD
		{"use-unique-keys", no_argument, &use_unique_key, 1},
=======
		{"show-script", required_argument, NULL, 10},
		{"partitions", required_argument, NULL, 11},
		{"partition-method", required_argument, NULL, 12},
>>>>>>> d457cb4e
		{NULL, 0, NULL, 0}
	};

	int			c;
	bool		is_init_mode = false;	/* initialize mode? */
	char	   *initialize_steps = NULL;
	bool		foreign_keys = false;
	bool		is_no_vacuum = false;
	bool		do_vacuum_accounts = false; /* vacuum accounts table? */
	int			optindex;
	bool		scale_given = false;

	bool		benchmarking_option_set = false;
	bool		initialization_option_set = false;
	bool		internal_script_used = false;

	CState	   *state;			/* status of clients */
	TState	   *threads;		/* array of thread */

	pg_time_usec_t
				start_time,		/* start up time */
				bench_start = 0,	/* first recorded benchmarking time */
				conn_total_duration;	/* cumulated connection time in
										 * threads */
	int64		latency_late = 0;
	StatsData	stats;
	int			weight;

	int			i;
	int			nclients_dealt;

#ifdef HAVE_GETRLIMIT
	struct rlimit rlim;
#endif

	PGconn	   *con;
	char	   *env;

	int			exit_code = 0;
	struct timeval tv;

	/*
	 * Record difference between Unix time and instr_time time.  We'll use
	 * this for logging and aggregation.
	 */
	gettimeofday(&tv, NULL);
	epoch_shift = tv.tv_sec * INT64CONST(1000000) + tv.tv_usec - pg_time_now();

	pg_logging_init(argv[0]);
	progname = get_progname(argv[0]);

	if (argc > 1)
	{
		if (strcmp(argv[1], "--help") == 0 || strcmp(argv[1], "-?") == 0)
		{
			usage();
			exit(0);
		}
		if (strcmp(argv[1], "--version") == 0 || strcmp(argv[1], "-V") == 0)
		{
			puts("pgbench (PostgreSQL) " PG_VERSION);
			exit(0);
		}
	}

	state = (CState *) pg_malloc0(sizeof(CState));

	/* set random seed early, because it may be used while parsing scripts. */
	if (!set_random_seed(getenv("PGBENCH_RANDOM_SEED")))
	{
		pg_log_fatal("error while setting random seed from PGBENCH_RANDOM_SEED environment variable");
		exit(1);
	}

	while ((c = getopt_long(argc, argv, "iI:h:nvp:dqb:SNc:j:Crs:t:T:U:lf:D:F:M:P:R:L:x:", long_options, &optindex)) != -1)
	{
		char	   *script;

		switch (c)
		{
			case 'i':
				is_init_mode = true;
				break;
			case 'x':
				storage_clause = optarg;
				break;
			case 'I':
				if (initialize_steps)
					pg_free(initialize_steps);
				initialize_steps = pg_strdup(optarg);
				checkInitSteps(initialize_steps);
				initialization_option_set = true;
				break;
			case 'h':
				pghost = pg_strdup(optarg);
				break;
			case 'n':
				is_no_vacuum = true;
				break;
			case 'v':
				benchmarking_option_set = true;
				do_vacuum_accounts = true;
				break;
			case 'p':
				pgport = pg_strdup(optarg);
				break;
			case 'd':
				pg_logging_increase_verbosity();
				break;
			case 'c':
				benchmarking_option_set = true;
				nclients = atoi(optarg);
				if (nclients <= 0)
				{
					pg_log_fatal("invalid number of clients: \"%s\"", optarg);
					exit(1);
				}
#ifdef HAVE_GETRLIMIT
#ifdef RLIMIT_NOFILE			/* most platforms use RLIMIT_NOFILE */
				if (getrlimit(RLIMIT_NOFILE, &rlim) == -1)
#else							/* but BSD doesn't ... */
				if (getrlimit(RLIMIT_OFILE, &rlim) == -1)
#endif							/* RLIMIT_NOFILE */
				{
					pg_log_fatal("getrlimit failed: %m");
					exit(1);
				}
				if (rlim.rlim_cur < nclients + 3)
				{
					pg_log_fatal("need at least %d open files, but system limit is %ld",
								 nclients + 3, (long) rlim.rlim_cur);
					pg_log_info("Reduce number of clients, or use limit/ulimit to increase the system limit.");
					exit(1);
				}
#endif							/* HAVE_GETRLIMIT */
				break;
			case 'j':			/* jobs */
				benchmarking_option_set = true;
				nthreads = atoi(optarg);
				if (nthreads <= 0)
				{
					pg_log_fatal("invalid number of threads: \"%s\"", optarg);
					exit(1);
				}
#ifndef ENABLE_THREAD_SAFETY
				if (nthreads != 1)
				{
					pg_log_fatal("threads are not supported on this platform; use -j1");
					exit(1);
				}
#endif							/* !ENABLE_THREAD_SAFETY */
				break;
			case 'C':
				benchmarking_option_set = true;
				is_connect = true;
				break;
			case 'r':
				benchmarking_option_set = true;
				report_per_command = true;
				break;
			case 's':
				scale_given = true;
				scale = atoi(optarg);
				if (scale <= 0)
				{
					pg_log_fatal("invalid scaling factor: \"%s\"", optarg);
					exit(1);
				}
				break;
			case 't':
				benchmarking_option_set = true;
				nxacts = atoi(optarg);
				if (nxacts <= 0)
				{
					pg_log_fatal("invalid number of transactions: \"%s\"", optarg);
					exit(1);
				}
				break;
			case 'T':
				benchmarking_option_set = true;
				duration = atoi(optarg);
				if (duration <= 0)
				{
					pg_log_fatal("invalid duration: \"%s\"", optarg);
					exit(1);
				}
				break;
			case 'U':
				username = pg_strdup(optarg);
				break;
			case 'l':
				benchmarking_option_set = true;
				use_log = true;
				break;
			case 'q':
				initialization_option_set = true;
				use_quiet = true;
				break;
			case 'b':
				if (strcmp(optarg, "list") == 0)
				{
					listAvailableScripts();
					exit(0);
				}
				weight = parseScriptWeight(optarg, &script);
				process_builtin(findBuiltin(script), weight);
				benchmarking_option_set = true;
				internal_script_used = true;
				break;
			case 'S':
				process_builtin(findBuiltin("select-only"), 1);
				benchmarking_option_set = true;
				internal_script_used = true;
				break;
			case 'N':
				process_builtin(findBuiltin("simple-update"), 1);
				benchmarking_option_set = true;
				internal_script_used = true;
				break;
			case 'f':
				weight = parseScriptWeight(optarg, &script);
				process_file(script, weight);
				benchmarking_option_set = true;
				break;
			case 'D':
				{
					char	   *p;

					benchmarking_option_set = true;

					if ((p = strchr(optarg, '=')) == NULL || p == optarg || *(p + 1) == '\0')
					{
						pg_log_fatal("invalid variable definition: \"%s\"", optarg);
						exit(1);
					}

					*p++ = '\0';
					if (!putVariable(&state[0], "option", optarg, p))
						exit(1);
				}
				break;
			case 'F':
				initialization_option_set = true;
				fillfactor = atoi(optarg);
				if (fillfactor < 10 || fillfactor > 100)
				{
					pg_log_fatal("invalid fillfactor: \"%s\"", optarg);
					exit(1);
				}
				break;
			case 'M':
				benchmarking_option_set = true;
				for (querymode = 0; querymode < NUM_QUERYMODE; querymode++)
					if (strcmp(optarg, QUERYMODE[querymode]) == 0)
						break;
				if (querymode >= NUM_QUERYMODE)
				{
					pg_log_fatal("invalid query mode (-M): \"%s\"", optarg);
					exit(1);
				}
				break;
			case 'P':
				benchmarking_option_set = true;
				progress = atoi(optarg);
				if (progress <= 0)
				{
					pg_log_fatal("invalid thread progress delay: \"%s\"", optarg);
					exit(1);
				}
				break;
			case 'R':
				{
					/* get a double from the beginning of option value */
					double		throttle_value = atof(optarg);

					benchmarking_option_set = true;

					if (throttle_value <= 0.0)
					{
						pg_log_fatal("invalid rate limit: \"%s\"", optarg);
						exit(1);
					}
					/* Invert rate limit into per-transaction delay in usec */
					throttle_delay = 1000000.0 / throttle_value;
				}
				break;
			case 'L':
				{
					double		limit_ms = atof(optarg);

					if (limit_ms <= 0.0)
					{
						pg_log_fatal("invalid latency limit: \"%s\"", optarg);
						exit(1);
					}
					benchmarking_option_set = true;
					latency_limit = (int64) (limit_ms * 1000);
				}
				break;
			case 1:				/* unlogged-tables */
				initialization_option_set = true;
				unlogged_tables = true;
				break;
			case 2:				/* tablespace */
				initialization_option_set = true;
				tablespace = pg_strdup(optarg);
				break;
			case 3:				/* index-tablespace */
				initialization_option_set = true;
				index_tablespace = pg_strdup(optarg);
				break;
			case 4:				/* sampling-rate */
				benchmarking_option_set = true;
				sample_rate = atof(optarg);
				if (sample_rate <= 0.0 || sample_rate > 1.0)
				{
					pg_log_fatal("invalid sampling rate: \"%s\"", optarg);
					exit(1);
				}
				break;
			case 5:				/* aggregate-interval */
				benchmarking_option_set = true;
				agg_interval = atoi(optarg);
				if (agg_interval <= 0)
				{
					pg_log_fatal("invalid number of seconds for aggregation: \"%s\"", optarg);
					exit(1);
				}
				break;
			case 6:				/* progress-timestamp */
				progress_timestamp = true;
				benchmarking_option_set = true;
				break;
			case 7:				/* log-prefix */
				benchmarking_option_set = true;
				logfile_prefix = pg_strdup(optarg);
				break;
			case 8:				/* foreign-keys */
				initialization_option_set = true;
				foreign_keys = true;
				break;
			case 9:				/* random-seed */
				benchmarking_option_set = true;
				if (!set_random_seed(optarg))
				{
					pg_log_fatal("error while setting random seed from --random-seed option");
					exit(1);
				}
				break;
			case 10:			/* list */
				{
					const BuiltinScript *s = findBuiltin(optarg);

					fprintf(stderr, "-- %s: %s\n%s\n", s->name, s->desc, s->script);
					exit(0);
				}
				break;
			case 11:			/* partitions */
				initialization_option_set = true;
				partitions = atoi(optarg);
				if (partitions < 0)
				{
					pg_log_fatal("invalid number of partitions: \"%s\"", optarg);
					exit(1);
				}
				break;
			case 12:			/* partition-method */
				initialization_option_set = true;
				if (pg_strcasecmp(optarg, "range") == 0)
					partition_method = PART_RANGE;
				else if (pg_strcasecmp(optarg, "hash") == 0)
					partition_method = PART_HASH;
				else
				{
					pg_log_fatal("invalid partition method, expecting \"range\" or \"hash\", got: \"%s\"",
								 optarg);
					exit(1);
				}
				break;
			default:
				fprintf(stderr, _("Try \"%s --help\" for more information.\n"), progname);
				exit(1);
				break;
		}
	}

	/* set default script if none */
	if (num_scripts == 0 && !is_init_mode)
	{
		process_builtin(findBuiltin("tpcb-like"), 1);
		benchmarking_option_set = true;
		internal_script_used = true;
	}

	/* complete SQL command initialization and compute total weight */
	for (i = 0; i < num_scripts; i++)
	{
		Command   **commands = sql_script[i].commands;

		for (int j = 0; commands[j] != NULL; j++)
			if (commands[j]->type == SQL_COMMAND)
				postprocess_sql_command(commands[j]);

		/* cannot overflow: weight is 32b, total_weight 64b */
		total_weight += sql_script[i].weight;
	}

	if (total_weight == 0 && !is_init_mode)
	{
		pg_log_fatal("total script weight must not be zero");
		exit(1);
	}

	/* show per script stats if several scripts are used */
	if (num_scripts > 1)
		per_script_stats = true;

	/*
	 * Don't need more threads than there are clients.  (This is not merely an
	 * optimization; throttle_delay is calculated incorrectly below if some
	 * threads have no clients assigned to them.)
	 */
	if (nthreads > nclients)
		nthreads = nclients;

	/*
	 * Convert throttle_delay to a per-thread delay time.  Note that this
	 * might be a fractional number of usec, but that's OK, since it's just
	 * the center of a Poisson distribution of delays.
	 */
	throttle_delay *= nthreads;

	if (argc > optind)
		dbName = argv[optind++];
	else
	{
		if ((env = getenv("PGDATABASE")) != NULL && *env != '\0')
			dbName = env;
		else if ((env = getenv("PGUSER")) != NULL && *env != '\0')
			dbName = env;
		else
			dbName = get_user_name_or_exit(progname);
	}

	if (optind < argc)
	{
		pg_log_fatal("too many command-line arguments (first is \"%s\")",
					 argv[optind]);
		fprintf(stderr, _("Try \"%s --help\" for more information.\n"), progname);
		exit(1);
	}

	if (is_init_mode)
	{
		if (benchmarking_option_set)
		{
			pg_log_fatal("some of the specified options cannot be used in initialization (-i) mode");
			exit(1);
		}

		if (partitions == 0 && partition_method != PART_NONE)
		{
			pg_log_fatal("--partition-method requires greater than zero --partitions");
			exit(1);
		}

		/* set default method */
		if (partitions > 0 && partition_method == PART_NONE)
			partition_method = PART_RANGE;

		if (initialize_steps == NULL)
			initialize_steps = pg_strdup(DEFAULT_INIT_STEPS);

		if (is_no_vacuum)
		{
			/* Remove any vacuum step in initialize_steps */
			char	   *p;

			while ((p = strchr(initialize_steps, 'v')) != NULL)
				*p = ' ';
		}

		if (foreign_keys)
		{
			/* Add 'f' to end of initialize_steps, if not already there */
			if (strchr(initialize_steps, 'f') == NULL)
			{
				initialize_steps = (char *)
					pg_realloc(initialize_steps,
							   strlen(initialize_steps) + 2);
				strcat(initialize_steps, "f");
			}
		}

		runInitSteps(initialize_steps);
		exit(0);
	}
	else
	{
		if (initialization_option_set)
		{
			pg_log_fatal("some of the specified options cannot be used in benchmarking mode");
			exit(1);
		}
	}

	if (nxacts > 0 && duration > 0)
	{
		pg_log_fatal("specify either a number of transactions (-t) or a duration (-T), not both");
		exit(1);
	}

	/* Use DEFAULT_NXACTS if neither nxacts nor duration is specified. */
	if (nxacts <= 0 && duration <= 0)
		nxacts = DEFAULT_NXACTS;

	/* --sampling-rate may be used only with -l */
	if (sample_rate > 0.0 && !use_log)
	{
		pg_log_fatal("log sampling (--sampling-rate) is allowed only when logging transactions (-l)");
		exit(1);
	}

	/* --sampling-rate may not be used with --aggregate-interval */
	if (sample_rate > 0.0 && agg_interval > 0)
	{
		pg_log_fatal("log sampling (--sampling-rate) and aggregation (--aggregate-interval) cannot be used at the same time");
		exit(1);
	}

	if (agg_interval > 0 && !use_log)
	{
		pg_log_fatal("log aggregation is allowed only when actually logging transactions");
		exit(1);
	}

	if (!use_log && logfile_prefix)
	{
		pg_log_fatal("log file prefix (--log-prefix) is allowed only when logging transactions (-l)");
		exit(1);
	}

	if (duration > 0 && agg_interval > duration)
	{
		pg_log_fatal("number of seconds for aggregation (%d) must not be higher than test duration (%d)", agg_interval, duration);
		exit(1);
	}

	if (duration > 0 && agg_interval > 0 && duration % agg_interval != 0)
	{
		pg_log_fatal("duration (%d) must be a multiple of aggregation interval (%d)", duration, agg_interval);
		exit(1);
	}

	if (progress_timestamp && progress == 0)
	{
		pg_log_fatal("--progress-timestamp is allowed only under --progress");
		exit(1);
	}

	/*
	 * save main process id in the global variable because process id will be
	 * changed after fork.
	 */
	main_pid = (int) getpid();

	if (nclients > 1)
	{
		state = (CState *) pg_realloc(state, sizeof(CState) * nclients);
		memset(state + 1, 0, sizeof(CState) * (nclients - 1));

		/* copy any -D switch values to all clients */
		for (i = 1; i < nclients; i++)
		{
			int			j;

			state[i].id = i;
			for (j = 0; j < state[0].nvariables; j++)
			{
				Variable   *var = &state[0].variables[j];

				if (var->value.type != PGBT_NO_VALUE)
				{
					if (!putVariableValue(&state[i], "startup",
										  var->name, &var->value))
						exit(1);
				}
				else
				{
					if (!putVariable(&state[i], "startup",
									 var->name, var->svalue))
						exit(1);
				}
			}
		}
	}

	/* other CState initializations */
	for (i = 0; i < nclients; i++)
	{
		state[i].cstack = conditional_stack_create();
		initRandomState(&state[i].cs_func_rs);
	}

	/* opening connection... */
	con = doConnect();
	if (con == NULL)
		exit(1);

	/* report pgbench and server versions */
	printVersion(con);

	pg_log_debug("pghost: %s pgport: %s nclients: %d %s: %d dbName: %s",
				 PQhost(con), PQport(con), nclients,
				 duration <= 0 ? "nxacts" : "duration",
				 duration <= 0 ? nxacts : duration, PQdb(con));

	if (internal_script_used)
		GetTableInfo(con, scale_given);

	/*
	 * :scale variables normally get -s or database scale, but don't override
	 * an explicit -D switch
	 */
	if (lookupVariable(&state[0], "scale") == NULL)
	{
		for (i = 0; i < nclients; i++)
		{
			if (!putVariableInt(&state[i], "startup", "scale", scale))
				exit(1);
		}
	}

	/*
	 * Define a :client_id variable that is unique per connection. But don't
	 * override an explicit -D switch.
	 */
	if (lookupVariable(&state[0], "client_id") == NULL)
	{
		for (i = 0; i < nclients; i++)
			if (!putVariableInt(&state[i], "startup", "client_id", i))
				exit(1);
	}

	/* set default seed for hash functions */
	if (lookupVariable(&state[0], "default_seed") == NULL)
	{
		uint64		seed =
		((uint64) pg_jrand48(base_random_sequence.xseed) & 0xFFFFFFFF) |
		(((uint64) pg_jrand48(base_random_sequence.xseed) & 0xFFFFFFFF) << 32);

		for (i = 0; i < nclients; i++)
			if (!putVariableInt(&state[i], "startup", "default_seed", (int64) seed))
				exit(1);
	}

	/* set random seed unless overwritten */
	if (lookupVariable(&state[0], "random_seed") == NULL)
	{
		for (i = 0; i < nclients; i++)
			if (!putVariableInt(&state[i], "startup", "random_seed", random_seed))
				exit(1);
	}

	if (!is_no_vacuum)
	{
		fprintf(stderr, "starting vacuum...");
		tryExecuteStatement(con, "vacuum pgbench_branches");
		tryExecuteStatement(con, "vacuum pgbench_tellers");
		tryExecuteStatement(con, "truncate pgbench_history");
		fprintf(stderr, "end.\n");

		if (do_vacuum_accounts)
		{
			fprintf(stderr, "starting vacuum pgbench_accounts...");
			tryExecuteStatement(con, "vacuum analyze pgbench_accounts");
			fprintf(stderr, "end.\n");
		}
	}
	PQfinish(con);

	/* set up thread data structures */
	threads = (TState *) pg_malloc(sizeof(TState) * nthreads);
	nclients_dealt = 0;

	for (i = 0; i < nthreads; i++)
	{
		TState	   *thread = &threads[i];

		thread->tid = i;
		thread->state = &state[nclients_dealt];
		thread->nstate =
			(nclients - nclients_dealt + nthreads - i - 1) / (nthreads - i);
		initRandomState(&thread->ts_choose_rs);
		initRandomState(&thread->ts_throttle_rs);
		initRandomState(&thread->ts_sample_rs);
		thread->logfile = NULL; /* filled in later */
		thread->latency_late = 0;
		initStats(&thread->stats, 0);

		nclients_dealt += thread->nstate;
	}

	/* all clients must be assigned to a thread */
	Assert(nclients_dealt == nclients);

	/* get start up time for the whole computation */
	start_time = pg_time_now();

	/* set alarm if duration is specified. */
	if (duration > 0)
		setalarm(duration);

	errno = THREAD_BARRIER_INIT(&barrier, nthreads);
	if (errno != 0)
		pg_log_fatal("could not initialize barrier: %m");

#ifdef ENABLE_THREAD_SAFETY
	/* start all threads but thread 0 which is executed directly later */
	for (i = 1; i < nthreads; i++)
	{
		TState	   *thread = &threads[i];

		thread->create_time = pg_time_now();
		errno = THREAD_CREATE(&thread->thread, threadRun, thread);

		if (errno != 0)
		{
			pg_log_fatal("could not create thread: %m");
			exit(1);
		}
	}
#else
	Assert(nthreads == 1);
#endif							/* ENABLE_THREAD_SAFETY */

	/* compute when to stop */
	threads[0].create_time = pg_time_now();
	if (duration > 0)
		end_time = threads[0].create_time + (int64) 1000000 * duration;

	/* run thread 0 directly */
	(void) threadRun(&threads[0]);

	/* wait for other threads and accumulate results */
	initStats(&stats, 0);
	conn_total_duration = 0;

	for (i = 0; i < nthreads; i++)
	{
		TState	   *thread = &threads[i];

#ifdef ENABLE_THREAD_SAFETY
		if (i > 0)
			THREAD_JOIN(thread->thread);
#endif							/* ENABLE_THREAD_SAFETY */

		for (int j = 0; j < thread->nstate; j++)
			if (thread->state[j].state != CSTATE_FINISHED)
				exit_code = 2;

		/* aggregate thread level stats */
		mergeSimpleStats(&stats.latency, &thread->stats.latency);
		mergeSimpleStats(&stats.lag, &thread->stats.lag);
		stats.cnt += thread->stats.cnt;
		stats.skipped += thread->stats.skipped;
		latency_late += thread->latency_late;
		conn_total_duration += thread->conn_duration;

		/* first recorded benchmarking start time */
		if (bench_start == 0 || thread->bench_start < bench_start)
			bench_start = thread->bench_start;
	}

	/*
	 * All connections should be already closed in threadRun(), so this
	 * disconnect_all() will be a no-op, but clean up the connecions just to
	 * be sure. We don't need to measure the disconnection delays here.
	 */
	disconnect_all(state, nclients);

	/*
	 * Beware that performance of short benchmarks with many threads and
	 * possibly long transactions can be deceptive because threads do not
	 * start and finish at the exact same time. The total duration computed
	 * here encompasses all transactions so that tps shown is somehow slightly
	 * underestimated.
	 */
	printResults(&stats, pg_time_now() - bench_start, conn_total_duration,
				 bench_start - start_time, latency_late);

	THREAD_BARRIER_DESTROY(&barrier);

	if (exit_code != 0)
		pg_log_fatal("Run was aborted; the above results are incomplete.");

	return exit_code;
}

static THREAD_FUNC_RETURN_TYPE THREAD_FUNC_CC
threadRun(void *arg)
{
	TState	   *thread = (TState *) arg;
	CState	   *state = thread->state;
	pg_time_usec_t start;
	int			nstate = thread->nstate;
	int			remains = nstate;	/* number of remaining clients */
	socket_set *sockets = alloc_socket_set(nstate);
	int64		thread_start,
				last_report,
				next_report;
	StatsData	last,
				aggs;

	/* open log file if requested */
	if (use_log)
	{
		char		logpath[MAXPGPATH];
		char	   *prefix = logfile_prefix ? logfile_prefix : "pgbench_log";

		if (thread->tid == 0)
			snprintf(logpath, sizeof(logpath), "%s.%d", prefix, main_pid);
		else
			snprintf(logpath, sizeof(logpath), "%s.%d.%d", prefix, main_pid, thread->tid);

		thread->logfile = fopen(logpath, "w");

		if (thread->logfile == NULL)
		{
			pg_log_fatal("could not open logfile \"%s\": %m", logpath);
			goto done;
		}
	}

	/* explicitly initialize the state machines */
	for (int i = 0; i < nstate; i++)
		state[i].state = CSTATE_CHOOSE_SCRIPT;

	/* READY */
	THREAD_BARRIER_WAIT(&barrier);

	thread_start = pg_time_now();
	thread->started_time = thread_start;
	thread->conn_duration = 0;
	last_report = thread_start;
	next_report = last_report + (int64) 1000000 * progress;

	/* STEADY */
	if (!is_connect)
	{
		/* make connections to the database before starting */
		for (int i = 0; i < nstate; i++)
		{
			if ((state[i].con = doConnect()) == NULL)
			{
				/*
				 * On connection failure, we meet the barrier here in place of
				 * GO before proceeding to the "done" path which will cleanup,
				 * so as to avoid locking the process.
				 *
				 * It is unclear whether it is worth doing anything rather
				 * than coldly exiting with an error message.
				 */
				THREAD_BARRIER_WAIT(&barrier);
				goto done;
			}
		}
	}

	/* GO */
	THREAD_BARRIER_WAIT(&barrier);

	start = pg_time_now();
	thread->bench_start = start;
	thread->throttle_trigger = start;

	/*
	 * The log format currently has Unix epoch timestamps with whole numbers
	 * of seconds.  Round the first aggregate's start time down to the nearest
	 * Unix epoch second (the very first aggregate might really have started a
	 * fraction of a second later, but later aggregates are measured from the
	 * whole number time that is actually logged).
	 */
	initStats(&aggs, (start + epoch_shift) / 1000000 * 1000000);
	last = aggs;

	/* loop till all clients have terminated */
	while (remains > 0)
	{
		int			nsocks;		/* number of sockets to be waited for */
		pg_time_usec_t min_usec;
		pg_time_usec_t now = 0; /* set this only if needed */

		/*
		 * identify which client sockets should be checked for input, and
		 * compute the nearest time (if any) at which we need to wake up.
		 */
		clear_socket_set(sockets);
		nsocks = 0;
		min_usec = PG_INT64_MAX;
		for (int i = 0; i < nstate; i++)
		{
			CState	   *st = &state[i];

			if (st->state == CSTATE_SLEEP || st->state == CSTATE_THROTTLE)
			{
				/* a nap from the script, or under throttling */
				pg_time_usec_t this_usec;

				/* get current time if needed */
				pg_time_now_lazy(&now);

				/* min_usec should be the minimum delay across all clients */
				this_usec = (st->state == CSTATE_SLEEP ?
							 st->sleep_until : st->txn_scheduled) - now;
				if (min_usec > this_usec)
					min_usec = this_usec;
			}
			else if (st->state == CSTATE_WAIT_RESULT)
			{
				/*
				 * waiting for result from server - nothing to do unless the
				 * socket is readable
				 */
				int			sock = PQsocket(st->con);

				if (sock < 0)
				{
					pg_log_error("invalid socket: %s", PQerrorMessage(st->con));
					goto done;
				}

				add_socket_to_set(sockets, sock, nsocks++);
			}
			else if (st->state != CSTATE_ABORTED &&
					 st->state != CSTATE_FINISHED)
			{
				/*
				 * This client thread is ready to do something, so we don't
				 * want to wait.  No need to examine additional clients.
				 */
				min_usec = 0;
				break;
			}
		}

		/* also wake up to print the next progress report on time */
		if (progress && min_usec > 0 && thread->tid == 0)
		{
			pg_time_now_lazy(&now);

			if (now >= next_report)
				min_usec = 0;
			else if ((next_report - now) < min_usec)
				min_usec = next_report - now;
		}

		/*
		 * If no clients are ready to execute actions, sleep until we receive
		 * data on some client socket or the timeout (if any) elapses.
		 */
		if (min_usec > 0)
		{
			int			rc = 0;

			if (min_usec != PG_INT64_MAX)
			{
				if (nsocks > 0)
				{
					rc = wait_on_socket_set(sockets, min_usec);
				}
				else			/* nothing active, simple sleep */
				{
					pg_usleep(min_usec);
				}
			}
			else				/* no explicit delay, wait without timeout */
			{
				rc = wait_on_socket_set(sockets, 0);
			}

			if (rc < 0)
			{
				if (errno == EINTR)
				{
					/* On EINTR, go back to top of loop */
					continue;
				}
				/* must be something wrong */
				pg_log_error("%s() failed: %m", SOCKET_WAIT_METHOD);
				goto done;
			}
		}
		else
		{
			/* min_usec <= 0, i.e. something needs to be executed now */

			/* If we didn't wait, don't try to read any data */
			clear_socket_set(sockets);
		}

		/* ok, advance the state machine of each connection */
		nsocks = 0;
		for (int i = 0; i < nstate; i++)
		{
			CState	   *st = &state[i];

			if (st->state == CSTATE_WAIT_RESULT)
			{
				/* don't call advanceConnectionState unless data is available */
				int			sock = PQsocket(st->con);

				if (sock < 0)
				{
					pg_log_error("invalid socket: %s", PQerrorMessage(st->con));
					goto done;
				}

				if (!socket_has_input(sockets, sock, nsocks++))
					continue;
			}
			else if (st->state == CSTATE_FINISHED ||
					 st->state == CSTATE_ABORTED)
			{
				/* this client is done, no need to consider it anymore */
				continue;
			}

			advanceConnectionState(thread, st, &aggs);

			/*
			 * If advanceConnectionState changed client to finished state,
			 * that's one fewer client that remains.
			 */
			if (st->state == CSTATE_FINISHED || st->state == CSTATE_ABORTED)
				remains--;
		}

		/* progress report is made by thread 0 for all threads */
		if (progress && thread->tid == 0)
		{
			pg_time_usec_t now = pg_time_now();

			if (now >= next_report)
			{
				/*
				 * Horrible hack: this relies on the thread pointer we are
				 * passed to be equivalent to threads[0], that is the first
				 * entry of the threads array.  That is why this MUST be done
				 * by thread 0 and not any other.
				 */
				printProgressReport(thread, thread_start, now,
									&last, &last_report);

				/*
				 * Ensure that the next report is in the future, in case
				 * pgbench/postgres got stuck somewhere.
				 */
				do
				{
					next_report += (int64) 1000000 * progress;
				} while (now >= next_report);
			}
		}
	}

done:
	disconnect_all(state, nstate);

	if (thread->logfile)
	{
		if (agg_interval > 0)
		{
			/* log aggregated but not yet reported transactions */
			doLog(thread, state, &aggs, false, 0, 0);
		}
		fclose(thread->logfile);
		thread->logfile = NULL;
	}
	free_socket_set(sockets);
	THREAD_FUNC_RETURN;
}

static void
finishCon(CState *st)
{
	if (st->con != NULL)
	{
		PQfinish(st->con);
		st->con = NULL;
	}
}

/*
 * Support for duration option: set timer_exceeded after so many seconds.
 */

#ifndef WIN32

static void
handle_sig_alarm(SIGNAL_ARGS)
{
	timer_exceeded = true;
}

static void
setalarm(int seconds)
{
	pqsignal(SIGALRM, handle_sig_alarm);
	alarm(seconds);
}

#else							/* WIN32 */

static VOID CALLBACK
win32_timer_callback(PVOID lpParameter, BOOLEAN TimerOrWaitFired)
{
	timer_exceeded = true;
}

static void
setalarm(int seconds)
{
	HANDLE		queue;
	HANDLE		timer;

	/* This function will be called at most once, so we can cheat a bit. */
	queue = CreateTimerQueue();
	if (seconds > ((DWORD) -1) / 1000 ||
		!CreateTimerQueueTimer(&timer, queue,
							   win32_timer_callback, NULL, seconds * 1000, 0,
							   WT_EXECUTEINTIMERTHREAD | WT_EXECUTEONLYONCE))
	{
		pg_log_fatal("failed to set timer");
		exit(1);
	}
}

#endif							/* WIN32 */


/*
 * These functions provide an abstraction layer that hides the syscall
 * we use to wait for input on a set of sockets.
 *
 * Currently there are two implementations, based on ppoll(2) and select(2).
 * ppoll() is preferred where available due to its typically higher ceiling
 * on the number of usable sockets.  We do not use the more-widely-available
 * poll(2) because it only offers millisecond timeout resolution, which could
 * be problematic with high --rate settings.
 *
 * Function APIs:
 *
 * alloc_socket_set: allocate an empty socket set with room for up to
 *		"count" sockets.
 *
 * free_socket_set: deallocate a socket set.
 *
 * clear_socket_set: reset a socket set to empty.
 *
 * add_socket_to_set: add socket with indicated FD to slot "idx" in the
 *		socket set.  Slots must be filled in order, starting with 0.
 *
 * wait_on_socket_set: wait for input on any socket in set, or for timeout
 *		to expire.  timeout is measured in microseconds; 0 means wait forever.
 *		Returns result code of underlying syscall (>=0 if OK, else see errno).
 *
 * socket_has_input: after waiting, call this to see if given socket has
 *		input.  fd and idx parameters should match some previous call to
 *		add_socket_to_set.
 *
 * Note that wait_on_socket_set destructively modifies the state of the
 * socket set.  After checking for input, caller must apply clear_socket_set
 * and add_socket_to_set again before waiting again.
 */

#ifdef POLL_USING_PPOLL

static socket_set *
alloc_socket_set(int count)
{
	socket_set *sa;

	sa = (socket_set *) pg_malloc0(offsetof(socket_set, pollfds) +
								   sizeof(struct pollfd) * count);
	sa->maxfds = count;
	sa->curfds = 0;
	return sa;
}

static void
free_socket_set(socket_set *sa)
{
	pg_free(sa);
}

static void
clear_socket_set(socket_set *sa)
{
	sa->curfds = 0;
}

static void
add_socket_to_set(socket_set *sa, int fd, int idx)
{
	Assert(idx < sa->maxfds && idx == sa->curfds);
	sa->pollfds[idx].fd = fd;
	sa->pollfds[idx].events = POLLIN;
	sa->pollfds[idx].revents = 0;
	sa->curfds++;
}

static int
wait_on_socket_set(socket_set *sa, int64 usecs)
{
	if (usecs > 0)
	{
		struct timespec timeout;

		timeout.tv_sec = usecs / 1000000;
		timeout.tv_nsec = (usecs % 1000000) * 1000;
		return ppoll(sa->pollfds, sa->curfds, &timeout, NULL);
	}
	else
	{
		return ppoll(sa->pollfds, sa->curfds, NULL, NULL);
	}
}

static bool
socket_has_input(socket_set *sa, int fd, int idx)
{
	/*
	 * In some cases, threadRun will apply clear_socket_set and then try to
	 * apply socket_has_input anyway with arguments that it used before that,
	 * or might've used before that except that it exited its setup loop
	 * early.  Hence, if the socket set is empty, silently return false
	 * regardless of the parameters.  If it's not empty, we can Assert that
	 * the parameters match a previous call.
	 */
	if (sa->curfds == 0)
		return false;

	Assert(idx < sa->curfds && sa->pollfds[idx].fd == fd);
	return (sa->pollfds[idx].revents & POLLIN) != 0;
}

#endif							/* POLL_USING_PPOLL */

#ifdef POLL_USING_SELECT

static socket_set *
alloc_socket_set(int count)
{
	return (socket_set *) pg_malloc0(sizeof(socket_set));
}

static void
free_socket_set(socket_set *sa)
{
	pg_free(sa);
}

static void
clear_socket_set(socket_set *sa)
{
	FD_ZERO(&sa->fds);
	sa->maxfd = -1;
}

static void
add_socket_to_set(socket_set *sa, int fd, int idx)
{
	if (fd < 0 || fd >= FD_SETSIZE)
	{
		/*
		 * Doing a hard exit here is a bit grotty, but it doesn't seem worth
		 * complicating the API to make it less grotty.
		 */
		pg_log_fatal("too many client connections for select()");
		exit(1);
	}
	FD_SET(fd, &sa->fds);
	if (fd > sa->maxfd)
		sa->maxfd = fd;
}

static int
wait_on_socket_set(socket_set *sa, int64 usecs)
{
	if (usecs > 0)
	{
		struct timeval timeout;

		timeout.tv_sec = usecs / 1000000;
		timeout.tv_usec = usecs % 1000000;
		return select(sa->maxfd + 1, &sa->fds, NULL, NULL, &timeout);
	}
	else
	{
		return select(sa->maxfd + 1, &sa->fds, NULL, NULL, NULL);
	}
}

static bool
socket_has_input(socket_set *sa, int fd, int idx)
{
	return (FD_ISSET(fd, &sa->fds) != 0);
}

#endif							/* POLL_USING_SELECT */<|MERGE_RESOLUTION|>--- conflicted
+++ resolved
@@ -276,20 +276,15 @@
 bool		report_per_command; /* report per-command latencies */
 int			main_pid;			/* main process id used in log filename */
 
-<<<<<<< HEAD
+
 int			use_unique_key=1;	/* indexes will be primary key if set, otherwise non-unique indexes */
 
-char	   *pghost = "";
-char	   *pgport = "";
-char	   *storage_clause = "appendonly=false";
-char	   *login = NULL;
-char	   *dbName;
-=======
 const char *pghost = NULL;
 const char *pgport = NULL;
 const char *username = NULL;
 const char *dbName = NULL;
->>>>>>> d457cb4e
+char	   *storage_clause = "appendonly=false";
+
 char	   *logfile_prefix = NULL;
 const char *progname;
 
@@ -713,12 +708,8 @@
 		   "  %s [OPTION]... [DBNAME]\n"
 		   "\nInitialization options:\n"
 		   "  -i, --initialize         invokes initialization mode\n"
-<<<<<<< HEAD
 		   "  -x STRING    append this string to the storage clause e.g. 'appendonly=true, orientation=column'\n"
-		   "  -I, --init-steps=[dtgvpf]+ (default \"dtgvp\")\n"
-=======
 		   "  -I, --init-steps=[" ALL_INIT_STEPS "]+ (default \"" DEFAULT_INIT_STEPS "\")\n"
->>>>>>> d457cb4e
 		   "                           run selected initialization steps\n"
 		   "  -F, --fillfactor=NUM     set fill factor\n"
 		   "  -n, --no-vacuum          do not run VACUUM during initialization\n"
@@ -775,14 +766,9 @@
 		   "  -V, --version            output version information, then exit\n"
 		   "  -?, --help               show this help, then exit\n"
 		   "\n"
-<<<<<<< HEAD
-		   "Report bugs to <bugs@greenplum.org>.\n",
-		   progname, progname);
-=======
 		   "Report bugs to <%s>.\n"
 		   "%s home page: <%s>\n",
 		   progname, progname, PACKAGE_BUGREPORT, PACKAGE_NAME, PACKAGE_URL);
->>>>>>> d457cb4e
 }
 
 /* return whether str matches "^\s*[-+]?[0-9]+$" */
@@ -4128,17 +4114,6 @@
 		const struct ddlinfo *ddl = &DDLs[i];
 
 		/* Construct new create table statement. */
-<<<<<<< HEAD
-		opts[0] = '\0';
-		if (ddl->declare_fillfactor)
-			snprintf(opts + strlen(opts), sizeof(opts) - strlen(opts),
-					 " with (fillfactor=%d, %s)",
-					 fillfactor, storage_clause);
-		else
-			snprintf(opts + strlen(opts), sizeof(opts) - strlen(opts),
-					 " with (%s)",
-					 storage_clause);
-=======
 		printfPQExpBuffer(&query, "create%s table %s(%s)",
 						  unlogged_tables ? " unlogged" : "",
 						  ddl->table,
@@ -4154,7 +4129,6 @@
 			appendPQExpBuffer(&query, " with (fillfactor=%d)", fillfactor);
 		}
 
->>>>>>> d457cb4e
 		if (tablespace != NULL)
 		{
 			char	   *escape_tablespace;
@@ -4163,9 +4137,7 @@
 			appendPQExpBuffer(&query, " tablespace %s", escape_tablespace);
 			PQfreemem(escape_tablespace);
 		}
-		snprintf(opts + strlen(opts), sizeof(opts) - strlen(opts),
-				 " distributed by (%s)",
-				 ddl->distributed_col);
+		appendPQExpBuffer(&query, " distributed by (%s)", ddl->distributed_col);
 
 		executeStatement(con, query.data);
 	}
@@ -4412,17 +4384,13 @@
 
 	for (i = 0; i < lengthof(DDLINDEXes); i++)
 	{
-<<<<<<< HEAD
-		char		buffer[256];
-
+
+		resetPQExpBuffer(&query);
 		if (use_unique_key)
-			strlcpy(buffer, DDLINDEXes[i], sizeof(buffer));
+			appendPQExpBufferStr(&query, DDLINDEXes[i]);
 		else
-			strlcpy(buffer, NON_UNIQUE_INDEX_DDLINDEXes[i], sizeof(buffer));
-=======
-		resetPQExpBuffer(&query);
-		appendPQExpBufferStr(&query, DDLINDEXes[i]);
->>>>>>> d457cb4e
+			appendPQExpBufferStr(&query, NON_UNIQUE_INDEX_DDLINDEXes[i]);
+
 
 		if (index_tablespace != NULL)
 		{
@@ -5863,13 +5831,10 @@
 		{"log-prefix", required_argument, NULL, 7},
 		{"foreign-keys", no_argument, NULL, 8},
 		{"random-seed", required_argument, NULL, 9},
-<<<<<<< HEAD
-		{"use-unique-keys", no_argument, &use_unique_key, 1},
-=======
 		{"show-script", required_argument, NULL, 10},
 		{"partitions", required_argument, NULL, 11},
 		{"partition-method", required_argument, NULL, 12},
->>>>>>> d457cb4e
+		{"use-unique-keys", no_argument, &use_unique_key, 1},
 		{NULL, 0, NULL, 0}
 	};
 
@@ -5930,7 +5895,7 @@
 		}
 		if (strcmp(argv[1], "--version") == 0 || strcmp(argv[1], "-V") == 0)
 		{
-			puts("pgbench (PostgreSQL) " PG_VERSION);
+			puts("pgbench (Cloudberry Database) " PG_VERSION);
 			exit(0);
 		}
 	}
