--- conflicted
+++ resolved
@@ -40,7 +40,7 @@
 
 
 /* postgres version ident string */
-#define PM_VERSIONSTR "postgres (Greenplum Database) " PG_VERSION "\n"
+#define PM_VERSIONSTR "postgres (Cloudberry Database) " PG_VERSION "\n"
 
 
 typedef enum
@@ -165,14 +165,10 @@
 static pgpid_t start_postmaster(void);
 static void read_post_opts(void);
 
-<<<<<<< HEAD
 static bool is_secondary_instance(const char *pg_data);
-static WaitPMResult wait_for_postmaster(pgpid_t pm_pid, bool do_checkpoint);
-=======
 static WaitPMResult wait_for_postmaster_start(pgpid_t pm_pid, bool do_checkpoint);
 static bool wait_for_postmaster_stop(void);
 static bool wait_for_postmaster_promote(void);
->>>>>>> d457cb4e
 static bool postmaster_is_alive(pid_t pid);
 
 #if defined(HAVE_GETRLIMIT) && defined(RLIMIT_CORE)
@@ -459,12 +455,8 @@
 static pgpid_t
 start_postmaster(void)
 {
-<<<<<<< HEAD
 	char		launcher[MAXPGPATH] = "";
-	char		cmd[MAXPGPATH];
-=======
 	char	   *cmd;
->>>>>>> d457cb4e
 
 #ifndef WIN32
 	pgpid_t		pm_pid;
@@ -517,21 +509,12 @@
 	 * has the same PID as the current child process.
 	 */
 	if (log_file != NULL)
-<<<<<<< HEAD
-		snprintf(cmd, MAXPGPATH, "exec %s \"%s\" %s%s < \"%s\" >> \"%s\" 2>&1",
-				 launcher, exec_path, pgdata_opt, post_opts,
-				 DEVNULL, log_file);
-	else
-		snprintf(cmd, MAXPGPATH, "exec %s \"%s\" %s%s < \"%s\" 2>&1",
-				 launcher, exec_path, pgdata_opt, post_opts, DEVNULL);
-=======
-		cmd = psprintf("exec \"%s\" %s%s < \"%s\" >> \"%s\" 2>&1",
-					   exec_path, pgdata_opt, post_opts,
+		cmd = psprintf("exec %s \"%s\" %s%s < \"%s\" >> \"%s\" 2>&1",
+					   launcher, exec_path, pgdata_opt, post_opts,
 					   DEVNULL, log_file);
 	else
-		cmd = psprintf("exec \"%s\" %s%s < \"%s\" 2>&1",
-					   exec_path, pgdata_opt, post_opts, DEVNULL);
->>>>>>> d457cb4e
+		cmd = psprintf("exec %s \"%s\" %s%s < \"%s\" 2>&1",
+					   launcher, exec_path, pgdata_opt, post_opts, DEVNULL);
 
 	(void) execl("/bin/sh", "/bin/sh", "-c", cmd, (char *) NULL);
 
@@ -963,7 +946,7 @@
 	char	   *cmd;
 
 	if (exec_path == NULL)
-		exec_path = find_other_exec_or_die(argv0, "initdb", "initdb (Greenplum Database) " PG_VERSION "\n");
+		exec_path = find_other_exec_or_die(argv0, "initdb", "initdb (Cloudberry Database) " PG_VERSION "\n");
 
 	if (pgdata_opt == NULL)
 		pgdata_opt = "";
@@ -2300,7 +2283,7 @@
 	printf(_("  -w, --wait             wait until operation completes (default)\n"));
 	printf(_("  -W, --no-wait          do not wait until operation completes\n"));
 	printf(_("  -?, --help             show this help, then exit\n"));
-	printf(_("  --gp-version           output Greenplum version information, then exit\n"));
+	printf(_("  --gp-version           output Cloudberry version information, then exit\n"));
 	printf(_("(The default is to wait for shutdown, but not for start or restart.)\n\n"));
 	printf(_("If the -D option is omitted, the environment variable PGDATA is used.\n"));
 
@@ -2337,12 +2320,8 @@
 	printf(_("  demand     start service on demand\n"));
 #endif
 
-<<<<<<< HEAD
-	printf(_("\nReport bugs to <bugs@greenplum.org>.\n"));
-=======
 	printf(_("\nReport bugs to <%s>.\n"), PACKAGE_BUGREPORT);
 	printf(_("%s home page: <%s>\n"), PACKAGE_NAME, PACKAGE_URL);
->>>>>>> d457cb4e
 }
 
 
@@ -2523,7 +2502,6 @@
 	};
 
 	char	   *env_wait;
-	int			option_index;
 	int			c;
 	pgpid_t		killproc = 0;
 
@@ -2551,12 +2529,12 @@
 		}
 		else if (strcmp(argv[1], "--version") == 0 || strcmp(argv[1], "-V") == 0)
 		{
-			printf("%s (Greenplum Database) %s\n", progname, PG_VERSION);
+			printf("%s (Cloudberry Database) %s\n", progname, PG_VERSION);
 			exit(0);
 		}
 		else if (strcmp(argv[1], "--gp-version") == 0)
 		{
-			printf("%s (Greenplum Database) %s\n", progname, GP_VERSION);
+			printf("%s (Cloudberry Database) %s\n", progname, GP_VERSION);
 			exit(0);
 		}
 	}
@@ -2592,7 +2570,7 @@
 	while (optind < argc)
 	{
 		while ((c = getopt_long(argc, argv, "cD:e:l:m:N:o:p:P:sS:t:U:wW",
-								long_options, &option_index)) != -1)
+								long_options, NULL)) != -1)
 		{
 			switch (c)
 			{
