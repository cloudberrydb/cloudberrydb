/*-------------------------------------------------------------------------
 *
 * pg_restore.c
 *	pg_restore is an utility extracting postgres database definitions
 *	from a backup archive created by pg_dump using the archiver
 *	interface.
 *
 *	pg_restore will read the backup archive and
 *	dump out a script that reproduces
 *	the schema of the database in terms of
 *		  user-defined types
 *		  user-defined functions
 *		  tables
 *		  indexes
 *		  aggregates
 *		  operators
 *		  ACL - grant/revoke
 *
 * the output script is SQL that is understood by PostgreSQL
 *
 * Basic process in a restore operation is:
 *
 *	Open the Archive and read the TOC.
 *	Set flags in TOC entries, and *maybe* reorder them.
 *	Generate script to stdout
 *	Exit
 *
 * Copyright (c) 2000, Philip Warner
 *		Rights are granted to use this software in any way so long
 *		as this notice is not removed.
 *
 *	The author is not responsible for loss or damages that may
 *	result from its use.
 *
 *
 * IDENTIFICATION
 *		$PostgreSQL: pgsql/src/bin/pg_dump/pg_restore.c,v 1.100 2009/06/11 14:49:07 momjian Exp $
 *
 *-------------------------------------------------------------------------
 */

#include "pg_backup_archiver.h"
#include "dumputils.h"

#include <ctype.h>

#ifdef HAVE_TERMIOS_H
#include <termios.h>
#endif

#include <unistd.h>

#include "getopt_long.h"

extern char *optarg;
extern int	optind;

#ifdef ENABLE_NLS
#include <locale.h>
#endif


static void usage(const char *progname);

typedef struct option optType;

int
main(int argc, char **argv)
{
	RestoreOptions *opts;
	int			c;
	int			exit_code = 0;
	Archive    *AH;
	char	   *inputFileSpec;
	static int	disable_triggers = 0;
	static int	no_data_for_failed_tables = 0;
	static int	outputNoTablespaces = 0;
	static int	use_setsessauth = 0;

	struct option cmdopts[] = {
		{"clean", 0, NULL, 'c'},
		{"create", 0, NULL, 'C'},
		{"data-only", 0, NULL, 'a'},
		{"dbname", 1, NULL, 'd'},
		{"exit-on-error", 0, NULL, 'e'},
		{"file", 1, NULL, 'f'},
		{"format", 1, NULL, 'F'},
		{"function", 1, NULL, 'P'},
		{"host", 1, NULL, 'h'},
		{"ignore-version", 0, NULL, 'i'},
		{"index", 1, NULL, 'I'},
		{"jobs", 1, NULL, 'j'},
		{"list", 0, NULL, 'l'},
		{"no-privileges", 0, NULL, 'x'},
		{"no-acl", 0, NULL, 'x'},
		{"no-owner", 0, NULL, 'O'},
		{"no-reconnect", 0, NULL, 'R'},
		{"port", 1, NULL, 'p'},
		{"no-password", 0, NULL, 'w'},
		{"password", 0, NULL, 'W'},
		{"schema", 1, NULL, 'n'},
		{"schema-only", 0, NULL, 's'},
		{"superuser", 1, NULL, 'S'},
		{"table", 1, NULL, 't'},
		{"trigger", 1, NULL, 'T'},
		{"use-list", 1, NULL, 'L'},
		{"username", 1, NULL, 'U'},
		{"verbose", 0, NULL, 'v'},
		{"single-transaction", 0, NULL, '1'},

		/*
		 * the following options don't have an equivalent short option letter
		 */
		{"disable-triggers", no_argument, &disable_triggers, 1},
		{"no-data-for-failed-tables", no_argument, &no_data_for_failed_tables, 1},
		{"no-tablespaces", no_argument, &outputNoTablespaces, 1},
		{"role", required_argument, NULL, 2},
		{"use-set-session-authorization", no_argument, &use_setsessauth, 1},

		{NULL, 0, NULL, 0}
	};

	set_pglocale_pgservice(argv[0], PG_TEXTDOMAIN("pg_dump"));

	init_parallel_dump_utils();

	opts = NewRestoreOptions();

	progname = get_progname(argv[0]);

	if (argc > 1)
	{
		if (strcmp(argv[1], "--help") == 0 || strcmp(argv[1], "-?") == 0)
		{
			usage(progname);
			exit(0);
		}
		if (strcmp(argv[1], "--version") == 0 || strcmp(argv[1], "-V") == 0)
		{
			puts("pg_restore (Greenplum Database) " PG_VERSION);
			exit(0);
		}
	}

<<<<<<< HEAD
	while ((c = getopt_long(argc, argv, "acCd:ef:F:h:iI:lL:n:Op:P:RsS:t:T:uU:vwWxX:1",
=======
	while ((c = getopt_long(argc, argv, "acCd:ef:F:h:iI:j:lL:n:Op:P:RsS:t:T:U:vwWxX:1",
>>>>>>> 4d53a2f9
							cmdopts, NULL)) != -1)
	{
		switch (c)
		{
			case 'a':			/* Dump data only */
				opts->dataOnly = 1;
				break;
			case 'c':			/* clean (i.e., drop) schema prior to create */
				opts->dropSchema = 1;
				break;
			case 'C':
				opts->createDB = 1;
				break;
			case 'd':
				opts->dbname = strdup(optarg);
				break;
			case 'e':
				opts->exit_on_error = true;
				break;
			case 'f':			/* output file name */
				opts->filename = strdup(optarg);
				break;
			case 'F':
				if (strlen(optarg) != 0)
					opts->formatName = strdup(optarg);
				break;
			case 'h':
				if (strlen(optarg) != 0)
					opts->pghost = strdup(optarg);
				break;
			case 'i':
				/* ignored, deprecated option */
				break;

			case 'j':			/* number of restore jobs */
				opts->number_of_jobs = atoi(optarg);
				break;

			case 'l':			/* Dump the TOC summary */
				opts->tocSummary = 1;
				break;

			case 'L':			/* input TOC summary file name */
				opts->tocFile = strdup(optarg);
				break;

			case 'n':			/* Dump data for this schema only */
				opts->schemaNames = strdup(optarg);
				break;

			case 'O':
				opts->noOwner = 1;
				break;

			case 'p':
				if (strlen(optarg) != 0)
					opts->pgport = strdup(optarg);
				break;
			case 'R':
				/* no-op, still accepted for backwards compatibility */
				break;
			case 'P':			/* Function */
				opts->selTypes = 1;
				opts->selFunction = 1;
				opts->functionNames = strdup(optarg);
				break;
			case 'I':			/* Index */
				opts->selTypes = 1;
				opts->selIndex = 1;
				opts->indexNames = strdup(optarg);
				break;
			case 'T':			/* Trigger */
				opts->selTypes = 1;
				opts->selTrigger = 1;
				opts->triggerNames = strdup(optarg);
				break;
			case 's':			/* dump schema only */
				opts->schemaOnly = 1;
				break;
			case 'S':			/* Superuser username */
				if (strlen(optarg) != 0)
					opts->superuser = strdup(optarg);
				break;
			case 't':			/* Dump data for this table only */
				opts->selTypes = 1;
				opts->selTable = 1;
				opts->tableNames = strdup(optarg);
				break;

			case 'u':
				opts->promptPassword = TRI_YES;
				opts->username = simple_prompt("User name: ", 100, true);
				break;

			case 'U':
				opts->username = optarg;
				break;

			case 'v':			/* verbose */
				opts->verbose = 1;
				break;

			case 'w':
				opts->promptPassword = TRI_NO;
				break;

			case 'W':
				opts->promptPassword = TRI_YES;
				break;

			case 'x':			/* skip ACL dump */
				opts->aclsSkip = 1;
				break;

			case 'X':
				/* -X is a deprecated alternative to long options */
				if (strcmp(optarg, "disable-triggers") == 0)
					disable_triggers = 1;
				else if (strcmp(optarg, "no-data-for-failed-tables") == 0)
					no_data_for_failed_tables = 1;
				else if (strcmp(optarg, "no-tablespaces") == 0)
					outputNoTablespaces = 1;
				else if (strcmp(optarg, "use-set-session-authorization") == 0)
					use_setsessauth = 1;
				else
				{
					fprintf(stderr,
							_("%s: invalid -X option -- %s\n"),
							progname, optarg);
					fprintf(stderr, _("Try \"%s --help\" for more information.\n"), progname);
					exit(1);
				}
				break;

			case '1':			/* Restore data in a single transaction */
				opts->single_txn = true;
				opts->exit_on_error = true;
				break;

			case 0:

				/*
				 * This covers the long options without a short equivalent,
				 * including those equivalent to -X xxx.
				 */
				break;

			case 2:				/* SET ROLE */
				opts->use_role = optarg;
				break;

			default:
				fprintf(stderr, _("Try \"%s --help\" for more information.\n"), progname);
				exit(1);
		}
	}

	if (optind < argc)
		inputFileSpec = argv[optind];
	else
		inputFileSpec = NULL;

	/* Should get at most one of -d and -f, else user is confused */
	if (opts->dbname)
	{
		if (opts->filename)
		{
			fprintf(stderr, _("%s: options -d/--dbname and -f/--file cannot be used together\n"),
					progname);
			fprintf(stderr, _("Try \"%s --help\" for more information.\n"),
					progname);
			exit(1);
		}
		opts->useDB = 1;
	}

	/* Can't do single-txn mode with multiple connections */
	if (opts->single_txn && opts->number_of_jobs > 1)
	{
		fprintf(stderr, _("%s: cannot specify both --single-transaction and multiple jobs\n"),
				progname);
		exit(1);
	}

	opts->disable_triggers = disable_triggers;
	opts->noDataForFailedTables = no_data_for_failed_tables;
	opts->noTablespace = outputNoTablespaces;
	opts->use_setsessauth = use_setsessauth;

	if (opts->formatName)
	{
		switch (opts->formatName[0])
		{
			case 'c':
			case 'C':
				opts->format = archCustom;
				break;

			case 'f':
			case 'F':
				opts->format = archFiles;
				break;

			case 't':
			case 'T':
				opts->format = archTar;
				break;

			default:
				write_msg(NULL, "unrecognized archive format \"%s\"; please specify \"c\" or \"t\"\n",
						  opts->formatName);
				exit(1);
		}
	}

	AH = OpenArchive(inputFileSpec, opts->format);

	/* Let the archiver know how noisy to be */
	AH->verbose = opts->verbose;

	/*
	 * Whether to keep submitting sql commands as "pg_restore ... | psql ... "
	 */
	AH->exit_on_error = opts->exit_on_error;

	if (opts->tocFile)
		SortTocFromFile(AH, opts);
	else if (opts->noDataForFailedTables)
	{
		/*
		 * we implement this option by clearing idWanted entries, so must
		 * create a dummy idWanted array if there wasn't a tocFile
		 */
		InitDummyWantedList(AH, opts);
	}

	if (opts->tocSummary)
		PrintTOCSummary(AH, opts);
	else
		RestoreArchive(AH, opts);

	/* done, print a summary of ignored errors */
	if (AH->n_errors)
		fprintf(stderr, _("WARNING: errors ignored on restore: %d\n"),
				AH->n_errors);

	/* AH may be freed in CloseArchive? */
	exit_code = AH->n_errors ? 1 : 0;

	CloseArchive(AH);

	return exit_code;
}

static void
usage(const char *progname)
{
	printf(_("%s restores a PostgreSQL database from an archive created by pg_dump.\n\n"), progname);
	printf(_("Usage:\n"));
	printf(_("  %s [OPTION]... [FILE]\n"), progname);

	printf(_("\nGeneral options:\n"));
	printf(_("  -d, --dbname=NAME        connect to database name\n"));
	printf(_("  -f, --file=FILENAME      output file name\n"));
	printf(_("  -F, --format=c|t         backup file format (should be automatic)\n"));
	printf(_("  -l, --list               print summarized TOC of the archive\n"));
	printf(_("  -v, --verbose            verbose mode\n"));
	printf(_("  --help                   show this help, then exit\n"));
	printf(_("  --version                output version information, then exit\n"));

	printf(_("\nOptions controlling the restore:\n"));
	printf(_("  -a, --data-only          restore only the data, no schema\n"));
	printf(_("  -c, --clean              clean (drop) database objects before recreating\n"));
	printf(_("  -C, --create             create the target database\n"));
	printf(_("  -e, --exit-on-error      exit on error, default is to continue\n"));
	printf(_("  -I, --index=NAME         restore named index\n"));
	printf(_("  -j, --jobs=NUM           use this many parallel jobs to restore\n"));
	printf(_("  -L, --use-list=FILENAME  use table of contents from this file for\n"
			 "                           selecting/ordering output\n"));
	printf(_("  -n, --schema=NAME        restore only objects in this schema\n"));
	printf(_("  -O, --no-owner           skip restoration of object ownership\n"));
	printf(_("  -P, --function='NAME(args)'\n"
			 "                           restore named function. name must be exactly\n"
			 "                           as appears in the TOC, and inside single quotes\n"));
	printf(_("  -s, --schema-only        restore only the schema, no data\n"));
	printf(_("  -S, --superuser=NAME     superuser user name to use for disabling triggers\n"));
	printf(_("  -t, --table=NAME         restore named table\n"));
	printf(_("  -T, --trigger=NAME       restore named trigger\n"));
	printf(_("  -x, --no-privileges      skip restoration of access privileges (grant/revoke)\n"));
	printf(_("  --disable-triggers       disable triggers during data-only restore\n"));
	printf(_("  --no-data-for-failed-tables\n"
			 "                           do not restore data of tables that could not be\n"
			 "                           created\n"));
	printf(_("  --no-tablespaces         do not dump tablespace assignments\n"));
	printf(_("  --role=ROLENAME          do SET ROLE before restore\n"));
	printf(_("  --use-set-session-authorization\n"
			 "                           use SET SESSION AUTHORIZATION commands instead of\n"
	  "                           ALTER OWNER commands to set ownership\n"));
	printf(_("  -1, --single-transaction\n"
			 "                           restore as a single transaction\n"));

	printf(_("\nConnection options:\n"));
	printf(_("  -h, --host=HOSTNAME      database server host or socket directory\n"));
	printf(_("  -p, --port=PORT          database server port number\n"));
	printf(_("  -U, --username=NAME      connect as specified database user\n"));
	printf(_("  -w, --no-password        never prompt for password\n"));
	printf(_("  -W, --password           force password prompt (should happen automatically)\n"));

	printf(_("\nIf no input file name is supplied, then standard input is used.\n\n"));
	printf(_("Report bugs to <bugs@greenplum.org>.\n"));
}<|MERGE_RESOLUTION|>--- conflicted
+++ resolved
@@ -142,11 +142,7 @@
 		}
 	}
 
-<<<<<<< HEAD
-	while ((c = getopt_long(argc, argv, "acCd:ef:F:h:iI:lL:n:Op:P:RsS:t:T:uU:vwWxX:1",
-=======
-	while ((c = getopt_long(argc, argv, "acCd:ef:F:h:iI:j:lL:n:Op:P:RsS:t:T:U:vwWxX:1",
->>>>>>> 4d53a2f9
+	while ((c = getopt_long(argc, argv, "acCd:ef:F:h:iI:j:lL:n:Op:P:RsS:t:T:uU:vwWxX:1",
 							cmdopts, NULL)) != -1)
 	{
 		switch (c)
