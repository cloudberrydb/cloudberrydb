/*-------------------------------------------------------------------------
 *
 * pg_dump.c
 *	  pg_dump is a utility for dumping out a postgres database
 *	  into a script file.
 *
<<<<<<< HEAD
 * Portions Copyright (c) 2005-2010, Greenplum inc
 * Portions Copyright (c) 2012-Present Pivotal Software, Inc.
 * Portions Copyright (c) 1996-2008, PostgreSQL Global Development Group
=======
 * Portions Copyright (c) 1996-2009, PostgreSQL Global Development Group
>>>>>>> b0a6ad70
 * Portions Copyright (c) 1994, Regents of the University of California
 *
 *	pg_dump will read the system catalogs in a database and dump out a
 *	script that reproduces the schema in terms of SQL that is understood
 *	by PostgreSQL
 *
 *	Note that pg_dump runs in a serializable transaction, so it sees a
 *	consistent snapshot of the database including system catalogs.
 *	However, it relies in part on various specialized backend functions
 *	like pg_get_indexdef(), and those things tend to run on SnapshotNow
 *	time, ie they look at the currently committed state.  So it is
 *	possible to get 'cache lookup failed' error if someone performs DDL
 *	changes while a dump is happening. The window for this sort of thing
 *	is from the beginning of the serializable transaction to
 *	getSchemaData() (when pg_dump acquires AccessShareLock on every
 *	table it intends to dump). It isn't very large, but it can happen.
 *
 *	http://archives.postgresql.org/pgsql-bugs/2010-02/msg00187.php
 *
 * IDENTIFICATION
 *	  $PostgreSQL: pgsql/src/bin/pg_dump/pg_dump.c,v 1.512 2009/01/05 16:54:37 tgl Exp $
 *
 *-------------------------------------------------------------------------
 */

#include "postgres_fe.h"

#include <unistd.h>
#include <ctype.h>
#ifdef ENABLE_NLS
#include <locale.h>
#endif
#ifdef HAVE_TERMIOS_H
#include <termios.h>
#endif

#include "getopt_long.h"

#ifndef HAVE_INT_OPTRESET
int			optreset;
#endif

#include "access/attnum.h"
#include "access/sysattr.h"
#include "catalog/pg_cast.h"
#include "catalog/pg_class.h"
#include "catalog/pg_magic_oid.h"
#include "catalog/pg_proc.h"
#include "catalog/pg_trigger.h"
#include "catalog/pg_type.h"
#include "libpq/libpq-fs.h"

#include "pg_backup_archiver.h"
#include "dumputils.h"

extern char *optarg;
extern int	optind,
			opterr;


typedef struct
{
	const char *descr;			/* comment for an object */
	Oid			classoid;		/* object class (catalog OID) */
	Oid			objoid;			/* object OID */
	int			objsubid;		/* subobject (table column #) */
} CommentItem;


/* global decls */
bool		g_verbose;			/* User wants verbose narration of our
								 * activities. */
Archive    *g_fout;				/* the script file */
PGconn	   *g_conn;				/* the database connection */

/* various user-settable parameters */
bool		schemaOnly;
bool		dataOnly;
bool		aclsSkip;
const char *lockWaitTimeout;

/* START MPP ADDITION */
bool		dumpPolicy;
bool		isGPbackend;
int			preDataSchemaOnly;	/* int because getopt_long() */
int			postDataSchemaOnly;

/* END MPP ADDITION */

/* subquery used to convert user ID (eg, datdba) to user name */
static const char *username_subquery;

/*
 * Object inclusion/exclusion lists
 *
 * The string lists record the patterns given by command-line switches,
 * which we then convert to lists of OIDs of matching objects.
 */
static SimpleStringList schema_include_patterns = {NULL, NULL};
static SimpleOidList schema_include_oids = {NULL, NULL};
static SimpleStringList schema_exclude_patterns = {NULL, NULL};
static SimpleOidList schema_exclude_oids = {NULL, NULL};

static SimpleStringList table_include_patterns = {NULL, NULL};
static SimpleOidList table_include_oids = {NULL, NULL};
static SimpleStringList table_exclude_patterns = {NULL, NULL};
static SimpleOidList table_exclude_oids = {NULL, NULL};

static SimpleStringList relid_string_list = {NULL, NULL};
static SimpleStringList funcid_string_list = {NULL, NULL};
static SimpleOidList function_include_oids = {NULL, NULL};

/*
 * Indicates whether or not SET SESSION AUTHORIZATION statements should be emitted
 * instead of ALTER ... OWNER statements to establish object ownership.
 * Set through the --use-set-session-authorization option.
 */
static int	use_setsessauth = 0;

/* default, if no "inclusion" switches appear, is to dump everything */
static bool include_everything = true;

static int	binary_upgrade = 0;

char		g_opaque_type[10];	/* name for the opaque type */

/* placeholders for the delimiters for comments */
char		g_comment_start[10];
char		g_comment_end[10];

static const CatalogId nilCatalogId = {0, 0};

const char *EXT_PARTITION_NAME_POSTFIX = "_external_partition__";
/* flag to turn on/off dollar quoting */
static int	disable_dollar_quoting = 0;
static int	dump_inserts = 0;
static int	column_inserts = 0;

/* flag indicating whether or not this GP database supports partitioning */
static bool gp_partitioning_available = false;

/* flag indicating whether or not this GP database supports column encoding */
static bool gp_attribute_encoding_available = false;

static void help(const char *progname);
static void expand_schema_name_patterns(SimpleStringList *patterns,
							SimpleOidList *oids);
static void expand_table_name_patterns(SimpleStringList *patterns,
						   SimpleOidList *oids);
static void expand_oid_patterns(SimpleStringList *patterns,
						   SimpleOidList *oids);
static NamespaceInfo *findNamespace(Oid nsoid, Oid objoid);
static void dumpTableData(Archive *fout, TableDataInfo *tdinfo);
static void guessConstraintInheritance(TableInfo *tblinfo, int numTables);
static void dumpComment(Archive *fout, const char *target,
			const char *namespace, const char *owner,
			CatalogId catalogId, int subid, DumpId dumpId);
static int findComments(Archive *fout, Oid classoid, Oid objoid,
			 CommentItem **items);
static int	collectComments(Archive *fout, CommentItem **items);
static void dumpDumpableObject(Archive *fout, DumpableObject *dobj);
static void dumpNamespace(Archive *fout, NamespaceInfo *nspinfo);
static void dumpExtension(Archive *fout, ExtensionInfo *extinfo);
static void dumpType(Archive *fout, TypeInfo *tinfo);
static void dumpBaseType(Archive *fout, TypeInfo *tinfo);
static void dumpTypeStorageOptions(Archive *fout, TypeStorageOptions *tstorageoptions);
static void dumpEnumType(Archive *fout, TypeInfo *tinfo);
static void dumpDomain(Archive *fout, TypeInfo *tinfo);
static void dumpCompositeType(Archive *fout, TypeInfo *tinfo);
static void dumpShellType(Archive *fout, ShellTypeInfo *stinfo);
static void dumpProcLang(Archive *fout, ProcLangInfo *plang);
static void dumpFunc(Archive *fout, FuncInfo *finfo);
static char *getFuncOwner(Oid funcOid, const char *templateField);
static void dumpPlTemplateFunc(Oid funcOid, const char *templateField, PQExpBuffer buffer);
static void dumpCast(Archive *fout, CastInfo *cast);
static void dumpOpr(Archive *fout, OprInfo *oprinfo);
static void dumpOpclass(Archive *fout, OpclassInfo *opcinfo);
static void dumpOpfamily(Archive *fout, OpfamilyInfo *opfinfo);
static void dumpConversion(Archive *fout, ConvInfo *convinfo);
static void dumpRule(Archive *fout, RuleInfo *rinfo);
static void dumpAgg(Archive *fout, AggInfo *agginfo);
static void dumpExtProtocol(Archive *fout, ExtProtInfo *ptcinfo);
static void dumpTrigger(Archive *fout, TriggerInfo *tginfo);
static void dumpTable(Archive *fout, TableInfo *tbinfo);
static void dumpTableSchema(Archive *fout, TableInfo *tbinfo);
static void dumpAttrDef(Archive *fout, AttrDefInfo *adinfo);
static void dumpSequence(Archive *fout, TableInfo *tbinfo);
static void dumpIndex(Archive *fout, IndxInfo *indxinfo);
static void dumpConstraint(Archive *fout, ConstraintInfo *coninfo);
static void dumpTableConstraintComment(Archive *fout, ConstraintInfo *coninfo);
static void dumpTSParser(Archive *fout, TSParserInfo *prsinfo);
static void dumpTSDictionary(Archive *fout, TSDictInfo *dictinfo);
static void dumpTSTemplate(Archive *fout, TSTemplateInfo *tmplinfo);
static void dumpTSConfig(Archive *fout, TSConfigInfo *cfginfo);
static void dumpForeignDataWrapper(Archive *fout, FdwInfo *fdwinfo);
static void dumpForeignServer(Archive *fout, ForeignServerInfo *srvinfo);
static void dumpUserMappings(Archive *fout, const char *target,
			const char *servername, const char *namespace,
			const char *owner, CatalogId catalogId, DumpId dumpId);

static void dumpACL(Archive *fout, CatalogId objCatId, DumpId objDumpId,
		const char *type, const char *name,
		const char *tag, const char *nspname, const char *owner,
		const char *acls);

static void getDependencies(void);
static void setExtPartDependency(TableInfo *tblinfo, int numTables);
static void getDomainConstraints(TypeInfo *tinfo);
static void getTableData(TableInfo *tblinfo, int numTables, bool oids);
static void makeTableDataInfo(TableInfo *tbinfo, bool oids);
static void getTableDataFKConstraints(void);
static char *format_function_arguments(FuncInfo *finfo, char *funcargs,
						  bool is_agg);
static char *format_function_arguments_old(FuncInfo *finfo, int nallargs,
						  char **allargtypes,
						  char **argmodes,
						  char **argnames);
static char *format_function_signature(FuncInfo *finfo, bool honor_quotes);
static bool is_returns_table_function(int nallargs, char **argmodes);
static char *format_table_function_columns(FuncInfo *finfo, int nallargs,
							  char **allargtypes,
							  char **argmodes,
							  char **argnames);
static const char *convertRegProcReference(const char *proc);
static const char *convertOperatorReference(const char *opr);
static const char *convertTSFunction(Oid funcOid);
static void selectSourceSchema(const char *schemaName);
static bool testGPbackend(void);
static bool testPartitioningSupport(void);
static bool testAttributeEncodingSupport(void);
static char *getFormattedTypeName(Oid oid, OidOptions opts);
static const char *fmtQualifiedId(const char *schema, const char *id);
static bool hasBlobs(Archive *AH);
static int	dumpBlobs(Archive *AH, void *arg __attribute__((unused)));
static int	dumpBlobComments(Archive *AH, void *arg __attribute__((unused)));
static void dumpDatabase(Archive *AH);
static void dumpEncoding(Archive *AH);
static void dumpStdStrings(Archive *AH);
static void binary_upgrade_extension_member(PQExpBuffer upgrade_buffer,
								DumpableObject *dobj,
								const char *objlabel);
static const char *getAttrName(int attrnum, TableInfo *tblInfo);
static const char *fmtCopyColumnList(const TableInfo *ti);
static void do_sql_command(PGconn *conn, const char *query);

/* START MPP ADDITION */
static char *nextToken(register char **stringp, register const char *delim);
static void addDistributedBy(PQExpBuffer q, TableInfo *tbinfo, int actual_atts);
static bool isGPDB4300OrLater(void);
static bool isGPDB(void);
static bool isGPDB5000OrLater(void);
static bool isGPDB6000OrLater(void);
static void error_unsupported_server_version(void) pg_attribute_noreturn();

/* END MPP ADDITION */

/*
 * PostgreSQL's pg_dump supports very old server versions, but in GPDB, we
 * only need to go back to 8.2-derived GPDB versions (4.something?). A lot of
 * that code to deal with old versions has been removed. But in order to not
 * change the formatting of the surrounding code, and to make it more clear
 * when reading a diff against the corresponding PostgreSQL version of
 * pg_dump, calls to this function has been left in place of the removed
 * code.
 *
 * This function should never actually be used, because check that the server
 * version is new enough at the beginning of pg_dump. This is just for
 * documentation purposes, to show were upstream code has been removed, and
 * to avoid those diffs or merge conflicts with upstream.
 */
static void
error_unsupported_server_version(void)
{
	write_msg(NULL, "unexpected server version %d\n", g_fout->remoteVersion);
	exit_nicely();
}

/*
 * If GPDB version is 4.3, pg_proc has prodataaccess column.
 */
static bool
isGPDB4300OrLater(void)
{
	bool	retValue = false;

	if (isGPbackend)
	{
		PQExpBuffer query;
		PGresult   *res;

		query = createPQExpBuffer();
		appendPQExpBuffer(query,
				"select attnum from pg_catalog.pg_attribute "
				"where attrelid = 'pg_catalog.pg_proc'::regclass and "
				"attname = 'prodataaccess'");

		res = PQexec(g_conn, query->data);
		check_sql_result(res, g_conn, query->data, PGRES_TUPLES_OK);

		if (PQntuples(res) == 1)
			retValue = true;

		PQclear(res);
		destroyPQExpBuffer(query);
	}

	return retValue;
}

/*
 * Check if we are talking to GPDB
 */
static bool
isGPDB(void)
{
	PQExpBuffer query;
	PGresult   *res;
	char	   *ver;
	bool		retValue = false;

	query = createPQExpBuffer();
	appendPQExpBuffer(query, "select version()");
	res = PQexec(g_conn, query->data);
	check_sql_result(res, g_conn, query->data, PGRES_TUPLES_OK);

	ver = (PQgetvalue(res, 0, 0));
	if (strstr(ver, "Greenplum") != NULL)
		retValue = true;

	PQclear(res);
	destroyPQExpBuffer(query);
	return retValue;
}


/*
 * If GPDB version is 5.0, pg_proc has provariadic column.
 * When we have version() returns GPDB version instead of "main build dev" or
 * something similar, we'll fix this function (MPP-17313)
 */
static bool
isGPDB5000OrLater(void)
{
	bool	retValue = false;

	if (isGPDB() == true)
	{
		PQExpBuffer query;
		PGresult   *res;

		query = createPQExpBuffer();
		appendPQExpBuffer(query,"select attnum from pg_catalog.pg_attribute where attrelid = 1255 and attname = 'provariadic'");
		res = PQexec(g_conn, query->data);
		check_sql_result(res, g_conn, query->data, PGRES_TUPLES_OK);

		if (PQntuples(res) == 1)
			retValue = true;

		PQclear(res);
		destroyPQExpBuffer(query);
	}

	return retValue;
}


static bool
isGPDB6000OrLater(void)
{
	if (!isGPDB())
		return false;		/* Not Greenplum at all. */

	/* GPDB 6 is based on PostgreSQL 8.4 */
	return g_fout->remoteVersion >= 80400;
}

int
main(int argc, char **argv)
{
	int			c;
	const char *filename = NULL;
	const char *format = "p";
	const char *dbname = NULL;
	const char *pghost = NULL;
	const char *pgport = NULL;
	const char *username = NULL;
	const char *dumpencoding = NULL;
	const char *std_strings;
	bool		oids = false;
	TableInfo  *tblinfo;
	int			numTables;
	DumpableObject **dobjs;
	int			numObjs;
	int			i;
	enum trivalue prompt_password = TRI_DEFAULT;
	int			compressLevel = -1;
	int			plainText = 0;
	int			outputClean = 0;
	int			outputCreateDB = 0;
	bool		outputBlobs = false;
	int			outputNoOwner = 0;
	char	   *outputSuperuser = NULL;
	char	   *use_role = NULL;
	int			my_version;
	int			optindex;
	RestoreOptions *ropt;

	static int	disable_triggers = 0;
	static int  outputNoTablespaces = 0;
	static int	use_setsessauth = 0;

	/*
	 * The default value for gp_syntax_option depends upon whether or not the
	 * backend is a GP or non-GP backend -- a GP backend defaults to ENABLED.
	 */
	static enum
	{
		GPS_NOT_SPECIFIED, GPS_DISABLED, GPS_ENABLED
	}			gp_syntax_option = GPS_NOT_SPECIFIED;

	struct option long_options[] = {
		{"binary-upgrade", no_argument, &binary_upgrade, 1},	/* not documented */
		{"data-only", no_argument, NULL, 'a'},
		{"blobs", no_argument, NULL, 'b'},
		{"clean", no_argument, NULL, 'c'},
		{"create", no_argument, NULL, 'C'},
		{"file", required_argument, NULL, 'f'},
		{"format", required_argument, NULL, 'F'},
		{"host", required_argument, NULL, 'h'},
		{"ignore-version", no_argument, NULL, 'i'},
		{"no-reconnect", no_argument, NULL, 'R'},
		{"oids", no_argument, NULL, 'o'},
		{"no-owner", no_argument, NULL, 'O'},
		{"port", required_argument, NULL, 'p'},
		{"schema", required_argument, NULL, 'n'},
		{"exclude-schema", required_argument, NULL, 'N'},
		{"schema-only", no_argument, NULL, 's'},
		{"superuser", required_argument, NULL, 'S'},
		{"table", required_argument, NULL, 't'},
		{"exclude-table", required_argument, NULL, 'T'},
		{"no-password", no_argument, NULL, 'w'},
		{"password", no_argument, NULL, 'W'},
		{"username", required_argument, NULL, 'U'},
		{"verbose", no_argument, NULL, 'v'},
		{"no-privileges", no_argument, NULL, 'x'},
		{"no-acl", no_argument, NULL, 'x'},
		{"compress", required_argument, NULL, 'Z'},
		{"encoding", required_argument, NULL, 'E'},
		{"help", no_argument, NULL, '?'},
		{"version", no_argument, NULL, 'V'},

		/*
		 * the following options don't have an equivalent short option letter
		 */
		{"attribute-inserts", no_argument, &column_inserts, 1},
		{"column-inserts", no_argument, &column_inserts, 1},
		{"disable-dollar-quoting", no_argument, &disable_dollar_quoting, 1},
		{"disable-triggers", no_argument, &disable_triggers, 1},
		{"inserts", no_argument, &dump_inserts, 1},
		{"lock-wait-timeout", required_argument, NULL, 2},
		{"no-tablespaces", no_argument, &outputNoTablespaces, 1},
		{"role", required_argument, NULL, 3},
		{"use-set-session-authorization", no_argument, &use_setsessauth, 1},

		/* START MPP ADDITION */

		/*
		 * the following are mpp specific, and don't have an equivalent short
		 * option
		 */
		{"gp-syntax", no_argument, NULL, 1000},
		{"no-gp-syntax", no_argument, NULL, 1001},
		{"pre-data-schema-only", no_argument, &preDataSchemaOnly, 1},
		{"post-data-schema-only", no_argument, &postDataSchemaOnly, 1},
		{"function-oids", required_argument, NULL, 1002},
		{"relation-oids", required_argument, NULL, 1003},
		/* END MPP ADDITION */
		{NULL, 0, NULL, 0}
	};

	set_pglocale_pgservice(argv[0], PG_TEXTDOMAIN("pg_dump"));

	g_verbose = false;

	strcpy(g_comment_start, "-- ");
	g_comment_end[0] = '\0';
	strcpy(g_opaque_type, "opaque");

	dataOnly = schemaOnly = dump_inserts = column_inserts = false;
	preDataSchemaOnly = postDataSchemaOnly = false;
	lockWaitTimeout = NULL;

	progname = get_progname(argv[0]);

	/* Set default options based on progname */
	if (strcmp(progname, "pg_backup") == 0)
		format = "c";

	if (argc > 1)
	{
		if (strcmp(argv[1], "--help") == 0 || strcmp(argv[1], "-?") == 0)
		{
			help(progname);
			exit(0);
		}
		if (strcmp(argv[1], "--version") == 0 || strcmp(argv[1], "-V") == 0)
		{
			puts("pg_dump (PostgreSQL) " PG_VERSION);
			exit(0);
		}
	}

	while ((c = getopt_long(argc, argv, "abcCdDE:f:F:h:in:N:oOp:RsS:t:T:uU:vwWxX:Z:",
							long_options, &optindex)) != -1)
	{
		switch (c)
		{
			case 'a':			/* Dump data only */
				dataOnly = true;
				break;

			case 'b':			/* Dump blobs */
				outputBlobs = true;
				break;

			case 'c':			/* clean (i.e., drop) schema prior to create */
				outputClean = 1;
				break;

			case 'C':			/* Create DB */
				outputCreateDB = 1;
				break;

			case 'd':			/* dump data as proper insert strings */
				dump_inserts = true;
				fprintf(stderr," --inserts is preferred over -d.  -d is deprecated.\n");
				break;

			case 'D':			/* dump data as proper insert strings with
								 * attr names */
				dump_inserts = true;
				column_inserts = true;
				fprintf(stderr," --column-inserts is preferred over -D.  -D is deprecated.\n");
				break;

			case 'E':			/* Dump encoding */
				dumpencoding = optarg;
				break;

			case 'f':
				filename = optarg;
				break;

			case 'F':
				format = optarg;
				break;

			case 'h':			/* server host */
				pghost = optarg;
				break;

			case 'i':
				/* ignored, deprecated option */
				break;

			case 'n':			/* include schema(s) */
				simple_string_list_append(&schema_include_patterns, optarg);
				include_everything = false;
				break;

			case 'N':			/* exclude schema(s) */
				simple_string_list_append(&schema_exclude_patterns, optarg);
				break;

			case 'o':			/* Dump oids */
				oids = true;
				break;

			case 'O':			/* Don't reconnect to match owner */
				outputNoOwner = 1;
				break;

			case 'p':			/* server port */
				pgport = optarg;
				break;

			case 'R':
				/* no-op, still accepted for backwards compatibility */
				break;

			case 's':			/* dump schema only */
				schemaOnly = true;
				break;

			case 'S':			/* Username for superuser in plain text output */
				outputSuperuser = strdup(optarg);
				break;

			case 't':			/* include table(s) */
				simple_string_list_append(&table_include_patterns, optarg);
				include_everything = false;
				break;

			case 'T':			/* exclude table(s) */
				simple_string_list_append(&table_exclude_patterns, optarg);
				break;

			case 'u':
				prompt_password = TRI_YES;
				username = simple_prompt("User name: ", 100, true);
				break;

			case 'U':
				username = optarg;
				break;

			case 'v':			/* verbose */
				g_verbose = true;
				break;

			case 'w':
				prompt_password = TRI_NO;
				break;

			case 'W':
				prompt_password = TRI_YES;
				break;

			case 'x':			/* skip ACL dump */
				aclsSkip = true;
				break;

			case 'X':
				/* -X is a deprecated alternative to long options */
				if (strcmp(optarg, "disable-dollar-quoting") == 0)
					disable_dollar_quoting = 1;
				else if (strcmp(optarg, "disable-triggers") == 0)
					disable_triggers = 1;
				else if (strcmp(optarg, "no-tablespaces") == 0)
					outputNoTablespaces = 1;
				else if (strcmp(optarg, "use-set-session-authorization") == 0)
					use_setsessauth = 1;
				else
				{
					fprintf(stderr,
							_("%s: invalid -X option -- %s\n"),
							progname, optarg);
					fprintf(stderr, _("Try \"%s --help\" for more information.\n"), progname);
					exit(1);
				}
				break;

			case 'Z':			/* Compression Level */
				compressLevel = atoi(optarg);
				break;

			case 0:
				/* This covers the long options equivalent to -X xxx. */
				break;

			case 2:				/* lock-wait-timeout */
				lockWaitTimeout = optarg;
				break;

<<<<<<< HEAD
			case 1000:				/* gp-syntax */
				if (gp_syntax_option != GPS_NOT_SPECIFIED)
				{
					write_msg(NULL, "options \"--gp-syntax\" and \"--no-gp-syntax\" cannot be used together\n");
					exit(1);
				}
				gp_syntax_option = GPS_ENABLED;
				break;

			case 1001:				/* no-gp-syntax */
				if (gp_syntax_option != GPS_NOT_SPECIFIED)
				{
					write_msg(NULL, "options \"--gp-syntax\" and \"--no-gp-syntax\" cannot be used together\n");
					exit(1);
				}
				gp_syntax_option = GPS_DISABLED;
				break;

			case 1002:
				simple_string_list_append(&funcid_string_list, optarg);
				include_everything = false;
				break;

			case 1003:
				simple_string_list_append(&relid_string_list, optarg);
				include_everything = false;
=======
			case 3:				/* SET ROLE */
				use_role = optarg;
>>>>>>> b0a6ad70
				break;

			default:
				fprintf(stderr, _("Try \"%s --help\" for more information.\n"), progname);
				exit(1);
		}
	}

	/* Get database name from command line */
	if (optind < argc)
		dbname = argv[optind++];

	/* Complain if any arguments remain */
	if (optind < argc)
	{
		fprintf(stderr, _("%s: too many command-line arguments (first is \"%s\")\n"),
				progname, argv[optind]);
		fprintf(stderr, _("Try \"%s --help\" for more information.\n"),
				progname);
		exit(1);
	}

	/* --column-inserts implies --inserts */
	if (column_inserts)
		dump_inserts = 1;

	/* --pre-data-schema-only or --post-data-schema-only implies --schema-only */
	if (preDataSchemaOnly || postDataSchemaOnly)
		schemaOnly = true;

	if (dataOnly && schemaOnly)
	{
		write_msg(NULL, "options -s/--schema-only and -a/--data-only cannot be used together\n");
		exit(1);
	}

	if (dataOnly && outputClean)
	{
		write_msg(NULL, "options -c/--clean and -a/--data-only cannot be used together\n");
		exit(1);
	}

	if (dump_inserts && oids)
	{
		write_msg(NULL, "options --inserts/--column-inserts (-d, -D) and OID (-o, --oids) options cannot be used together\n");
		write_msg(NULL, "(The INSERT command cannot set OIDs.)\n");
		exit(1);
	}

	/* open the output file */
	if (pg_strcasecmp(format, "a") == 0 || pg_strcasecmp(format, "append") == 0)
	{
		/* This is used by pg_dumpall, and is not documented */
		plainText = 1;
		g_fout = CreateArchive(filename, archNull, 0, archModeAppend);
	}
	else if (pg_strcasecmp(format, "c") == 0 || pg_strcasecmp(format, "custom") == 0)
		g_fout = CreateArchive(filename, archCustom, compressLevel, archModeWrite);
	else if (pg_strcasecmp(format, "f") == 0 || pg_strcasecmp(format, "file") == 0)
	{
		/*
		 * Dump files into the current directory; for demonstration only, not
		 * documented.
		 */
		g_fout = CreateArchive(filename, archFiles, compressLevel, archModeWrite);
	}
	else if (pg_strcasecmp(format, "p") == 0 || pg_strcasecmp(format, "plain") == 0)
	{
		plainText = 1;
		g_fout = CreateArchive(filename, archNull, 0, archModeWrite);
	}
	else if (pg_strcasecmp(format, "t") == 0 || pg_strcasecmp(format, "tar") == 0)
		g_fout = CreateArchive(filename, archTar, compressLevel, archModeWrite);
	else
	{
		write_msg(NULL, "invalid output format \"%s\" specified\n", format);
		exit(1);
	}

	if (g_fout == NULL)
	{
		write_msg(NULL, "could not open output file \"%s\" for writing\n", filename);
		exit(1);
	}

	/* Let the archiver know how noisy to be */
	g_fout->verbose = g_verbose;

	my_version = parse_version(PG_VERSION);
	if (my_version < 0)
	{
		write_msg(NULL, "could not parse version string \"%s\"\n", PG_VERSION);
		exit(1);
	}

	/*
	 * We allow the server to be back to 7.0, and up to any minor release
	 * of our own major version.  (See also version check in pg_dumpall.c.)
	 */
	g_fout->minRemoteVersion = 80200;	/* we can handle back to 8.2 */
	g_fout->maxRemoteVersion = (my_version / 100) * 100 + 99;

	/*
	 * Open the database using the Archiver, so it knows about it. Errors mean
	 * death.
	 */
	g_conn = ConnectDatabase(g_fout, dbname, pghost, pgport,
							 username, prompt_password, binary_upgrade);

	/* Set the client encoding if requested */
	if (dumpencoding)
	{
		if (PQsetClientEncoding(g_conn, dumpencoding) < 0)
		{
			write_msg(NULL, "invalid client encoding \"%s\" specified\n",
					  dumpencoding);
			exit(1);
		}
	}

	/*
	 * Get the active encoding and the standard_conforming_strings setting, so
	 * we know how to escape strings.
	 */
	g_fout->encoding = PQclientEncoding(g_conn);

	std_strings = PQparameterStatus(g_conn, "standard_conforming_strings");
	g_fout->std_strings = (std_strings && strcmp(std_strings, "on") == 0);

	/* Set the role if requested */
	if (use_role && g_fout->remoteVersion >= 80100)
	{
		PQExpBuffer query = createPQExpBuffer();

		appendPQExpBuffer(query, "SET ROLE %s", fmtId(use_role));
		do_sql_command(g_conn, query->data);
		destroyPQExpBuffer(query);
	}

	/* Set the datestyle to ISO to ensure the dump's portability */
	do_sql_command(g_conn, "SET DATESTYLE = ISO");

	/* Likewise, avoid using sql_standard intervalstyle */
	if (g_fout->remoteVersion >= 80400)
		do_sql_command(g_conn, "SET INTERVALSTYLE = POSTGRES");

	/*
	 * Determine whether or not we're interacting with a GP backend.
	 */
	isGPbackend = testGPbackend();

	/*
	 * Now that the type of backend is known, determine the gp-syntax option
	 * value and set processing accordingly.
	 */
	switch (gp_syntax_option)
	{
		case GPS_NOT_SPECIFIED:
			dumpPolicy = isGPbackend;
			break;
		case GPS_DISABLED:
			dumpPolicy = false;
			break;
		case GPS_ENABLED:
			dumpPolicy = isGPbackend;
			if (!isGPbackend)
			{
				write_msg(NULL, "Server is not a Greenplum Database instance; --gp-syntax option ignored.\n");
			}
			break;
	}

	/*
	 * If supported, set extra_float_digits so that we can dump float data
	 * exactly (given correctly implemented float I/O code, anyway)
	 */
	if (g_fout->remoteVersion >= 70400)
		do_sql_command(g_conn, "SET extra_float_digits TO 2");

	/*
	 * If synchronized scanning is supported, disable it, to prevent
	 * unpredictable changes in row ordering across a dump and reload.
	 */
	if (g_fout->remoteVersion >= 80300)
		do_sql_command(g_conn, "SET synchronize_seqscans TO off");

	/*
	 * The default for enable_nestloop is off in GPDB. However, many of the queries
	 * that we issue best run with nested loop joins, so enable it.
	 */
	do_sql_command(g_conn, "SET enable_nestloop TO on");

	/*
	 * Disable timeouts if supported.
	 */
	if (g_fout->remoteVersion >= 70300)
		do_sql_command(g_conn, "SET statement_timeout = 0");

	/*
	 * Start serializable transaction to dump consistent data.
	 */
	do_sql_command(g_conn, "BEGIN");

	do_sql_command(g_conn, "SET TRANSACTION ISOLATION LEVEL SERIALIZABLE");

	/* Select the appropriate subquery to convert user IDs to names */
	if (g_fout->remoteVersion >= 80100)
		username_subquery = "SELECT rolname FROM pg_catalog.pg_roles WHERE oid =";
	else
		error_unsupported_server_version();

	/*
	 * Remember whether or not this GP database supports partitioning.
	 */
	gp_partitioning_available = testPartitioningSupport();

	/*
	 * Remember whether or not this GP database supports column encoding.
	 */
	gp_attribute_encoding_available = testAttributeEncodingSupport();

	/* Expand schema selection patterns into OID lists */
	if (schema_include_patterns.head != NULL)
	{
		expand_schema_name_patterns(&schema_include_patterns,
									&schema_include_oids);
		if (schema_include_oids.head == NULL)
		{
			write_msg(NULL, "No matching schemas were found\n");
			exit_nicely();
		}
	}
	expand_schema_name_patterns(&schema_exclude_patterns,
								&schema_exclude_oids);
	/* non-matching exclusion patterns aren't an error */

	/* Expand table selection patterns into OID lists */
	if (table_include_patterns.head != NULL)
	{
		expand_table_name_patterns(&table_include_patterns,
								   &table_include_oids);
		if (table_include_oids.head == NULL)
		{
			write_msg(NULL, "No matching tables were found\n");
			exit_nicely();
		}
	}
	expand_table_name_patterns(&table_exclude_patterns,
							   &table_exclude_oids);
	/* non-matching exclusion patterns aren't an error */


	expand_oid_patterns(&relid_string_list, &table_include_oids);
	expand_oid_patterns(&funcid_string_list, &function_include_oids);

	/*
	 * Dumping blobs is now default unless we saw an inclusion switch or -s
	 * ... but even if we did see one of these, -b turns it back on.
	 */
	if (include_everything && !schemaOnly)
		outputBlobs = true;

	/*
	 * Now scan the database and create DumpableObject structs for all the
	 * objects we intend to dump.
	 */
	tblinfo = getSchemaData(&numTables, 1);

	if (g_fout->remoteVersion < 80400)
		guessConstraintInheritance(tblinfo, numTables);

	if (!schemaOnly)
	{
		getTableData(tblinfo, numTables, oids);
		if (dataOnly)
			getTableDataFKConstraints();
	}

	if (outputBlobs && hasBlobs(g_fout))
	{
		/* Add placeholders to allow correct sorting of blobs */
		DumpableObject *blobobj;

		blobobj = (DumpableObject *) malloc(sizeof(DumpableObject));
		blobobj->objType = DO_BLOBS;
		blobobj->catId = nilCatalogId;
		AssignDumpId(blobobj);
		blobobj->name = strdup("BLOBS");

		blobobj = (DumpableObject *) malloc(sizeof(DumpableObject));
		blobobj->objType = DO_BLOB_COMMENTS;
		blobobj->catId = nilCatalogId;
		AssignDumpId(blobobj);
		blobobj->name = strdup("BLOB COMMENTS");
	}

	/*
	 * Collect dependency data to assist in ordering the objects.
	 */
	getDependencies();

	setExtPartDependency(tblinfo, numTables);

	/*
	 * Sort the objects into a safe dump order (no forward references).
	 *
	 * In 7.3 or later, we can rely on dependency information to help us
	 * determine a safe order, so the initial sort is mostly for cosmetic
	 * purposes: we sort by name to ensure that logically identical schemas
	 * will dump identically.  Before 7.3 we don't have dependencies and we
	 * use OID ordering as an (unreliable) guide to creation order.
	 */
	getDumpableObjects(&dobjs, &numObjs);

	if (g_fout->remoteVersion >= 70300)
		sortDumpableObjectsByTypeName(dobjs, numObjs);
	else
		error_unsupported_server_version();

	sortDumpableObjects(dobjs, numObjs);

	/*
	 * Create archive TOC entries for all the objects to be dumped, in a safe
	 * order.
	 */

	/* First the special ENCODING and STDSTRINGS entries. */
	dumpEncoding(g_fout);
	dumpStdStrings(g_fout);

	/* The database item is always next, unless we don't want it at all */
	if (include_everything && !dataOnly)
		dumpDatabase(g_fout);

	/* Now the rearrangeable objects. */
	for (i = 0; i < numObjs; i++)
		dumpDumpableObject(g_fout, dobjs[i]);

	/*
	 * And finally we can do the actual output.
	 */
	if (plainText)
	{
		ropt = NewRestoreOptions();
		ropt->filename = (char *) filename;
		ropt->dropSchema = outputClean;
		ropt->aclsSkip = aclsSkip;
		ropt->superuser = outputSuperuser;
		ropt->createDB = outputCreateDB;
		ropt->noOwner = outputNoOwner;
		ropt->noTablespace = outputNoTablespaces;
		ropt->disable_triggers = disable_triggers;
		ropt->use_setsessauth = use_setsessauth;
		ropt->dataOnly = dataOnly;

		if (compressLevel == -1)
			ropt->compression = 0;
		else
			ropt->compression = compressLevel;

		ropt->suppressDumpWarnings = true;		/* We've already shown them */

		RestoreArchive(g_fout, ropt);
	}

	CloseArchive(g_fout);

	PQfinish(g_conn);

	exit(0);
}


static void
help(const char *progname)
{
	printf(_("%s dumps a database as a text file or to other formats.\n\n"), progname);
	printf(_("Usage:\n"));
	printf(_("  %s [OPTION]... [DBNAME]\n"), progname);

	printf(_("\nGeneral options:\n"));
	printf(_("  -f, --file=FILENAME         output file name\n"));
	printf(_("  -F, --format=c|t|p          output file format (custom, tar, plain text)\n"));
	printf(_("  -v, --verbose               verbose mode\n"));
	printf(_("  -Z, --compress=0-9          compression level for compressed formats\n"));
	printf(_("  --lock-wait-timeout=TIMEOUT fail after waiting TIMEOUT for a table lock\n"));
	printf(_("  --help                      show this help, then exit\n"));
	printf(_("  --version                   output version information, then exit\n"));

	printf(_("\nOptions controlling the output content:\n"));
	printf(_("  -a, --data-only             dump only the data, not the schema\n"));
	printf(_("  -b, --blobs                 include large objects in dump\n"));
	printf(_("  -c, --clean                 clean (drop) schema prior to create\n"));
	printf(_("  -C, --create                include commands to create database in dump\n"));
	printf(_("  -d, --inserts               dump data as INSERT commands, rather than COPY\n"));
	printf(_("  -D, --column-inserts        dump data as INSERT commands with column names\n"));
	printf(_("  -E, --encoding=ENCODING     dump the data in encoding ENCODING\n"));
	printf(_("  -n, --schema=SCHEMA         dump the named schema(s) only\n"));
	printf(_("  -N, --exclude-schema=SCHEMA do NOT dump the named schema(s)\n"));
	printf(_("  -o, --oids                  include OIDs in dump\n"));
	printf(_("  -O, --no-owner              skip restoration of object ownership\n"
			 "                              in plain text format\n"));
	printf(_("  -s, --schema-only           dump only the schema, no data\n"));
	printf(_("  -S, --superuser=NAME        specify the superuser user name to use in\n"
			 "                              plain text format\n"));
	printf(_("  -t, --table=TABLE           dump only matching table(s) (or views or sequences)\n"));
	printf(_("  -T, --exclude-table=TABLE   do NOT dump matching table(s) (or views or sequences)\n"));
	printf(_("  -x, --no-privileges         do not dump privileges (grant/revoke)\n"));
	printf(_("  --disable-dollar-quoting    disable dollar quoting, use SQL standard quoting\n"));
	printf(_("  --disable-triggers          disable triggers during data-only restore\n"));
	printf(_("  --no-tablespaces            do not dump tablespace assignments\n"));
	printf(_("  --role=ROLENAME             do SET ROLE before dump\n"));
	printf(_("  --use-set-session-authorization\n"
			 "                              use SESSION AUTHORIZATION commands instead of\n"
	"                              ALTER OWNER commands to set ownership\n"));
	/* START MPP ADDITION */
	printf(_("  --gp-syntax                 dump with Greenplum Database syntax (default if gpdb)\n"));
	printf(_("  --no-gp-syntax              dump without Greenplum Database syntax (default if postgresql)\n"));
	printf(_("  --function-oids             dump only function(s) of given list of oids\n"));
	printf(_("  --relation-oids             dump only relation(s) of given list of oids\n"));
	/* END MPP ADDITION */

	printf(_("\nConnection options:\n"));
	printf(_("  -h, --host=HOSTNAME      database server host or socket directory\n"));
	printf(_("  -p, --port=PORT          database server port number\n"));
	printf(_("  -U, --username=NAME      connect as specified database user\n"));
	printf(_("  -W, --password           force password prompt (should happen automatically)\n"));

	printf(_("\nIf no database name is supplied, then the PGDATABASE environment\n"
			 "variable value is used.\n\n"));
	printf(_("Report bugs to <bugs@greenplum.org>.\n"));
}

void
exit_nicely(void)
{
	PQfinish(g_conn);
	if (g_verbose)
		write_msg(NULL, "*** aborted because of error\n");
	exit(1);
}

/*
 * Find the OIDs of all schemas matching the given list of patterns,
 * and append them to the given OID list.
 */
static void
expand_schema_name_patterns(SimpleStringList *patterns, SimpleOidList *oids)
{
	PQExpBuffer query;
	PGresult   *res;
	SimpleStringListCell *cell;
	int			i;

	if (patterns->head == NULL)
		return;					/* nothing to do */

	query = createPQExpBuffer();

	/*
	 * We use UNION ALL rather than UNION; this might sometimes result in
	 * duplicate entries in the OID list, but we don't care.
	 */

	for (cell = patterns->head; cell; cell = cell->next)
	{
		if (cell != patterns->head)
			appendPQExpBuffer(query, "UNION ALL\n");
		appendPQExpBuffer(query,
						  "SELECT oid FROM pg_catalog.pg_namespace n\n");
		processSQLNamePattern(g_conn, query, cell->val, false, false,
							  NULL, "n.nspname", NULL,
							  NULL);
	}

	res = PQexec(g_conn, query->data);
	check_sql_result(res, g_conn, query->data, PGRES_TUPLES_OK);

	for (i = 0; i < PQntuples(res); i++)
	{
		simple_oid_list_append(oids, atooid(PQgetvalue(res, i, 0)));
	}

	PQclear(res);
	destroyPQExpBuffer(query);
}

/*
 * Find the OIDs of all tables matching the given list of patterns,
 * and append them to the given OID list.
 */
static void
expand_table_name_patterns(SimpleStringList *patterns, SimpleOidList *oids)
{
	PQExpBuffer query;
	PGresult   *res;
	SimpleStringListCell *cell;
	int			i;

	if (patterns->head == NULL)
		return;					/* nothing to do */

	query = createPQExpBuffer();

	/*
	 * We use UNION ALL rather than UNION; this might sometimes result in
	 * duplicate entries in the OID list, but we don't care.
	 */

	for (cell = patterns->head; cell; cell = cell->next)
	{
		if (cell != patterns->head)
			appendPQExpBuffer(query, "UNION ALL\n");
		appendPQExpBuffer(query,
						  "SELECT c.oid"
						  "\nFROM pg_catalog.pg_class c"
		"\n     LEFT JOIN pg_catalog.pg_namespace n ON n.oid = c.relnamespace"
						  "\nWHERE c.relkind in ('%c', '%c', '%c')\n",
						  RELKIND_RELATION, RELKIND_SEQUENCE, RELKIND_VIEW);
		processSQLNamePattern(g_conn, query, cell->val, true, false,
							  "n.nspname", "c.relname", NULL,
							  "pg_catalog.pg_table_is_visible(c.oid)");
	}

	res = PQexec(g_conn, query->data);
	check_sql_result(res, g_conn, query->data, PGRES_TUPLES_OK);

	for (i = 0; i < PQntuples(res); i++)
	{
		simple_oid_list_append(oids, atooid(PQgetvalue(res, i, 0)));
	}

	PQclear(res);
	destroyPQExpBuffer(query);
}

/*
 * checkExtensionMembership
 *		Determine whether object is an extension member, and if so,
 *		record an appropriate dependency and set the object's dump flag.
 *
 * It's important to call this for each object that could be an extension
 * member.  Generally, we integrate this with determining the object's
 * to-be-dumped-ness, since extension membership overrides other rules for that.
 *
 * Returns true if object is an extension member, else false.
 */
static bool
checkExtensionMembership(DumpableObject *dobj)
{
	ExtensionInfo *ext = findOwningExtension(dobj->catId);

	if (ext == NULL)
		return false;

	dobj->ext_member = true;

	/* Record dependency so that getDependencies needn't deal with that */
	addObjectDependency(dobj, ext->dobj.dumpId);

	/*
	 * Normally, mark the member object as not to be dumped.  But in binary
	 * upgrades, we still dump the members individually, since the idea is to
	 * exactly reproduce the database contents rather than replace the
	 * extension contents with something different.
	 */
	if (!binary_upgrade)
		dobj->dump = false;
	else
		dobj->dump = ext->dobj.dump;

	return true;
}

/*
 * Parse the OIDs matching the given list of patterns separated by non-digit
 * characters, and append them to the given OID list.
 */
static void
expand_oid_patterns(SimpleStringList *patterns, SimpleOidList *oids)
{
	SimpleStringListCell *cell;

	if (patterns->head == NULL)
		return;					/* nothing to do */

	for (cell = patterns->head; cell; cell = cell->next)
	{
		const char *seperator = ",";
		char *oidstr = strdup(cell->val);
		if (oidstr == NULL)
		{
			write_msg(NULL, "memory allocation failed for function \"expand_oid_patterns\"\n");
			exit_nicely();
		}

		char *token = strtok(oidstr, seperator);
		while (token)
		{
			if (strstr(seperator, token) == NULL)
				simple_oid_list_append(oids, atooid(token));

			token = strtok(NULL, seperator);
		}

		free(oidstr);
	}
}

/*
 * selectDumpableNamespace: policy-setting subroutine
 *		Mark a namespace as to be dumped or not
 *
 * Normally, we dump all extensions, or none of them if include_everything
 * is false (i.e., a --schema or --table switch was given).  However, in
 * binary-upgrade mode it's necessary to skip built-in extensions, since we
 * assume those will already be installed in the target database.  We identify
 * such extensions by their having OIDs in the range reserved for initdb.
 */
static void
selectDumpableNamespace(NamespaceInfo *nsinfo)
{
	if (checkExtensionMembership(&nsinfo->dobj))
		return;					/* extension membership overrides all else */

	/*
	 * If specific tables are being dumped, do not dump any complete
	 * namespaces. If specific namespaces are being dumped, dump just those
	 * namespaces. Otherwise, dump all non-system namespaces.
	 */
	if (table_include_oids.head != NULL)
		nsinfo->dobj.dump = false;
	else if (schema_include_oids.head != NULL)
		nsinfo->dobj.dump = simple_oid_list_member(&schema_include_oids,
												   nsinfo->dobj.catId.oid);
	else if (strncmp(nsinfo->dobj.name, "pg_", 3) == 0 ||
			 strcmp(nsinfo->dobj.name, "information_schema") == 0 ||
			 strcmp(nsinfo->dobj.name, "gp_toolkit") == 0)
		nsinfo->dobj.dump = false;
	else
		nsinfo->dobj.dump = true;

	/*
	 * In any case, a namespace can be excluded by an exclusion switch
	 */
	if (nsinfo->dobj.dump &&
		simple_oid_list_member(&schema_exclude_oids,
							   nsinfo->dobj.catId.oid))
		nsinfo->dobj.dump = false;
}

/*
 * selectDumpableTable: policy-setting subroutine
 *		Mark a table as to be dumped or not
 */
static void
selectDumpableTable(TableInfo *tbinfo)
{
	if (checkExtensionMembership(&tbinfo->dobj))
		return;					/* extension membership overrides all else */

	/*
	 * If specific tables are being dumped, dump just those tables; else, dump
	 * according to the parent namespace's dump flag.
	 */
	if (table_include_oids.head != NULL)
		tbinfo->dobj.dump = simple_oid_list_member(&table_include_oids,
												   tbinfo->dobj.catId.oid);
	else
		tbinfo->dobj.dump = tbinfo->dobj.namespace->dobj.dump;

	/*
	 * In any case, a table can be excluded by an exclusion switch
	 */
	if (tbinfo->dobj.dump &&
		simple_oid_list_member(&table_exclude_oids,
							   tbinfo->dobj.catId.oid))
		tbinfo->dobj.dump = false;
}

/*
 * selectDumpableType: policy-setting subroutine
 *		Mark a type as to be dumped or not
 *
 * If it's a table's rowtype or an autogenerated array type, we also apply a
 * special type code to facilitate sorting into the desired order.  (We don't
 * want to consider those to be ordinary types because that would bring tables
 * up into the datatype part of the dump order.)  We still set the object's
 * dump flag; that's not going to cause the dummy type to be dumped, but we
 * need it so that casts involving such types will be dumped correctly -- see
 * dumpCast.  This means the flag should be set the same as for the underlying
 * object (the table or base type).
 */
static void
selectDumpableType(TypeInfo *tyinfo)
{
	/* skip complex types, except for standalone composite types */
	if (OidIsValid(tyinfo->typrelid) &&
			tyinfo->typrelkind != RELKIND_COMPOSITE_TYPE)
	{
		TableInfo  *tytable = findTableByOid(tyinfo->typrelid);

		tyinfo->dobj.objType = DO_DUMMY_TYPE;
		if (tytable != NULL)
			tyinfo->dobj.dump = tytable->dobj.dump;
		else
			tyinfo->dobj.dump = false;
		return;
	}

	/* skip auto-generated array types */
	if (tyinfo->isArray)
	{
		tyinfo->dobj.objType = DO_DUMMY_TYPE;
		/*
		 * Fall through to set the dump flag; we assume that the subsequent
		 * rules will do the same thing as they would for the array's base
		 * type.  (We cannot reliably look up the base type here, since
		 * getTypes may not have processed it yet.)
		 */
	}

	if (checkExtensionMembership(&tyinfo->dobj))
		return;					/* extension membership overrides all else */

	/* dump only types in dumpable namespaces */
	if (!tyinfo->dobj.namespace->dobj.dump)
		tyinfo->dobj.dump = false;

	/* skip undefined placeholder types */
	else if (!tyinfo->isDefined)
		tyinfo->dobj.dump = false;

	/* skip auto-generated array types */
	else if (tyinfo->isArray)
		tyinfo->dobj.dump = false;

	else
		tyinfo->dobj.dump = true;
}


/*
 * selectDumpableCast: policy-setting subroutine
 *		Mark a cast as to be dumped or not
 *
 * Casts do not belong to any particular namespace (since they haven't got
 * names), nor do they have identifiable owners.  To distinguish user-defined
 * casts from built-in ones, we must resort to checking whether the cast's
 * OID is in the range reserved for initdb.
 */
static void
selectDumpableCast(CastInfo *cast)
{
	if (checkExtensionMembership(&cast->dobj))
		return;					/* extension membership overrides all else */

	if (cast->dobj.catId.oid < (Oid) FirstNormalObjectId)
		cast->dobj.dump = false;
	else
		cast->dobj.dump = include_everything;
}

/*
 * selectDumpableProcLang: policy-setting subroutine
 *		Mark a procedural language as to be dumped or not
 *
 * Procedural languages do not belong to any particular namespace.  To
 * identify built-in languages, we must resort to checking whether the
 * language's OID is in the range reserved for initdb.
 */
static void
selectDumpableProcLang(ProcLangInfo *plang)
{
	if (checkExtensionMembership(&plang->dobj))
		return;					/* extension membership overrides all else */

	if (plang->dobj.catId.oid < (Oid) FirstNormalObjectId)
		plang->dobj.dump = false;
	else
		plang->dobj.dump = include_everything;
}

/*
 * selectDumpableExtension: policy-setting subroutine
 *		Mark an extension as to be dumped or not
 *
 * Normally, we dump all extensions, or none of them if include_everything
 * is false (i.e., a --schema or --table switch was given).  However, in
 * binary-upgrade mode it's necessary to skip built-in extensions, since we
 * assume those will already be installed in the target database.  We identify
 * such extensions by their having OIDs in the range reserved for initdb.
 */
static void
selectDumpableExtension(ExtensionInfo *extinfo)
{
	if (binary_upgrade && extinfo->dobj.catId.oid < (Oid) FirstNormalObjectId)
		extinfo->dobj.dump = false;
	else
		extinfo->dobj.dump = include_everything;
}

/*
 * selectDumpableFunction: policy-setting subroutine
 *		Mark a function as to be dumped or not
 */
static void
selectDumpableFunction(FuncInfo *finfo)
{
	/*
	 * If specific functions are being dumped, dump just those functions; else, dump
	 * according to the parent namespace's dump flag if parent namespace is not null;
	 * else, always dump the function.
	 */
	if (function_include_oids.head != NULL)
		finfo->dobj.dump = simple_oid_list_member(&function_include_oids,
												   finfo->dobj.catId.oid);
	else if (finfo->dobj.namespace)
		finfo->dobj.dump = finfo->dobj.namespace->dobj.dump;
	else
		finfo->dobj.dump = true;
}

/*
 * selectDumpableObject: policy-setting subroutine
 *		Mark a generic dumpable object as to be dumped or not
 *
 * Use this only for object types without a special-case routine above.
 */
static void
selectDumpableObject(DumpableObject *dobj)
{
	if (checkExtensionMembership(dobj))
		return;					/* extension membership overrides all else */

	/*
	 * Default policy is to dump if parent namespace is dumpable, or always
	 * for non-namespace-associated items.
	 */
	if (dobj->namespace)
		dobj->dump = dobj->namespace->dobj.dump;
	else
		dobj->dump = true;
}

/*
 *	Dump a table's contents for loading using the COPY command
 *	- this routine is called by the Archiver when it wants the table
 *	  to be dumped.
 */

static int
dumpTableData_copy(Archive *fout, void *dcontext)
{
	TableDataInfo *tdinfo = (TableDataInfo *) dcontext;
	TableInfo  *tbinfo = tdinfo->tdtable;
	const char *classname = tbinfo->dobj.name;
	const bool	hasoids = tbinfo->hasoids;
	const bool	oids = tdinfo->oids;
	PQExpBuffer q = createPQExpBuffer();
	PGresult   *res;
	int			ret;
	char	   *copybuf;
	const char *column_list;

	if (g_verbose)
		write_msg(NULL, "dumping contents of table %s\n", classname);

	/*
	 * Make sure we are in proper schema.  We will qualify the table name
	 * below anyway (in case its name conflicts with a pg_catalog table); but
	 * this ensures reproducible results in case the table contains regproc,
	 * regclass, etc columns.
	 */
	selectSourceSchema(tbinfo->dobj.namespace->dobj.name);

	/*
	 * If possible, specify the column list explicitly so that we have no
	 * possibility of retrieving data in the wrong column order.  (The default
	 * column ordering of COPY will not be what we want in certain corner
	 * cases involving ADD COLUMN and inheritance.)
	 */
	if (g_fout->remoteVersion >= 70300)
		column_list = fmtCopyColumnList(tbinfo);
	else
		error_unsupported_server_version();

	if (oids && hasoids)
	{
		appendPQExpBuffer(q, "COPY %s %s WITH OIDS TO stdout IGNORE EXTERNAL PARTITIONS;",
						  fmtQualifiedId(tbinfo->dobj.namespace->dobj.name,
										 classname),
						  column_list);
	}
	else
	{
		appendPQExpBuffer(q, "COPY %s %s TO stdout IGNORE EXTERNAL PARTITIONS;",
						  fmtQualifiedId(tbinfo->dobj.namespace->dobj.name,
										 classname),
						  column_list);
	}
	res = PQexec(g_conn, q->data);
	check_sql_result(res, g_conn, q->data, PGRES_COPY_OUT);
	PQclear(res);

	for (;;)
	{
		ret = PQgetCopyData(g_conn, &copybuf, 0);

		if (ret < 0)
			break;				/* done or error */

		if (copybuf)
		{
			WriteData(fout, copybuf, ret);
			PQfreemem(copybuf);
		}

		/* ----------
		 * THROTTLE:
		 *
		 * There was considerable discussion in late July, 2000 regarding
		 * slowing down pg_dump when backing up large tables. Users with both
		 * slow & fast (multi-processor) machines experienced performance
		 * degradation when doing a backup.
		 *
		 * Initial attempts based on sleeping for a number of ms for each ms
		 * of work were deemed too complex, then a simple 'sleep in each loop'
		 * implementation was suggested. The latter failed because the loop
		 * was too tight. Finally, the following was implemented:
		 *
		 * If throttle is non-zero, then
		 *		See how long since the last sleep.
		 *		Work out how long to sleep (based on ratio).
		 *		If sleep is more than 100ms, then
		 *			sleep
		 *			reset timer
		 *		EndIf
		 * EndIf
		 *
		 * where the throttle value was the number of ms to sleep per ms of
		 * work. The calculation was done in each loop.
		 *
		 * Most of the hard work is done in the backend, and this solution
		 * still did not work particularly well: on slow machines, the ratio
		 * was 50:1, and on medium paced machines, 1:1, and on fast
		 * multi-processor machines, it had little or no effect, for reasons
		 * that were unclear.
		 *
		 * Further discussion ensued, and the proposal was dropped.
		 *
		 * For those people who want this feature, it can be implemented using
		 * gettimeofday in each loop, calculating the time since last sleep,
		 * multiplying that by the sleep ratio, then if the result is more
		 * than a preset 'minimum sleep time' (say 100ms), call the 'select'
		 * function to sleep for a subsecond period ie.
		 *
		 * select(0, NULL, NULL, NULL, &tvi);
		 *
		 * This will return after the interval specified in the structure tvi.
		 * Finally, call gettimeofday again to save the 'last sleep time'.
		 * ----------
		 */
	}
	archprintf(fout, "\\.\n\n\n");

	if (ret == -2)
	{
		/* copy data transfer failed */
		write_msg(NULL, "Dumping the contents of table \"%s\" failed: PQgetCopyData() failed.\n", classname);
		write_msg(NULL, "Error message from server: %s", PQerrorMessage(g_conn));
		write_msg(NULL, "The command was: %s\n", q->data);
		exit_nicely();
	}

	/* Check command status and return to normal libpq state */
	res = PQgetResult(g_conn);
	check_sql_result(res, g_conn, q->data, PGRES_COMMAND_OK);
	PQclear(res);

	destroyPQExpBuffer(q);
	return 1;
}

/*
 * Dump table data using INSERT commands.
 *
 * Caution: when we restore from an archive file direct to database, the
 * INSERT commands emitted by this function have to be parsed by
 * pg_backup_db.c's ExecuteInsertCommands(), which will not handle comments,
 * E'' strings, or dollar-quoted strings.  So don't emit anything like that.
 */
static int
dumpTableData_insert(Archive *fout, void *dcontext)
{
	TableDataInfo *tdinfo = (TableDataInfo *) dcontext;
	TableInfo  *tbinfo = tdinfo->tdtable;
	const char *classname = tbinfo->dobj.name;
	PQExpBuffer q = createPQExpBuffer();
	PGresult   *res;
	int			tuple;
	int			nfields;
	int			field;

	/*
	 * Make sure we are in proper schema.  We will qualify the table name
	 * below anyway (in case its name conflicts with a pg_catalog table); but
	 * this ensures reproducible results in case the table contains regproc,
	 * regclass, etc columns.
	 */
	selectSourceSchema(tbinfo->dobj.namespace->dobj.name);

	if (fout->remoteVersion >= 70100)
	{
		appendPQExpBuffer(q, "DECLARE _pg_dump_cursor CURSOR FOR "
						  "SELECT * FROM ONLY %s",
						  fmtQualifiedId(tbinfo->dobj.namespace->dobj.name,
										 classname));
	}
	else
	{
		error_unsupported_server_version();
	}

	res = PQexec(g_conn, q->data);
	check_sql_result(res, g_conn, q->data, PGRES_COMMAND_OK);

	do
	{
		PQclear(res);

		res = PQexec(g_conn, "FETCH 100 FROM _pg_dump_cursor");
		check_sql_result(res, g_conn, "FETCH 100 FROM _pg_dump_cursor",
						 PGRES_TUPLES_OK);
		nfields = PQnfields(res);
		for (tuple = 0; tuple < PQntuples(res); tuple++)
		{
			archprintf(fout, "INSERT INTO %s ", fmtId(classname));
			if (nfields == 0)
			{
				/* corner case for zero-column table */
				archprintf(fout, "DEFAULT VALUES;\n");
				continue;
			}
			if (column_inserts)
			{
				resetPQExpBuffer(q);
				appendPQExpBuffer(q, "(");
				for (field = 0; field < nfields; field++)
				{
					if (field > 0)
						appendPQExpBuffer(q, ", ");
					appendPQExpBufferStr(q, fmtId(PQfname(res, field)));
				}
				appendPQExpBuffer(q, ") ");
				archputs(q->data, fout);
			}
			archprintf(fout, "VALUES (");
			for (field = 0; field < nfields; field++)
			{
				if (field > 0)
					archprintf(fout, ", ");
				if (PQgetisnull(res, tuple, field))
				{
					archprintf(fout, "NULL");
					continue;
				}

				/* XXX This code is partially duplicated in ruleutils.c */
				switch (PQftype(res, field))
				{
					case INT2OID:
					case INT4OID:
					case INT8OID:
					case OIDOID:
					case FLOAT4OID:
					case FLOAT8OID:
					case NUMERICOID:
						{
							/*
							 * These types are printed without quotes unless
							 * they contain values that aren't accepted by the
							 * scanner unquoted (e.g., 'NaN').	Note that
							 * strtod() and friends might accept NaN, so we
							 * can't use that to test.
							 *
							 * In reality we only need to defend against
							 * infinity and NaN, so we need not get too crazy
							 * about pattern matching here.
							 */
							const char *s = PQgetvalue(res, tuple, field);

							if (strspn(s, "0123456789 +-eE.") == strlen(s))
								archprintf(fout, "%s", s);
							else
								archprintf(fout, "'%s'", s);
						}
						break;

					case BITOID:
					case VARBITOID:
						archprintf(fout, "B'%s'",
								   PQgetvalue(res, tuple, field));
						break;

					case BOOLOID:
						if (strcmp(PQgetvalue(res, tuple, field), "t") == 0)
							archprintf(fout, "true");
						else
							archprintf(fout, "false");
						break;

					default:
						/* All other types are printed as string literals. */
						resetPQExpBuffer(q);
						appendStringLiteralAH(q,
											  PQgetvalue(res, tuple, field),
											  fout);
						archputs(q->data, fout);
						break;
				}
			}
			archprintf(fout, ");\n");
		}
	} while (PQntuples(res) > 0);

	PQclear(res);

	archprintf(fout, "\n\n");

	do_sql_command(g_conn, "CLOSE _pg_dump_cursor");

	destroyPQExpBuffer(q);
	return 1;
}


/*
 * dumpTableData -
 *	  dump the contents of a single table
 *
 * Actually, this just makes an ArchiveEntry for the table contents.
 */
static void
dumpTableData(Archive *fout, TableDataInfo *tdinfo)
{
	TableInfo  *tbinfo = tdinfo->tdtable;
	PQExpBuffer copyBuf = createPQExpBuffer();
	DataDumperPtr dumpFn;
	char	   *copyStmt;

	if (!dump_inserts)
	{
		/* Dump/restore using COPY */
		dumpFn = dumpTableData_copy;
		/* must use 2 steps here 'cause fmtId is nonreentrant */
		appendPQExpBuffer(copyBuf, "COPY %s ",
						  fmtId(tbinfo->dobj.name));
		appendPQExpBuffer(copyBuf, "%s %sFROM stdin;\n",
						  fmtCopyColumnList(tbinfo),
					  (tdinfo->oids && tbinfo->hasoids) ? "WITH OIDS " : "");
		copyStmt = copyBuf->data;
	}
	else
	{
		/* Restore using INSERT */
		dumpFn = dumpTableData_insert;
		copyStmt = NULL;
	}

	ArchiveEntry(fout, tdinfo->dobj.catId, tdinfo->dobj.dumpId,
				 tbinfo->dobj.name,
				 tbinfo->dobj.namespace->dobj.name,
				 NULL,
				 tbinfo->rolname, false,
				 "TABLE DATA", "", "", copyStmt,
				 tdinfo->dobj.dependencies, tdinfo->dobj.nDeps,
				 dumpFn, tdinfo);

	destroyPQExpBuffer(copyBuf);
}

/*
 * getTableData -
 *	  set up dumpable objects representing the contents of tables
 */
static void
getTableData(TableInfo *tblinfo, int numTables, bool oids)
{
	int			i;

	for (i = 0; i < numTables; i++)
	{
		if (tblinfo[i].dobj.dump)
			makeTableDataInfo(&(tblinfo[i]), oids);
	}
}

/*
 * Make a dumpable object for the data of this specific table
 *
 * Note: we make a TableDataInfo if and only if we are going to dump the
 * table data; the "dump" flag in such objects isn't used.
 */
static void
makeTableDataInfo(TableInfo *tbinfo, bool oids)
{
	TableDataInfo *tdinfo;

	/*
	 * Nothing to do if we already decided to dump the table.  This will
	 * happen for "config" tables.
	 */
	if (tbinfo->dataObj != NULL)
		return;

	/* Skip VIEWs (no data to dump) */
	if (tbinfo->relkind == RELKIND_VIEW)
		return;
	/* START MPP ADDITION */
	/* Skip EXTERNAL TABLEs */
	if (tbinfo->relstorage == RELSTORAGE_EXTERNAL)
		return;
	/* END MPP ADDITION */
	/* Skip SEQUENCEs (handled elsewhere) */
	if (tbinfo->relkind == RELKIND_SEQUENCE)
		return;

	/* OK, let's dump it */
	tdinfo = (TableDataInfo *) malloc(sizeof(TableDataInfo));

	tdinfo->dobj.objType = DO_TABLE_DATA;

	/*
	 * Note: use tableoid 0 so that this object won't be mistaken for
	 * something that pg_depend entries apply to.
	 */
	tdinfo->dobj.catId.tableoid = 0;
	tdinfo->dobj.catId.oid = tbinfo->dobj.catId.oid;
	AssignDumpId(&tdinfo->dobj);
	tdinfo->dobj.name = tbinfo->dobj.name;
	tdinfo->dobj.namespace = tbinfo->dobj.namespace;
	tdinfo->tdtable = tbinfo;
	tdinfo->oids = oids;
	tdinfo->filtercond = NULL;	/* might get set later */
	addObjectDependency(&tdinfo->dobj, tbinfo->dobj.dumpId);

	tbinfo->dataObj = tdinfo;
}

/*
 * getTableDataFKConstraints -
 *	  add dump-order dependencies reflecting foreign key constraints
 *
 * This code is executed only in a data-only dump --- in schema+data dumps
 * we handle foreign key issues by not creating the FK constraints until
 * after the data is loaded.  In a data-only dump, however, we want to
 * order the table data objects in such a way that a table's referenced
 * tables are restored first.  (In the presence of circular references or
 * self-references this may be impossible; we'll detect and complain about
 * that during the dependency sorting step.)
 */
static void
getTableDataFKConstraints(void)
{
	DumpableObject **dobjs;
	int			numObjs;
	int			i;

	/* Search through all the dumpable objects for FK constraints */
	getDumpableObjects(&dobjs, &numObjs);
	for (i = 0; i < numObjs; i++)
	{
		if (dobjs[i]->objType == DO_FK_CONSTRAINT)
		{
			ConstraintInfo *cinfo = (ConstraintInfo *) dobjs[i];
			TableInfo *ftable;

			/* Not interesting unless both tables are to be dumped */
			if (cinfo->contable == NULL ||
				cinfo->contable->dataObj == NULL)
				continue;
			ftable = findTableByOid(cinfo->confrelid);
			if (ftable == NULL ||
				ftable->dataObj == NULL)
				continue;
			/*
			 * Okay, make referencing table's TABLE_DATA object depend on
			 * the referenced table's TABLE_DATA object.
			 */
			addObjectDependency(&cinfo->contable->dataObj->dobj,
								ftable->dataObj->dobj.dumpId);
		}
	}
	free(dobjs);
}


/*
 * guessConstraintInheritance:
 *	In pre-8.4 databases, we can't tell for certain which constraints
 *	are inherited.  We assume a CHECK constraint is inherited if its name
 *	matches the name of any constraint in the parent.  Originally this code
 *	tried to compare the expression texts, but that can fail for various
 *	reasons --- for example, if the parent and child tables are in different
 *	schemas, reverse-listing of function calls may produce different text
 *	(schema-qualified or not) depending on search path.
 *
 *	In 8.4 and up we can rely on the conislocal field to decide which
 *	constraints must be dumped; much safer.
 *
 *	This function assumes all conislocal flags were initialized to TRUE.
 *	It clears the flag on anything that seems to be inherited.
 */
static void
guessConstraintInheritance(TableInfo *tblinfo, int numTables)
{
	int			i,
				j,
				k;

	for (i = 0; i < numTables; i++)
	{
		TableInfo  *tbinfo = &(tblinfo[i]);
		int			numParents;
		TableInfo **parents;
		TableInfo  *parent;

		/* Sequences and views never have parents */
		if (tbinfo->relkind == RELKIND_SEQUENCE ||
			tbinfo->relkind == RELKIND_VIEW)
			continue;

		/* Don't bother computing anything for non-target tables, either */
		if (!tbinfo->dobj.dump)
			continue;

		numParents = tbinfo->numParents;
		parents = tbinfo->parents;

		if (numParents == 0)
			continue;			/* nothing to see here, move along */

		/* scan for inherited CHECK constraints */
		for (j = 0; j < tbinfo->ncheck; j++)
		{
			ConstraintInfo *constr;

			constr = &(tbinfo->checkexprs[j]);

			for (k = 0; k < numParents; k++)
			{
				int			l;

				parent = parents[k];
				for (l = 0; l < parent->ncheck; l++)
				{
					ConstraintInfo *pconstr = &(parent->checkexprs[l]);

					if (strcmp(pconstr->dobj.name, constr->dobj.name) == 0)
					{
						constr->conislocal = false;
						break;
					}
				}
				if (!constr->conislocal)
					break;
			}
		}
	}
}


/*
 * dumpDatabase:
 *	dump the database definition
 */
static void
dumpDatabase(Archive *AH)
{
	PQExpBuffer dbQry = createPQExpBuffer();
	PQExpBuffer delQry = createPQExpBuffer();
	PQExpBuffer creaQry = createPQExpBuffer();
	PGresult   *res;
	int			ntups;
	int			i_tableoid,
				i_oid,
				i_dba,
				i_encoding,
				i_collate,
				i_ctype,
				i_tablespace;
	CatalogId	dbCatId;
	DumpId		dbDumpId;
	const char *datname,
			   *dba,
			   *encoding,
			   *collate,
			   *ctype,
			   *tablespace;

	datname = PQdb(g_conn);

	if (g_verbose)
		write_msg(NULL, "saving database definition\n");

	/* Make sure we are in proper schema */
	selectSourceSchema("pg_catalog");

	/* Get the database owner and parameters from pg_database */
	if (g_fout->remoteVersion >= 80400)
	{
		appendPQExpBuffer(dbQry, "SELECT tableoid, oid, "
						  "(%s datdba) as dba, "
						  "pg_encoding_to_char(encoding) as encoding, "
						  "datcollate, datctype, "
						  "(SELECT spcname FROM pg_tablespace t WHERE t.oid = dattablespace) as tablespace, "
					  "shobj_description(oid, 'pg_database') as description "

						  "FROM pg_database "
						  "WHERE datname = ",
						  username_subquery);
		appendStringLiteralAH(dbQry, datname, AH);
	}
	else if (g_fout->remoteVersion >= 80200)
	{
		appendPQExpBuffer(dbQry, "SELECT tableoid, oid, "
						  "(%s datdba) as dba, "
						  "pg_encoding_to_char(encoding) as encoding, "
						  "NULL as datcollate, NULL as datctype, "
						  "(SELECT spcname FROM pg_tablespace t WHERE t.oid = dattablespace) as tablespace, "
						  "shobj_description(oid, 'pg_database') as description "

						  "FROM pg_database "
						  "WHERE datname = ",
						  username_subquery);
		appendStringLiteralAH(dbQry, datname, AH);
	}
	else
	{
		error_unsupported_server_version();
	}

	res = PQexec(g_conn, dbQry->data);
	check_sql_result(res, g_conn, dbQry->data, PGRES_TUPLES_OK);

	ntups = PQntuples(res);

	if (ntups <= 0)
	{
		write_msg(NULL, "missing pg_database entry for database \"%s\"\n",
				  datname);
		exit_nicely();
	}

	if (ntups != 1)
	{
		write_msg(NULL, "query returned more than one (%d) pg_database entry for database \"%s\"\n",
				  ntups, datname);
		exit_nicely();
	}

	i_tableoid = PQfnumber(res, "tableoid");
	i_oid = PQfnumber(res, "oid");
	i_dba = PQfnumber(res, "dba");
	i_encoding = PQfnumber(res, "encoding");
	i_collate = PQfnumber(res, "datcollate");
	i_ctype = PQfnumber(res, "datctype");
	i_tablespace = PQfnumber(res, "tablespace");

	dbCatId.tableoid = atooid(PQgetvalue(res, 0, i_tableoid));
	dbCatId.oid = atooid(PQgetvalue(res, 0, i_oid));
	dba = PQgetvalue(res, 0, i_dba);
	encoding = PQgetvalue(res, 0, i_encoding);
	collate = PQgetvalue(res, 0, i_collate);
	ctype = PQgetvalue(res, 0, i_ctype);
	tablespace = PQgetvalue(res, 0, i_tablespace);

	appendPQExpBuffer(creaQry, "CREATE DATABASE %s WITH TEMPLATE = template0",
					  fmtId(datname));
	if (strlen(encoding) > 0)
	{
		appendPQExpBuffer(creaQry, " ENCODING = ");
		appendStringLiteralAH(creaQry, encoding, AH);
	}
	if (strlen(collate) > 0)
	{
		appendPQExpBuffer(creaQry, " COLLATE = ");
		appendStringLiteralAH(creaQry, collate, AH);
	}
	if (strlen(ctype) > 0)
	{
		appendPQExpBuffer(creaQry, " CTYPE = ");
		appendStringLiteralAH(creaQry, ctype, AH);
	}
	if (strlen(tablespace) > 0 && strcmp(tablespace, "pg_default") != 0)
		appendPQExpBuffer(creaQry, " TABLESPACE = %s",
						  fmtId(tablespace));
	appendPQExpBuffer(creaQry, ";\n");

	appendPQExpBuffer(delQry, "DROP DATABASE %s;\n",
					  fmtId(datname));

	dbDumpId = createDumpId();

	ArchiveEntry(AH,
				 dbCatId,		/* catalog ID */
				 dbDumpId,		/* dump ID */
				 datname,		/* Name */
				 NULL,			/* Namespace */
				 NULL,			/* Tablespace */
				 dba,			/* Owner */
				 false,			/* with oids */
				 "DATABASE",	/* Desc */
				 creaQry->data, /* Create */
				 delQry->data,	/* Del */
				 NULL,			/* Copy */
				 NULL,			/* Deps */
				 0,				/* # Deps */
				 NULL,			/* Dumper */
				 NULL);			/* Dumper Arg */

	/* Dump DB comment if any */
	if (g_fout->remoteVersion >= 80200)
	{
		/*
		 * 8.2 keeps comments on shared objects in a shared table, so we
		 * cannot use the dumpComment used for other database objects.
		 */
		char	   *comment = PQgetvalue(res, 0, PQfnumber(res, "description"));

		if (comment && strlen(comment))
		{
			resetPQExpBuffer(dbQry);
			/* Generates warning when loaded into a differently-named database.*/
			appendPQExpBuffer(dbQry, "COMMENT ON DATABASE %s IS ", fmtId(datname));
			appendStringLiteralAH(dbQry, comment, AH);
			appendPQExpBuffer(dbQry, ";\n");

			ArchiveEntry(AH, dbCatId, createDumpId(), datname, NULL, NULL,
						 dba, false, "COMMENT", dbQry->data, "", NULL,
						 &dbDumpId, 1, NULL, NULL);
		}
	}
	else
	{
		error_unsupported_server_version();
	}

	PQclear(res);

	destroyPQExpBuffer(dbQry);
	destroyPQExpBuffer(delQry);
	destroyPQExpBuffer(creaQry);
}


/*
 * dumpEncoding: put the correct encoding into the archive
 */
static void
dumpEncoding(Archive *AH)
{
	const char *encname = pg_encoding_to_char(AH->encoding);
	PQExpBuffer qry = createPQExpBuffer();

	if (g_verbose)
		write_msg(NULL, "saving encoding = %s\n", encname);

	appendPQExpBuffer(qry, "SET client_encoding = ");
	appendStringLiteralAH(qry, encname, AH);
	appendPQExpBuffer(qry, ";\n");

	ArchiveEntry(AH, nilCatalogId, createDumpId(),
				 "ENCODING", NULL, NULL, "",
				 false, "ENCODING", qry->data, "", NULL,
				 NULL, 0,
				 NULL, NULL);

	destroyPQExpBuffer(qry);
}


/*
 * dumpStdStrings: put the correct escape string behavior into the archive
 */
static void
dumpStdStrings(Archive *AH)
{
	const char *stdstrings = AH->std_strings ? "on" : "off";
	PQExpBuffer qry = createPQExpBuffer();

	if (g_verbose)
		write_msg(NULL, "saving standard_conforming_strings = %s\n",
				  stdstrings);

	appendPQExpBuffer(qry, "SET standard_conforming_strings = '%s';\n",
					  stdstrings);

	ArchiveEntry(AH, nilCatalogId, createDumpId(),
				 "STDSTRINGS", NULL, NULL, "",
				 false, "STDSTRINGS", qry->data, "", NULL,
				 NULL, 0,
				 NULL, NULL);

	destroyPQExpBuffer(qry);
}


/*
 * hasBlobs:
 *	Test whether database contains any large objects
 */
static bool
hasBlobs(Archive *AH)
{
	bool		result;
	const char *blobQry;
	PGresult   *res;

	/* Make sure we are in proper schema */
	selectSourceSchema("pg_catalog");

	/* Check for BLOB OIDs */
	if (AH->remoteVersion >= 70100)
		blobQry = "SELECT loid FROM pg_largeobject LIMIT 1";
	else
		error_unsupported_server_version();

	res = PQexec(g_conn, blobQry);
	check_sql_result(res, g_conn, blobQry, PGRES_TUPLES_OK);

	result = PQntuples(res) > 0;

	PQclear(res);

	return result;
}

/*
 * dumpBlobs:
 *	dump all blobs
 */
static int
dumpBlobs(Archive *AH, void *arg __attribute__((unused)))
{
	const char *blobQry;
	const char *blobFetchQry;
	PGresult   *res;
	char		buf[LOBBUFSIZE];
	int			i;
	int			cnt;

	if (g_verbose)
		write_msg(NULL, "saving large objects\n");

	/* Make sure we are in proper schema */
	selectSourceSchema("pg_catalog");

	/* Cursor to get all BLOB OIDs */
	if (AH->remoteVersion >= 70100)
		blobQry = "DECLARE bloboid CURSOR FOR SELECT DISTINCT loid FROM pg_largeobject";
	else
		error_unsupported_server_version();

	res = PQexec(g_conn, blobQry);
	check_sql_result(res, g_conn, blobQry, PGRES_COMMAND_OK);

	/* Command to fetch from cursor */
	blobFetchQry = "FETCH 1000 IN bloboid";

	do
	{
		PQclear(res);

		/* Do a fetch */
		res = PQexec(g_conn, blobFetchQry);
		check_sql_result(res, g_conn, blobFetchQry, PGRES_TUPLES_OK);

		/* Process the tuples, if any */
		for (i = 0; i < PQntuples(res); i++)
		{
			Oid			blobOid;
			int			loFd;

			blobOid = atooid(PQgetvalue(res, i, 0));
			/* Open the BLOB */
			loFd = lo_open(g_conn, blobOid, INV_READ);
			if (loFd == -1)
			{
				write_msg(NULL, "dumpBlobs(): could not open large object: %s",
						  PQerrorMessage(g_conn));
				exit_nicely();
			}

			StartBlob(AH, blobOid);

			/* Now read it in chunks, sending data to archive */
			do
			{
				cnt = lo_read(g_conn, loFd, buf, LOBBUFSIZE);
				if (cnt < 0)
				{
					write_msg(NULL, "dumpBlobs(): error reading large object: %s",
							  PQerrorMessage(g_conn));
					exit_nicely();
				}

				WriteData(AH, buf, cnt);
			} while (cnt > 0);

			lo_close(g_conn, loFd);

			EndBlob(AH, blobOid);
		}
	} while (PQntuples(res) > 0);

	PQclear(res);

	return 1;
}

/*
 * dumpBlobComments
 *	dump all blob comments
 *
 * Since we don't provide any way to be selective about dumping blobs,
 * there's no need to be selective about their comments either.  We put
 * all the comments into one big TOC entry.
 */
static int
dumpBlobComments(Archive *AH, void *arg __attribute__((unused)))
{
	const char *blobQry;
	const char *blobFetchQry;
	PQExpBuffer commentcmd = createPQExpBuffer();
	PGresult   *res;
	int			i;

	if (g_verbose)
		write_msg(NULL, "saving large object comments\n");

	/* Make sure we are in proper schema */
	selectSourceSchema("pg_catalog");

	/* Cursor to get all BLOB comments */
	if (AH->remoteVersion >= 70300)
		blobQry = "DECLARE blobcmt CURSOR FOR SELECT loid, "
				  "obj_description(loid, 'pg_largeobject') "
				  "FROM (SELECT DISTINCT loid FROM "
				  "pg_description d JOIN pg_largeobject l ON (objoid = loid) "
				  "WHERE classoid = 'pg_largeobject'::regclass) ss";
	else
		error_unsupported_server_version();

	res = PQexec(g_conn, blobQry);
	check_sql_result(res, g_conn, blobQry, PGRES_COMMAND_OK);

	/* Command to fetch from cursor */
	blobFetchQry = "FETCH 100 IN blobcmt";

	do
	{
		PQclear(res);

		/* Do a fetch */
		res = PQexec(g_conn, blobFetchQry);
		check_sql_result(res, g_conn, blobFetchQry, PGRES_TUPLES_OK);

		/* Process the tuples, if any */
		for (i = 0; i < PQntuples(res); i++)
		{
			Oid			blobOid;
			char	   *comment;

			/* ignore blobs without comments */
			if (PQgetisnull(res, i, 1))
				continue;

			blobOid = atooid(PQgetvalue(res, i, 0));
			comment = PQgetvalue(res, i, 1);

			printfPQExpBuffer(commentcmd, "COMMENT ON LARGE OBJECT %u IS ",
							  blobOid);
			appendStringLiteralAH(commentcmd, comment, AH);
			appendPQExpBuffer(commentcmd, ";\n");

			archputs(commentcmd->data, AH);
		}
	} while (PQntuples(res) > 0);

	PQclear(res);

	archputs("\n", AH);

	destroyPQExpBuffer(commentcmd);

	return 1;
}

/*
 * If the DumpableObject is a member of an extension, add a suitable
 * ALTER EXTENSION ADD command to the creation commands in upgrade_buffer.
 */
static void
binary_upgrade_extension_member(PQExpBuffer upgrade_buffer,
								DumpableObject *dobj,
								const char *objlabel)
{
	DumpableObject *extobj = NULL;
	int			i;

	if (!dobj->ext_member)
		return;

	/*
	 * Find the parent extension.  We could avoid this search if we wanted to
	 * add a link field to DumpableObject, but the space costs of that would
	 * be considerable.  We assume that member objects could only have a
	 * direct dependency on their own extension, not any others.
	 */
	for (i = 0; i < dobj->nDeps; i++)
	{
		extobj = findObjectByDumpId(dobj->dependencies[i]);
		if (extobj && extobj->objType == DO_EXTENSION)
			break;
		extobj = NULL;
	}
	if (extobj == NULL)
	{
		write_msg(NULL, "could not find parent extension for %s", objlabel);
		exit_nicely();
	}

	appendPQExpBuffer(upgrade_buffer,
	  "\n-- For binary upgrade, handle extension membership the hard way\n");
	appendPQExpBuffer(upgrade_buffer, "ALTER EXTENSION %s ADD %s;\n",
					  fmtId(extobj->name),
					  objlabel);
}

/*
 * getNamespaces:
 *	  read all namespaces in the system catalogs and return them in the
 * NamespaceInfo* structure
 *
 *	numNamespaces is set to the number of namespaces read in
 */
NamespaceInfo *
getNamespaces(int *numNamespaces)
{
	PGresult   *res;
	int			ntups;
	int			i;
	PQExpBuffer query;
	NamespaceInfo *nsinfo;
	int			i_tableoid;
	int			i_oid;
	int			i_nspname;
	int			i_rolname;
	int			i_nspacl;

	query = createPQExpBuffer();

	/* Make sure we are in proper schema */
	selectSourceSchema("pg_catalog");

	/*
	 * we fetch all namespaces including system ones, so that every object we
	 * read in can be linked to a containing namespace.
	 */
	appendPQExpBuffer(query, "SELECT tableoid, oid, nspname, "
					  "(%s nspowner) as rolname, "
					  "nspacl FROM pg_namespace",
					  username_subquery);

	res = PQexec(g_conn, query->data);
	check_sql_result(res, g_conn, query->data, PGRES_TUPLES_OK);

	ntups = PQntuples(res);

	nsinfo = (NamespaceInfo *) malloc(ntups * sizeof(NamespaceInfo));

	i_tableoid = PQfnumber(res, "tableoid");
	i_oid = PQfnumber(res, "oid");
	i_nspname = PQfnumber(res, "nspname");
	i_rolname = PQfnumber(res, "rolname");
	i_nspacl = PQfnumber(res, "nspacl");

	for (i = 0; i < ntups; i++)
	{
		nsinfo[i].dobj.objType = DO_NAMESPACE;
		nsinfo[i].dobj.catId.tableoid = atooid(PQgetvalue(res, i, i_tableoid));
		nsinfo[i].dobj.catId.oid = atooid(PQgetvalue(res, i, i_oid));
		AssignDumpId(&nsinfo[i].dobj);
		nsinfo[i].dobj.name = strdup(PQgetvalue(res, i, i_nspname));
		nsinfo[i].rolname = strdup(PQgetvalue(res, i, i_rolname));
		nsinfo[i].nspacl = strdup(PQgetvalue(res, i, i_nspacl));

		/* Decide whether to dump this namespace */
		selectDumpableNamespace(&nsinfo[i]);

		if (strlen(nsinfo[i].rolname) == 0)
			write_msg(NULL, "WARNING: owner of schema \"%s\" appears to be invalid\n",
					  nsinfo[i].dobj.name);
	}

	PQclear(res);
	destroyPQExpBuffer(query);

	*numNamespaces = ntups;

	return nsinfo;
}

/*
 * findNamespace:
 *		given a namespace OID and an object OID, look up the info read by
 *		getNamespaces
 *
 * NB: for pre-7.3 source database, we use object OID to guess whether it's
 * a system object or not.	In 7.3 and later there is no guessing, and we
 * don't use objoid at all.
 */
static NamespaceInfo *
findNamespace(Oid nsoid, Oid objoid)
{
	NamespaceInfo *nsinfo;

	if (g_fout->remoteVersion >= 70300)
	{
		nsinfo = findNamespaceByOid(nsoid);
	}
	else
	{
		error_unsupported_server_version();
	}

	if (nsinfo == NULL)
	{
		write_msg(NULL, "schema with OID %u does not exist\n", nsoid);
		exit_nicely();
	}

	return nsinfo;
}

/*
 * getExtensions:
 *	  read all extensions in the system catalogs and return them in the
 * ExtensionInfo* structure
 *
 *	numExtensions is set to the number of extensions read in
 */
ExtensionInfo *
getExtensions(int *numExtensions)
{
	PGresult   *res;
	int			ntups;
	int			i;
	PQExpBuffer query;
	ExtensionInfo *extinfo;
	int			i_tableoid;
	int			i_oid;
	int			i_extname;
	int			i_nspname;
	int			i_extrelocatable;
	int			i_extversion;
	int			i_extconfig;
	int			i_extcondition;

	/*
	 * Before 8.3 (porting from PG 9.1), there are no extensions.
	 */
	if (g_fout->remoteVersion < 80300)
	{
		*numExtensions = 0;
		return NULL;
	}

	query = createPQExpBuffer();

	/* Make sure we are in proper schema */
	selectSourceSchema("pg_catalog");

	appendPQExpBuffer(query, "SELECT x.tableoid, x.oid, "
			"x.extname, n.nspname, x.extrelocatable, x.extversion, x.extconfig, x.extcondition "
			"FROM pg_extension x "
			"JOIN pg_namespace n ON n.oid = x.extnamespace");

	res = PQexec(g_conn, query->data);
	check_sql_result(res, g_conn, query->data, PGRES_TUPLES_OK);

	ntups = PQntuples(res);

	extinfo = (ExtensionInfo *) malloc(ntups * sizeof(ExtensionInfo));

	i_tableoid = PQfnumber(res, "tableoid");
	i_oid = PQfnumber(res, "oid");
	i_extname = PQfnumber(res, "extname");
	i_nspname = PQfnumber(res, "nspname");
	i_extrelocatable = PQfnumber(res, "extrelocatable");
	i_extversion = PQfnumber(res, "extversion");
	i_extconfig = PQfnumber(res, "extconfig");
	i_extcondition = PQfnumber(res, "extcondition");

	for (i = 0; i < ntups; i++)
	{
		extinfo[i].dobj.objType = DO_EXTENSION;
		extinfo[i].dobj.catId.tableoid = atooid(PQgetvalue(res, i, i_tableoid));
		extinfo[i].dobj.catId.oid = atooid(PQgetvalue(res, i, i_oid));
		AssignDumpId(&extinfo[i].dobj);
		extinfo[i].dobj.name = strdup(PQgetvalue(res, i, i_extname));
		extinfo[i].namespace = strdup(PQgetvalue(res, i, i_nspname));
		extinfo[i].relocatable = *(PQgetvalue(res, i, i_extrelocatable)) == 't';
		extinfo[i].extversion = strdup(PQgetvalue(res, i, i_extversion));
		extinfo[i].extconfig = strdup(PQgetvalue(res, i, i_extconfig));
		extinfo[i].extcondition = strdup(PQgetvalue(res, i, i_extcondition));

		/* Decide whether we want to dump it */
		selectDumpableExtension(&(extinfo[i]));
	}

	PQclear(res);
	destroyPQExpBuffer(query);

	*numExtensions = ntups;

	return extinfo;
}

/*
 * getTypes:
 *	  read all types in the system catalogs and return them in the
 * TypeInfo* structure
 *
 *	numTypes is set to the number of types read in
 *
 * NB: this must run after getFuncs() because we assume we can do
 * findFuncByOid().
 */
TypeInfo *
getTypes(int *numTypes)
{
	PGresult   *res;
	int			ntups;
	int			i;
	PQExpBuffer query = createPQExpBuffer();
	TypeInfo   *tinfo;
	ShellTypeInfo *stinfo;
	int			i_tableoid;
	int			i_oid;
	int			i_typname;
	int			i_typnamespace;
	int			i_rolname;
	int			i_typinput;
	int			i_typoutput;
	int			i_typelem;
	int			i_typrelid;
	int			i_typrelkind;
	int			i_typtype;
	int			i_typisdefined;
	int			i_isarray;

	/*
	 * we include even the built-in types because those may be used as array
	 * elements by user-defined types
	 *
	 * we filter out the built-in types when we dump out the types
	 *
	 * same approach for undefined (shell) types and array types
	 *
	 * Note: as of 8.3 we can reliably detect whether a type is an
	 * auto-generated array type by checking the element type's typarray.
	 * (Before that the test is capable of generating false positives.) We
	 * still check for name beginning with '_', though, so as to avoid the
	 * cost of the subselect probe for all standard types.	This would have to
	 * be revisited if the backend ever allows renaming of array types.
	 */

	/* Make sure we are in proper schema */
	selectSourceSchema("pg_catalog");

	if (g_fout->remoteVersion >= 80300)
	{
		appendPQExpBuffer(query, "SELECT tableoid, oid, typname, "
						  "typnamespace, "
						  "(%s typowner) as rolname, "
						  "typinput::oid as typinput, "
						  "typoutput::oid as typoutput, typelem, typrelid, "
						  "CASE WHEN typrelid = 0 THEN ' '::\"char\" "
						  "ELSE (SELECT relkind FROM pg_class WHERE oid = typrelid) END as typrelkind, "
						  "typtype, typisdefined, "
						  "typname[0] = '_' AND typelem != 0 AND "
						  "(SELECT typarray FROM pg_type te WHERE oid = pg_type.typelem) = oid AS isarray "
						  "FROM pg_type",
						  username_subquery);
	}
	else if (g_fout->remoteVersion >= 70300)
	{
		appendPQExpBuffer(query, "SELECT tableoid, oid, typname, "
						  "typnamespace, "
						  "(%s typowner) as rolname, "
						  "typinput::oid as typinput, "
						  "typoutput::oid as typoutput, typelem, typrelid, "
						  "CASE WHEN typrelid = 0 THEN ' '::\"char\" "
						  "ELSE (SELECT relkind FROM pg_class WHERE oid = typrelid) END as typrelkind, "
						  "typtype, typisdefined, "
						  "typname[0] = '_' AND typelem != 0 AS isarray "
						  "FROM pg_type",
						  username_subquery);
	}
	else
	{
		error_unsupported_server_version();
	}

	res = PQexec(g_conn, query->data);
	check_sql_result(res, g_conn, query->data, PGRES_TUPLES_OK);

	ntups = PQntuples(res);

	tinfo = (TypeInfo *) malloc(ntups * sizeof(TypeInfo));

	i_tableoid = PQfnumber(res, "tableoid");
	i_oid = PQfnumber(res, "oid");
	i_typname = PQfnumber(res, "typname");
	i_typnamespace = PQfnumber(res, "typnamespace");
	i_rolname = PQfnumber(res, "rolname");
	i_typinput = PQfnumber(res, "typinput");
	i_typoutput = PQfnumber(res, "typoutput");
	i_typelem = PQfnumber(res, "typelem");
	i_typrelid = PQfnumber(res, "typrelid");
	i_typrelkind = PQfnumber(res, "typrelkind");
	i_typtype = PQfnumber(res, "typtype");
	i_typisdefined = PQfnumber(res, "typisdefined");
	i_isarray = PQfnumber(res, "isarray");

	for (i = 0; i < ntups; i++)
	{
		tinfo[i].dobj.objType = DO_TYPE;
		tinfo[i].dobj.catId.tableoid = atooid(PQgetvalue(res, i, i_tableoid));
		tinfo[i].dobj.catId.oid = atooid(PQgetvalue(res, i, i_oid));
		AssignDumpId(&tinfo[i].dobj);
		tinfo[i].dobj.name = strdup(PQgetvalue(res, i, i_typname));
		tinfo[i].dobj.namespace = findNamespace(atooid(PQgetvalue(res, i, i_typnamespace)),
												tinfo[i].dobj.catId.oid);
		tinfo[i].rolname = strdup(PQgetvalue(res, i, i_rolname));
		tinfo[i].typelem = atooid(PQgetvalue(res, i, i_typelem));
		tinfo[i].typrelid = atooid(PQgetvalue(res, i, i_typrelid));
		tinfo[i].typrelkind = *PQgetvalue(res, i, i_typrelkind);
		tinfo[i].typtype = *PQgetvalue(res, i, i_typtype);
		tinfo[i].shellType = NULL;

		if (strcmp(PQgetvalue(res, i, i_typisdefined), "t") == 0)
			tinfo[i].isDefined = true;
		else
			tinfo[i].isDefined = false;

		if (strcmp(PQgetvalue(res, i, i_isarray), "t") == 0)
			tinfo[i].isArray = true;
		else
			tinfo[i].isArray = false;

		/* Decide whether we want to dump it */
		selectDumpableType(&tinfo[i]);

		/*
		 * If it's a domain, fetch info about its constraints, if any
		 */
		tinfo[i].nDomChecks = 0;
		tinfo[i].domChecks = NULL;
		if (tinfo[i].dobj.dump && tinfo[i].typtype == TYPTYPE_DOMAIN)
			getDomainConstraints(&(tinfo[i]));

		/*
		 * If it's a base type, make a DumpableObject representing a shell
		 * definition of the type.	We will need to dump that ahead of the I/O
		 * functions for the type.
		 *
		 * Note: the shell type doesn't have a catId.  You might think it
		 * should copy the base type's catId, but then it might capture the
		 * pg_depend entries for the type, which we don't want.
		 */
		if (tinfo[i].dobj.dump && tinfo[i].typtype == TYPTYPE_BASE)
		{
			stinfo = (ShellTypeInfo *) malloc(sizeof(ShellTypeInfo));
			stinfo->dobj.objType = DO_SHELL_TYPE;
			stinfo->dobj.catId = nilCatalogId;
			AssignDumpId(&stinfo->dobj);
			stinfo->dobj.name = strdup(tinfo[i].dobj.name);
			stinfo->dobj.namespace = tinfo[i].dobj.namespace;
			stinfo->baseType = &(tinfo[i]);
			tinfo[i].shellType = stinfo;

			/*
			 * Initially mark the shell type as not to be dumped.  We'll only
			 * dump it if the I/O functions need to be dumped; this is taken
			 * care of while sorting dependencies.
			 */
			stinfo->dobj.dump = false;
		}

		if (strlen(tinfo[i].rolname) == 0 && tinfo[i].isDefined)
			write_msg(NULL, "WARNING: owner of data type \"%s\" appears to be invalid\n",
					  tinfo[i].dobj.name);
	}

	*numTypes = ntups;

	PQclear(res);

	destroyPQExpBuffer(query);

	return tinfo;
}



/*
 * getTypeStorageOptions:
 *	  read all types with storage options in the system catalogs and return them in the
 * TypeStorageOptions* structure
 *
 *	numTypes is set to the number of types with storage options read in
 *
 */
TypeStorageOptions *
getTypeStorageOptions(int *numTypes)
{
	PGresult   *res;
	int			ntups;
	int			i;
	PQExpBuffer query = createPQExpBuffer();
	TypeStorageOptions   *tstorageoptions;
	int			i_oid;
	int			i_typname;
	int			i_typnamespace;
	int			i_typoptions;
	int			i_rolname;

	if (gp_attribute_encoding_available == false)
	{
		numTypes = 0;
		tstorageoptions = (TypeStorageOptions *) malloc(0);
		return tstorageoptions;
	}

	/* Make sure we are in proper schema */
	selectSourceSchema("pg_catalog");

	/*
	 * The following statement used format_type to resolve an internal name to its equivalent sql name.
	 * The format_type seems to do two things, it translates an internal type name (e.g. bpchar) into its
	 * sql equivalent (e.g. character), and it puts trailing "[]" on a type if it is an array.
	 * For any user defined type (ie. oid > 10000) or any type that might be an array (ie. starts with '_'),
	 * then we will call quote_ident. If the type is a system defined type (i.e. oid <= 10000)
	 * and can not possibly be an array (i.e. does not start with '_'), then call format_type to get the name. The
	 * reason we do not call format_type for arrays is that it will return a '[]' on the end, which can not be used
	 * when dumping the type.
	 */
	appendPQExpBuffer(query, "SELECT "
      " CASE WHEN t.oid > 10000 OR substring(t.typname from 1 for 1) = '_' "
      " THEN  quote_ident(t.typname) "
      " ELSE  pg_catalog.format_type(t.oid, NULL) "
      " END   as typname "
			", t.oid AS oid"
			", t.typnamespace AS typnamespace"
			", (%s typowner) as rolname"
			", array_to_string(a.typoptions, ', ') AS typoptions "
			" FROM pg_type AS t "
			" INNER JOIN pg_catalog.pg_type_encoding a ON a.typid = t.oid"
			" WHERE t.typisdefined = 't'", username_subquery);

	res = PQexec(g_conn, query->data);
	check_sql_result(res, g_conn, query->data, PGRES_TUPLES_OK);

	ntups = PQntuples(res);

	tstorageoptions = (TypeStorageOptions *) malloc(ntups * sizeof(TypeStorageOptions));

	i_typname = PQfnumber(res, "typname");
	i_oid = PQfnumber(res, "oid");
	i_typnamespace = PQfnumber(res, "typnamespace");
	i_typoptions = PQfnumber(res, "typoptions");
	i_rolname = PQfnumber(res, "rolname");

	for (i = 0; i < ntups; i++)
	{
		tstorageoptions[i].dobj.objType = DO_TYPE_STORAGE_OPTIONS;
		AssignDumpId(&tstorageoptions[i].dobj);
		tstorageoptions[i].dobj.name = strdup(PQgetvalue(res, i, i_typname));
		tstorageoptions[i].dobj.catId.oid = atooid(PQgetvalue(res, i, i_oid));
		tstorageoptions[i].dobj.namespace = findNamespace(atooid(PQgetvalue(res, i, i_typnamespace)),tstorageoptions[i].dobj.catId.oid);
		tstorageoptions[i].typoptions = strdup(PQgetvalue(res, i, i_typoptions));
		tstorageoptions[i].rolname = strdup(PQgetvalue(res, i, i_rolname));
	}

	*numTypes = ntups;

	PQclear(res);

	destroyPQExpBuffer(query);

	return tstorageoptions;
}



/*
 * getOperators:
 *	  read all operators in the system catalogs and return them in the
 * OprInfo* structure
 *
 *	numOprs is set to the number of operators read in
 */
OprInfo *
getOperators(int *numOprs)
{
	PGresult   *res;
	int			ntups;
	int			i;
	PQExpBuffer query = createPQExpBuffer();
	OprInfo    *oprinfo;
	int			i_tableoid;
	int			i_oid;
	int			i_oprname;
	int			i_oprnamespace;
	int			i_rolname;
	int			i_oprcode;

	/*
	 * find all operators, including builtin operators; we filter out
	 * system-defined operators at dump-out time.
	 */

	/* Make sure we are in proper schema */
	selectSourceSchema("pg_catalog");

	if (g_fout->remoteVersion >= 70300)
	{
		appendPQExpBuffer(query, "SELECT tableoid, oid, oprname, "
						  "oprnamespace, "
						  "(%s oprowner) as rolname, "
						  "oprcode::oid as oprcode "
						  "FROM pg_operator",
						  username_subquery);
	}
	else
	{
		error_unsupported_server_version();
	}

	res = PQexec(g_conn, query->data);
	check_sql_result(res, g_conn, query->data, PGRES_TUPLES_OK);

	ntups = PQntuples(res);
	*numOprs = ntups;

	oprinfo = (OprInfo *) malloc(ntups * sizeof(OprInfo));

	i_tableoid = PQfnumber(res, "tableoid");
	i_oid = PQfnumber(res, "oid");
	i_oprname = PQfnumber(res, "oprname");
	i_oprnamespace = PQfnumber(res, "oprnamespace");
	i_rolname = PQfnumber(res, "rolname");
	i_oprcode = PQfnumber(res, "oprcode");

	for (i = 0; i < ntups; i++)
	{
		oprinfo[i].dobj.objType = DO_OPERATOR;
		oprinfo[i].dobj.catId.tableoid = atooid(PQgetvalue(res, i, i_tableoid));
		oprinfo[i].dobj.catId.oid = atooid(PQgetvalue(res, i, i_oid));
		AssignDumpId(&oprinfo[i].dobj);
		oprinfo[i].dobj.name = strdup(PQgetvalue(res, i, i_oprname));
		oprinfo[i].dobj.namespace = findNamespace(atooid(PQgetvalue(res, i, i_oprnamespace)),
												  oprinfo[i].dobj.catId.oid);
		oprinfo[i].rolname = strdup(PQgetvalue(res, i, i_rolname));
		oprinfo[i].oprcode = atooid(PQgetvalue(res, i, i_oprcode));

		/* Decide whether we want to dump it */
		selectDumpableObject(&(oprinfo[i].dobj));

		if (strlen(oprinfo[i].rolname) == 0)
			write_msg(NULL, "WARNING: owner of operator \"%s\" appears to be invalid\n",
					  oprinfo[i].dobj.name);
	}

	PQclear(res);

	destroyPQExpBuffer(query);

	return oprinfo;
}

/*
 * getConversions:
 *	  read all conversions in the system catalogs and return them in the
 * ConvInfo* structure
 *
 *	numConversions is set to the number of conversions read in
 */
ConvInfo *
getConversions(int *numConversions)
{
	PGresult   *res;
	int			ntups;
	int			i;
	PQExpBuffer query = createPQExpBuffer();
	ConvInfo   *convinfo;
	int			i_tableoid;
	int			i_oid;
	int			i_conname;
	int			i_connamespace;
	int			i_rolname;

	/*
	 * find all conversions, including builtin conversions; we filter out
	 * system-defined conversions at dump-out time.
	 */

	/* Make sure we are in proper schema */
	selectSourceSchema("pg_catalog");

	appendPQExpBuffer(query, "SELECT tableoid, oid, conname, "
					  "connamespace, "
					  "(%s conowner) as rolname "
					  "FROM pg_conversion",
					  username_subquery);

	res = PQexec(g_conn, query->data);
	check_sql_result(res, g_conn, query->data, PGRES_TUPLES_OK);

	ntups = PQntuples(res);
	*numConversions = ntups;

	convinfo = (ConvInfo *) malloc(ntups * sizeof(ConvInfo));

	i_tableoid = PQfnumber(res, "tableoid");
	i_oid = PQfnumber(res, "oid");
	i_conname = PQfnumber(res, "conname");
	i_connamespace = PQfnumber(res, "connamespace");
	i_rolname = PQfnumber(res, "rolname");

	for (i = 0; i < ntups; i++)
	{
		convinfo[i].dobj.objType = DO_CONVERSION;
		convinfo[i].dobj.catId.tableoid = atooid(PQgetvalue(res, i, i_tableoid));
		convinfo[i].dobj.catId.oid = atooid(PQgetvalue(res, i, i_oid));
		AssignDumpId(&convinfo[i].dobj);
		convinfo[i].dobj.name = strdup(PQgetvalue(res, i, i_conname));
		convinfo[i].dobj.namespace = findNamespace(atooid(PQgetvalue(res, i, i_connamespace)),
												 convinfo[i].dobj.catId.oid);
		convinfo[i].rolname = strdup(PQgetvalue(res, i, i_rolname));

		/* Decide whether we want to dump it */
		selectDumpableObject(&(convinfo[i].dobj));
	}

	PQclear(res);

	destroyPQExpBuffer(query);

	return convinfo;
}

/*
 * getOpclasses:
 *	  read all opclasses in the system catalogs and return them in the
 * OpclassInfo* structure
 *
 *	numOpclasses is set to the number of opclasses read in
 */
OpclassInfo *
getOpclasses(int *numOpclasses)
{
	PGresult   *res;
	int			ntups;
	int			i;
	PQExpBuffer query = createPQExpBuffer();
	OpclassInfo *opcinfo;
	int			i_tableoid;
	int			i_oid;
	int			i_opcname;
	int			i_opcnamespace;
	int			i_rolname;

	/*
	 * find all opclasses, including builtin opclasses; we filter out
	 * system-defined opclasses at dump-out time.
	 */

	/* Make sure we are in proper schema */
	selectSourceSchema("pg_catalog");

	if (g_fout->remoteVersion >= 70300)
	{
		appendPQExpBuffer(query, "SELECT tableoid, oid, opcname, "
						  "opcnamespace, "
						  "(%s opcowner) as rolname "
						  "FROM pg_opclass",
						  username_subquery);
	}
	else
	{
		error_unsupported_server_version();
	}

	res = PQexec(g_conn, query->data);
	check_sql_result(res, g_conn, query->data, PGRES_TUPLES_OK);

	ntups = PQntuples(res);
	*numOpclasses = ntups;

	opcinfo = (OpclassInfo *) malloc(ntups * sizeof(OpclassInfo));

	i_tableoid = PQfnumber(res, "tableoid");
	i_oid = PQfnumber(res, "oid");
	i_opcname = PQfnumber(res, "opcname");
	i_opcnamespace = PQfnumber(res, "opcnamespace");
	i_rolname = PQfnumber(res, "rolname");

	for (i = 0; i < ntups; i++)
	{
		opcinfo[i].dobj.objType = DO_OPCLASS;
		opcinfo[i].dobj.catId.tableoid = atooid(PQgetvalue(res, i, i_tableoid));
		opcinfo[i].dobj.catId.oid = atooid(PQgetvalue(res, i, i_oid));
		AssignDumpId(&opcinfo[i].dobj);
		opcinfo[i].dobj.name = strdup(PQgetvalue(res, i, i_opcname));
		opcinfo[i].dobj.namespace = findNamespace(atooid(PQgetvalue(res, i, i_opcnamespace)),
												  opcinfo[i].dobj.catId.oid);
		opcinfo[i].rolname = strdup(PQgetvalue(res, i, i_rolname));

		/* Decide whether we want to dump it */
		selectDumpableObject(&(opcinfo[i].dobj));

		if (g_fout->remoteVersion >= 70300)
		{
			if (strlen(opcinfo[i].rolname) == 0)
				write_msg(NULL, "WARNING: owner of operator class \"%s\" appears to be invalid\n",
						  opcinfo[i].dobj.name);
		}
	}

	PQclear(res);

	destroyPQExpBuffer(query);

	return opcinfo;
}

/*
 * getOpfamilies:
 *	  read all opfamilies in the system catalogs and return them in the
 * OpfamilyInfo* structure
 *
 *	numOpfamilies is set to the number of opfamilies read in
 */
OpfamilyInfo *
getOpfamilies(int *numOpfamilies)
{
	PGresult   *res;
	int			ntups;
	int			i;
	PQExpBuffer query;
	OpfamilyInfo *opfinfo;
	int			i_tableoid;
	int			i_oid;
	int			i_opfname;
	int			i_opfnamespace;
	int			i_rolname;

	/* Before 8.3, there is no separate concept of opfamilies */
	if (g_fout->remoteVersion < 80300)
	{
		*numOpfamilies = 0;
		return NULL;
	}

	query = createPQExpBuffer();

	/*
	 * find all opfamilies, including builtin opfamilies; we filter out
	 * system-defined opfamilies at dump-out time.
	 */

	/* Make sure we are in proper schema */
	selectSourceSchema("pg_catalog");

	appendPQExpBuffer(query, "SELECT tableoid, oid, opfname, "
					  "opfnamespace, "
					  "(%s opfowner) as rolname "
					  "FROM pg_opfamily",
					  username_subquery);

	res = PQexec(g_conn, query->data);
	check_sql_result(res, g_conn, query->data, PGRES_TUPLES_OK);

	ntups = PQntuples(res);
	*numOpfamilies = ntups;

	opfinfo = (OpfamilyInfo *) malloc(ntups * sizeof(OpfamilyInfo));

	i_tableoid = PQfnumber(res, "tableoid");
	i_oid = PQfnumber(res, "oid");
	i_opfname = PQfnumber(res, "opfname");
	i_opfnamespace = PQfnumber(res, "opfnamespace");
	i_rolname = PQfnumber(res, "rolname");

	for (i = 0; i < ntups; i++)
	{
		opfinfo[i].dobj.objType = DO_OPFAMILY;
		opfinfo[i].dobj.catId.tableoid = atooid(PQgetvalue(res, i, i_tableoid));
		opfinfo[i].dobj.catId.oid = atooid(PQgetvalue(res, i, i_oid));
		AssignDumpId(&opfinfo[i].dobj);
		opfinfo[i].dobj.name = strdup(PQgetvalue(res, i, i_opfname));
		opfinfo[i].dobj.namespace = findNamespace(atooid(PQgetvalue(res, i, i_opfnamespace)),
												  opfinfo[i].dobj.catId.oid);
		opfinfo[i].rolname = strdup(PQgetvalue(res, i, i_rolname));

		/* Decide whether we want to dump it */
		selectDumpableObject(&(opfinfo[i].dobj));

		if (g_fout->remoteVersion >= 70300)
		{
			if (strlen(opfinfo[i].rolname) == 0)
				write_msg(NULL, "WARNING: owner of operator family \"%s\" appears to be invalid\n",
						  opfinfo[i].dobj.name);
		}
	}

	PQclear(res);

	destroyPQExpBuffer(query);

	return opfinfo;
}

/*
 * getAggregates:
 *	  read all the user-defined aggregates in the system catalogs and
 * return them in the AggInfo* structure
 *
 * numAggs is set to the number of aggregates read in
 */
AggInfo *
getAggregates(int *numAggs)
{
	PGresult   *res;
	int			ntups;
	int			i;
	PQExpBuffer query = createPQExpBuffer();
	AggInfo    *agginfo;
	int			i_tableoid;
	int			i_oid;
	int			i_aggname;
	int			i_aggnamespace;
	int			i_pronargs;
	int			i_proargtypes;
	int			i_rolname;
	int			i_aggacl;

	/* Make sure we are in proper schema */
	selectSourceSchema("pg_catalog");

	/* find all user-defined aggregates */

	if (g_fout->remoteVersion >= 80200)
	{
		appendPQExpBuffer(query, "SELECT tableoid, oid, proname as aggname, "
						  "pronamespace as aggnamespace, "
						  "pronargs, proargtypes, "
						  "(%s proowner) as rolname, "
						  "proacl as aggacl "
						  "FROM pg_proc "
						  "WHERE proisagg "
						  "AND pronamespace != "
			   "(select oid from pg_namespace where nspname = 'pg_catalog')",
						  username_subquery);
	}
	else
	{
		error_unsupported_server_version();
	}

	res = PQexec(g_conn, query->data);
	check_sql_result(res, g_conn, query->data, PGRES_TUPLES_OK);

	ntups = PQntuples(res);
	*numAggs = ntups;

	agginfo = (AggInfo *) malloc(ntups * sizeof(AggInfo));

	i_tableoid = PQfnumber(res, "tableoid");
	i_oid = PQfnumber(res, "oid");
	i_aggname = PQfnumber(res, "aggname");
	i_aggnamespace = PQfnumber(res, "aggnamespace");
	i_pronargs = PQfnumber(res, "pronargs");
	i_proargtypes = PQfnumber(res, "proargtypes");
	i_rolname = PQfnumber(res, "rolname");
	i_aggacl = PQfnumber(res, "aggacl");

	for (i = 0; i < ntups; i++)
	{
		agginfo[i].aggfn.dobj.objType = DO_AGG;
		agginfo[i].aggfn.dobj.catId.tableoid = atooid(PQgetvalue(res, i, i_tableoid));
		agginfo[i].aggfn.dobj.catId.oid = atooid(PQgetvalue(res, i, i_oid));
		AssignDumpId(&agginfo[i].aggfn.dobj);
		agginfo[i].aggfn.dobj.name = strdup(PQgetvalue(res, i, i_aggname));
		agginfo[i].aggfn.dobj.namespace = findNamespace(atooid(PQgetvalue(res, i, i_aggnamespace)),
											agginfo[i].aggfn.dobj.catId.oid);
		agginfo[i].aggfn.rolname = strdup(PQgetvalue(res, i, i_rolname));
		if (strlen(agginfo[i].aggfn.rolname) == 0)
			write_msg(NULL, "WARNING: owner of aggregate function \"%s\" appears to be invalid\n",
					  agginfo[i].aggfn.dobj.name);
		agginfo[i].aggfn.lang = InvalidOid;		/* not currently interesting */
		agginfo[i].aggfn.prorettype = InvalidOid;		/* not saved */
		agginfo[i].aggfn.proacl = strdup(PQgetvalue(res, i, i_aggacl));
		agginfo[i].aggfn.nargs = atoi(PQgetvalue(res, i, i_pronargs));
		if (agginfo[i].aggfn.nargs == 0)
			agginfo[i].aggfn.argtypes = NULL;
		else
		{
			agginfo[i].aggfn.argtypes = (Oid *) malloc(agginfo[i].aggfn.nargs * sizeof(Oid));
			parseOidArray(PQgetvalue(res, i, i_proargtypes),
						  agginfo[i].aggfn.argtypes,
						  agginfo[i].aggfn.nargs);
		}

		/* Decide whether we want to dump it */
		selectDumpableObject(&(agginfo[i].aggfn.dobj));
	}

	PQclear(res);

	destroyPQExpBuffer(query);

	return agginfo;
}

/*
 * getExtProtocols:
 *	  read all the user-defined protocols in the system catalogs and
 * return them in the ExtProtInfo* structure
 *
 * numExtProtocols is set to the number of protocols read in
 */
/*	Declared in pg_dump.h */
ExtProtInfo *
getExtProtocols(int *numExtProtocols)
{
	PGresult   *res;
	int			ntups;
	int			i;
	PQExpBuffer query = createPQExpBuffer();
	ExtProtInfo *ptcinfo;
	int			i_oid;
	int			i_tableoid;
	int			i_ptcname;
	int			i_rolname;
	int			i_ptcacl;
	int			i_ptctrusted;
	int 		i_ptcreadid;
	int			i_ptcwriteid;
	int			i_ptcvalidid;

	/* Make sure we are in proper schema */
	selectSourceSchema("pg_catalog");

	/* find all user-defined external protocol */

	appendPQExpBuffer(query, "SELECT ptc.tableoid as tableoid, "
							 "       ptc.oid as oid, "
							 "       ptc.ptcname as ptcname, "
							 "       ptcreadfn as ptcreadoid, "
							 "       ptcwritefn as ptcwriteoid, "
							 "		 ptcvalidatorfn as ptcvaloid, "
							 "       (%s ptc.ptcowner) as rolname, "
							 "       ptc.ptctrusted as ptctrusted, "
							 "       ptc.ptcacl as ptcacl "
							 "FROM   pg_extprotocol ptc",
									 username_subquery);

	res = PQexec(g_conn, query->data);
	check_sql_result(res, g_conn, query->data, PGRES_TUPLES_OK);

	ntups = PQntuples(res);
	*numExtProtocols = ntups;

	ptcinfo = (ExtProtInfo *) malloc(ntups * sizeof(ExtProtInfo));

	i_tableoid = PQfnumber(res, "tableoid");
	i_oid = PQfnumber(res, "oid");
	i_ptcname = PQfnumber(res, "ptcname");
	i_rolname = PQfnumber(res, "rolname");
	i_ptcacl = PQfnumber(res, "ptcacl");
	i_ptctrusted = PQfnumber(res, "ptctrusted");
	i_ptcreadid = PQfnumber(res, "ptcreadoid");
	i_ptcwriteid = PQfnumber(res, "ptcwriteoid");
	i_ptcvalidid = PQfnumber(res, "ptcvaloid");

	for (i = 0; i < ntups; i++)
	{
		ptcinfo[i].dobj.objType = DO_EXTPROTOCOL;
		ptcinfo[i].dobj.catId.tableoid = atooid(PQgetvalue(res, i, i_tableoid));
		ptcinfo[i].dobj.catId.oid = atooid(PQgetvalue(res, i, i_oid));
		AssignDumpId(&ptcinfo[i].dobj);
		ptcinfo[i].dobj.name = strdup(PQgetvalue(res, i, i_ptcname));
		ptcinfo[i].dobj.namespace = NULL;
		ptcinfo[i].ptcowner = strdup(PQgetvalue(res, i, i_rolname));
		if (strlen(ptcinfo[i].ptcowner) == 0)
			write_msg(NULL, "WARNING: owner of external protocol \"%s\" appears to be invalid\n",
						ptcinfo[i].dobj.name);

		if (PQgetisnull(res, i, i_ptcreadid))
			ptcinfo[i].ptcreadid = InvalidOid;
		else
			ptcinfo[i].ptcreadid = atooid(PQgetvalue(res, i, i_ptcreadid));

		if (PQgetisnull(res, i, i_ptcwriteid))
			ptcinfo[i].ptcwriteid = InvalidOid;
		else
			ptcinfo[i].ptcwriteid = atooid(PQgetvalue(res, i, i_ptcwriteid));

		if (PQgetisnull(res, i, i_ptcvalidid))
			ptcinfo[i].ptcvalidid = InvalidOid;
		else
			ptcinfo[i].ptcvalidid = atooid(PQgetvalue(res, i, i_ptcvalidid));

		ptcinfo[i].ptcacl = strdup(PQgetvalue(res, i, i_ptcacl));
		ptcinfo[i].ptctrusted = *(PQgetvalue(res, i, i_ptctrusted)) == 't';

		/* Decide whether we want to dump it */
		selectDumpableObject(&(ptcinfo[i].dobj));
	}

	PQclear(res);

	destroyPQExpBuffer(query);

	return ptcinfo;
}

/*
 * getFuncs:
 *	  read all the user-defined functions in the system catalogs and
 * return them in the FuncInfo* structure
 *
 * numFuncs is set to the number of functions read in
 */
FuncInfo *
getFuncs(int *numFuncs)
{
	PGresult   *res;
	int			ntups;
	int			i;
	PQExpBuffer query = createPQExpBuffer();
	FuncInfo   *finfo;
	int			i_tableoid;
	int			i_oid;
	int			i_proname;
	int			i_pronamespace;
	int			i_rolname;
	int			i_prolang;
	int			i_pronargs;
	int			i_proargtypes;
	int			i_prorettype;
	int			i_proacl;

	/* Make sure we are in proper schema */
	selectSourceSchema("pg_catalog");

	/* find all user-defined funcs */

	if (g_fout->remoteVersion >= 70300)
	{
		appendPQExpBuffer(query,
						  "SELECT tableoid, oid, proname, prolang, "
						  "pronargs, proargtypes, prorettype, proacl, "
						  "pronamespace, "
						  "(%s proowner) as rolname "
						  "FROM pg_proc "
						  "WHERE NOT proisagg "
						  "AND pronamespace != "
						  "(select oid from pg_namespace"
						  " where nspname = 'pg_catalog')",
						  username_subquery);
	}
	else
	{
		error_unsupported_server_version();
	}

	res = PQexec(g_conn, query->data);
	check_sql_result(res, g_conn, query->data, PGRES_TUPLES_OK);

	ntups = PQntuples(res);

	*numFuncs = ntups;

	finfo = (FuncInfo *) calloc(ntups, sizeof(FuncInfo));

	i_tableoid = PQfnumber(res, "tableoid");
	i_oid = PQfnumber(res, "oid");
	i_proname = PQfnumber(res, "proname");
	i_pronamespace = PQfnumber(res, "pronamespace");
	i_rolname = PQfnumber(res, "rolname");
	i_prolang = PQfnumber(res, "prolang");
	i_pronargs = PQfnumber(res, "pronargs");
	i_proargtypes = PQfnumber(res, "proargtypes");
	i_prorettype = PQfnumber(res, "prorettype");
	i_proacl = PQfnumber(res, "proacl");

	for (i = 0; i < ntups; i++)
	{
		finfo[i].dobj.objType = DO_FUNC;
		finfo[i].dobj.catId.tableoid = atooid(PQgetvalue(res, i, i_tableoid));
		finfo[i].dobj.catId.oid = atooid(PQgetvalue(res, i, i_oid));
		AssignDumpId(&finfo[i].dobj);
		finfo[i].dobj.name = strdup(PQgetvalue(res, i, i_proname));
		finfo[i].dobj.namespace =
			findNamespace(atooid(PQgetvalue(res, i, i_pronamespace)),
						  finfo[i].dobj.catId.oid);
		finfo[i].rolname = strdup(PQgetvalue(res, i, i_rolname));
		finfo[i].lang = atooid(PQgetvalue(res, i, i_prolang));
		finfo[i].prorettype = atooid(PQgetvalue(res, i, i_prorettype));
		finfo[i].proacl = strdup(PQgetvalue(res, i, i_proacl));
		finfo[i].nargs = atoi(PQgetvalue(res, i, i_pronargs));
		if (finfo[i].nargs == 0)
			finfo[i].argtypes = NULL;
		else
		{
			finfo[i].argtypes = (Oid *) malloc(finfo[i].nargs * sizeof(Oid));
			parseOidArray(PQgetvalue(res, i, i_proargtypes),
						  finfo[i].argtypes, finfo[i].nargs);
		}

		/* Decide whether we want to dump it */
		selectDumpableFunction(&finfo[i]);
		selectDumpableObject(&(finfo[i].dobj));

		if (strlen(finfo[i].rolname) == 0)
			write_msg(NULL,
				 "WARNING: owner of function \"%s\" appears to be invalid\n",
					  finfo[i].dobj.name);
	}

	PQclear(res);

	destroyPQExpBuffer(query);

	return finfo;
}

/*
 * getTables
 *	  read all the user-defined tables (no indexes, no catalogs)
 * in the system catalogs return them in the TableInfo* structure
 *
 * numTables is set to the number of tables read in
 */
TableInfo *
getTables(int *numTables)
{
	PGresult   *res;
	int			ntups;
	int			i;
	PQExpBuffer query = createPQExpBuffer();
	TableInfo  *tblinfo;
	int			i_reltableoid;
	int			i_reloid;
	int			i_relname;
	int			i_relnamespace;
	int			i_relkind;
	int			i_relstorage;
	int			i_relacl;
	int			i_rolname;
	int			i_relchecks;
	int			i_relhastriggers;
	int			i_relhasindex;
	int			i_relhasrules;
	int			i_relhasoids;
	int			i_owning_tab;
	int			i_owning_col;
	int			i_reltablespace;
	int			i_reloptions;
	int			i_parrelid;

	/* Make sure we are in proper schema */
	selectSourceSchema("pg_catalog");

	/*
	 * Find all the tables (including views and sequences).
	 *
	 * We include system catalogs, so that we can work if a user table is
	 * defined to inherit from a system catalog (pretty weird, but...)
	 *
	 * We ignore tables that are not type 'r' (ordinary relation), 'S'
	 * (sequence), 'v' (view), or 'c' (composite type).
	 *
	 * Composite-type table entries won't be dumped as such, but we have to
	 * make a DumpableObject for them so that we can track dependencies of the
	 * composite type (pg_depend entries for columns of the composite type
	 * link to the pg_class entry not the pg_type entry).
	 *
	 * Note: in this phase we should collect only a minimal amount of
	 * information about each table, basically just enough to decide if it is
	 * interesting. We must fetch all tables in this phase because otherwise
	 * we cannot correctly identify inherited columns, owned sequences, etc.
	 */

	if (g_fout->remoteVersion >= 80400)
	{
		/*
		 * Left join to pick up dependency info linking sequences to their
		 * owning column, if any (note this dependency is AUTO as of 8.2)
		 */
		appendPQExpBuffer(query,
						  "SELECT c.tableoid, c.oid, relname, "
						  "relacl, relkind, relstorage, relnamespace, "
						  "(%s relowner) as rolname, "
						  "relchecks, relhastriggers, "
						  "relhasindex, relhasrules, relhasoids, "
						  "d.refobjid as owning_tab, "
						  "d.refobjsubid as owning_col, "
						  "(SELECT spcname FROM pg_tablespace t WHERE t.oid = c.reltablespace) AS reltablespace, "
						  "array_to_string(c.reloptions, ', ') as reloptions, "
						  "p.parrelid as parrelid "
						  "from pg_class c "
						  "left join pg_depend d on "
						  "(c.relkind = '%c' and "
						  "d.classid = c.tableoid and d.objid = c.oid and "
						  "d.objsubid = 0 and "
						  "d.refclassid = c.tableoid and d.deptype = 'a') "
						  "left join pg_partition_rule pr on c.oid = pr.parchildrelid "
						  "left join pg_partition p on pr.paroid = p.oid "
						  "where relkind in ('%c', '%c', '%c', '%c') "
						  "AND c.oid NOT IN (select p.parchildrelid from pg_partition_rule p left "
						  "join pg_exttable e on p.parchildrelid=e.reloid where e.reloid is null)"
						  "order by c.oid",
						  username_subquery,
						  RELKIND_SEQUENCE,
						  RELKIND_RELATION, RELKIND_SEQUENCE,
						  RELKIND_VIEW, RELKIND_COMPOSITE_TYPE);
	}
	else if (g_fout->remoteVersion >= 80200)
	{
		/*
		 * Left join to pick up dependency info linking sequences to their
		 * owning column, if any (note this dependency is AUTO as of 8.2)
		 */
		appendPQExpBuffer(query,
						  "SELECT c.tableoid, c.oid, relname, "
						  "relacl, relkind, relstorage, relnamespace, "
						  "(%s relowner) as rolname, "
						  "relchecks, (reltriggers <> 0) as relhastriggers, "
						  "relhasindex, relhasrules, relhasoids, "
						  "d.refobjid as owning_tab, "
						  "d.refobjsubid as owning_col, "
						  "(SELECT spcname FROM pg_tablespace t WHERE t.oid = c.reltablespace) AS reltablespace, "
						  "array_to_string(c.reloptions, ', ') as reloptions, "
						  "p.parrelid as parrelid "
						  "from pg_class c "
						  "left join pg_depend d on "
						  "(c.relkind = '%c' and "
						  "d.classid = c.tableoid and d.objid = c.oid and "
						  "d.objsubid = 0 and "
						  "d.refclassid = c.tableoid and d.deptype = 'a') "
						  "left join pg_partition_rule pr on c.oid = pr.parchildrelid "
						  "left join pg_partition p on pr.paroid = p.oid "
						  "where relkind in ('%c', '%c', '%c', '%c') %s"
						  "order by c.oid",
						  username_subquery,
						  RELKIND_SEQUENCE,
						  RELKIND_RELATION, RELKIND_SEQUENCE,
						  RELKIND_VIEW, RELKIND_COMPOSITE_TYPE,
						  g_fout->remoteVersion >= 80209 ?
						  "AND c.oid NOT IN (select p.parchildrelid from pg_partition_rule p left "
						  "join pg_exttable e on p.parchildrelid=e.reloid where e.reloid is null)" : "");
	}
	else
	{
		error_unsupported_server_version();
	}

	res = PQexec(g_conn, query->data);
	check_sql_result(res, g_conn, query->data, PGRES_TUPLES_OK);

	ntups = PQntuples(res);

	*numTables = ntups;

	/*
	 * Extract data from result and lock dumpable tables.  We do the locking
	 * before anything else, to minimize the window wherein a table could
	 * disappear under us.
	 *
	 * Note that we have to save info about all tables here, even when dumping
	 * only one, because we don't yet know which tables might be inheritance
	 * ancestors of the target table.
	 */
	tblinfo = (TableInfo *) calloc(ntups, sizeof(TableInfo));

	i_reltableoid = PQfnumber(res, "tableoid");
	i_reloid = PQfnumber(res, "oid");
	i_relname = PQfnumber(res, "relname");
	i_relnamespace = PQfnumber(res, "relnamespace");
	i_relacl = PQfnumber(res, "relacl");
	i_relkind = PQfnumber(res, "relkind");
	i_relstorage = PQfnumber(res, "relstorage");
	i_rolname = PQfnumber(res, "rolname");
	i_relchecks = PQfnumber(res, "relchecks");
	i_relhastriggers = PQfnumber(res, "relhastriggers");
	i_relhasindex = PQfnumber(res, "relhasindex");
	i_relhasrules = PQfnumber(res, "relhasrules");
	i_relhasoids = PQfnumber(res, "relhasoids");
	i_owning_tab = PQfnumber(res, "owning_tab");
	i_owning_col = PQfnumber(res, "owning_col");
	i_reltablespace = PQfnumber(res, "reltablespace");
	i_reloptions = PQfnumber(res, "reloptions");
	i_parrelid = PQfnumber(res, "parrelid");

	if (lockWaitTimeout && g_fout->remoteVersion >= 70300)
	{
		/*
		 * Arrange to fail instead of waiting forever for a table lock.
		 *
		 * NB: this coding assumes that the only queries issued within
		 * the following loop are LOCK TABLEs; else the timeout may be
		 * undesirably applied to other things too.
		 */
		resetPQExpBuffer(query);
		appendPQExpBuffer(query, "SET statement_timeout = ");
		appendStringLiteralConn(query, lockWaitTimeout, g_conn);
		do_sql_command(g_conn, query->data);
	}

	for (i = 0; i < ntups; i++)
	{
		tblinfo[i].dobj.objType = DO_TABLE;
		tblinfo[i].dobj.catId.tableoid = atooid(PQgetvalue(res, i, i_reltableoid));
		tblinfo[i].dobj.catId.oid = atooid(PQgetvalue(res, i, i_reloid));
		AssignDumpId(&tblinfo[i].dobj);
		tblinfo[i].dobj.name = strdup(PQgetvalue(res, i, i_relname));
		tblinfo[i].dobj.namespace = findNamespace(atooid(PQgetvalue(res, i, i_relnamespace)),
												  tblinfo[i].dobj.catId.oid);
		tblinfo[i].rolname = strdup(PQgetvalue(res, i, i_rolname));
		tblinfo[i].relacl = strdup(PQgetvalue(res, i, i_relacl));
		tblinfo[i].relkind = *(PQgetvalue(res, i, i_relkind));
		tblinfo[i].relstorage = *(PQgetvalue(res, i, i_relstorage));
		tblinfo[i].hasindex = (strcmp(PQgetvalue(res, i, i_relhasindex), "t") == 0);
		tblinfo[i].hasrules = (strcmp(PQgetvalue(res, i, i_relhasrules), "t") == 0);
		tblinfo[i].hastriggers = (strcmp(PQgetvalue(res, i, i_relhastriggers), "t") == 0);
		tblinfo[i].hasoids = (strcmp(PQgetvalue(res, i, i_relhasoids), "t") == 0);
		tblinfo[i].ncheck = atoi(PQgetvalue(res, i, i_relchecks));
		if (PQgetisnull(res, i, i_owning_tab))
		{
			tblinfo[i].owning_tab = InvalidOid;
			tblinfo[i].owning_col = 0;
		}
		else
		{
			tblinfo[i].owning_tab = atooid(PQgetvalue(res, i, i_owning_tab));
			tblinfo[i].owning_col = atoi(PQgetvalue(res, i, i_owning_col));
		}
		tblinfo[i].reltablespace = strdup(PQgetvalue(res, i, i_reltablespace));
		tblinfo[i].reloptions = strdup(PQgetvalue(res, i, i_reloptions));
		tblinfo[i].parrelid = atooid(PQgetvalue(res, i, i_parrelid));
		if (tblinfo[i].parrelid != 0)
		{
			/*
			 * Length of tmpStr is bigger than the sum of NAMEDATALEN
			 * and the length of EXT_PARTITION_NAME_POSTFIX
			 */
			char tmpStr[500];
			snprintf(tmpStr, sizeof(tmpStr), "%s%s", tblinfo[i].dobj.name, EXT_PARTITION_NAME_POSTFIX);
			tblinfo[i].dobj.name = strdup(tmpStr);
		}

		/* other fields were zeroed above */

		/*
		 * Decide whether we want to dump this table.
		 */
		if (tblinfo[i].relkind == RELKIND_COMPOSITE_TYPE)
			tblinfo[i].dobj.dump = false;
		else
			selectDumpableTable(&tblinfo[i]);
		tblinfo[i].interesting = tblinfo[i].dobj.dump;

		/*
		 * Read-lock target tables to make sure they aren't DROPPED or altered
		 * in schema before we get around to dumping them.
		 *
		 * Note that we don't explicitly lock parents of the target tables; we
		 * assume our lock on the child is enough to prevent schema
		 * alterations to parent tables.
		 *
		 * NOTE: it'd be kinda nice to lock other relations too, not only
		 * plain tables, but the backend doesn't presently allow that.
		 */
		if (tblinfo[i].dobj.dump && tblinfo[i].relkind == RELKIND_RELATION && tblinfo[i].parrelid == 0)
		{
			resetPQExpBuffer(query);
			appendPQExpBuffer(query,
							  "LOCK TABLE %s IN ACCESS SHARE MODE",
						 fmtQualifiedId(tblinfo[i].dobj.namespace->dobj.name,
										tblinfo[i].dobj.name));
			do_sql_command(g_conn, query->data);
		}

		/* Emit notice if join for owner failed */
		if (strlen(tblinfo[i].rolname) == 0)
			write_msg(NULL, "WARNING: owner of table \"%s\" appears to be invalid\n",
					  tblinfo[i].dobj.name);
	}

	if (lockWaitTimeout && g_fout->remoteVersion >= 70300)
	{
		do_sql_command(g_conn, "SET statement_timeout = 0");
	}

	PQclear(res);

	destroyPQExpBuffer(query);

	return tblinfo;
}

/*
 * getOwnedSeqs
 *	  identify owned sequences and mark them as dumpable if owning table is
 *
 * We used to do this in getTables(), but it's better to do it after the
 * index used by findTableByOid() has been set up.
 */
void
getOwnedSeqs(TableInfo tblinfo[], int numTables)
{
	int			i;

	/*
	 * Force sequences that are "owned" by table columns to be dumped whenever
	 * their owning table is being dumped.
	 */
	for (i = 0; i < numTables; i++)
	{
		TableInfo  *seqinfo = &tblinfo[i];
		TableInfo  *owning_tab;

		if (!OidIsValid(seqinfo->owning_tab))
			continue;			/* not an owned sequence */
		if (seqinfo->dobj.dump)
			continue;			/* no need to search */
		owning_tab = findTableByOid(seqinfo->owning_tab);
		if (owning_tab && owning_tab->dobj.dump)
		{
			seqinfo->interesting = true;
			seqinfo->dobj.dump = true;
		}
	}
}

/*
 * getInherits
 *	  read all the inheritance information
 * from the system catalogs return them in the InhInfo* structure
 *
 * numInherits is set to the number of pairs read in
 */
InhInfo *
getInherits(int *numInherits)
{
	PGresult   *res;
	int			ntups;
	int			i;
	PQExpBuffer query = createPQExpBuffer();
	InhInfo    *inhinfo;

	int			i_inhrelid;
	int			i_inhparent;

	/* Make sure we are in proper schema */
	selectSourceSchema("pg_catalog");

	/* find all the inheritance information */

	appendPQExpBuffer(query, "SELECT inhrelid, inhparent FROM pg_inherits");

	res = PQexec(g_conn, query->data);
	check_sql_result(res, g_conn, query->data, PGRES_TUPLES_OK);

	ntups = PQntuples(res);

	*numInherits = ntups;

	inhinfo = (InhInfo *) malloc(ntups * sizeof(InhInfo));

	i_inhrelid = PQfnumber(res, "inhrelid");
	i_inhparent = PQfnumber(res, "inhparent");

	for (i = 0; i < ntups; i++)
	{
		inhinfo[i].inhrelid = atooid(PQgetvalue(res, i, i_inhrelid));
		inhinfo[i].inhparent = atooid(PQgetvalue(res, i, i_inhparent));
	}

	PQclear(res);

	destroyPQExpBuffer(query);

	return inhinfo;
}

/*
 * getIndexes
 *	  get information about every index on a dumpable table
 *
 * Note: index data is not returned directly to the caller, but it
 * does get entered into the DumpableObject tables.
 */
void
getIndexes(TableInfo tblinfo[], int numTables)
{
	int			i,
				j;
	PQExpBuffer query = createPQExpBuffer();
	PGresult   *res;
	IndxInfo   *indxinfo;
	ConstraintInfo *constrinfo;
	int			i_tableoid,
				i_oid,
				i_indexname,
				i_indexdef,
				i_indnkeys,
				i_indkey,
				i_indisclustered,
				i_contype,
				i_conname,
				i_contableoid,
				i_conoid,
				i_tablespace,
				i_options;
	int			ntups;

	for (i = 0; i < numTables; i++)
	{
		TableInfo  *tbinfo = &tblinfo[i];

		/* Only plain tables have indexes */
		if (tbinfo->relkind != RELKIND_RELATION || !tbinfo->hasindex)
			continue;

		/* Ignore indexes of tables not to be dumped */
		if (!tbinfo->dobj.dump)
			continue;

		if (g_verbose)
			write_msg(NULL, "reading indexes for table \"%s\"\n",
					  tbinfo->dobj.name);

		/* Make sure we are in proper schema so indexdef is right */
		selectSourceSchema(tbinfo->dobj.namespace->dobj.name);

		/*
		 * The point of the messy-looking outer join is to find a constraint
		 * that is related by an internal dependency link to the index. If we
		 * find one, create a CONSTRAINT entry linked to the INDEX entry.  We
		 * assume an index won't have more than one internal dependency.
		 */
		resetPQExpBuffer(query);
		if (g_fout->remoteVersion >= 80200)
		{
			appendPQExpBuffer(query,
							  "SELECT t.tableoid, t.oid, "
							  "t.relname as indexname, "
					 "pg_catalog.pg_get_indexdef(i.indexrelid) as indexdef, "
							  "t.relnatts as indnkeys, "
							  "i.indkey, i.indisclustered, "
							  "c.contype, c.conname, "
							  "c.tableoid as contableoid, "
							  "c.oid as conoid, "
							  "(SELECT spcname FROM pg_catalog.pg_tablespace s WHERE s.oid = t.reltablespace) as tablespace, "
							"array_to_string(t.reloptions, ', ') as options "
							  "FROM pg_catalog.pg_index i "
					  "JOIN pg_catalog.pg_class t ON (t.oid = i.indexrelid) "
							  "LEFT JOIN pg_catalog.pg_depend d "
							  "ON (d.classid = t.tableoid "
							  "AND d.objid = t.oid "
							  "AND d.deptype = 'i') "
							  "LEFT JOIN pg_catalog.pg_constraint c "
							  "ON (d.refclassid = c.tableoid "
							  "AND d.refobjid = c.oid) "
							  "WHERE i.indrelid = '%u'::pg_catalog.oid "
							  "ORDER BY indexname",
							  tbinfo->dobj.catId.oid);
		}
		else
		{
			error_unsupported_server_version();
		}

		res = PQexec(g_conn, query->data);
		check_sql_result(res, g_conn, query->data, PGRES_TUPLES_OK);

		ntups = PQntuples(res);

		i_tableoid = PQfnumber(res, "tableoid");
		i_oid = PQfnumber(res, "oid");
		i_indexname = PQfnumber(res, "indexname");
		i_indexdef = PQfnumber(res, "indexdef");
		i_indnkeys = PQfnumber(res, "indnkeys");
		i_indkey = PQfnumber(res, "indkey");
		i_indisclustered = PQfnumber(res, "indisclustered");
		i_contype = PQfnumber(res, "contype");
		i_conname = PQfnumber(res, "conname");
		i_contableoid = PQfnumber(res, "contableoid");
		i_conoid = PQfnumber(res, "conoid");
		i_tablespace = PQfnumber(res, "tablespace");
		i_options = PQfnumber(res, "options");

		indxinfo = (IndxInfo *) malloc(ntups * sizeof(IndxInfo));
		constrinfo = (ConstraintInfo *) malloc(ntups * sizeof(ConstraintInfo));

		for (j = 0; j < ntups; j++)
		{
			char		contype;

			indxinfo[j].dobj.objType = DO_INDEX;
			indxinfo[j].dobj.catId.tableoid = atooid(PQgetvalue(res, j, i_tableoid));
			indxinfo[j].dobj.catId.oid = atooid(PQgetvalue(res, j, i_oid));
			AssignDumpId(&indxinfo[j].dobj);
			indxinfo[j].dobj.name = strdup(PQgetvalue(res, j, i_indexname));
			indxinfo[j].dobj.namespace = tbinfo->dobj.namespace;
			indxinfo[j].indextable = tbinfo;
			indxinfo[j].indexdef = strdup(PQgetvalue(res, j, i_indexdef));
			indxinfo[j].indnkeys = atoi(PQgetvalue(res, j, i_indnkeys));
			indxinfo[j].tablespace = strdup(PQgetvalue(res, j, i_tablespace));
			indxinfo[j].options = strdup(PQgetvalue(res, j, i_options));

			/*
			 * In pre-7.4 releases, indkeys may contain more entries than
			 * indnkeys says (since indnkeys will be 1 for a functional
			 * index).	We don't actually care about this case since we don't
			 * examine indkeys except for indexes associated with PRIMARY and
			 * UNIQUE constraints, which are never functional indexes. But we
			 * have to allocate enough space to keep parseOidArray from
			 * complaining.
			 */
			indxinfo[j].indkeys = (Oid *) malloc(INDEX_MAX_KEYS * sizeof(Oid));
			parseOidArray(PQgetvalue(res, j, i_indkey),
						  indxinfo[j].indkeys, INDEX_MAX_KEYS);
			indxinfo[j].indisclustered = (PQgetvalue(res, j, i_indisclustered)[0] == 't');
			contype = *(PQgetvalue(res, j, i_contype));

			if (contype == 'p' || contype == 'u')
			{
				/*
				 * If we found a constraint matching the index, create an
				 * entry for it.
				 *
				 * In a pre-7.3 database, we take this path iff the index was
				 * marked indisprimary.
				 */
				constrinfo[j].dobj.objType = DO_CONSTRAINT;
				constrinfo[j].dobj.catId.tableoid = atooid(PQgetvalue(res, j, i_contableoid));
				constrinfo[j].dobj.catId.oid = atooid(PQgetvalue(res, j, i_conoid));
				AssignDumpId(&constrinfo[j].dobj);
				constrinfo[j].dobj.name = strdup(PQgetvalue(res, j, i_conname));
				constrinfo[j].dobj.namespace = tbinfo->dobj.namespace;
				constrinfo[j].contable = tbinfo;
				constrinfo[j].condomain = NULL;
				constrinfo[j].contype = contype;
				constrinfo[j].condef = NULL;
				constrinfo[j].confrelid = InvalidOid;
				constrinfo[j].conindex = indxinfo[j].dobj.dumpId;
				constrinfo[j].conislocal = true;
				constrinfo[j].separate = true;

				indxinfo[j].indexconstraint = constrinfo[j].dobj.dumpId;

				/* If pre-7.3 DB, better make sure table comes first */
				addObjectDependency(&constrinfo[j].dobj,
									tbinfo->dobj.dumpId);
			}
			else
			{
				/* Plain secondary index */
				indxinfo[j].indexconstraint = 0;
			}
		}

		PQclear(res);
	}

	destroyPQExpBuffer(query);
}

/*
 * getConstraints
 *
 * Get info about constraints on dumpable tables.
 *
 * Currently handles foreign keys only.
 * Unique and primary key constraints are handled with indexes,
 * while check constraints are processed in getTableAttrs().
 */
void
getConstraints(TableInfo tblinfo[], int numTables)
{
	int			i,
				j;
	ConstraintInfo *constrinfo;
	PQExpBuffer query;
	PGresult   *res;
	int			i_contableoid,
				i_conoid,
				i_conname,
				i_confrelid,
				i_condef;
	int			ntups;

	query = createPQExpBuffer();

	for (i = 0; i < numTables; i++)
	{
		TableInfo  *tbinfo = &tblinfo[i];

		if (!tbinfo->hastriggers || !tbinfo->dobj.dump)
			continue;

		if (g_verbose)
			write_msg(NULL, "reading foreign key constraints for table \"%s\"\n",
					  tbinfo->dobj.name);

		/*
		 * select table schema to ensure constraint expr is qualified if
		 * needed
		 */
		selectSourceSchema(tbinfo->dobj.namespace->dobj.name);

		resetPQExpBuffer(query);
		appendPQExpBuffer(query,
						  "SELECT tableoid, oid, conname, confrelid, "
						  "pg_catalog.pg_get_constraintdef(oid) as condef "
						  "FROM pg_catalog.pg_constraint "
						  "WHERE conrelid = '%u'::pg_catalog.oid "
						  "AND contype = 'f'",
						  tbinfo->dobj.catId.oid);
		res = PQexec(g_conn, query->data);
		check_sql_result(res, g_conn, query->data, PGRES_TUPLES_OK);

		ntups = PQntuples(res);

		i_contableoid = PQfnumber(res, "tableoid");
		i_conoid = PQfnumber(res, "oid");
		i_conname = PQfnumber(res, "conname");
		i_confrelid = PQfnumber(res, "confrelid");
		i_condef = PQfnumber(res, "condef");

		constrinfo = (ConstraintInfo *) malloc(ntups * sizeof(ConstraintInfo));

		for (j = 0; j < ntups; j++)
		{
			constrinfo[j].dobj.objType = DO_FK_CONSTRAINT;
			constrinfo[j].dobj.catId.tableoid = atooid(PQgetvalue(res, j, i_contableoid));
			constrinfo[j].dobj.catId.oid = atooid(PQgetvalue(res, j, i_conoid));
			AssignDumpId(&constrinfo[j].dobj);
			constrinfo[j].dobj.name = strdup(PQgetvalue(res, j, i_conname));
			constrinfo[j].dobj.namespace = tbinfo->dobj.namespace;
			constrinfo[j].contable = tbinfo;
			constrinfo[j].condomain = NULL;
			constrinfo[j].contype = 'f';
			constrinfo[j].condef = strdup(PQgetvalue(res, j, i_condef));
			constrinfo[j].confrelid = atooid(PQgetvalue(res, j, i_confrelid));
			constrinfo[j].conindex = 0;
			constrinfo[j].conislocal = true;
			constrinfo[j].separate = true;
		}

		PQclear(res);
	}

	destroyPQExpBuffer(query);
}

/*
 * getDomainConstraints
 *
 * Get info about constraints on a domain.
 */
static void
getDomainConstraints(TypeInfo *tinfo)
{
	int			i;
	ConstraintInfo *constrinfo;
	PQExpBuffer query;
	PGresult   *res;
	int			i_tableoid,
				i_oid,
				i_conname,
				i_consrc;
	int			ntups;


	/*
	 * select appropriate schema to ensure names in constraint are properly
	 * qualified
	 */
	selectSourceSchema(tinfo->dobj.namespace->dobj.name);

	query = createPQExpBuffer();

	if (g_fout->remoteVersion >= 70400)
		appendPQExpBuffer(query, "SELECT tableoid, oid, conname, "
						  "pg_catalog.pg_get_constraintdef(oid) AS consrc "
						  "FROM pg_catalog.pg_constraint "
						  "WHERE contypid = '%u'::pg_catalog.oid "
						  "ORDER BY conname",
						  tinfo->dobj.catId.oid);
	else
		error_unsupported_server_version();

	res = PQexec(g_conn, query->data);
	check_sql_result(res, g_conn, query->data, PGRES_TUPLES_OK);

	ntups = PQntuples(res);

	i_tableoid = PQfnumber(res, "tableoid");
	i_oid = PQfnumber(res, "oid");
	i_conname = PQfnumber(res, "conname");
	i_consrc = PQfnumber(res, "consrc");

	constrinfo = (ConstraintInfo *) malloc(ntups * sizeof(ConstraintInfo));

	tinfo->nDomChecks = ntups;
	tinfo->domChecks = constrinfo;

	for (i = 0; i < ntups; i++)
	{
		constrinfo[i].dobj.objType = DO_CONSTRAINT;
		constrinfo[i].dobj.catId.tableoid = atooid(PQgetvalue(res, i, i_tableoid));
		constrinfo[i].dobj.catId.oid = atooid(PQgetvalue(res, i, i_oid));
		AssignDumpId(&constrinfo[i].dobj);
		constrinfo[i].dobj.name = strdup(PQgetvalue(res, i, i_conname));
		constrinfo[i].dobj.namespace = tinfo->dobj.namespace;
		constrinfo[i].contable = NULL;
		constrinfo[i].condomain = tinfo;
		constrinfo[i].contype = 'c';
		constrinfo[i].condef = strdup(PQgetvalue(res, i, i_consrc));
		constrinfo[i].confrelid = InvalidOid;
		constrinfo[i].conindex = 0;
		constrinfo[i].conislocal = true;
		constrinfo[i].separate = false;

		/*
		 * Make the domain depend on the constraint, ensuring it won't be
		 * output till any constraint dependencies are OK.
		 */
		addObjectDependency(&tinfo->dobj,
							constrinfo[i].dobj.dumpId);
	}

	PQclear(res);

	destroyPQExpBuffer(query);
}

/*
 * getRules
 *	  get basic information about every rule in the system
 *
 * numRules is set to the number of rules read in
 */
RuleInfo *
getRules(int *numRules)
{
	PGresult   *res;
	int			ntups;
	int			i;
	PQExpBuffer query = createPQExpBuffer();
	RuleInfo   *ruleinfo;
	int			i_tableoid;
	int			i_oid;
	int			i_rulename;
	int			i_ruletable;
	int			i_ev_type;
	int			i_is_instead;
	int			i_ev_enabled;

	/* Make sure we are in proper schema */
	selectSourceSchema("pg_catalog");

	if (g_fout->remoteVersion >= 80300)
	{
		appendPQExpBuffer(query, "SELECT "
						  "tableoid, oid, rulename, "
						  "ev_class as ruletable, ev_type, is_instead, "
						  "ev_enabled "
						  "FROM pg_rewrite "
						  "ORDER BY oid");
	}
	else if (g_fout->remoteVersion >= 70100)
	{
		appendPQExpBuffer(query, "SELECT "
						  "tableoid, oid, rulename, "
						  "ev_class as ruletable, ev_type, is_instead, "
						  "'O'::char as ev_enabled "
						  "FROM pg_rewrite "
						  "ORDER BY oid");
	}
	else
	{
		error_unsupported_server_version();
	}

	res = PQexec(g_conn, query->data);
	check_sql_result(res, g_conn, query->data, PGRES_TUPLES_OK);

	ntups = PQntuples(res);

	*numRules = ntups;

	ruleinfo = (RuleInfo *) malloc(ntups * sizeof(RuleInfo));

	i_tableoid = PQfnumber(res, "tableoid");
	i_oid = PQfnumber(res, "oid");
	i_rulename = PQfnumber(res, "rulename");
	i_ruletable = PQfnumber(res, "ruletable");
	i_ev_type = PQfnumber(res, "ev_type");
	i_is_instead = PQfnumber(res, "is_instead");
	i_ev_enabled = PQfnumber(res, "ev_enabled");

	for (i = 0; i < ntups; i++)
	{
		Oid			ruletableoid;

		ruleinfo[i].dobj.objType = DO_RULE;
		ruleinfo[i].dobj.catId.tableoid = atooid(PQgetvalue(res, i, i_tableoid));
		ruleinfo[i].dobj.catId.oid = atooid(PQgetvalue(res, i, i_oid));
		AssignDumpId(&ruleinfo[i].dobj);
		ruleinfo[i].dobj.name = strdup(PQgetvalue(res, i, i_rulename));
		ruletableoid = atooid(PQgetvalue(res, i, i_ruletable));
		ruleinfo[i].ruletable = findTableByOid(ruletableoid);
		if (ruleinfo[i].ruletable == NULL)
		{
			write_msg(NULL, "failed sanity check, parent table OID %u of pg_rewrite entry OID %u not found\n",
					  ruletableoid,
					  ruleinfo[i].dobj.catId.oid);
			exit_nicely();
		}
		ruleinfo[i].dobj.namespace = ruleinfo[i].ruletable->dobj.namespace;
		ruleinfo[i].dobj.dump = ruleinfo[i].ruletable->dobj.dump;
		ruleinfo[i].ev_type = *(PQgetvalue(res, i, i_ev_type));
		ruleinfo[i].is_instead = *(PQgetvalue(res, i, i_is_instead)) == 't';
		ruleinfo[i].ev_enabled = *(PQgetvalue(res, i, i_ev_enabled));
		if (ruleinfo[i].ruletable)
		{
			/*
			 * If the table is a view, force its ON SELECT rule to be sorted
			 * before the view itself --- this ensures that any dependencies
			 * for the rule affect the table's positioning. Other rules are
			 * forced to appear after their table.
			 */
			if (ruleinfo[i].ruletable->relkind == RELKIND_VIEW &&
				ruleinfo[i].ev_type == '1' && ruleinfo[i].is_instead)
			{
				addObjectDependency(&ruleinfo[i].ruletable->dobj,
									ruleinfo[i].dobj.dumpId);
				/* We'll merge the rule into CREATE VIEW, if possible */
				ruleinfo[i].separate = false;
			}
			else
			{
				addObjectDependency(&ruleinfo[i].dobj,
									ruleinfo[i].ruletable->dobj.dumpId);
				ruleinfo[i].separate = true;
			}
		}
		else
			ruleinfo[i].separate = true;
	}

	PQclear(res);

	destroyPQExpBuffer(query);

	return ruleinfo;
}

/*
 * getTriggers
 *	  get information about every trigger on a dumpable table
 *
 * Note: trigger data is not returned directly to the caller, but it
 * does get entered into the DumpableObject tables.
 */
void
getTriggers(TableInfo tblinfo[], int numTables)
{
	int			i,
				j;
	PQExpBuffer query = createPQExpBuffer();
	PGresult   *res;
	TriggerInfo *tginfo;
	int			i_tableoid,
				i_oid,
				i_tgname,
				i_tgfname,
				i_tgtype,
				i_tgnargs,
				i_tgargs,
				i_tgisconstraint,
				i_tgconstrname,
				i_tgconstrrelid,
				i_tgconstrrelname,
				i_tgenabled,
				i_tgdeferrable,
				i_tginitdeferred;
	int			ntups;

	for (i = 0; i < numTables; i++)
	{
		TableInfo  *tbinfo = &tblinfo[i];

		if (!tbinfo->hastriggers || !tbinfo->dobj.dump)
			continue;

		if (g_verbose)
			write_msg(NULL, "reading triggers for table \"%s\"\n",
					  tbinfo->dobj.name);

		/*
		 * select table schema to ensure regproc name is qualified if needed
		 */
		selectSourceSchema(tbinfo->dobj.namespace->dobj.name);

		resetPQExpBuffer(query);
		if (g_fout->remoteVersion >= 80300)
		{
			/*
			 * We ignore triggers that are tied to a foreign-key constraint
			 */
			appendPQExpBuffer(query,
							  "SELECT tgname, "
							  "tgfoid::pg_catalog.regproc as tgfname, "
							  "tgtype, tgnargs, tgargs, tgenabled, "
							  "tgisconstraint, tgconstrname, tgdeferrable, "
							  "tgconstrrelid, tginitdeferred, tableoid, oid, "
					 "tgconstrrelid::pg_catalog.regclass as tgconstrrelname "
							  "from pg_catalog.pg_trigger t "
							  "where tgrelid = '%u'::pg_catalog.oid "
							  "and tgconstraint = 0",
							  tbinfo->dobj.catId.oid);
		}
		else if (g_fout->remoteVersion >= 70300)
		{
			/*
			 * We ignore triggers that are tied to a foreign-key constraint,
			 * but in these versions we have to grovel through pg_constraint
			 * to find out
			 */
			appendPQExpBuffer(query,
							  "SELECT tgname, "
							  "tgfoid::pg_catalog.regproc as tgfname, "
							  "tgtype, tgnargs, tgargs, tgenabled, "
							  "tgisconstraint, tgconstrname, tgdeferrable, "
							  "tgconstrrelid, tginitdeferred, tableoid, oid, "
					 "tgconstrrelid::pg_catalog.regclass as tgconstrrelname "
							  "from pg_catalog.pg_trigger t "
							  "where tgrelid = '%u'::pg_catalog.oid "
							  "and (not tgisconstraint "
							  " OR NOT EXISTS"
							  "  (SELECT 1 FROM pg_catalog.pg_depend d "
							  "   JOIN pg_catalog.pg_constraint c ON (d.refclassid = c.tableoid AND d.refobjid = c.oid) "
							  "   WHERE d.classid = t.tableoid AND d.objid = t.oid AND d.deptype = 'i' AND c.contype = 'f'))",
							  tbinfo->dobj.catId.oid);
		}
		else
		{
			error_unsupported_server_version();
		}

		res = PQexec(g_conn, query->data);
		check_sql_result(res, g_conn, query->data, PGRES_TUPLES_OK);

		ntups = PQntuples(res);

		i_tableoid = PQfnumber(res, "tableoid");
		i_oid = PQfnumber(res, "oid");
		i_tgname = PQfnumber(res, "tgname");
		i_tgfname = PQfnumber(res, "tgfname");
		i_tgtype = PQfnumber(res, "tgtype");
		i_tgnargs = PQfnumber(res, "tgnargs");
		i_tgargs = PQfnumber(res, "tgargs");
		i_tgisconstraint = PQfnumber(res, "tgisconstraint");
		i_tgconstrname = PQfnumber(res, "tgconstrname");
		i_tgconstrrelid = PQfnumber(res, "tgconstrrelid");
		i_tgconstrrelname = PQfnumber(res, "tgconstrrelname");
		i_tgenabled = PQfnumber(res, "tgenabled");
		i_tgdeferrable = PQfnumber(res, "tgdeferrable");
		i_tginitdeferred = PQfnumber(res, "tginitdeferred");

		tginfo = (TriggerInfo *) malloc(ntups * sizeof(TriggerInfo));

		for (j = 0; j < ntups; j++)
		{
			tginfo[j].dobj.objType = DO_TRIGGER;
			tginfo[j].dobj.catId.tableoid = atooid(PQgetvalue(res, j, i_tableoid));
			tginfo[j].dobj.catId.oid = atooid(PQgetvalue(res, j, i_oid));
			AssignDumpId(&tginfo[j].dobj);
			tginfo[j].dobj.name = strdup(PQgetvalue(res, j, i_tgname));
			tginfo[j].dobj.namespace = tbinfo->dobj.namespace;
			tginfo[j].tgtable = tbinfo;
			tginfo[j].tgfname = strdup(PQgetvalue(res, j, i_tgfname));
			tginfo[j].tgtype = atoi(PQgetvalue(res, j, i_tgtype));
			tginfo[j].tgnargs = atoi(PQgetvalue(res, j, i_tgnargs));
			tginfo[j].tgargs = strdup(PQgetvalue(res, j, i_tgargs));
			tginfo[j].tgisconstraint = *(PQgetvalue(res, j, i_tgisconstraint)) == 't';
			tginfo[j].tgenabled = *(PQgetvalue(res, j, i_tgenabled));
			tginfo[j].tgdeferrable = *(PQgetvalue(res, j, i_tgdeferrable)) == 't';
			tginfo[j].tginitdeferred = *(PQgetvalue(res, j, i_tginitdeferred)) == 't';

			if (tginfo[j].tgisconstraint)
			{
				tginfo[j].tgconstrname = strdup(PQgetvalue(res, j, i_tgconstrname));
				tginfo[j].tgconstrrelid = atooid(PQgetvalue(res, j, i_tgconstrrelid));
				if (OidIsValid(tginfo[j].tgconstrrelid))
				{
					if (PQgetisnull(res, j, i_tgconstrrelname))
					{
						write_msg(NULL, "query produced null referenced table name for foreign key trigger \"%s\" on table \"%s\" (OID of table: %u)\n",
								  tginfo[j].dobj.name, tbinfo->dobj.name,
								  tginfo[j].tgconstrrelid);
						exit_nicely();
					}
					tginfo[j].tgconstrrelname = strdup(PQgetvalue(res, j, i_tgconstrrelname));
				}
				else
					tginfo[j].tgconstrrelname = NULL;
			}
			else
			{
				tginfo[j].tgconstrname = NULL;
				tginfo[j].tgconstrrelid = InvalidOid;
				tginfo[j].tgconstrrelname = NULL;
			}
		}

		PQclear(res);
	}

	destroyPQExpBuffer(query);
}

/*
 * getProcLangs
 *	  get basic information about every procedural language in the system
 *
 * numProcLangs is set to the number of langs read in
 *
 * NB: this must run after getFuncs() because we assume we can do
 * findFuncByOid().
 */
ProcLangInfo *
getProcLangs(int *numProcLangs)
{
	PGresult   *res;
	int			ntups;
	int			i;
	PQExpBuffer query = createPQExpBuffer();
	ProcLangInfo *planginfo;
	int			i_tableoid;
	int			i_oid;
	int			i_lanname;
	int			i_lanpltrusted;
	int			i_lanplcallfoid;
	int			i_laninline;
	int			i_lanvalidator;
	int			i_lanacl;
	int			i_lanowner;

	/* Make sure we are in proper schema */
	selectSourceSchema("pg_catalog");

	/*
	 * The laninline column was added in upstream 90000 but was backported to
	 * Greenplum 5, so the check needs to go further back than 90000.
	 */
	if (g_fout->remoteVersion >= 80300)
	{
		/* pg_language has a laninline column */
		/* pg_language has a lanowner column */
		appendPQExpBuffer(query, "SELECT tableoid, oid, "
						  "lanname, lanpltrusted, lanplcallfoid, "
						  "laninline, lanvalidator, lanacl, "
						  "(%s lanowner) AS lanowner "
						  "FROM pg_language "
						  "WHERE lanispl "
						  "ORDER BY oid",
						  username_subquery);
	}
	else if (g_fout->remoteVersion >= 80100)
	{
		/* Languages are owned by the bootstrap superuser, OID 10 */
		appendPQExpBuffer(query, "SELECT tableoid, oid, *, "
						  "(%s '10') as lanowner "
						  "FROM pg_language "
						  "WHERE lanispl "
						  "ORDER BY oid",
						  username_subquery);
	}
	else
	{
		error_unsupported_server_version();
	}

	res = PQexec(g_conn, query->data);
	check_sql_result(res, g_conn, query->data, PGRES_TUPLES_OK);

	ntups = PQntuples(res);

	*numProcLangs = ntups;

	planginfo = (ProcLangInfo *) malloc(ntups * sizeof(ProcLangInfo));

	i_tableoid = PQfnumber(res, "tableoid");
	i_oid = PQfnumber(res, "oid");
	i_lanname = PQfnumber(res, "lanname");
	i_lanpltrusted = PQfnumber(res, "lanpltrusted");
	i_lanplcallfoid = PQfnumber(res, "lanplcallfoid");
	/* these may fail and return -1: */
	i_laninline = PQfnumber(res, "laninline");
	i_lanvalidator = PQfnumber(res, "lanvalidator");
	i_lanacl = PQfnumber(res, "lanacl");
	i_lanowner = PQfnumber(res, "lanowner");

	for (i = 0; i < ntups; i++)
	{
		planginfo[i].dobj.objType = DO_PROCLANG;
		planginfo[i].dobj.catId.tableoid = atooid(PQgetvalue(res, i, i_tableoid));
		planginfo[i].dobj.catId.oid = atooid(PQgetvalue(res, i, i_oid));
		AssignDumpId(&planginfo[i].dobj);

		planginfo[i].dobj.name = strdup(PQgetvalue(res, i, i_lanname));
		planginfo[i].lanpltrusted = *(PQgetvalue(res, i, i_lanpltrusted)) == 't';
		planginfo[i].lanplcallfoid = atooid(PQgetvalue(res, i, i_lanplcallfoid));
		if (i_laninline >= 0)
			planginfo[i].laninline = atooid(PQgetvalue(res, i, i_laninline));
		else
			planginfo[i].laninline = InvalidOid;
		if (i_lanvalidator >= 0)
			planginfo[i].lanvalidator = atooid(PQgetvalue(res, i, i_lanvalidator));
		else
			planginfo[i].lanvalidator = InvalidOid;
		if (i_lanacl >= 0)
			planginfo[i].lanacl = strdup(PQgetvalue(res, i, i_lanacl));
		else
			planginfo[i].lanacl = strdup("{=U}");
		if (i_lanowner >= 0)
			planginfo[i].lanowner = strdup(PQgetvalue(res, i, i_lanowner));
		else
			planginfo[i].lanowner = strdup("");

		/* Decide whether we want to dump it */
		selectDumpableProcLang(&(planginfo[i]));
	}

	PQclear(res);

	destroyPQExpBuffer(query);

	return planginfo;
}

/*
 * getCasts
 *	  get basic information about every cast in the system
 *
 * numCasts is set to the number of casts read in
 */
CastInfo *
getCasts(int *numCasts)
{
	PGresult   *res;
	int			ntups;
	int			i;
	PQExpBuffer query = createPQExpBuffer();
	CastInfo   *castinfo;
	int			i_tableoid;
	int			i_oid;
	int			i_castsource;
	int			i_casttarget;
	int			i_castfunc;
	int			i_castcontext;
	int			i_castmethod;

	/* Make sure we are in proper schema */
	selectSourceSchema("pg_catalog");

	if (g_fout->remoteVersion >= 80400)
	{
		appendPQExpBuffer(query, "SELECT tableoid, oid, "
						  "castsource, casttarget, castfunc, castcontext, "
						  "castmethod "
						  "FROM pg_cast ORDER BY 3,4");
	}
	else if (g_fout->remoteVersion >= 70300)
	{
		appendPQExpBuffer(query, "SELECT tableoid, oid, "
						  "castsource, casttarget, castfunc, castcontext, "
						  "CASE WHEN castfunc = 0 THEN 'b' ELSE 'f' END AS castmethod "
						  "FROM pg_cast ORDER BY 3,4");
	}
	else
	{
		error_unsupported_server_version();
	}

	res = PQexec(g_conn, query->data);
	check_sql_result(res, g_conn, query->data, PGRES_TUPLES_OK);

	ntups = PQntuples(res);

	*numCasts = ntups;

	castinfo = (CastInfo *) malloc(ntups * sizeof(CastInfo));

	i_tableoid = PQfnumber(res, "tableoid");
	i_oid = PQfnumber(res, "oid");
	i_castsource = PQfnumber(res, "castsource");
	i_casttarget = PQfnumber(res, "casttarget");
	i_castfunc = PQfnumber(res, "castfunc");
	i_castcontext = PQfnumber(res, "castcontext");
	i_castmethod = PQfnumber(res, "castmethod");

	for (i = 0; i < ntups; i++)
	{
		PQExpBufferData namebuf;
		TypeInfo   *sTypeInfo;
		TypeInfo   *tTypeInfo;

		castinfo[i].dobj.objType = DO_CAST;
		castinfo[i].dobj.catId.tableoid = atooid(PQgetvalue(res, i, i_tableoid));
		castinfo[i].dobj.catId.oid = atooid(PQgetvalue(res, i, i_oid));
		AssignDumpId(&castinfo[i].dobj);
		castinfo[i].castsource = atooid(PQgetvalue(res, i, i_castsource));
		castinfo[i].casttarget = atooid(PQgetvalue(res, i, i_casttarget));
		castinfo[i].castfunc = atooid(PQgetvalue(res, i, i_castfunc));
		castinfo[i].castcontext = *(PQgetvalue(res, i, i_castcontext));
		castinfo[i].castmethod = *(PQgetvalue(res, i, i_castmethod));

		/*
		 * Try to name cast as concatenation of typnames.  This is only used
		 * for purposes of sorting.  If we fail to find either type, the name
		 * will be an empty string.
		 */
		initPQExpBuffer(&namebuf);
		sTypeInfo = findTypeByOid(castinfo[i].castsource);
		tTypeInfo = findTypeByOid(castinfo[i].casttarget);
		if (sTypeInfo && tTypeInfo)
			appendPQExpBuffer(&namebuf, "%s %s",
							  sTypeInfo->dobj.name, tTypeInfo->dobj.name);
		castinfo[i].dobj.name = namebuf.data;

		if (OidIsValid(castinfo[i].castfunc))
		{
			/*
			 * We need to make a dependency to ensure the function will be
			 * dumped first.  (In 7.3 and later the regular dependency
			 * mechanism will handle this for us.)
			 */
			FuncInfo   *funcInfo;

			funcInfo = findFuncByOid(castinfo[i].castfunc);
			if (funcInfo)
				addObjectDependency(&castinfo[i].dobj,
									funcInfo->dobj.dumpId);
		}

		/* Decide whether we want to dump it */
		selectDumpableCast(&(castinfo[i]));
	}

	PQclear(res);

	destroyPQExpBuffer(query);

	return castinfo;
}

/*
 * getTableAttrs -
 *	  for each interesting table, read info about its attributes
 *	  (names, types, default values, CHECK constraints, etc)
 *
 * This is implemented in a very inefficient way right now, looping
 * through the tblinfo and doing a join per table to find the attrs and their
 * types.  However, because we want type names and so forth to be named
 * relative to the schema of each table, we couldn't do it in just one
 * query.  (Maybe one query per schema?)
 *
 *	modifies tblinfo
 */
void
getTableAttrs(TableInfo *tblinfo, int numTables)
{
	int			i,
				j;
	PQExpBuffer q = createPQExpBuffer();
	int			i_attnum;
	int			i_attname;
	int			i_atttypname;
	int			i_atttypmod;
	int			i_attstattarget;
	int			i_attstorage;
	int			i_typstorage;
	int			i_attnotnull;
	int			i_atthasdef;
	int			i_attisdropped;
	int			i_attlen;
	int			i_attalign;
	int			i_attislocal;
	int			i_attndims;
	int			i_attbyval;
	int			i_attencoding;
	PGresult   *res;
	int			ntups;
	bool		hasdefaults;

	for (i = 0; i < numTables; i++)
	{
		TableInfo  *tbinfo = &tblinfo[i];

		/* Don't bother to collect info for sequences */
		if (tbinfo->relkind == RELKIND_SEQUENCE)
			continue;

		/* Don't bother with uninteresting tables, either */
		if (!tbinfo->interesting)
			continue;

		/*
		 * Make sure we are in proper schema for this table; this allows
		 * correct retrieval of formatted type names and default exprs
		 */
		selectSourceSchema(tbinfo->dobj.namespace->dobj.name);

		/* find all the user attributes and their types */

		/*
		 * we must read the attribute names in attribute number order! because
		 * we will use the attnum to index into the attnames array later.  We
		 * actually ask to order by "attrelid, attnum" because (at least up to
		 * 7.3) the planner is not smart enough to realize it needn't re-sort
		 * the output of an indexscan on pg_attribute_relid_attnum_index.
		 */
		if (g_verbose)
			write_msg(NULL, "finding the columns and types of table \"%s\"\n",
					  tbinfo->dobj.name);

		resetPQExpBuffer(q);

		if (g_fout->remoteVersion >= 70300)
		{
			/* need left join here to not fail on dropped columns ... */
			appendPQExpBuffer(q, "SELECT a.attnum, a.attname, a.atttypmod, a.attstattarget, a.attstorage, t.typstorage, "
							  "a.attlen, a.attndims, a.attbyval, a.attalign, "		/* Added for dropped
																					 * column reconstruction */
				  "a.attnotnull, a.atthasdef, a.attisdropped, "
							  "a.attlen, a.attalign, a.attislocal, "
				   "pg_catalog.format_type(t.oid,a.atttypmod) as atttypname "
				);
			if (gp_attribute_encoding_available)
				appendPQExpBuffer(q, ", pg_catalog.array_to_string(e.attoptions, ',') as attencoding ");
			appendPQExpBuffer(q, "from pg_catalog.pg_attribute a left join pg_catalog.pg_type t "
							  "on a.atttypid = t.oid ");
			if (gp_attribute_encoding_available)
				appendPQExpBuffer(q, "	 LEFT OUTER JOIN pg_catalog.pg_attribute_encoding e ON e.attrelid = a.attrelid AND e.attnum = a.attnum ");
			appendPQExpBuffer(q, "where a.attrelid = '%u'::pg_catalog.oid "
							  "and a.attnum > 0::pg_catalog.int2 "
							  "order by a.attrelid, a.attnum",
							  tbinfo->dobj.catId.oid);
		}
		else
		{
			error_unsupported_server_version();
		}

		res = PQexec(g_conn, q->data);
		check_sql_result(res, g_conn, q->data, PGRES_TUPLES_OK);

		ntups = PQntuples(res);

		i_attnum = PQfnumber(res, "attnum");
		i_attname = PQfnumber(res, "attname");
		i_atttypname = PQfnumber(res, "atttypname");
		i_atttypmod = PQfnumber(res, "atttypmod");
		i_attstattarget = PQfnumber(res, "attstattarget");
		i_attstorage = PQfnumber(res, "attstorage");
		i_typstorage = PQfnumber(res, "typstorage");
		i_attnotnull = PQfnumber(res, "attnotnull");
		i_atthasdef = PQfnumber(res, "atthasdef");
		i_attisdropped = PQfnumber(res, "attisdropped");
		i_attlen = PQfnumber(res, "attlen");
		i_attalign = PQfnumber(res, "attalign");
		i_attislocal = PQfnumber(res, "attislocal");
		i_attlen = PQfnumber(res, "attlen");
		i_attndims = PQfnumber(res, "attndims");
		i_attbyval = PQfnumber(res, "attbyval");
		i_attalign = PQfnumber(res, "attalign");
		i_attencoding = PQfnumber(res, "attencoding");

		tbinfo->numatts = ntups;
		tbinfo->attnames = (char **) malloc(ntups * sizeof(char *));
		tbinfo->atttypnames = (char **) malloc(ntups * sizeof(char *));
		tbinfo->atttypmod = (int *) malloc(ntups * sizeof(int));
		tbinfo->attstattarget = (int *) malloc(ntups * sizeof(int));
		tbinfo->attstorage = (char *) malloc(ntups * sizeof(char));
		tbinfo->typstorage = (char *) malloc(ntups * sizeof(char));
		tbinfo->attisdropped = (bool *) malloc(ntups * sizeof(bool));
		tbinfo->attlen = (int *) malloc(ntups * sizeof(int));
		tbinfo->attalign = (char *) malloc(ntups * sizeof(char));
		tbinfo->attislocal = (bool *) malloc(ntups * sizeof(bool));
		tbinfo->notnull = (bool *) malloc(ntups * sizeof(bool));
		tbinfo->inhNotNull = (bool *) malloc(ntups * sizeof(bool));
		tbinfo->attencoding = (char **) malloc(ntups * sizeof(char *));
		tbinfo->attrdefs = (AttrDefInfo **) malloc(ntups * sizeof(AttrDefInfo *));
		hasdefaults = false;

		for (j = 0; j < ntups; j++)
		{
			if (j + 1 != atoi(PQgetvalue(res, j, i_attnum)))
			{
				write_msg(NULL, "invalid column numbering in table \"%s\"\n",
						  tbinfo->dobj.name);
				exit_nicely();
			}
			tbinfo->attnames[j] = strdup(PQgetvalue(res, j, i_attname));
			tbinfo->atttypnames[j] = strdup(PQgetvalue(res, j, i_atttypname));
			tbinfo->atttypmod[j] = atoi(PQgetvalue(res, j, i_atttypmod));
			tbinfo->attstattarget[j] = atoi(PQgetvalue(res, j, i_attstattarget));
			tbinfo->attstorage[j] = *(PQgetvalue(res, j, i_attstorage));
			tbinfo->typstorage[j] = *(PQgetvalue(res, j, i_typstorage));
			tbinfo->attisdropped[j] = (PQgetvalue(res, j, i_attisdropped)[0] == 't');
			tbinfo->attlen[j] = atoi(PQgetvalue(res, j, i_attlen));
			tbinfo->attalign[j] = *(PQgetvalue(res, j, i_attalign));
			tbinfo->attislocal[j] = (PQgetvalue(res, j, i_attislocal)[0] == 't');
			tbinfo->notnull[j] = (PQgetvalue(res, j, i_attnotnull)[0] == 't');
			tbinfo->attrdefs[j] = NULL; /* fix below */
			if (PQgetvalue(res, j, i_atthasdef)[0] == 't')
				hasdefaults = true;

			/* these flags will be set in flagInhAttrs() */
			tbinfo->inhNotNull[j] = false;

			/* column storage attributes */
			if (gp_attribute_encoding_available && !PQgetisnull(res, j, i_attencoding))
				tbinfo->attencoding[j] = strdup(PQgetvalue(res, j, i_attencoding));
			else
				tbinfo->attencoding[j] = NULL;

			/*
			 * External table doesn't support inheritance so ensure that all
			 * attributes are marked as local.  Applicable to partitioned
			 * tables where a partition is exchanged for an external table.
			 */
			if (tbinfo->relstorage == RELSTORAGE_EXTERNAL && tbinfo->attislocal[j])
				tbinfo->attislocal[j] = false;
		}

		PQclear(res);

		/*
		 * Get info about column defaults
		 */
		if (hasdefaults)
		{
			AttrDefInfo *attrdefs;
			int			numDefaults;

			if (g_verbose)
				write_msg(NULL, "finding default expressions of table \"%s\"\n",
						  tbinfo->dobj.name);

			resetPQExpBuffer(q);
			if (g_fout->remoteVersion >= 70300)
			{
				appendPQExpBuffer(q, "SELECT tableoid, oid, adnum, "
						   "pg_catalog.pg_get_expr(adbin, adrelid) AS adsrc "
								  "FROM pg_catalog.pg_attrdef "
								  "WHERE adrelid = '%u'::pg_catalog.oid",
								  tbinfo->dobj.catId.oid);
			}
			else
			{
				error_unsupported_server_version();
			}

			res = PQexec(g_conn, q->data);
			check_sql_result(res, g_conn, q->data, PGRES_TUPLES_OK);

			numDefaults = PQntuples(res);
			attrdefs = (AttrDefInfo *) malloc(numDefaults * sizeof(AttrDefInfo));

			for (j = 0; j < numDefaults; j++)
			{
				int			adnum;

				adnum = atoi(PQgetvalue(res, j, 2));

				if (adnum <= 0 || adnum > ntups)
				{
					write_msg(NULL, "invalid adnum value %d for table \"%s\"\n",
							  adnum, tbinfo->dobj.name);
					exit_nicely();
				}

				/*
				 * dropped columns shouldn't have defaults, but just in case,
				 * ignore 'em
				 */
				if (tbinfo->attisdropped[adnum - 1])
					continue;

				attrdefs[j].dobj.objType = DO_ATTRDEF;
				attrdefs[j].dobj.catId.tableoid = atooid(PQgetvalue(res, j, 0));
				attrdefs[j].dobj.catId.oid = atooid(PQgetvalue(res, j, 1));
				AssignDumpId(&attrdefs[j].dobj);
				attrdefs[j].adtable = tbinfo;
				attrdefs[j].adnum = adnum;
				attrdefs[j].adef_expr = strdup(PQgetvalue(res, j, 3));

				attrdefs[j].dobj.name = strdup(tbinfo->dobj.name);
				attrdefs[j].dobj.namespace = tbinfo->dobj.namespace;

				attrdefs[j].dobj.dump = tbinfo->dobj.dump;

				/*
				 * Defaults on a VIEW must always be dumped as separate ALTER
				 * TABLE commands.	Defaults on regular tables are dumped as
				 * part of the CREATE TABLE if possible, which it won't be
				 * if the column is not going to be emitted explicitly.
				 */
				if (tbinfo->relkind == RELKIND_VIEW)
				{
					attrdefs[j].separate = true;
					/* needed in case pre-7.3 DB: */
					addObjectDependency(&attrdefs[j].dobj,
										tbinfo->dobj.dumpId);
				}
				else if (!shouldPrintColumn(tbinfo, adnum - 1))
				{
					/* column will be suppressed, print default separately */
					attrdefs[j].separate = true;
					/* needed in case pre-7.3 DB: */
					addObjectDependency(&attrdefs[j].dobj,
										tbinfo->dobj.dumpId);
				}
				else
				{
					attrdefs[j].separate = false;
					/*
					 * Mark the default as needing to appear before the table,
					 * so that any dependencies it has must be emitted before
					 * the CREATE TABLE.  If this is not possible, we'll
					 * change to "separate" mode while sorting dependencies.
					 */
					addObjectDependency(&tbinfo->dobj,
										attrdefs[j].dobj.dumpId);
				}

				tbinfo->attrdefs[adnum - 1] = &attrdefs[j];
			}
			PQclear(res);
		}

		/*
		 * Get info about table CHECK constraints
		 */
		if (tbinfo->ncheck > 0)
		{
			ConstraintInfo *constrs;
			int			numConstrs;

			if (g_verbose)
				write_msg(NULL, "finding check constraints for table \"%s\"\n",
						  tbinfo->dobj.name);

			resetPQExpBuffer(q);
			if (g_fout->remoteVersion >= 80400)
			{
				appendPQExpBuffer(q, "SELECT tableoid, oid, conname, "
							"pg_catalog.pg_get_constraintdef(oid) AS consrc, "
								  "conislocal "
								  "FROM pg_catalog.pg_constraint "
								  "WHERE conrelid = '%u'::pg_catalog.oid "
								  "   AND contype = 'c' "
								  "ORDER BY conname",
								  tbinfo->dobj.catId.oid);
			}
			else if (g_fout->remoteVersion >= 70400)
			{
				appendPQExpBuffer(q, "SELECT tableoid, oid, conname, "
							"pg_catalog.pg_get_constraintdef(oid) AS consrc, "
								  "true as conislocal "
								  "FROM pg_catalog.pg_constraint "
								  "WHERE conrelid = '%u'::pg_catalog.oid "
								  "   AND contype = 'c' "
								  "ORDER BY conname",
								  tbinfo->dobj.catId.oid);
			}
			else
			{
				error_unsupported_server_version();
			}

			res = PQexec(g_conn, q->data);
			check_sql_result(res, g_conn, q->data, PGRES_TUPLES_OK);

			numConstrs = PQntuples(res);
			if (numConstrs != tbinfo->ncheck)
			{
				write_msg(NULL, "expected %d check constraints on table \"%s\" but found %d\n",
						  tbinfo->ncheck, tbinfo->dobj.name, numConstrs);
				write_msg(NULL, "(The system catalogs might be corrupted.)\n");
				exit_nicely();
			}

			constrs = (ConstraintInfo *) malloc(numConstrs * sizeof(ConstraintInfo));
			tbinfo->checkexprs = constrs;

			for (j = 0; j < numConstrs; j++)
			{
				constrs[j].dobj.objType = DO_CONSTRAINT;
				constrs[j].dobj.catId.tableoid = atooid(PQgetvalue(res, j, 0));
				constrs[j].dobj.catId.oid = atooid(PQgetvalue(res, j, 1));
				AssignDumpId(&constrs[j].dobj);
				constrs[j].dobj.name = strdup(PQgetvalue(res, j, 2));
				constrs[j].dobj.namespace = tbinfo->dobj.namespace;
				constrs[j].contable = tbinfo;
				constrs[j].condomain = NULL;
				constrs[j].contype = 'c';
				constrs[j].condef = strdup(PQgetvalue(res, j, 3));
				constrs[j].confrelid = InvalidOid;
				constrs[j].conindex = 0;
				constrs[j].conislocal = (PQgetvalue(res, j, 4)[0] == 't');
				constrs[j].separate = false;

				constrs[j].dobj.dump = tbinfo->dobj.dump;

				/*
				 * Mark the constraint as needing to appear before the table
				 * --- this is so that any other dependencies of the
				 * constraint will be emitted before we try to create the
				 * table.
				 */
				addObjectDependency(&tbinfo->dobj,
									constrs[j].dobj.dumpId);

				/*
				 * If the constraint is inherited, this will be detected
				 * later (in pre-8.4 databases).  We also detect later if the
				 * constraint must be split out from the table definition.
				 */
			}
			PQclear(res);
		}
	}

	destroyPQExpBuffer(q);
}

/*
 * Test whether a column should be printed as part of table's CREATE TABLE.
 * Column number is zero-based.
 *
 * Normally this is always true, but it's false for dropped columns, as well
 * as those that were inherited without any local definition.  (If we print
 * such a column it will mistakenly get pg_attribute.attislocal set to true.)
 *
 * This function exists because there are scattered nonobvious places that
 * must be kept in sync with this decision.
 */
bool
shouldPrintColumn(TableInfo *tbinfo, int colno)
{
	return (((tbinfo->attislocal[colno] || tbinfo->relstorage == RELSTORAGE_EXTERNAL) &&
			!tbinfo->attisdropped[colno]) || binary_upgrade);
}


/*
 * getTSParsers:
 *	  read all text search parsers in the system catalogs and return them
 *	  in the TSParserInfo* structure
 *
 *	numTSParsers is set to the number of parsers read in
 */
TSParserInfo *
getTSParsers(int *numTSParsers)
{
	PGresult   *res;
	int			ntups;
	int			i;
	PQExpBuffer query = createPQExpBuffer();
	TSParserInfo *prsinfo;
	int			i_tableoid;
	int			i_oid;
	int			i_prsname;
	int			i_prsnamespace;
	int			i_prsstart;
	int			i_prstoken;
	int			i_prsend;
	int			i_prsheadline;
	int			i_prslextype;

	/* Before 8.3, there is no built-in text search support */
	if (g_fout->remoteVersion < 80300)
	{
		*numTSParsers = 0;
		return NULL;
	}

	/*
	 * find all text search objects, including builtin ones; we filter out
	 * system-defined objects at dump-out time.
	 */

	/* Make sure we are in proper schema */
	selectSourceSchema("pg_catalog");

	appendPQExpBuffer(query, "SELECT tableoid, oid, prsname, prsnamespace, "
					  "prsstart::oid, prstoken::oid, "
					  "prsend::oid, prsheadline::oid, prslextype::oid "
					  "FROM pg_ts_parser");

	res = PQexec(g_conn, query->data);
	check_sql_result(res, g_conn, query->data, PGRES_TUPLES_OK);

	ntups = PQntuples(res);
	*numTSParsers = ntups;

	prsinfo = (TSParserInfo *) malloc(ntups * sizeof(TSParserInfo));

	i_tableoid = PQfnumber(res, "tableoid");
	i_oid = PQfnumber(res, "oid");
	i_prsname = PQfnumber(res, "prsname");
	i_prsnamespace = PQfnumber(res, "prsnamespace");
	i_prsstart = PQfnumber(res, "prsstart");
	i_prstoken = PQfnumber(res, "prstoken");
	i_prsend = PQfnumber(res, "prsend");
	i_prsheadline = PQfnumber(res, "prsheadline");
	i_prslextype = PQfnumber(res, "prslextype");

	for (i = 0; i < ntups; i++)
	{
		prsinfo[i].dobj.objType = DO_TSPARSER;
		prsinfo[i].dobj.catId.tableoid = atooid(PQgetvalue(res, i, i_tableoid));
		prsinfo[i].dobj.catId.oid = atooid(PQgetvalue(res, i, i_oid));
		AssignDumpId(&prsinfo[i].dobj);
		prsinfo[i].dobj.name = strdup(PQgetvalue(res, i, i_prsname));
		prsinfo[i].dobj.namespace = findNamespace(atooid(PQgetvalue(res, i, i_prsnamespace)),
												  prsinfo[i].dobj.catId.oid);
		prsinfo[i].prsstart = atooid(PQgetvalue(res, i, i_prsstart));
		prsinfo[i].prstoken = atooid(PQgetvalue(res, i, i_prstoken));
		prsinfo[i].prsend = atooid(PQgetvalue(res, i, i_prsend));
		prsinfo[i].prsheadline = atooid(PQgetvalue(res, i, i_prsheadline));
		prsinfo[i].prslextype = atooid(PQgetvalue(res, i, i_prslextype));

		/* Decide whether we want to dump it */
		selectDumpableObject(&(prsinfo[i].dobj));
	}

	PQclear(res);

	destroyPQExpBuffer(query);

	return prsinfo;
}

/*
 * getTSDictionaries:
 *	  read all text search dictionaries in the system catalogs and return them
 *	  in the TSDictInfo* structure
 *
 *	numTSDicts is set to the number of dictionaries read in
 */
TSDictInfo *
getTSDictionaries(int *numTSDicts)
{
	PGresult   *res;
	int			ntups;
	int			i;
	PQExpBuffer query = createPQExpBuffer();
	TSDictInfo *dictinfo;
	int			i_tableoid;
	int			i_oid;
	int			i_dictname;
	int			i_dictnamespace;
	int			i_rolname;
	int			i_dicttemplate;
	int			i_dictinitoption;

	/* Before 8.3, there is no built-in text search support */
	if (g_fout->remoteVersion < 80300)
	{
		*numTSDicts = 0;
		return NULL;
	}

	/* Make sure we are in proper schema */
	selectSourceSchema("pg_catalog");

	appendPQExpBuffer(query, "SELECT tableoid, oid, dictname, "
					  "dictnamespace, (%s dictowner) as rolname, "
					  "dicttemplate, dictinitoption "
					  "FROM pg_ts_dict",
					  username_subquery);

	res = PQexec(g_conn, query->data);
	check_sql_result(res, g_conn, query->data, PGRES_TUPLES_OK);

	ntups = PQntuples(res);
	*numTSDicts = ntups;

	dictinfo = (TSDictInfo *) malloc(ntups * sizeof(TSDictInfo));

	i_tableoid = PQfnumber(res, "tableoid");
	i_oid = PQfnumber(res, "oid");
	i_dictname = PQfnumber(res, "dictname");
	i_dictnamespace = PQfnumber(res, "dictnamespace");
	i_rolname = PQfnumber(res, "rolname");
	i_dictinitoption = PQfnumber(res, "dictinitoption");
	i_dicttemplate = PQfnumber(res, "dicttemplate");

	for (i = 0; i < ntups; i++)
	{
		dictinfo[i].dobj.objType = DO_TSDICT;
		dictinfo[i].dobj.catId.tableoid = atooid(PQgetvalue(res, i, i_tableoid));
		dictinfo[i].dobj.catId.oid = atooid(PQgetvalue(res, i, i_oid));
		AssignDumpId(&dictinfo[i].dobj);
		dictinfo[i].dobj.name = strdup(PQgetvalue(res, i, i_dictname));
		dictinfo[i].dobj.namespace = findNamespace(atooid(PQgetvalue(res, i, i_dictnamespace)),
												 dictinfo[i].dobj.catId.oid);
		dictinfo[i].rolname = strdup(PQgetvalue(res, i, i_rolname));
		dictinfo[i].dicttemplate = atooid(PQgetvalue(res, i, i_dicttemplate));
		if (PQgetisnull(res, i, i_dictinitoption))
			dictinfo[i].dictinitoption = NULL;
		else
			dictinfo[i].dictinitoption = strdup(PQgetvalue(res, i, i_dictinitoption));

		/* Decide whether we want to dump it */
		selectDumpableObject(&(dictinfo[i].dobj));
	}

	PQclear(res);

	destroyPQExpBuffer(query);

	return dictinfo;
}

/*
 * getTSTemplates:
 *	  read all text search templates in the system catalogs and return them
 *	  in the TSTemplateInfo* structure
 *
 *	numTSTemplates is set to the number of templates read in
 */
TSTemplateInfo *
getTSTemplates(int *numTSTemplates)
{
	PGresult   *res;
	int			ntups;
	int			i;
	PQExpBuffer query = createPQExpBuffer();
	TSTemplateInfo *tmplinfo;
	int			i_tableoid;
	int			i_oid;
	int			i_tmplname;
	int			i_tmplnamespace;
	int			i_tmplinit;
	int			i_tmpllexize;

	/* Before 8.3, there is no built-in text search support */
	if (g_fout->remoteVersion < 80300)
	{
		*numTSTemplates = 0;
		return NULL;
	}

	/* Make sure we are in proper schema */
	selectSourceSchema("pg_catalog");

	appendPQExpBuffer(query, "SELECT tableoid, oid, tmplname, "
					  "tmplnamespace, tmplinit::oid, tmpllexize::oid "
					  "FROM pg_ts_template");

	res = PQexec(g_conn, query->data);
	check_sql_result(res, g_conn, query->data, PGRES_TUPLES_OK);

	ntups = PQntuples(res);
	*numTSTemplates = ntups;

	tmplinfo = (TSTemplateInfo *) malloc(ntups * sizeof(TSTemplateInfo));

	i_tableoid = PQfnumber(res, "tableoid");
	i_oid = PQfnumber(res, "oid");
	i_tmplname = PQfnumber(res, "tmplname");
	i_tmplnamespace = PQfnumber(res, "tmplnamespace");
	i_tmplinit = PQfnumber(res, "tmplinit");
	i_tmpllexize = PQfnumber(res, "tmpllexize");

	for (i = 0; i < ntups; i++)
	{
		tmplinfo[i].dobj.objType = DO_TSTEMPLATE;
		tmplinfo[i].dobj.catId.tableoid = atooid(PQgetvalue(res, i, i_tableoid));
		tmplinfo[i].dobj.catId.oid = atooid(PQgetvalue(res, i, i_oid));
		AssignDumpId(&tmplinfo[i].dobj);
		tmplinfo[i].dobj.name = strdup(PQgetvalue(res, i, i_tmplname));
		tmplinfo[i].dobj.namespace = findNamespace(atooid(PQgetvalue(res, i, i_tmplnamespace)),
												 tmplinfo[i].dobj.catId.oid);
		tmplinfo[i].tmplinit = atooid(PQgetvalue(res, i, i_tmplinit));
		tmplinfo[i].tmpllexize = atooid(PQgetvalue(res, i, i_tmpllexize));

		/* Decide whether we want to dump it */
		selectDumpableObject(&(tmplinfo[i].dobj));
	}

	PQclear(res);

	destroyPQExpBuffer(query);

	return tmplinfo;
}

/*
 * getTSConfigurations:
 *	  read all text search configurations in the system catalogs and return
 *	  them in the TSConfigInfo* structure
 *
 *	numTSConfigs is set to the number of configurations read in
 */
TSConfigInfo *
getTSConfigurations(int *numTSConfigs)
{
	PGresult   *res;
	int			ntups;
	int			i;
	PQExpBuffer query = createPQExpBuffer();
	TSConfigInfo *cfginfo;
	int			i_tableoid;
	int			i_oid;
	int			i_cfgname;
	int			i_cfgnamespace;
	int			i_rolname;
	int			i_cfgparser;

	/* Before 8.3, there is no built-in text search support */
	if (g_fout->remoteVersion < 80300)
	{
		*numTSConfigs = 0;
		return NULL;
	}

	/* Make sure we are in proper schema */
	selectSourceSchema("pg_catalog");

	appendPQExpBuffer(query, "SELECT tableoid, oid, cfgname, "
					  "cfgnamespace, (%s cfgowner) as rolname, cfgparser "
					  "FROM pg_ts_config",
					  username_subquery);

	res = PQexec(g_conn, query->data);
	check_sql_result(res, g_conn, query->data, PGRES_TUPLES_OK);

	ntups = PQntuples(res);
	*numTSConfigs = ntups;

	cfginfo = (TSConfigInfo *) malloc(ntups * sizeof(TSConfigInfo));

	i_tableoid = PQfnumber(res, "tableoid");
	i_oid = PQfnumber(res, "oid");
	i_cfgname = PQfnumber(res, "cfgname");
	i_cfgnamespace = PQfnumber(res, "cfgnamespace");
	i_rolname = PQfnumber(res, "rolname");
	i_cfgparser = PQfnumber(res, "cfgparser");

	for (i = 0; i < ntups; i++)
	{
		cfginfo[i].dobj.objType = DO_TSCONFIG;
		cfginfo[i].dobj.catId.tableoid = atooid(PQgetvalue(res, i, i_tableoid));
		cfginfo[i].dobj.catId.oid = atooid(PQgetvalue(res, i, i_oid));
		AssignDumpId(&cfginfo[i].dobj);
		cfginfo[i].dobj.name = strdup(PQgetvalue(res, i, i_cfgname));
		cfginfo[i].dobj.namespace = findNamespace(atooid(PQgetvalue(res, i, i_cfgnamespace)),
												  cfginfo[i].dobj.catId.oid);
		cfginfo[i].rolname = strdup(PQgetvalue(res, i, i_rolname));
		cfginfo[i].cfgparser = atooid(PQgetvalue(res, i, i_cfgparser));

		/* Decide whether we want to dump it */
		selectDumpableObject(&(cfginfo[i].dobj));
	}

	PQclear(res);

	destroyPQExpBuffer(query);

	return cfginfo;
}

/*
 * getForeignDataWrappers:
 *	  read all foreign-data wrappers in the system catalogs and return
 *	  them in the FdwInfo* structure
 *
 *	numForeignDataWrappers is set to the number of fdws read in
 */
FdwInfo *
getForeignDataWrappers(int *numForeignDataWrappers)
{
	PGresult   *res;
	int			ntups;
	int			i;
	PQExpBuffer query = createPQExpBuffer();
	FdwInfo	   *fdwinfo;
	int			i_oid;
	int			i_fdwname;
	int			i_rolname;
	int			i_fdwlibrary;
	int			i_fdwacl;
	int			i_fdwoptions;

	/* Before 8.4, there are no foreign-data wrappers */
	if (g_fout->remoteVersion < 80400)
	{
		*numForeignDataWrappers = 0;
		return NULL;
	}

	/* Make sure we are in proper schema */
	selectSourceSchema("pg_catalog");

	appendPQExpBuffer(query, "SELECT oid, fdwname, "
					  "(%s fdwowner) as rolname, fdwlibrary, fdwacl,"
					  "array_to_string(ARRAY(select option_name || ' ' || quote_literal(option_value) from pg_options_to_table(fdwoptions)), ', ') AS fdwoptions "
					  "FROM pg_foreign_data_wrapper",
					  username_subquery);

	res = PQexec(g_conn, query->data);
	check_sql_result(res, g_conn, query->data, PGRES_TUPLES_OK);

	ntups = PQntuples(res);
	*numForeignDataWrappers = ntups;

	fdwinfo = (FdwInfo *) malloc(ntups * sizeof(FdwInfo));

	i_oid = PQfnumber(res, "oid");
	i_fdwname = PQfnumber(res, "fdwname");
	i_rolname = PQfnumber(res, "rolname");
	i_fdwlibrary = PQfnumber(res, "fdwlibrary");
	i_fdwacl = PQfnumber(res, "fdwacl");
	i_fdwoptions = PQfnumber(res, "fdwoptions");

	for (i = 0; i < ntups; i++)
	{
		fdwinfo[i].dobj.objType = DO_FDW;
		fdwinfo[i].dobj.catId.oid = atooid(PQgetvalue(res, i, i_oid));
		AssignDumpId(&fdwinfo[i].dobj);
		fdwinfo[i].dobj.name = strdup(PQgetvalue(res, i, i_fdwname));
		fdwinfo[i].dobj.namespace = NULL;
		fdwinfo[i].rolname = strdup(PQgetvalue(res, i, i_rolname));
		fdwinfo[i].fdwlibrary = strdup(PQgetvalue(res, i, i_fdwlibrary));
		fdwinfo[i].fdwoptions = strdup(PQgetvalue(res, i, i_fdwoptions));
		fdwinfo[i].fdwacl = strdup(PQgetvalue(res, i, i_fdwacl));


		/* Decide whether we want to dump it */
		selectDumpableObject(&(fdwinfo[i].dobj));
	}

	PQclear(res);

	destroyPQExpBuffer(query);

	return fdwinfo;
}

/*
 * getForeignServers:
 *	  read all foreign servers in the system catalogs and return
 *	  them in the ForeignServerInfo * structure
 *
 *	numForeignServers is set to the number of servers read in
 */
ForeignServerInfo *
getForeignServers(int *numForeignServers)
{
	PGresult   *res;
	int			ntups;
	int			i;
	PQExpBuffer query = createPQExpBuffer();
	ForeignServerInfo *srvinfo;
	int			i_oid;
	int			i_srvname;
	int			i_rolname;
	int			i_srvfdw;
	int			i_srvtype;
	int			i_srvversion;
	int			i_srvacl;
	int			i_srvoptions;

	/* Before 8.4, there are no foreign servers */
	if (g_fout->remoteVersion < 80400)
	{
		*numForeignServers = 0;
		return NULL;
	}

	/* Make sure we are in proper schema */
	selectSourceSchema("pg_catalog");

	appendPQExpBuffer(query, "SELECT oid, srvname, "
					  "(%s srvowner) as rolname, "
					  "srvfdw, srvtype, srvversion, srvacl,"
					  "array_to_string(ARRAY(select option_name || ' ' || quote_literal(option_value) from pg_options_to_table(srvoptions)), ', ') as srvoptions "
					  "FROM pg_foreign_server",
					  username_subquery);

	res = PQexec(g_conn, query->data);
	check_sql_result(res, g_conn, query->data, PGRES_TUPLES_OK);

	ntups = PQntuples(res);
	*numForeignServers = ntups;

	srvinfo = (ForeignServerInfo *) malloc(ntups * sizeof(ForeignServerInfo));

	i_oid = PQfnumber(res, "oid");
	i_srvname = PQfnumber(res, "srvname");
	i_rolname = PQfnumber(res, "rolname");
	i_srvfdw = PQfnumber(res, "srvfdw");
	i_srvtype = PQfnumber(res, "srvtype");
	i_srvversion = PQfnumber(res, "srvversion");
	i_srvacl = PQfnumber(res, "srvacl");
	i_srvoptions = PQfnumber(res, "srvoptions");

	for (i = 0; i < ntups; i++)
	{
		srvinfo[i].dobj.objType = DO_FOREIGN_SERVER;
		srvinfo[i].dobj.catId.oid = atooid(PQgetvalue(res, i, i_oid));
		AssignDumpId(&srvinfo[i].dobj);
		srvinfo[i].dobj.name = strdup(PQgetvalue(res, i, i_srvname));
		srvinfo[i].dobj.namespace = NULL;
		srvinfo[i].rolname = strdup(PQgetvalue(res, i, i_rolname));
		srvinfo[i].srvfdw = atooid(PQgetvalue(res, i, i_srvfdw));
		srvinfo[i].srvtype = strdup(PQgetvalue(res, i, i_srvtype));
		srvinfo[i].srvversion = strdup(PQgetvalue(res, i, i_srvversion));
		srvinfo[i].srvoptions = strdup(PQgetvalue(res, i, i_srvoptions));
		srvinfo[i].srvacl = strdup(PQgetvalue(res, i, i_srvacl));

		/* Decide whether we want to dump it */
		selectDumpableObject(&(srvinfo[i].dobj));
	}

	PQclear(res);

	destroyPQExpBuffer(query);

	return srvinfo;
}

/*
 * dumpComment --
 *
 * This routine is used to dump any comments associated with the
 * object handed to this routine. The routine takes a constant character
 * string for the target part of the comment-creation command, plus
 * the namespace and owner of the object (for labeling the ArchiveEntry),
 * plus catalog ID and subid which are the lookup key for pg_description,
 * plus the dump ID for the object (for setting a dependency).
 * If a matching pg_description entry is found, it is dumped.
 *
 * Note: although this routine takes a dumpId for dependency purposes,
 * that purpose is just to mark the dependency in the emitted dump file
 * for possible future use by pg_restore.  We do NOT use it for determining
 * ordering of the comment in the dump file, because this routine is called
 * after dependency sorting occurs.  This routine should be called just after
 * calling ArchiveEntry() for the specified object.
 */
static void
dumpComment(Archive *fout, const char *target,
			const char *namespace, const char *owner,
			CatalogId catalogId, int subid, DumpId dumpId)
{
	CommentItem *comments;
	int			ncomments;

	/* Comments are SCHEMA not data */
	if (dataOnly)
		return;

	/* Search for comments associated with catalogId, using table */
	ncomments = findComments(fout, catalogId.tableoid, catalogId.oid,
							 &comments);

	/* Is there one matching the subid? */
	while (ncomments > 0)
	{
		if (comments->objsubid == subid)
			break;
		comments++;
		ncomments--;
	}

	/* If a comment exists, build COMMENT ON statement */
	if (ncomments > 0)
	{
		PQExpBuffer query = createPQExpBuffer();

		appendPQExpBuffer(query, "COMMENT ON %s IS ", target);
		appendStringLiteralAH(query, comments->descr, fout);
		appendPQExpBuffer(query, ";\n");

		ArchiveEntry(fout, nilCatalogId, createDumpId(),
					 target, namespace, NULL, owner, false,
					 "COMMENT", query->data, "", NULL,
					 &(dumpId), 1,
					 NULL, NULL);

		destroyPQExpBuffer(query);
	}
}

/*
 * dumpTableComment --
 *
 * As above, but dump comments for both the specified table (or view)
 * and its columns.
 */
static void
dumpTableComment(Archive *fout, TableInfo *tbinfo,
				 const char *reltypename)
{
	CommentItem *comments;
	int			ncomments;
	PQExpBuffer query;
	PQExpBuffer target;

	/* Comments are SCHEMA not data */
	if (dataOnly)
		return;

	/* Search for comments associated with relation, using table */
	ncomments = findComments(fout,
							 tbinfo->dobj.catId.tableoid,
							 tbinfo->dobj.catId.oid,
							 &comments);

	/* If comments exist, build COMMENT ON statements */
	if (ncomments <= 0)
		return;

	query = createPQExpBuffer();
	target = createPQExpBuffer();

	while (ncomments > 0)
	{
		const char *descr = comments->descr;
		int			objsubid = comments->objsubid;

		if (objsubid == 0)
		{
			resetPQExpBuffer(target);
			appendPQExpBuffer(target, "%s %s.", reltypename,
							  fmtId(tbinfo->dobj.namespace->dobj.name));
			appendPQExpBuffer(target, "%s ", fmtId(tbinfo->dobj.name));

			resetPQExpBuffer(query);
			appendPQExpBuffer(query, "COMMENT ON %s IS ", target->data);
			appendStringLiteralAH(query, descr, fout);
			appendPQExpBuffer(query, ";\n");

			ArchiveEntry(fout, nilCatalogId, createDumpId(),
						 target->data,
						 tbinfo->dobj.namespace->dobj.name,
						 NULL,
						 tbinfo->rolname,
						 false, "COMMENT", query->data, "", NULL,
						 &(tbinfo->dobj.dumpId), 1,
						 NULL, NULL);
		}
		else if (objsubid > 0 && objsubid <= tbinfo->numatts)
		{
			resetPQExpBuffer(target);
			appendPQExpBuffer(target, "COLUMN %s.",
							  fmtId(tbinfo->dobj.name));
			appendPQExpBuffer(target, "%s",
							  fmtId(tbinfo->attnames[objsubid - 1]));

			resetPQExpBuffer(query);
			appendPQExpBuffer(query, "COMMENT ON %s IS ", target->data);
			appendStringLiteralAH(query, descr, fout);
			appendPQExpBuffer(query, ";\n");

			ArchiveEntry(fout, nilCatalogId, createDumpId(),
						 target->data,
						 tbinfo->dobj.namespace->dobj.name,
						 NULL,
						 tbinfo->rolname,
						 false, "COMMENT", query->data, "", NULL,
						 &(tbinfo->dobj.dumpId), 1,
						 NULL, NULL);
		}

		comments++;
		ncomments--;
	}

	destroyPQExpBuffer(query);
	destroyPQExpBuffer(target);
}

/*
 * findComments --
 *
 * Find the comment(s), if any, associated with the given object.  All the
 * objsubid values associated with the given classoid/objoid are found with
 * one search.
 */
static int
findComments(Archive *fout, Oid classoid, Oid objoid,
			 CommentItem **items)
{
	/* static storage for table of comments */
	static CommentItem *comments = NULL;
	static int	ncomments = -1;

	CommentItem *middle = NULL;
	CommentItem *low;
	CommentItem *high;
	int			nmatch;

	/* Get comments if we didn't already */
	if (ncomments < 0)
		ncomments = collectComments(fout, &comments);

	/*
	 * Do binary search to find some item matching the object.
	 */
	low = &comments[0];
	high = &comments[ncomments - 1];
	while (low <= high)
	{
		middle = low + (high - low) / 2;

		if (classoid < middle->classoid)
			high = middle - 1;
		else if (classoid > middle->classoid)
			low = middle + 1;
		else if (objoid < middle->objoid)
			high = middle - 1;
		else if (objoid > middle->objoid)
			low = middle + 1;
		else
			break;				/* found a match */
	}

	if (low > high)				/* no matches */
	{
		*items = NULL;
		return 0;
	}

	/*
	 * Now determine how many items match the object.  The search loop
	 * invariant still holds: only items between low and high inclusive could
	 * match.
	 */
	nmatch = 1;
	while (middle > low)
	{
		if (classoid != middle[-1].classoid ||
			objoid != middle[-1].objoid)
			break;
		middle--;
		nmatch++;
	}

	*items = middle;

	middle += nmatch;
	while (middle <= high)
	{
		if (classoid != middle->classoid ||
			objoid != middle->objoid)
			break;
		middle++;
		nmatch++;
	}

	return nmatch;
}

/*
 * collectComments --
 *
 * Construct a table of all comments available for database objects.
 * We used to do per-object queries for the comments, but it's much faster
 * to pull them all over at once, and on most databases the memory cost
 * isn't high.
 *
 * The table is sorted by classoid/objid/objsubid for speed in lookup.
 */
static int
collectComments(Archive *fout, CommentItem **items)
{
	PGresult   *res;
	PQExpBuffer query;
	int			i_description;
	int			i_classoid;
	int			i_objoid;
	int			i_objsubid;
	int			ntups;
	int			i;
	CommentItem *comments;

	/*
	 * Note we do NOT change source schema here; preserve the caller's
	 * setting, instead.
	 */

	query = createPQExpBuffer();

	if (fout->remoteVersion >= 70300)
	{
		appendPQExpBuffer(query, "SELECT description, classoid, objoid, objsubid "
						  "FROM pg_catalog.pg_description "
						  "ORDER BY classoid, objoid, objsubid");
	}
	else
	{
		error_unsupported_server_version();
	}

	res = PQexec(g_conn, query->data);
	check_sql_result(res, g_conn, query->data, PGRES_TUPLES_OK);

	/* Construct lookup table containing OIDs in numeric form */

	i_description = PQfnumber(res, "description");
	i_classoid = PQfnumber(res, "classoid");
	i_objoid = PQfnumber(res, "objoid");
	i_objsubid = PQfnumber(res, "objsubid");

	ntups = PQntuples(res);

	comments = (CommentItem *) malloc(ntups * sizeof(CommentItem));

	for (i = 0; i < ntups; i++)
	{
		comments[i].descr = PQgetvalue(res, i, i_description);
		comments[i].classoid = atooid(PQgetvalue(res, i, i_classoid));
		comments[i].objoid = atooid(PQgetvalue(res, i, i_objoid));
		comments[i].objsubid = atoi(PQgetvalue(res, i, i_objsubid));
	}

	/* Do NOT free the PGresult since we are keeping pointers into it */
	destroyPQExpBuffer(query);

	*items = comments;
	return ntups;
}

/*
 * dumpDumpableObject
 *
 * This routine and its subsidiaries are responsible for creating
 * ArchiveEntries (TOC objects) for each object to be dumped.
 */
static void
dumpDumpableObject(Archive *fout, DumpableObject *dobj)
{
	switch (dobj->objType)
	{
		case DO_NAMESPACE:
			if (!postDataSchemaOnly)
			dumpNamespace(fout, (NamespaceInfo *) dobj);
			break;
		case DO_EXTENSION:
			if (!postDataSchemaOnly)
			dumpExtension(fout, (ExtensionInfo *) dobj);
			break;
		case DO_TYPE:
			if (!postDataSchemaOnly)
			dumpType(fout, (TypeInfo *) dobj);
			break;
		case DO_TYPE_STORAGE_OPTIONS:
			if (!postDataSchemaOnly)
				dumpTypeStorageOptions(fout, (TypeStorageOptions *) dobj);
			break;
		case DO_SHELL_TYPE:
			if (!postDataSchemaOnly)
			dumpShellType(fout, (ShellTypeInfo *) dobj);
			break;
		case DO_FUNC:
			if (!postDataSchemaOnly)
			dumpFunc(fout, (FuncInfo *) dobj);
			break;
		case DO_AGG:
			if (!postDataSchemaOnly)
			dumpAgg(fout, (AggInfo *) dobj);
			break;
		case DO_EXTPROTOCOL:
			if (!postDataSchemaOnly)
			dumpExtProtocol(fout, (ExtProtInfo *) dobj);
			break;
		case DO_OPERATOR:
			if (!postDataSchemaOnly)
			dumpOpr(fout, (OprInfo *) dobj);
			break;
		case DO_OPCLASS:
			if (!postDataSchemaOnly)
			dumpOpclass(fout, (OpclassInfo *) dobj);
			break;
		case DO_OPFAMILY:
			dumpOpfamily(fout, (OpfamilyInfo *) dobj);
			break;
		case DO_CONVERSION:
			if (!postDataSchemaOnly)
			dumpConversion(fout, (ConvInfo *) dobj);
			break;
		case DO_TABLE:
			if (!postDataSchemaOnly)
			dumpTable(fout, (TableInfo *) dobj);
			break;
		case DO_ATTRDEF:
			if (!postDataSchemaOnly)
			dumpAttrDef(fout, (AttrDefInfo *) dobj);
			break;
		case DO_INDEX:
			if (!preDataSchemaOnly)
			dumpIndex(fout, (IndxInfo *) dobj);
			break;
		case DO_RULE:
			if (!preDataSchemaOnly)
			dumpRule(fout, (RuleInfo *) dobj);
			break;
		case DO_TRIGGER:
			dumpTrigger(fout, (TriggerInfo *) dobj);
			break;
		case DO_CONSTRAINT:
			if (!preDataSchemaOnly)
			dumpConstraint(fout, (ConstraintInfo *) dobj);
			break;
		case DO_FK_CONSTRAINT:
			if (!preDataSchemaOnly)
			dumpConstraint(fout, (ConstraintInfo *) dobj);
			break;
		case DO_PROCLANG:
			if (!postDataSchemaOnly)
			dumpProcLang(fout, (ProcLangInfo *) dobj);
			break;
		case DO_CAST:
			if (!postDataSchemaOnly)
			dumpCast(fout, (CastInfo *) dobj);
			break;
		case DO_TABLE_DATA:
			if (!postDataSchemaOnly)
			dumpTableData(fout, (TableDataInfo *) dobj);
			break;
		case DO_DUMMY_TYPE:
			/* table rowtypes and array types are never dumped separately */
			break;
		case DO_TSPARSER:
			dumpTSParser(fout, (TSParserInfo *) dobj);
			break;
		case DO_TSDICT:
			dumpTSDictionary(fout, (TSDictInfo *) dobj);
			break;
		case DO_TSTEMPLATE:
			dumpTSTemplate(fout, (TSTemplateInfo *) dobj);
			break;
		case DO_TSCONFIG:
			dumpTSConfig(fout, (TSConfigInfo *) dobj);
			break;
		case DO_FDW:
			dumpForeignDataWrapper(fout, (FdwInfo *) dobj);
			break;
		case DO_FOREIGN_SERVER:
			dumpForeignServer(fout, (ForeignServerInfo *) dobj);
			break;
		case DO_BLOBS:
			if (!postDataSchemaOnly)
			ArchiveEntry(fout, dobj->catId, dobj->dumpId,
						 dobj->name, NULL, NULL, "",
						 false, "BLOBS", "", "", NULL,
						 NULL, 0,
						 dumpBlobs, NULL);
			break;
		case DO_BLOB_COMMENTS:
			if (!postDataSchemaOnly)
			ArchiveEntry(fout, dobj->catId, dobj->dumpId,
						 dobj->name, NULL, NULL, "",
						 false, "BLOB COMMENTS", "", "", NULL,
						 NULL, 0,
						 dumpBlobComments, NULL);
			break;
		/*
		 * The TYPE_CACHE object is only used for the pg_type cache during
		 * binary_upgrade operation and should not be dumped. To keep the
		 * compilers and static analyzers happy we still need to handle
		 * the case though.
		 */
		case DO_TYPE_CACHE:
			break;
	}
}

/*
 * dumpNamespace
 *	  writes out to fout the queries to recreate a user-defined namespace
 */
static void
dumpNamespace(Archive *fout, NamespaceInfo *nspinfo)
{
	PQExpBuffer q;
	PQExpBuffer delq;
	char	   *qnspname;

	/* Skip if not to be dumped */
	if (!nspinfo->dobj.dump || dataOnly)
		return;

	/* don't dump dummy namespace from pre-7.3 source */
	if (strlen(nspinfo->dobj.name) == 0)
		return;

	q = createPQExpBuffer();
	delq = createPQExpBuffer();

	qnspname = strdup(fmtId(nspinfo->dobj.name));

	appendPQExpBuffer(delq, "DROP SCHEMA %s;\n", qnspname);

	appendPQExpBuffer(q, "CREATE SCHEMA %s;\n", qnspname);

	ArchiveEntry(fout, nspinfo->dobj.catId, nspinfo->dobj.dumpId,
				 nspinfo->dobj.name,
				 NULL, NULL,
				 nspinfo->rolname,
				 false, "SCHEMA", q->data, delq->data, NULL,
				 nspinfo->dobj.dependencies, nspinfo->dobj.nDeps,
				 NULL, NULL);

	/* Dump Schema Comments */
	resetPQExpBuffer(q);
	appendPQExpBuffer(q, "SCHEMA %s", qnspname);
	dumpComment(fout, q->data,
				NULL, nspinfo->rolname,
				nspinfo->dobj.catId, 0, nspinfo->dobj.dumpId);

	dumpACL(fout, nspinfo->dobj.catId, nspinfo->dobj.dumpId, "SCHEMA",
			qnspname, nspinfo->dobj.name, NULL,
			nspinfo->rolname, nspinfo->nspacl);

	free(qnspname);

	destroyPQExpBuffer(q);
	destroyPQExpBuffer(delq);
}

/*
 * dumpExtension
 *	  writes out to fout the queries to recreate an extension
 */
static void
dumpExtension(Archive *fout, ExtensionInfo *extinfo)
{
	PQExpBuffer q;
	PQExpBuffer delq;
	PQExpBuffer labelq;
	char	   *qextname;

	/* Skip if not to be dumped */
	if (!extinfo->dobj.dump || dataOnly)
		return;

	q = createPQExpBuffer();
	delq = createPQExpBuffer();
	labelq = createPQExpBuffer();

	qextname = strdup(fmtId(extinfo->dobj.name));

	appendPQExpBuffer(delq, "DROP EXTENSION %s;\n", qextname);

	if (!binary_upgrade)
	{
		/*
		 * In a regular dump, we use IF NOT EXISTS so that there isn't a
		 * problem if the extension already exists in the target database;
		 * this is essential for installed-by-default extensions such as
		 * plpgsql.
		 *
		 * In binary-upgrade mode, that doesn't work well, so instead we skip
		 * built-in extensions based on their OIDs; see
		 * selectDumpableExtension.
		 */
		appendPQExpBuffer(q, "CREATE EXTENSION IF NOT EXISTS %s WITH SCHEMA %s;\n",
						  qextname, fmtId(extinfo->namespace));
	}
	else
	{
		int			i;
		int			n;

		appendPQExpBuffer(q, "-- For binary upgrade, create an empty extension and insert objects into it\n");
		appendPQExpBuffer(q,
						  "SELECT binary_upgrade.create_empty_extension(");
		appendStringLiteralAH(q, extinfo->dobj.name, fout);
		appendPQExpBuffer(q, ", ");
		appendStringLiteralAH(q, extinfo->namespace, fout);
		appendPQExpBuffer(q, ", ");
		appendPQExpBuffer(q, "%s, ", extinfo->relocatable ? "true" : "false");
		appendStringLiteralAH(q, extinfo->extversion, fout);
		appendPQExpBuffer(q, ", ");

		/*
		 * Note that we're pushing extconfig (an OID array) back into
		 * pg_extension exactly as-is.  This is OK because pg_class OIDs are
		 * preserved in binary upgrade.
		 */
		if (strlen(extinfo->extconfig) > 2)
			appendStringLiteralAH(q, extinfo->extconfig, fout);
		else
			appendPQExpBuffer(q, "NULL");
		appendPQExpBuffer(q, ", ");
		if (strlen(extinfo->extcondition) > 2)
			appendStringLiteralAH(q, extinfo->extcondition, fout);
		else
			appendPQExpBuffer(q, "NULL");
		appendPQExpBuffer(q, ", ");
		appendPQExpBuffer(q, "ARRAY[");
		n = 0;
		for (i = 0; i < extinfo->dobj.nDeps; i++)
		{
			DumpableObject *extobj;

			extobj = findObjectByDumpId(extinfo->dobj.dependencies[i]);
			if (extobj && extobj->objType == DO_EXTENSION)
			{
				if (n++ > 0)
					appendPQExpBuffer(q, ",");
				appendStringLiteralAH(q, extobj->name, fout);
			}
		}
		appendPQExpBuffer(q, "]::pg_catalog.text[]");
		appendPQExpBuffer(q, ");\n");
	}

	appendPQExpBuffer(labelq, "EXTENSION %s", qextname);

	ArchiveEntry(fout, extinfo->dobj.catId, extinfo->dobj.dumpId,
				 extinfo->dobj.name,
				 NULL, NULL,
				 "",
				 false, "EXTENSION",
				 q->data, delq->data, NULL,
				 extinfo->dobj.dependencies, extinfo->dobj.nDeps,
				 NULL, NULL);

	/* Dump Extension Comments and Security Labels */
	dumpComment(fout, labelq->data,
				NULL, "",
				extinfo->dobj.catId, 0, extinfo->dobj.dumpId);

	free(qextname);

	destroyPQExpBuffer(q);
	destroyPQExpBuffer(delq);
	destroyPQExpBuffer(labelq);
}

/*
 * dumpType
 *	  writes out to fout the queries to recreate a user-defined type
 */
static void
dumpType(Archive *fout, TypeInfo *tinfo)
{
	/* Skip if not to be dumped */
	if (!tinfo->dobj.dump || dataOnly)
		return;

	/* Dump out in proper style */
	if (tinfo->typtype == TYPTYPE_BASE)
		dumpBaseType(fout, tinfo);
	else if (tinfo->typtype == TYPTYPE_DOMAIN)
		dumpDomain(fout, tinfo);
	else if (tinfo->typtype == TYPTYPE_COMPOSITE)
		dumpCompositeType(fout, tinfo);
	else if (tinfo->typtype == TYPTYPE_ENUM)
		dumpEnumType(fout, tinfo);
}

/*
 * dumpEnumType
 *	  writes out to fout the queries to recreate a user-defined enum type
 */
static void
dumpEnumType(Archive *fout, TypeInfo *tinfo)
{
	PQExpBuffer q = createPQExpBuffer();
	PQExpBuffer delq = createPQExpBuffer();
	PQExpBuffer labelq = createPQExpBuffer();
	PQExpBuffer query = createPQExpBuffer();
	PGresult   *res;
	int			num,
				i;
	Oid			enum_oid;
	char	   *label;

	/* Set proper schema search path so regproc references list correctly */
	selectSourceSchema(tinfo->dobj.namespace->dobj.name);

	appendPQExpBuffer(query, "SELECT oid, enumlabel "
					  "FROM pg_catalog.pg_enum "
					  "WHERE enumtypid = '%u'"
					  "ORDER BY oid",
					  tinfo->dobj.catId.oid);

	res = PQexec(g_conn, query->data);
	check_sql_result(res, g_conn, query->data, PGRES_TUPLES_OK);

	num = PQntuples(res);

	/*
	 * DROP must be fully qualified in case same name appears in pg_catalog.
	 * CASCADE shouldn't be required here as for normal types since the I/O
	 * functions are generic and do not get dropped.
	 */
	appendPQExpBuffer(delq, "DROP TYPE %s.",
					  fmtId(tinfo->dobj.namespace->dobj.name));
	appendPQExpBuffer(delq, "%s;\n",
					  fmtId(tinfo->dobj.name));

	appendPQExpBuffer(q, "CREATE TYPE %s AS ENUM (\n",
					  fmtId(tinfo->dobj.name));

	if (!binary_upgrade)
	{
		for (i = 0; i < num; i++)
		{
			/* Labels with server-assigned oids */
			label = PQgetvalue(res, i, PQfnumber(res, "oid"));
			if (i > 0)
				appendPQExpBuffer(q, ",\n");
			appendPQExpBuffer(q, "    ");
			appendStringLiteralAH(q, label, fout);
		}
	}

	appendPQExpBuffer(q, "\n);\n");

	if (binary_upgrade)
	{
		/* Labels with dump-assigned (preserved) oids */
		for (i = 0; i < num; i++)
		{
			enum_oid = atooid(PQgetvalue(res, i, PQfnumber(res, "oid")));
			label = PQgetvalue(res, i, PQfnumber(res, "enumlabel"));

			if (i == 0)
				appendPQExpBuffer(q, "\n-- For binary upgrade, must preserve pg_enum oids\n");
			appendPQExpBuffer(q,
			 "SELECT binary_upgrade.add_pg_enum_label('%u'::pg_catalog.oid, "
							  "'%u'::pg_catalog.oid, ",
							  enum_oid, tinfo->dobj.catId.oid);
			appendStringLiteralAH(q, label, fout);
			appendPQExpBuffer(q, ");\n");
		}
		appendPQExpBuffer(q, "\n");
	}

	appendPQExpBuffer(labelq, "TYPE %s", fmtId(tinfo->dobj.name));

	if (binary_upgrade)
		binary_upgrade_extension_member(q, &tinfo->dobj, labelq->data);

	ArchiveEntry(fout, tinfo->dobj.catId, tinfo->dobj.dumpId,
				 tinfo->dobj.name,
				 tinfo->dobj.namespace->dobj.name,
				 NULL,
				 tinfo->rolname, false,
				 "TYPE", q->data, delq->data, NULL,
				 tinfo->dobj.dependencies, tinfo->dobj.nDeps,
				 NULL, NULL);

	/* Dump Type Comments */
	dumpComment(fout, labelq->data,
				tinfo->dobj.namespace->dobj.name, tinfo->rolname,
				tinfo->dobj.catId, 0, tinfo->dobj.dumpId);

	PQclear(res);
	destroyPQExpBuffer(q);
	destroyPQExpBuffer(delq);
	destroyPQExpBuffer(labelq);
	destroyPQExpBuffer(query);
}

/*
 * dumpBaseType
 *	  writes out to fout the queries to recreate a user-defined base type
 */
static void
dumpBaseType(Archive *fout, TypeInfo *tinfo)
{
	PQExpBuffer q = createPQExpBuffer();
	PQExpBuffer delq = createPQExpBuffer();
	PQExpBuffer labelq = createPQExpBuffer();
	PQExpBuffer query = createPQExpBuffer();
	PGresult   *res;
	int			ntups;
	char	   *typlen;
	char	   *typinput;
	char	   *typoutput;
	char	   *typreceive;
	char	   *typsend;
	char	   *typmodin;
	char	   *typmodout;
	char	   *typanalyze;
	Oid			typinputoid;
	Oid			typoutputoid;
	Oid			typreceiveoid;
	Oid			typsendoid;
	Oid			typmodinoid;
	Oid			typmodoutoid;
	Oid			typanalyzeoid;
	char	   *typcategory;
	char	   *typispreferred;
	char	   *typdelim;
	char	   *typbyval;
	char	   *typalign;
	char	   *typstorage;
	char	   *typdefault;
	bool		typdefault_is_literal = false;

	/* Set proper schema search path so regproc references list correctly */
	selectSourceSchema(tinfo->dobj.namespace->dobj.name);

	/* Fetch type-specific details */
	if (fout->remoteVersion >= 80400)
	{
		appendPQExpBuffer(query, "SELECT typlen, "
						  "typinput, typoutput, typreceive, typsend, "
						  "typmodin, typmodout, typanalyze, "
						  "typinput::pg_catalog.oid as typinputoid, "
						  "typoutput::pg_catalog.oid as typoutputoid, "
						  "typreceive::pg_catalog.oid as typreceiveoid, "
						  "typsend::pg_catalog.oid as typsendoid, "
						  "typmodin::pg_catalog.oid as typmodinoid, "
						  "typmodout::pg_catalog.oid as typmodoutoid, "
						  "typanalyze::pg_catalog.oid as typanalyzeoid, "
						  "typcategory, typispreferred, "
						  "typdelim, typbyval, typalign, typstorage, "
						  "pg_catalog.pg_get_expr(typdefaultbin, 'pg_catalog.pg_type'::pg_catalog.regclass) as typdefaultbin, typdefault "
						  "FROM pg_catalog.pg_type "
						  "WHERE oid = '%u'::pg_catalog.oid",
						  tinfo->dobj.catId.oid);
	}
	else if (fout->remoteVersion >= 80300)
	{
		appendPQExpBuffer(query, "SELECT typlen, "
						  "typinput, typoutput, typreceive, typsend, "
						  "typmodin, typmodout, typanalyze, "
						  "typinput::pg_catalog.oid as typinputoid, "
						  "typoutput::pg_catalog.oid as typoutputoid, "
						  "typreceive::pg_catalog.oid as typreceiveoid, "
						  "typsend::pg_catalog.oid as typsendoid, "
						  "typmodin::pg_catalog.oid as typmodinoid, "
						  "typmodout::pg_catalog.oid as typmodoutoid, "
						  "typanalyze::pg_catalog.oid as typanalyzeoid, "
						  "'U' as typcategory, false as typispreferred, "
						  "typdelim, typbyval, typalign, typstorage, "
						  "pg_catalog.pg_get_expr(typdefaultbin, 'pg_catalog.pg_type'::pg_catalog.regclass) as typdefaultbin, typdefault "
						  "FROM pg_catalog.pg_type "
						  "WHERE oid = '%u'::pg_catalog.oid",
						  tinfo->dobj.catId.oid);
	}
	else if (fout->remoteVersion >= 80000)
	{
		appendPQExpBuffer(query, "SELECT typlen, "
						  "typinput, typoutput, typreceive, typsend, "
						  "'-' as typmodin, '-' as typmodout, "
						  "typanalyze, "
						  "typinput::pg_catalog.oid as typinputoid, "
						  "typoutput::pg_catalog.oid as typoutputoid, "
						  "typreceive::pg_catalog.oid as typreceiveoid, "
						  "typsend::pg_catalog.oid as typsendoid, "
						  "0 as typmodinoid, 0 as typmodoutoid, "
						  "typanalyze::pg_catalog.oid as typanalyzeoid, "
						  "'U' as typcategory, false as typispreferred, "
						  "typdelim, typbyval, typalign, typstorage, "
						  "pg_catalog.pg_get_expr(typdefaultbin, 'pg_catalog.pg_type'::pg_catalog.regclass) as typdefaultbin, typdefault "
						  "FROM pg_catalog.pg_type "
						  "WHERE oid = '%u'::pg_catalog.oid",
						  tinfo->dobj.catId.oid);
	}
	else if (fout->remoteVersion >= 70400)
	{
		appendPQExpBuffer(query, "SELECT typlen, "
						  "typinput, typoutput, typreceive, typsend, "
						  "'-' as typmodin, '-' as typmodout, "
						  "'-' as typanalyze, "
						  "typinput::pg_catalog.oid as typinputoid, "
						  "typoutput::pg_catalog.oid as typoutputoid, "
						  "typreceive::pg_catalog.oid as typreceiveoid, "
						  "typsend::pg_catalog.oid as typsendoid, "
						  "0 as typmodinoid, 0 as typmodoutoid, "
						  "0 as typanalyzeoid, "
						  "'U' as typcategory, false as typispreferred, "
						  "typdelim, typbyval, typalign, typstorage, "
						  "pg_catalog.pg_get_expr(typdefaultbin, 'pg_catalog.pg_type'::pg_catalog.regclass) as typdefaultbin, typdefault "
						  "FROM pg_catalog.pg_type "
						  "WHERE oid = '%u'::pg_catalog.oid",
						  tinfo->dobj.catId.oid);
	}
	else if (fout->remoteVersion >= 70300)
	{
		appendPQExpBuffer(query, "SELECT typlen, "
						  "typinput, typoutput, "
						  "'-' as typreceive, '-' as typsend, "
						  "'-' as typmodin, '-' as typmodout, "
						  "'-' as typanalyze, "
						  "typinput::pg_catalog.oid as typinputoid, "
						  "typoutput::pg_catalog.oid as typoutputoid, "
						  "0 as typreceiveoid, 0 as typsendoid, "
						  "0 as typmodinoid, 0 as typmodoutoid, "
						  "0 as typanalyzeoid, "
						  "'U' as typcategory, false as typispreferred, "
						  "typdelim, typbyval, typalign, typstorage, "
						  "pg_catalog.pg_get_expr(typdefaultbin, 'pg_catalog.pg_type'::pg_catalog.regclass) as typdefaultbin, typdefault "
						  "FROM pg_catalog.pg_type "
						  "WHERE oid = '%u'::pg_catalog.oid",
						  tinfo->dobj.catId.oid);
	}
	else if (fout->remoteVersion >= 70200)
	{
		/*
		 * Note: although pre-7.3 catalogs contain typreceive and typsend,
		 * ignore them because they are not right.
		 */
		appendPQExpBuffer(query, "SELECT typlen, "
						  "typinput, typoutput, "
						  "'-' as typreceive, '-' as typsend, "
						  "'-' as typmodin, '-' as typmodout, "
						  "'-' as typanalyze, "
						  "typinput::oid as typinputoid, "
						  "typoutput::oid as typoutputoid, "
						  "0 as typreceiveoid, 0 as typsendoid, "
						  "0 as typmodinoid, 0 as typmodoutoid, "
						  "0 as typanalyzeoid, "
						  "'U' as typcategory, false as typispreferred, "
						  "typdelim, typbyval, typalign, typstorage, "
						  "NULL as typdefaultbin, typdefault "
						  "FROM pg_type "
						  "WHERE oid = '%u'::oid",
						  tinfo->dobj.catId.oid);
	}
	else if (fout->remoteVersion >= 70100)
	{
		/*
		 * Ignore pre-7.2 typdefault; the field exists but has an unusable
		 * representation.
		 */
		appendPQExpBuffer(query, "SELECT typlen, "
						  "typinput, typoutput, "
						  "'-' as typreceive, '-' as typsend, "
						  "'-' as typmodin, '-' as typmodout, "
						  "'-' as typanalyze, "
						  "typinput::oid as typinputoid, "
						  "typoutput::oid as typoutputoid, "
						  "0 as typreceiveoid, 0 as typsendoid, "
						  "0 as typmodinoid, 0 as typmodoutoid, "
						  "0 as typanalyzeoid, "
						  "'U' as typcategory, false as typispreferred, "
						  "typdelim, typbyval, typalign, typstorage, "
						  "NULL as typdefaultbin, NULL as typdefault "
						  "FROM pg_type "
						  "WHERE oid = '%u'::oid",
						  tinfo->dobj.catId.oid);
	}
	else
	{
		appendPQExpBuffer(query, "SELECT typlen, "
						  "typinput, typoutput, "
						  "'-' as typreceive, '-' as typsend, "
						  "'-' as typmodin, '-' as typmodout, "
						  "'-' as typanalyze, "
						  "typinput::oid as typinputoid, "
						  "typoutput::oid as typoutputoid, "
						  "0 as typreceiveoid, 0 as typsendoid, "
						  "0 as typmodinoid, 0 as typmodoutoid, "
						  "0 as typanalyzeoid, "
						  "'U' as typcategory, false as typispreferred, "
						  "typdelim, typbyval, typalign, "
						  "'p'::char as typstorage, "
						  "NULL as typdefaultbin, NULL as typdefault "
						  "FROM pg_type "
						  "WHERE oid = '%u'::oid",
						  tinfo->dobj.catId.oid);
	}

	res = PQexec(g_conn, query->data);
	check_sql_result(res, g_conn, query->data, PGRES_TUPLES_OK);

	/* Expecting a single result only */
	ntups = PQntuples(res);
	if (ntups != 1)
	{
		write_msg(NULL, "query returned %d rows instead of one: %s\n",
				  ntups, query->data);
		exit_nicely();
	}

	typlen = PQgetvalue(res, 0, PQfnumber(res, "typlen"));
	typinput = PQgetvalue(res, 0, PQfnumber(res, "typinput"));
	typoutput = PQgetvalue(res, 0, PQfnumber(res, "typoutput"));
	typreceive = PQgetvalue(res, 0, PQfnumber(res, "typreceive"));
	typsend = PQgetvalue(res, 0, PQfnumber(res, "typsend"));
	typmodin = PQgetvalue(res, 0, PQfnumber(res, "typmodin"));
	typmodout = PQgetvalue(res, 0, PQfnumber(res, "typmodout"));
	typanalyze = PQgetvalue(res, 0, PQfnumber(res, "typanalyze"));
	typinputoid = atooid(PQgetvalue(res, 0, PQfnumber(res, "typinputoid")));
	typoutputoid = atooid(PQgetvalue(res, 0, PQfnumber(res, "typoutputoid")));
	typreceiveoid = atooid(PQgetvalue(res, 0, PQfnumber(res, "typreceiveoid")));
	typsendoid = atooid(PQgetvalue(res, 0, PQfnumber(res, "typsendoid")));
	typmodinoid = atooid(PQgetvalue(res, 0, PQfnumber(res, "typmodinoid")));
	typmodoutoid = atooid(PQgetvalue(res, 0, PQfnumber(res, "typmodoutoid")));
	typanalyzeoid = atooid(PQgetvalue(res, 0, PQfnumber(res, "typanalyzeoid")));
	typcategory = PQgetvalue(res, 0, PQfnumber(res, "typcategory"));
	typispreferred = PQgetvalue(res, 0, PQfnumber(res, "typispreferred"));
	typdelim = PQgetvalue(res, 0, PQfnumber(res, "typdelim"));
	typbyval = PQgetvalue(res, 0, PQfnumber(res, "typbyval"));
	typalign = PQgetvalue(res, 0, PQfnumber(res, "typalign"));
	typstorage = PQgetvalue(res, 0, PQfnumber(res, "typstorage"));
	if (!PQgetisnull(res, 0, PQfnumber(res, "typdefaultbin")))
		typdefault = PQgetvalue(res, 0, PQfnumber(res, "typdefaultbin"));
	else if (!PQgetisnull(res, 0, PQfnumber(res, "typdefault")))
	{
		typdefault = PQgetvalue(res, 0, PQfnumber(res, "typdefault"));
		typdefault_is_literal = true;	/* it needs quotes */
	}
	else
		typdefault = NULL;

	/*
	 * DROP must be fully qualified in case same name appears in pg_catalog.
	 * The reason we include CASCADE is that the circular dependency between
	 * the type and its I/O functions makes it impossible to drop the type any
	 * other way.
	 */
	appendPQExpBuffer(delq, "DROP TYPE %s.",
					  fmtId(tinfo->dobj.namespace->dobj.name));
	appendPQExpBuffer(delq, "%s CASCADE;\n",
					  fmtId(tinfo->dobj.name));

	appendPQExpBuffer(q,
					  "CREATE TYPE %s (\n"
					  "    INTERNALLENGTH = %s",
					  fmtId(tinfo->dobj.name),
					  (strcmp(typlen, "-1") == 0) ? "variable" : typlen);

	if (fout->remoteVersion >= 70300)
	{
		/* regproc result is correctly quoted as of 7.3 */
		appendPQExpBuffer(q, ",\n    INPUT = %s", typinput);
		appendPQExpBuffer(q, ",\n    OUTPUT = %s", typoutput);
		if (OidIsValid(typreceiveoid))
			appendPQExpBuffer(q, ",\n    RECEIVE = %s", typreceive);
		if (OidIsValid(typsendoid))
			appendPQExpBuffer(q, ",\n    SEND = %s", typsend);
		if (OidIsValid(typmodinoid))
			appendPQExpBuffer(q, ",\n    TYPMOD_IN = %s", typmodin);
		if (OidIsValid(typmodoutoid))
			appendPQExpBuffer(q, ",\n    TYPMOD_OUT = %s", typmodout);
		if (OidIsValid(typanalyzeoid))
			appendPQExpBuffer(q, ",\n    ANALYZE = %s", typanalyze);
	}
	else
	{
		/* regproc delivers an unquoted name before 7.3 */
		/* cannot combine these because fmtId uses static result area */
		appendPQExpBuffer(q, ",\n    INPUT = %s", fmtId(typinput));
		appendPQExpBuffer(q, ",\n    OUTPUT = %s", fmtId(typoutput));
		/* receive/send/typmodin/typmodout/analyze need not be printed */
	}

	if (typdefault != NULL)
	{
		appendPQExpBuffer(q, ",\n    DEFAULT = ");
		if (typdefault_is_literal)
			appendStringLiteralAH(q, typdefault, fout);
		else
			appendPQExpBufferStr(q, typdefault);
	}

	if (OidIsValid(tinfo->typelem))
	{
		char	   *elemType;

		/* reselect schema in case changed by function dump */
		selectSourceSchema(tinfo->dobj.namespace->dobj.name);
		elemType = getFormattedTypeName(tinfo->typelem, zeroAsOpaque);
		appendPQExpBuffer(q, ",\n    ELEMENT = %s", elemType);
		free(elemType);
	}

	if (strcmp(typcategory, "U") != 0)
	{
		appendPQExpBuffer(q, ",\n    CATEGORY = ");
		appendStringLiteralAH(q, typcategory, fout);
	}

	if (strcmp(typispreferred, "t") == 0)
		appendPQExpBuffer(q, ",\n    PREFERRED = true");

	if (typdelim && strcmp(typdelim, ",") != 0)
	{
		appendPQExpBuffer(q, ",\n    DELIMITER = ");
		appendStringLiteralAH(q, typdelim, fout);
	}

	if (strcmp(typalign, "c") == 0)
		appendPQExpBuffer(q, ",\n    ALIGNMENT = char");
	else if (strcmp(typalign, "s") == 0)
		appendPQExpBuffer(q, ",\n    ALIGNMENT = int2");
	else if (strcmp(typalign, "i") == 0)
		appendPQExpBuffer(q, ",\n    ALIGNMENT = int4");
	else if (strcmp(typalign, "d") == 0)
		appendPQExpBuffer(q, ",\n    ALIGNMENT = double");

	if (strcmp(typstorage, "p") == 0)
		appendPQExpBuffer(q, ",\n    STORAGE = plain");
	else if (strcmp(typstorage, "e") == 0)
		appendPQExpBuffer(q, ",\n    STORAGE = external");
	else if (strcmp(typstorage, "x") == 0)
		appendPQExpBuffer(q, ",\n    STORAGE = extended");
	else if (strcmp(typstorage, "m") == 0)
		appendPQExpBuffer(q, ",\n    STORAGE = main");

	if (strcmp(typbyval, "t") == 0)
		appendPQExpBuffer(q, ",\n    PASSEDBYVALUE");

	appendPQExpBuffer(q, "\n);\n");

	appendPQExpBuffer(labelq, "TYPE %s", fmtId(tinfo->dobj.name));

	if (binary_upgrade)
		binary_upgrade_extension_member(q, &tinfo->dobj, labelq->data);

	ArchiveEntry(fout, tinfo->dobj.catId, tinfo->dobj.dumpId,
				 tinfo->dobj.name,
				 tinfo->dobj.namespace->dobj.name,
				 NULL,
				 tinfo->rolname, false,
				 "TYPE", q->data, delq->data, NULL,
				 tinfo->dobj.dependencies, tinfo->dobj.nDeps,
				 NULL, NULL);

	/* Dump Type Comments */
	dumpComment(fout, labelq->data,
				tinfo->dobj.namespace->dobj.name, tinfo->rolname,
				tinfo->dobj.catId, 0, tinfo->dobj.dumpId);

	PQclear(res);
	destroyPQExpBuffer(q);
	destroyPQExpBuffer(delq);
	destroyPQExpBuffer(labelq);
	destroyPQExpBuffer(query);
}

/*
 * dumpTypeStorageOptions
 *     writes out to fout the ALTER TYPE queries to set default storage options for type
 */
static void
dumpTypeStorageOptions(Archive *fout, TypeStorageOptions *tstorageoptions)
{
	PQExpBuffer q;
	PQExpBuffer delq;

	q = createPQExpBuffer();
	delq = createPQExpBuffer();

	/* Set proper schema search path so regproc references list correctly */
	selectSourceSchema(tstorageoptions->dobj.namespace->dobj.name);

	appendPQExpBuffer(q, "ALTER TYPE %s ", tstorageoptions->dobj.name);
	appendPQExpBuffer(q, " SET DEFAULT ENCODING (%s);\n", tstorageoptions->typoptions);

	ArchiveEntry(	fout
	            , tstorageoptions->dobj.catId                 /* catalog ID  */
	            , tstorageoptions->dobj.dumpId                /* dump ID     */
	            , tstorageoptions->dobj.name                  /* type name   */
	            , tstorageoptions->dobj.namespace->dobj.name  /* name space  */
	            , NULL                                        /* table space */
	            , tstorageoptions->rolname                    /* owner name  */
	            , false                                       /* with oids   */
	            , "TYPE STORAGE OPTIONS"                      /* Desc        */
	            , q->data                                     /* ALTER...    */
	            , ""                                          /* Del         */
	            , NULL                                        /* Copy        */
	            , NULL                                        /* Deps        */
	            , 0                                           /* num Deps    */
	            , NULL                                        /* Dumper      */
	            , NULL                                        /* Dumper Arg  */
	            );

	destroyPQExpBuffer(q);
	destroyPQExpBuffer(delq);


}  /* end dumpTypeStorageOptions */

/*
 * dumpDomain
 *	  writes out to fout the queries to recreate a user-defined domain
 */
static void
dumpDomain(Archive *fout, TypeInfo *tinfo)
{
	PQExpBuffer q = createPQExpBuffer();
	PQExpBuffer delq = createPQExpBuffer();
	PQExpBuffer labelq = createPQExpBuffer();
	PQExpBuffer query = createPQExpBuffer();
	PGresult   *res;
	int			ntups;
	int			i;
	char	   *typnotnull;
	char	   *typdefn;
	char	   *typdefault;
	bool		typdefault_is_literal = false;

	/* Set proper schema search path so type references list correctly */
	selectSourceSchema(tinfo->dobj.namespace->dobj.name);

	/* Fetch domain specific details */
	/* We assume here that remoteVersion must be at least 70300 */
	appendPQExpBuffer(query, "SELECT typnotnull, "
				"pg_catalog.format_type(typbasetype, typtypmod) as typdefn, "
					  "pg_catalog.pg_get_expr(typdefaultbin, 'pg_catalog.pg_type'::pg_catalog.regclass) as typdefaultbin, typdefault "
					  "FROM pg_catalog.pg_type "
					  "WHERE oid = '%u'::pg_catalog.oid",
					  tinfo->dobj.catId.oid);

	res = PQexec(g_conn, query->data);
	check_sql_result(res, g_conn, query->data, PGRES_TUPLES_OK);

	/* Expecting a single result only */
	ntups = PQntuples(res);
	if (ntups != 1)
	{
		write_msg(NULL, "query returned %d rows instead of one: %s\n",
				  ntups, query->data);
		exit_nicely();
	}

	typnotnull = PQgetvalue(res, 0, PQfnumber(res, "typnotnull"));
	typdefn = PQgetvalue(res, 0, PQfnumber(res, "typdefn"));
	if (!PQgetisnull(res, 0, PQfnumber(res, "typdefaultbin")))
		typdefault = PQgetvalue(res, 0, PQfnumber(res, "typdefaultbin"));
	else if (!PQgetisnull(res, 0, PQfnumber(res, "typdefault")))
	{
		typdefault = PQgetvalue(res, 0, PQfnumber(res, "typdefault"));
		typdefault_is_literal = true;	/* it needs quotes */
	}
	else
		typdefault = NULL;

	appendPQExpBuffer(q,
					  "CREATE DOMAIN %s AS %s",
					  fmtId(tinfo->dobj.name),
					  typdefn);

	if (typnotnull[0] == 't')
		appendPQExpBuffer(q, " NOT NULL");

	if (typdefault != NULL)
	{
		appendPQExpBuffer(q, " DEFAULT ");
		if (typdefault_is_literal)
			appendStringLiteralAH(q, typdefault, fout);
		else
			appendPQExpBufferStr(q, typdefault);
	}

	PQclear(res);

	/*
	 * Add any CHECK constraints for the domain
	 */
	for (i = 0; i < tinfo->nDomChecks; i++)
	{
		ConstraintInfo *domcheck = &(tinfo->domChecks[i]);

		if (!domcheck->separate)
			appendPQExpBuffer(q, "\n\tCONSTRAINT %s %s",
							  fmtId(domcheck->dobj.name), domcheck->condef);
	}

	appendPQExpBuffer(q, ";\n");

	/*
	 * DROP must be fully qualified in case same name appears in pg_catalog
	 */
	appendPQExpBuffer(delq, "DROP DOMAIN %s.",
					  fmtId(tinfo->dobj.namespace->dobj.name));
	appendPQExpBuffer(delq, "%s;\n",
					  fmtId(tinfo->dobj.name));

	ArchiveEntry(fout, tinfo->dobj.catId, tinfo->dobj.dumpId,
				 tinfo->dobj.name,
				 tinfo->dobj.namespace->dobj.name,
				 NULL,
				 tinfo->rolname, false,
				 "DOMAIN", q->data, delq->data, NULL,
				 tinfo->dobj.dependencies, tinfo->dobj.nDeps,
				 NULL, NULL);

	appendPQExpBuffer(labelq, "DOMAIN %s", fmtId(tinfo->dobj.name));

	if (binary_upgrade)
		binary_upgrade_extension_member(q, &tinfo->dobj, labelq->data);

	/* Dump Domain Comments */
	dumpComment(fout, labelq->data,
				tinfo->dobj.namespace->dobj.name, tinfo->rolname,
				tinfo->dobj.catId, 0, tinfo->dobj.dumpId);

	destroyPQExpBuffer(q);
	destroyPQExpBuffer(delq);
	destroyPQExpBuffer(labelq);
	destroyPQExpBuffer(query);
}

/*
 * dumpCompositeType
 *	  writes out to fout the queries to recreate a user-defined stand-alone
 *	  composite type
 */
static void
dumpCompositeType(Archive *fout, TypeInfo *tinfo)
{
	PQExpBuffer q = createPQExpBuffer();
	PQExpBuffer delq = createPQExpBuffer();
	PQExpBuffer labelq = createPQExpBuffer();
	PQExpBuffer query = createPQExpBuffer();
	PGresult   *res;
	int			ntups;
	int			i_attname;
	int			i_atttypdefn;
	int			i;

	/* Set proper schema search path so type references list correctly */
	selectSourceSchema(tinfo->dobj.namespace->dobj.name);

	/* Fetch type specific details */
	/* We assume here that remoteVersion must be at least 70300 */

	appendPQExpBuffer(query, "SELECT a.attname, "
			 "pg_catalog.format_type(a.atttypid, a.atttypmod) as atttypdefn "
					  "FROM pg_catalog.pg_type t, pg_catalog.pg_attribute a "
					  "WHERE t.oid = '%u'::pg_catalog.oid "
					  "AND a.attrelid = t.typrelid "
					  "AND NOT a.attisdropped "
					  "ORDER BY a.attnum ",
					  tinfo->dobj.catId.oid);

	res = PQexec(g_conn, query->data);
	check_sql_result(res, g_conn, query->data, PGRES_TUPLES_OK);

	/* Expecting at least a single result */
	ntups = PQntuples(res);
	if (ntups < 1)
	{
		write_msg(NULL, "query returned no rows: %s\n", query->data);
		exit_nicely();
	}

	i_attname = PQfnumber(res, "attname");
	i_atttypdefn = PQfnumber(res, "atttypdefn");

	appendPQExpBuffer(q, "CREATE TYPE %s AS (",
					  fmtId(tinfo->dobj.name));

	for (i = 0; i < ntups; i++)
	{
		char	   *attname;
		char	   *atttypdefn;

		attname = PQgetvalue(res, i, i_attname);
		atttypdefn = PQgetvalue(res, i, i_atttypdefn);

		appendPQExpBuffer(q, "\n\t%s %s", fmtId(attname), atttypdefn);
		if (i < ntups - 1)
			appendPQExpBuffer(q, ",");
	}
	appendPQExpBuffer(q, "\n);\n");

	/*
	 * DROP must be fully qualified in case same name appears in pg_catalog
	 */
	appendPQExpBuffer(delq, "DROP TYPE %s.",
					  fmtId(tinfo->dobj.namespace->dobj.name));
	appendPQExpBuffer(delq, "%s;\n",
					  fmtId(tinfo->dobj.name));

	appendPQExpBuffer(labelq, "TYPE %s", fmtId(tinfo->dobj.name));

	if (binary_upgrade)
		binary_upgrade_extension_member(q, &tinfo->dobj, labelq->data);

	ArchiveEntry(fout, tinfo->dobj.catId, tinfo->dobj.dumpId,
				 tinfo->dobj.name,
				 tinfo->dobj.namespace->dobj.name,
				 NULL,
				 tinfo->rolname, false,
				 "TYPE", q->data, delq->data, NULL,
				 tinfo->dobj.dependencies, tinfo->dobj.nDeps,
				 NULL, NULL);


	/* Dump Type Comments */
	dumpComment(fout, labelq->data,
				tinfo->dobj.namespace->dobj.name, tinfo->rolname,
				tinfo->dobj.catId, 0, tinfo->dobj.dumpId);

	PQclear(res);
	destroyPQExpBuffer(q);
	destroyPQExpBuffer(delq);
	destroyPQExpBuffer(labelq);
	destroyPQExpBuffer(query);
}

/*
 * dumpShellType
 *	  writes out to fout the queries to create a shell type
 *
 * We dump a shell definition in advance of the I/O functions for the type.
 */
static void
dumpShellType(Archive *fout, ShellTypeInfo *stinfo)
{
	PQExpBuffer q;

	/* Skip if not to be dumped */
	if (!stinfo->dobj.dump || dataOnly)
		return;

	q = createPQExpBuffer();

	/*
	 * Note the lack of a DROP command for the shell type; any required DROP
	 * is driven off the base type entry, instead.	This interacts with
	 * _printTocEntry()'s use of the presence of a DROP command to decide
	 * whether an entry needs an ALTER OWNER command.  We don't want to alter
	 * the shell type's owner immediately on creation; that should happen only
	 * after it's filled in, otherwise the backend complains.
	 */

	appendPQExpBuffer(q, "CREATE TYPE %s;\n",
					  fmtId(stinfo->dobj.name));

	ArchiveEntry(fout, stinfo->dobj.catId, stinfo->dobj.dumpId,
				 stinfo->dobj.name,
				 stinfo->dobj.namespace->dobj.name,
				 NULL,
				 stinfo->baseType->rolname, false,
				 "SHELL TYPE", q->data, "", NULL,
				 stinfo->dobj.dependencies, stinfo->dobj.nDeps,
				 NULL, NULL);

	destroyPQExpBuffer(q);
}

/*
 * Determine whether we want to dump definitions for procedural languages.
 * Since the languages themselves don't have schemas, we can't rely on
 * the normal schema-based selection mechanism.  We choose to dump them
 * whenever neither --schema nor --table was given.  (Before 8.1, we used
 * the dump flag of the PL's call handler function, but in 8.1 this will
 * probably always be false since call handlers are created in pg_catalog.)
 *
 * For some backwards compatibility with the older behavior, we forcibly
 * dump a PL if its handler function (and validator if any) are in a
 * dumpable namespace.	That case is not checked here.
 */
static bool
shouldDumpProcLangs(void)
{
	if (!include_everything)
		return false;
	/* And they're schema not data */
	if (dataOnly)
		return false;
	return true;
}

/*
 * dumpProcLang
 *		  writes out to fout the queries to recreate a user-defined
 *		  procedural language
 */
static void
dumpProcLang(Archive *fout, ProcLangInfo *plang)
{
	PQExpBuffer defqry;
	PQExpBuffer delqry;
	PQExpBuffer labelq;
	bool		useParams;
	char	   *qlanname;
	char	   *lanschema;
	FuncInfo   *funcInfo;
	FuncInfo   *inlineInfo = NULL;
	FuncInfo   *validatorInfo = NULL;

	/* Skip if not to be dumped */
	if (!plang->dobj.dump || dataOnly)
		return;

	/*
	 * Try to find the support function(s).  It is not an error if we don't
	 * find them --- if the functions are in the pg_catalog schema, as is
	 * standard in 8.1 and up, then we won't have loaded them. (In this case
	 * we will emit a parameterless CREATE LANGUAGE command, which will
	 * require PL template knowledge in the backend to reload.)
	 */

	funcInfo = findFuncByOid(plang->lanplcallfoid);
	if (funcInfo != NULL && !funcInfo->dobj.dump)
		funcInfo = NULL;		/* treat not-dumped same as not-found */

	if (OidIsValid(plang->laninline))
	{
		inlineInfo = findFuncByOid(plang->laninline);
		if (inlineInfo != NULL && !inlineInfo->dobj.dump)
			inlineInfo = NULL;
	}

	if (OidIsValid(plang->lanvalidator))
	{
		validatorInfo = findFuncByOid(plang->lanvalidator);
		if (validatorInfo != NULL && !validatorInfo->dobj.dump)
			validatorInfo = NULL;
	}

	/*
	 * If the functions are dumpable then emit a traditional CREATE LANGUAGE
	 * with parameters.  Otherwise, dump only if shouldDumpProcLangs() says to
	 * dump it.
	 */
	useParams = (funcInfo != NULL &&
				 (inlineInfo != NULL || !OidIsValid(plang->laninline)) &&
				 (validatorInfo != NULL || !OidIsValid(plang->lanvalidator)));

	if (!useParams && !shouldDumpProcLangs())
		return;

	defqry = createPQExpBuffer();
	delqry = createPQExpBuffer();
	labelq = createPQExpBuffer();

	qlanname = strdup(fmtId(plang->dobj.name));

	/*
	 * If dumping a HANDLER clause, treat the language as being in the handler
	 * function's schema; this avoids cluttering the HANDLER clause. Otherwise
	 * it doesn't really have a schema.
	 */
	if (useParams)
		lanschema = funcInfo->dobj.namespace->dobj.name;
	else
		lanschema = NULL;

	appendPQExpBuffer(delqry, "DROP PROCEDURAL LANGUAGE %s;\n",
					  qlanname);

	appendPQExpBuffer(defqry, "CREATE %sPROCEDURAL LANGUAGE %s",
					  (useParams && plang->lanpltrusted) ? "TRUSTED " : "",
					  qlanname);
	if (useParams)
	{
		appendPQExpBuffer(defqry, " HANDLER %s",
						  fmtId(funcInfo->dobj.name));
		if (OidIsValid(plang->laninline))
		{
			appendPQExpBuffer(defqry, " INLINE ");
			/* Cope with possibility that inline is in different schema */
			if (inlineInfo->dobj.namespace != funcInfo->dobj.namespace)
				appendPQExpBuffer(defqry, "%s.",
							fmtId(inlineInfo->dobj.namespace->dobj.name));
			appendPQExpBuffer(defqry, "%s",
							  fmtId(inlineInfo->dobj.name));
		}
		if (OidIsValid(plang->lanvalidator))
		{
			appendPQExpBuffer(defqry, " VALIDATOR ");
			/* Cope with possibility that validator is in different schema */
			if (validatorInfo->dobj.namespace != funcInfo->dobj.namespace)
				appendPQExpBuffer(defqry, "%s.",
							fmtId(validatorInfo->dobj.namespace->dobj.name));
			appendPQExpBuffer(defqry, "%s",
							  fmtId(validatorInfo->dobj.name));
		}
	}
	appendPQExpBuffer(defqry, ";\n");

	/*
	 * If the language is one of those for which the call handler and
	 * validator functions are defined in pg_pltemplate, we must add ALTER
	 * FUNCTION ... OWNER statements to switch the functions to the user to
	 * whom the functions are assigned -OR- adjust the language owner to
	 * reflect the call handler owner so a SET SESSION AUTHORIZATION statement
	 * properly reflects the "language" owner.
	 *
	 * Functions specified in pg_pltemplate are entered into pg_proc under
	 * pg_catalog.	Functions in pg_catalog are omitted from the function list
	 * structure resulting in the references to them in this procedure to be
	 * NULL.
	 *
	 * TODO: Adjust for ALTER LANGUAGE ... OWNER support.
	 */
	if (use_setsessauth)
	{
		/*
		 * If using SET SESSION AUTHORIZATION statements to reflect
		 * language/function ownership, alter the LANGUAGE owner to reflect
		 * the owner of the call handler function (or the validator function)
		 * if the fuction is from pg_pltempate. (Other functions are
		 * explicitly created and not subject the user in effect with CREATE
		 * LANGUAGE.)
		 */
		char	   *languageOwner = NULL;

		if (funcInfo == NULL)
		{
			languageOwner = getFuncOwner(plang->lanplcallfoid, "tmplhandler");
		}
		else if (validatorInfo == NULL)
		{
			languageOwner = getFuncOwner(plang->lanvalidator, "tmplvalidator");
		}
		if (languageOwner != NULL)
		{
			free(plang->lanowner);
			plang->lanowner = languageOwner;
		}
	}
	else
	{
		/*
		 * If the call handler or validator is defined, check to see if it's
		 * one of the pre-defined ones.  If so, it won't have been dumped as a
		 * function so won't have the proper owner -- we need to emit an ALTER
		 * FUNCTION ... OWNER statement for it.
		 */
		if (funcInfo == NULL)
		{
			dumpPlTemplateFunc(plang->lanplcallfoid, "tmplhandler", defqry);
		}
		if (validatorInfo == NULL)
		{
			dumpPlTemplateFunc(plang->lanvalidator, "tmplvalidator", defqry);
		}
	}

	appendPQExpBuffer(labelq, "LANGUAGE %s", qlanname);

	if (binary_upgrade)
		binary_upgrade_extension_member(defqry, &plang->dobj, labelq->data);

	ArchiveEntry(fout, plang->dobj.catId, plang->dobj.dumpId,
				 plang->dobj.name,
				 lanschema, NULL, plang->lanowner,
				 false, "PROCEDURAL LANGUAGE",
				 defqry->data,
				 (g_fout->remoteVersion >= 80209 ? "" : delqry->data), //don 't drop plpgsql if can' t be dropped
				 NULL,
				 plang->dobj.dependencies, plang->dobj.nDeps,
				 NULL, NULL);

	/* Dump Proc Lang Comments */
	dumpComment(fout, labelq->data,
				NULL, "",
				plang->dobj.catId, 0, plang->dobj.dumpId);

	if (plang->lanpltrusted)
		dumpACL(fout, plang->dobj.catId, plang->dobj.dumpId, "LANGUAGE",
				qlanname, plang->dobj.name,
				lanschema,
				plang->lanowner, plang->lanacl);

	free(qlanname);

	destroyPQExpBuffer(defqry);
	destroyPQExpBuffer(delqry);
	destroyPQExpBuffer(labelq);
}


/*
 * getFuncOwner - retrieves the "proowner" of the function identified by funcOid
 * if, and only if, funcOid represents a function specified in pg_pltemplate.
 */
static char *
getFuncOwner(Oid funcOid, const char *templateField)
{
	PGresult   *res;
	int			ntups;
	int			i_funcowner;
	char	   *functionOwner = NULL;
	PQExpBuffer query = createPQExpBuffer();

	/* Ensure we're in the proper schema */
	selectSourceSchema("pg_catalog");

	appendPQExpBuffer(query,
					  "SELECT ( %s proowner ) AS funcowner "
					  "FROM pg_proc "
		"WHERE ( oid = %d AND proname IN ( SELECT %s FROM pg_pltemplate ) )",
					  username_subquery, funcOid, templateField);

	res = PQexec(g_conn, query->data);
	check_sql_result(res, g_conn, query->data, PGRES_TUPLES_OK);

	ntups = PQntuples(res);
	if (ntups != 0)
	{
		i_funcowner = PQfnumber(res, "funcowner");
		functionOwner = strdup(PQgetvalue(res, 0, i_funcowner));
	}

	PQclear(res);
	destroyPQExpBuffer(query);

	return functionOwner;
}


/*
 * dumpPlTemplateFunc - appends an "ALTER FUNCTION ... OWNER" statement for the
 * pg_pltemplate-defined language function specified to the PQExpBuffer provided.
 *
 * The ALTER FUNCTION statement is added if, and only if, the function is defined
 * in the pg_catalog schema AND is identified in the pg_pltemplate table.
 */
static void
dumpPlTemplateFunc(Oid funcOid, const char *templateField, PQExpBuffer buffer)
{
	PGresult   *res;
	int			ntups;
	int			i_signature;
	int			i_owner;
	char	   *functionSignature = NULL;
	char	   *ownerName = NULL;
	PQExpBuffer fquery = createPQExpBuffer();

	/* Make sure we are in proper schema */
	selectSourceSchema("pg_catalog");

	appendPQExpBuffer(fquery,
					  "SELECT p.oid::pg_catalog.regprocedure AS signature, "
					  "( %s proowner ) AS owner "
					  "FROM pg_pltemplate t, pg_proc p "
					  "WHERE p.oid = %d "
					  "AND proname = %s "
					  "AND pronamespace = ( SELECT oid FROM pg_namespace WHERE nspname = 'pg_catalog' )",
					  username_subquery, funcOid, templateField);

	res = PQexec(g_conn, fquery->data);
	check_sql_result(res, g_conn, fquery->data, PGRES_TUPLES_OK);

	ntups = PQntuples(res);
	if (ntups != 0)
	{
		i_signature = PQfnumber(res, "signature");
		i_owner = PQfnumber(res, "owner");
		functionSignature = strdup(PQgetvalue(res, 0, i_signature));
		ownerName = strdup(PQgetvalue(res, 0, i_owner));

		if (functionSignature != NULL && ownerName != NULL)
		{
			appendPQExpBuffer(buffer, "ALTER FUNCTION %s OWNER TO %s;\n", functionSignature, ownerName);
		}

		free(functionSignature);
		free(ownerName);
	}

	PQclear(res);
	destroyPQExpBuffer(fquery);
}

/*
 * format_function_arguments: generate function name and argument list
 *
 * This is used when we can rely on pg_get_function_arguments to format
 * the argument list.  Note, however, that pg_get_function_arguments
 * does not special-case zero-argument aggregates.
 */
static char *
format_function_arguments(FuncInfo *finfo, char *funcargs, bool is_agg)
{
	PQExpBufferData fn;

	initPQExpBuffer(&fn);
	appendPQExpBufferStr(&fn, fmtId(finfo->dobj.name));
	if (is_agg && finfo->nargs == 0)
		appendPQExpBufferStr(&fn, "(*)");
	else
		appendPQExpBuffer(&fn, "(%s)", funcargs);
	return fn.data;
}

/*
 * format_function_arguments_old: generate function name and argument list
 *
 * The argument type names are qualified if needed.  The function name
 * is never qualified.
 *
 * This is used only with pre-GPDB 5.0 servers, so we aren't expecting to see
 * DEFAULT arguments.
 *
 * Any or all of allargtypes, argmodes, argnames may be NULL.
 */
static char *
format_function_arguments_old(FuncInfo *finfo, int nallargs,
							  char **allargtypes,
							  char **argmodes,
							  char **argnames)
{
	PQExpBufferData fn;
	int			j;

	initPQExpBuffer(&fn);
	appendPQExpBuffer(&fn, "%s(", fmtId(finfo->dobj.name));
	for (j = 0; j < nallargs; j++)
	{
		Oid			typid;
		char	   *typname;
		const char *argmode;
		const char *argname;

		typid = allargtypes ? atooid(allargtypes[j]) : finfo->argtypes[j];
		typname = getFormattedTypeName(typid, zeroAsOpaque);

		if (argmodes)
		{
			switch (argmodes[j][0])
			{
				case PROARGMODE_IN:
					argmode = "";
					break;
				case PROARGMODE_OUT:
					argmode = "OUT ";
					break;
				case PROARGMODE_INOUT:
					argmode = "INOUT ";
					break;
				case PROARGMODE_VARIADIC:
					argmode = "VARIADIC ";
					break;
				case PROARGMODE_TABLE:
					/* skip table column's names */
					free(typname);
					continue;
				default:
					write_msg(NULL, "WARNING: bogus value in proargmodes array\n");
					argmode = "";
					break;
			}
		}
		else
		{
			argmode = "";
		}

		argname = argnames ? argnames[j] : (char *) NULL;
		if (argname && argname[0] == '\0')
			argname = NULL;

		appendPQExpBuffer(&fn, "%s%s%s%s%s",
						  (j > 0) ? ", " : "",
						  argmode,
						  argname ? fmtId(argname) : "",
						  argname ? " " : "",
						  typname);
		free(typname);
	}
	appendPQExpBuffer(&fn, ")");
	return fn.data;
}

/*
 *	is_returns_table_function: returns true if function id declared as
 *	RETURNS TABLE, i.e. at least one argument is PROARGMODE_TABLE
 */
static bool
is_returns_table_function(int nallargs, char **argmodes)
{
	int			j;

	if (argmodes)
		for (j = 0; j < nallargs; j++)
			if (argmodes[j][0] == PROARGMODE_TABLE)
				return true;

	return false;
}


/*
 * format_table_function_columns: generate column list for
 * table functions.
 */
static char *
format_table_function_columns(FuncInfo *finfo, int nallargs,
							  char **allargtypes,
							  char **argmodes,
							  char **argnames)
{
	PQExpBufferData fn;
	int			j;
	bool		first_column = true;

	initPQExpBuffer(&fn);
	appendPQExpBuffer(&fn, "(");

	for (j = 0; j < nallargs; j++)
	{
		Oid			typid;
		char	   *typname;

		/*
		 * argmodes are checked in format_function_arguments, it isn't necessary
		 * to check argmodes here again
		 */
		if (argmodes[j][0] == PROARGMODE_TABLE)
		{
			typid = allargtypes ? atooid(allargtypes[j]) : finfo->argtypes[j];
			typname = getFormattedTypeName(typid, zeroAsOpaque);

			/* column's name is always NOT NULL (checked in gram.y) */
			appendPQExpBuffer(&fn, "%s%s %s",
							  first_column ? "" : ", ",
							  fmtId(argnames[j]),
							  typname);
			free(typname);
			first_column = false;
		}
	}

	appendPQExpBuffer(&fn, ")");
	return fn.data;
}


/*
 * format_function_signature: generate function name and argument list
 *
 * This is like format_function_arguments_old except that only a minimal
 * list of input argument types is generated; this is sufficient to
 * reference the function, but not to define it.
 *
 * If honor_quotes is false then the function name is never quoted.
 * This is appropriate for use in TOC tags, but not in SQL commands.
 */
static char *
format_function_signature(FuncInfo *finfo, bool honor_quotes)
{
	PQExpBufferData fn;
	int			j;

	initPQExpBuffer(&fn);
	if (honor_quotes)
		appendPQExpBuffer(&fn, "%s(", fmtId(finfo->dobj.name));
	else
		appendPQExpBuffer(&fn, "%s(", finfo->dobj.name);
	for (j = 0; j < finfo->nargs; j++)
	{
		char	   *typname;

		typname = getFormattedTypeName(finfo->argtypes[j], zeroAsOpaque);

		appendPQExpBuffer(&fn, "%s%s",
						  (j > 0) ? ", " : "",
						  typname);
		free(typname);
	}
	appendPQExpBuffer(&fn, ")");
	return fn.data;
}


/*
 * dumpFunc:
 *	  dump out one function
 */
static void
dumpFunc(Archive *fout, FuncInfo *finfo)
{
	PQExpBuffer query;
	PQExpBuffer q;
	PQExpBuffer delqry;
	PQExpBuffer labelq;
	PQExpBuffer asPart;
	PGresult   *res;
	char	   *funcsig;				/* identity signature */
	char	   *funcfullsig;			/* full signature */
	char	   *funcsig_tag;
	int			ntups;
	char	   *proretset;
	char	   *prosrc;
	char	   *probin;
	char	   *funcargs;
	char	   *funciargs;
	char	   *funcresult;
	char	   *proallargtypes;
	char	   *proargmodes;
	char	   *proargnames;
	char	   *proiswindow;
	char	   *provolatile;
	char	   *proisstrict;
	char	   *prosecdef;
	char	   *proconfig;
	char	   *procost;
	char	   *prorows;
	char	   *lanname;
	char	   *prodataaccess;
	char	   *proexeclocation;
	char	   *rettypename;
	int			nallargs;
	char	  **allargtypes = NULL;
	char	  **argmodes = NULL;
	char	  **argnames = NULL;
	bool		isGE43 = isGPDB4300OrLater();
	bool		isGE50 = isGPDB5000OrLater();
	bool		isGE60 = isGPDB6000OrLater();
	char	  **configitems = NULL;
	int			nconfigitems = 0;
	int			i;

	/* Skip if not to be dumped */
	if (!finfo->dobj.dump || dataOnly)
		return;

	query = createPQExpBuffer();
	q = createPQExpBuffer();
	delqry = createPQExpBuffer();
	labelq = createPQExpBuffer();
	asPart = createPQExpBuffer();

	/* Set proper schema search path so type references list correctly */
	selectSourceSchema(finfo->dobj.namespace->dobj.name);

	/* Fetch function-specific details */

	if (isGE60)
	{
		appendPQExpBuffer(query,
						  "SELECT proretset, prosrc, probin, "
						  "pg_catalog.pg_get_function_arguments(oid) as funcargs, "
						  "pg_catalog.pg_get_function_identity_arguments(oid) as funciargs, "
						  "pg_catalog.pg_get_function_result(oid) as funcresult, "
<<<<<<< HEAD
						  "provolatile, proisstrict, prosecdef, "
						  "proconfig, procost, prorows, prodataaccess, "
						  "proexeclocation, "
=======
						  "proiswindow, provolatile, proisstrict, prosecdef, "
						  "proconfig, procost, prorows, "
>>>>>>> b0a6ad70
						  "(SELECT lanname FROM pg_catalog.pg_language WHERE oid = prolang) as lanname "
						  "FROM pg_catalog.pg_proc "
						  "WHERE oid = '%u'::pg_catalog.oid",
						  finfo->dobj.catId.oid);
	}
	else if (isGE50)
	{
		/*
		 * In GPDB 5.0 and up we rely on pg_get_function_arguments and
		 * pg_get_function_result instead of examining proallargtypes etc.
		 */
		appendPQExpBuffer(query,
						  "SELECT proretset, prosrc, probin, "
<<<<<<< HEAD
						  "pg_catalog.pg_get_function_arguments(oid) as funcargs, "
						  "pg_catalog.pg_get_function_identity_arguments(oid) as funciargs, "
						  "pg_catalog.pg_get_function_result(oid) as funcresult, "
=======
						  "proallargtypes, proargmodes, proargnames, "
						  "false as proiswindow, "
>>>>>>> b0a6ad70
						  "provolatile, proisstrict, prosecdef, "
						  "proconfig, procost, prorows, prodataaccess, "
						  "'a' as proexeclocation, "
						  "(SELECT lanname FROM pg_catalog.pg_language WHERE oid = prolang) as lanname "
						  "FROM pg_catalog.pg_proc "
						  "WHERE oid = '%u'::pg_catalog.oid",
						  finfo->dobj.catId.oid);
	}
	else
	{
		appendPQExpBuffer(query,
						  "SELECT proretset, prosrc, probin, "
						  "proallargtypes, proargmodes, proargnames, "
						  "false as proiswindow, "
						  "provolatile, proisstrict, prosecdef, "
<<<<<<< HEAD
						  "null as proconfig, 0 as procost, 0 as prorows, %s"
						  "'a' as proexeclocation, "
						  "(SELECT lanname FROM pg_catalog.pg_language WHERE oid = prolang) as lanname "
						  "FROM pg_catalog.pg_proc "
						  "WHERE oid = '%u'::pg_catalog.oid",
						  (isGE43 ? "prodataaccess, " : ""),
=======
						  "null as proconfig, 0 as procost, 0 as prorows, "
						  "(SELECT lanname FROM pg_catalog.pg_language WHERE oid = prolang) as lanname "
						  "FROM pg_catalog.pg_proc "
						  "WHERE oid = '%u'::pg_catalog.oid",
						  finfo->dobj.catId.oid);
	}
	else if (g_fout->remoteVersion >= 80000)
	{
		appendPQExpBuffer(query,
						  "SELECT proretset, prosrc, probin, "
						  "null as proallargtypes, "
						  "null as proargmodes, "
						  "proargnames, "
						  "false as proiswindow, "
						  "provolatile, proisstrict, prosecdef, "
						  "null as proconfig, 0 as procost, 0 as prorows, "
						  "(SELECT lanname FROM pg_catalog.pg_language WHERE oid = prolang) as lanname "
						  "FROM pg_catalog.pg_proc "
						  "WHERE oid = '%u'::pg_catalog.oid",
						  finfo->dobj.catId.oid);
	}
	else if (g_fout->remoteVersion >= 70300)
	{
		appendPQExpBuffer(query,
						  "SELECT proretset, prosrc, probin, "
						  "null as proallargtypes, "
						  "null as proargmodes, "
						  "null as proargnames, "
						  "false as proiswindow, "
						  "provolatile, proisstrict, prosecdef, "
						  "null as proconfig, 0 as procost, 0 as prorows, "
						  "(SELECT lanname FROM pg_catalog.pg_language WHERE oid = prolang) as lanname "
						  "FROM pg_catalog.pg_proc "
						  "WHERE oid = '%u'::pg_catalog.oid",
						  finfo->dobj.catId.oid);
	}
	else if (g_fout->remoteVersion >= 70100)
	{
		appendPQExpBuffer(query,
						  "SELECT proretset, prosrc, probin, "
						  "null as proallargtypes, "
						  "null as proargmodes, "
						  "null as proargnames, "
						  "false as proiswindow, "
			 "case when proiscachable then 'i' else 'v' end as provolatile, "
						  "proisstrict, "
						  "false as prosecdef, "
						  "null as proconfig, 0 as procost, 0 as prorows, "
		  "(SELECT lanname FROM pg_language WHERE oid = prolang) as lanname "
						  "FROM pg_proc "
						  "WHERE oid = '%u'::oid",
						  finfo->dobj.catId.oid);
	}
	else
	{
		appendPQExpBuffer(query,
						  "SELECT proretset, prosrc, probin, "
						  "null as proallargtypes, "
						  "null as proargmodes, "
						  "null as proargnames, "
						  "false as proiswindow, "
			 "case when proiscachable then 'i' else 'v' end as provolatile, "
						  "false as proisstrict, "
						  "false as prosecdef, "
						  "null as proconfig, 0 as procost, 0 as prorows, "
		  "(SELECT lanname FROM pg_language WHERE oid = prolang) as lanname "
						  "FROM pg_proc "
						  "WHERE oid = '%u'::oid",
>>>>>>> b0a6ad70
						  finfo->dobj.catId.oid);
	}

	res = PQexec(g_conn, query->data);
	check_sql_result(res, g_conn, query->data, PGRES_TUPLES_OK);

	/* Expecting a single result only */
	ntups = PQntuples(res);
	if (ntups != 1)
	{
		write_msg(NULL, "query returned %d rows instead of one: %s\n",
				  ntups, query->data);
		exit_nicely();
	}

	proretset = PQgetvalue(res, 0, PQfnumber(res, "proretset"));
	prosrc = PQgetvalue(res, 0, PQfnumber(res, "prosrc"));
	probin = PQgetvalue(res, 0, PQfnumber(res, "probin"));
	if (isGE50)
	{
		funcargs = PQgetvalue(res, 0, PQfnumber(res, "funcargs"));
		funciargs = PQgetvalue(res, 0, PQfnumber(res, "funciargs"));
		funcresult = PQgetvalue(res, 0, PQfnumber(res, "funcresult"));
		proallargtypes = proargmodes = proargnames = NULL;
	}
	else
	{
		proallargtypes = PQgetvalue(res, 0, PQfnumber(res, "proallargtypes"));
		proargmodes = PQgetvalue(res, 0, PQfnumber(res, "proargmodes"));
		proargnames = PQgetvalue(res, 0, PQfnumber(res, "proargnames"));
		funcargs = funciargs = funcresult = NULL;
	}
	proiswindow = PQgetvalue(res, 0, PQfnumber(res, "proiswindow"));
	provolatile = PQgetvalue(res, 0, PQfnumber(res, "provolatile"));
	proisstrict = PQgetvalue(res, 0, PQfnumber(res, "proisstrict"));
	prosecdef = PQgetvalue(res, 0, PQfnumber(res, "prosecdef"));
	proconfig = PQgetvalue(res, 0, PQfnumber(res, "proconfig"));
	procost = PQgetvalue(res, 0, PQfnumber(res, "procost"));
	prorows = PQgetvalue(res, 0, PQfnumber(res, "prorows"));
	lanname = PQgetvalue(res, 0, PQfnumber(res, "lanname"));
	prodataaccess = PQgetvalue(res, 0, PQfnumber(res, "prodataaccess"));
	proexeclocation = PQgetvalue(res, 0, PQfnumber(res, "proexeclocation"));

	/*
	 * See backend/commands/define.c for details of how the 'AS' clause is
	 * used. In GPDB Paris and up, an unused probin is NULL (here ""); previous
	 * versions would set it to "-".  There are no known cases in which prosrc
	 * is unused, so the tests below for "-" are probably useless.
	 */
	if (probin[0] != '\0' && strcmp(probin, "-") != 0)
	{
		appendPQExpBuffer(asPart, "AS ");
		appendStringLiteralAH(asPart, probin, fout);
		if (strcmp(prosrc, "-") != 0)
		{
			appendPQExpBuffer(asPart, ", ");

			/*
			 * where we have bin, use dollar quoting if allowed and src
			 * contains quote or backslash; else use regular quoting.
			 */
			if (disable_dollar_quoting ||
			  (strchr(prosrc, '\'') == NULL && strchr(prosrc, '\\') == NULL))
				appendStringLiteralAH(asPart, prosrc, fout);
			else
				appendStringLiteralDQ(asPart, prosrc, NULL);
		}
	}
	else
	{
		if (strcmp(prosrc, "-") != 0)
		{
			appendPQExpBuffer(asPart, "AS ");
			/* with no bin, dollar quote src unconditionally if allowed */
			if (disable_dollar_quoting)
				appendStringLiteralAH(asPart, prosrc, fout);
			else
				appendStringLiteralDQ(asPart, prosrc, NULL);
		}
	}

	nallargs = finfo->nargs;	/* unless we learn different from allargs */

	if (proallargtypes && *proallargtypes)
	{
		int			nitems = 0;

		if (!parsePGArray(proallargtypes, &allargtypes, &nitems) ||
			nitems < finfo->nargs)
		{
			write_msg(NULL, "WARNING: could not parse proallargtypes array\n");
			if (allargtypes)
				free(allargtypes);
			allargtypes = NULL;
		}
		else
			nallargs = nitems;
	}

	if (proargmodes && *proargmodes)
	{
		int			nitems = 0;

		if (!parsePGArray(proargmodes, &argmodes, &nitems) ||
			nitems != nallargs)
		{
			write_msg(NULL, "WARNING: could not parse proargmodes array\n");
			if (argmodes)
				free(argmodes);
			argmodes = NULL;
		}
	}

	if (proargnames && *proargnames)
	{
		int			nitems = 0;

		if (!parsePGArray(proargnames, &argnames, &nitems) ||
			nitems != nallargs)
		{
			write_msg(NULL, "WARNING: could not parse proargnames array\n");
			if (argnames)
				free(argnames);
			argnames = NULL;
		}
	}

	if (funcargs)
	{
		/* GPDB 5.0 or later; we rely on server-side code for most of the work */
		funcfullsig = format_function_arguments(finfo, funcargs, false);
		funcsig = format_function_arguments(finfo, funciargs, false);
	}
	else
	{
		/* pre-GPDB 5.0, do it ourselves */
		funcsig = format_function_arguments_old(finfo, nallargs, allargtypes,
												argmodes, argnames);
		funcfullsig = funcsig;
	}
	funcsig_tag = format_function_signature(finfo, false);

	if (proconfig && *proconfig)
	{
		if (!parsePGArray(proconfig, &configitems, &nconfigitems))
		{
			write_msg(NULL, "WARNING: could not parse proconfig array\n");
			if (configitems)
				free(configitems);
			configitems = NULL;
			nconfigitems = 0;
		}
	}


	/*
	 * DROP must be fully qualified in case same name appears in pg_catalog
	 */
	appendPQExpBuffer(delqry, "DROP FUNCTION %s.%s;\n",
					  fmtId(finfo->dobj.namespace->dobj.name),
					  funcsig);

	appendPQExpBuffer(q, "CREATE FUNCTION %s ", funcfullsig);
	if (funcresult)
		appendPQExpBuffer(q, "RETURNS %s", funcresult);
	else
	{
		/* switch between RETURNS SETOF RECORD and RETURNS TABLE functions */
		if (!is_returns_table_function(nallargs, argmodes))
		{
			rettypename = getFormattedTypeName(finfo->prorettype, zeroAsOpaque);
			appendPQExpBuffer(q, "RETURNS %s%s",
							  (proretset[0] == 't') ? "SETOF " : "",
							  rettypename);
			free(rettypename);
		}
		else
		{
			char	   *func_cols;
			func_cols = format_table_function_columns(finfo, nallargs, allargtypes,
													  argmodes, argnames);
			appendPQExpBuffer(q, "RETURNS TABLE %s", func_cols);
			free(func_cols);
		}
	}

	appendPQExpBuffer(q, "\n    LANGUAGE %s", fmtId(lanname));

<<<<<<< HEAD
=======
	if (proiswindow[0] == 't')
		appendPQExpBuffer(q, " WINDOW");

>>>>>>> b0a6ad70
	if (provolatile[0] != PROVOLATILE_VOLATILE)
	{
		if (provolatile[0] == PROVOLATILE_IMMUTABLE)
			appendPQExpBuffer(q, " IMMUTABLE");
		else if (provolatile[0] == PROVOLATILE_STABLE)
			appendPQExpBuffer(q, " STABLE");
		else if (provolatile[0] != PROVOLATILE_VOLATILE)
		{
			write_msg(NULL, "unrecognized provolatile value for function \"%s\"\n",
					  finfo->dobj.name);
			exit_nicely();
		}
	}

	if (proisstrict[0] == 't')
		appendPQExpBuffer(q, " STRICT");

	if (prosecdef[0] == 't')
		appendPQExpBuffer(q, " SECURITY DEFINER");

	/*
	 * COST and ROWS are emitted only if present and not default, so as not to
	 * break backwards-compatibility of the dump without need.	Keep this code
	 * in sync with the defaults in functioncmds.c.
	 */
	if (strcmp(procost, "0") != 0)
	{
		if (strcmp(lanname, "internal") == 0 || strcmp(lanname, "c") == 0)
		{
			/* default cost is 1 */
			if (strcmp(procost, "1") != 0)
				appendPQExpBuffer(q, " COST %s", procost);
		}
		else
		{
			/* default cost is 100 */
			if (strcmp(procost, "100") != 0)
				appendPQExpBuffer(q, " COST %s", procost);
		}
	}
	if (proretset[0] == 't' &&
		strcmp(prorows, "0") != 0 && strcmp(prorows, "1000") != 0)
		appendPQExpBuffer(q, " ROWS %s", prorows);

	if (prodataaccess[0] == PRODATAACCESS_NONE)
		appendPQExpBuffer(q, " NO SQL");
	else if (prodataaccess[0] == PRODATAACCESS_CONTAINS)
		appendPQExpBuffer(q, " CONTAINS SQL");
	else if (prodataaccess[0] == PRODATAACCESS_READS)
		appendPQExpBuffer(q, " READS SQL DATA");
	else if (prodataaccess[0] == PRODATAACCESS_MODIFIES)
		appendPQExpBuffer(q, " MODIFIES SQL DATA");

	if (proexeclocation[0] == PROEXECLOCATION_ANY)
	{
		/* the default, omit */
	}
	else if (proexeclocation[0] == PROEXECLOCATION_MASTER)
		appendPQExpBuffer(q, " EXECUTE ON MASTER");
	else if (proexeclocation[0] == PROEXECLOCATION_ALL_SEGMENTS)
		appendPQExpBuffer(q, " EXECUTE ON ALL SEGMENTS");
	else
	{
		write_msg(NULL, "unrecognized proexeclocation value: %c\n", proexeclocation[0]);
		exit_nicely();
	}

	for (i = 0; i < nconfigitems; i++)
	{
		/* we feel free to scribble on configitems[] here */
		char	   *configitem = configitems[i];
		char	   *pos;

		pos = strchr(configitem, '=');
		if (pos == NULL)
			continue;
		*pos++ = '\0';
		appendPQExpBuffer(q, "\n    SET %s TO ", fmtId(configitem));

		/*
		 * Some GUC variable names are 'LIST' type and hence must not be
		 * quoted.
		 */
		if (pg_strcasecmp(configitem, "DateStyle") == 0
			|| pg_strcasecmp(configitem, "search_path") == 0)
			appendPQExpBuffer(q, "%s", pos);
		else
			appendStringLiteralAH(q, pos, fout);
	}

	appendPQExpBuffer(q, "\n    %s;\n", asPart->data);

	appendPQExpBuffer(labelq, "FUNCTION %s", funcsig);

	if (binary_upgrade)
		binary_upgrade_extension_member(q, &finfo->dobj, labelq->data);

	ArchiveEntry(fout, finfo->dobj.catId, finfo->dobj.dumpId,
				 funcsig_tag,
				 finfo->dobj.namespace->dobj.name,
				 NULL,
				 finfo->rolname, false,
				 "FUNCTION", q->data, delqry->data, NULL,
				 finfo->dobj.dependencies, finfo->dobj.nDeps,
				 NULL, NULL);

	/* Dump Function Comments */
	dumpComment(fout, labelq->data,
				finfo->dobj.namespace->dobj.name, finfo->rolname,
				finfo->dobj.catId, 0, finfo->dobj.dumpId);

	dumpACL(fout, finfo->dobj.catId, finfo->dobj.dumpId, "FUNCTION",
			funcsig, funcsig_tag,
			finfo->dobj.namespace->dobj.name,
			finfo->rolname, finfo->proacl);

	PQclear(res);

	destroyPQExpBuffer(query);
	destroyPQExpBuffer(q);
	destroyPQExpBuffer(delqry);
	destroyPQExpBuffer(labelq);
	destroyPQExpBuffer(asPart);
	free(funcsig);
	free(funcsig_tag);
	if (allargtypes)
		free(allargtypes);
	if (argmodes)
		free(argmodes);
	if (argnames)
		free(argnames);
	if (configitems)
		free(configitems);
}


/*
 * Dump a user-defined cast
 */
static void
dumpCast(Archive *fout, CastInfo *cast)
{
	PQExpBuffer defqry;
	PQExpBuffer delqry;
	PQExpBuffer labelq;
	FuncInfo   *funcInfo = NULL;
	TypeInfo   *sourceInfo;
	TypeInfo   *targetInfo;

	/* Skip if not to be dumped */
	if (!cast->dobj.dump || dataOnly)
		return;

	if (OidIsValid(cast->castfunc))
	{
		funcInfo = findFuncByOid(cast->castfunc);
		if (funcInfo == NULL)
			return;
	}

	/*
	 * As per discussion we dump casts if one or more of the underlying
	 * objects (the conversion function and the two data types) are not
	 * builtin AND if all of the non-builtin objects are included in the dump.
	 * Builtin meaning, the namespace name does not start with "pg_".
	 */
	sourceInfo = findTypeByOid(cast->castsource);
	targetInfo = findTypeByOid(cast->casttarget);

	if (sourceInfo == NULL || targetInfo == NULL)
		return;

	/*
	 * Skip this cast if all objects are from pg_
	 */
	if ((funcInfo == NULL ||
		 strncmp(funcInfo->dobj.namespace->dobj.name, "pg_", 3) == 0) &&
		strncmp(sourceInfo->dobj.namespace->dobj.name, "pg_", 3) == 0 &&
		strncmp(targetInfo->dobj.namespace->dobj.name, "pg_", 3) == 0)
		return;

	/*
	 * Skip cast if function isn't from pg_ and is not to be dumped.
	 */
	if (funcInfo &&
		strncmp(funcInfo->dobj.namespace->dobj.name, "pg_", 3) != 0 &&
		!funcInfo->dobj.dump)
		return;

	/*
	 * Same for the source type
	 */
	if (strncmp(sourceInfo->dobj.namespace->dobj.name, "pg_", 3) != 0 &&
		!sourceInfo->dobj.dump)
		return;

	/*
	 * and the target type.
	 */
	if (strncmp(targetInfo->dobj.namespace->dobj.name, "pg_", 3) != 0 &&
		!targetInfo->dobj.dump)
		return;

	/* Make sure we are in proper schema (needed for getFormattedTypeName) */
	selectSourceSchema("pg_catalog");

	defqry = createPQExpBuffer();
	delqry = createPQExpBuffer();
	labelq = createPQExpBuffer();

	appendPQExpBuffer(delqry, "DROP CAST (%s AS %s);\n",
					  getFormattedTypeName(cast->castsource, zeroAsNone),
					  getFormattedTypeName(cast->casttarget, zeroAsNone));

	appendPQExpBuffer(defqry, "CREATE CAST (%s AS %s) ",
					  getFormattedTypeName(cast->castsource, zeroAsNone),
					  getFormattedTypeName(cast->casttarget, zeroAsNone));

	switch(cast->castmethod)
	{
		case COERCION_METHOD_BINARY:
			appendPQExpBuffer(defqry, "WITHOUT FUNCTION");
			break;
		case COERCION_METHOD_INOUT:
			appendPQExpBuffer(defqry, "WITH INOUT");
			break;
		case COERCION_METHOD_FUNCTION:
			/*
			 * Always qualify the function name, in case it is not in
			 * pg_catalog schema (format_function_signature won't qualify it).
			 */
			appendPQExpBuffer(defqry, "WITH FUNCTION %s.",
							  fmtId(funcInfo->dobj.namespace->dobj.name));
			appendPQExpBuffer(defqry, "%s",
							  format_function_signature(funcInfo, true));
			break;
		default:
			write_msg(NULL, "WARNING: bogus value in pg_cast.castmethod field\n");
	}

	if (cast->castcontext == 'a')
		appendPQExpBuffer(defqry, " AS ASSIGNMENT");
	else if (cast->castcontext == 'i')
		appendPQExpBuffer(defqry, " AS IMPLICIT");
	appendPQExpBuffer(defqry, ";\n");

	appendPQExpBuffer(labelq, "CAST (%s AS %s)",
					  getFormattedTypeName(cast->castsource, zeroAsNone),
					  getFormattedTypeName(cast->casttarget, zeroAsNone));

	if (binary_upgrade)
		binary_upgrade_extension_member(defqry, &cast->dobj, labelq->data);

	ArchiveEntry(fout, cast->dobj.catId, cast->dobj.dumpId,
				 labelq->data,
				 "pg_catalog", NULL, "",
				 false, "CAST", defqry->data, delqry->data, NULL,
				 cast->dobj.dependencies, cast->dobj.nDeps,
				 NULL, NULL);

	/* Dump Cast Comments */
	dumpComment(fout, labelq->data,
				NULL, "",
				cast->dobj.catId, 0, cast->dobj.dumpId);

	destroyPQExpBuffer(defqry);
	destroyPQExpBuffer(delqry);
	destroyPQExpBuffer(labelq);
}

/*
 * dumpOpr
 *	  write out a single operator definition
 */
static void
dumpOpr(Archive *fout, OprInfo *oprinfo)
{
	PQExpBuffer query;
	PQExpBuffer q;
	PQExpBuffer delq;
	PQExpBuffer labelq;
	PQExpBuffer oprid;
	PQExpBuffer details;
	const char *name;
	PGresult   *res;
	int			ntups;
	int			i_oprkind;
	int			i_oprcode;
	int			i_oprleft;
	int			i_oprright;
	int			i_oprcom;
	int			i_oprnegate;
	int			i_oprrest;
	int			i_oprjoin;
	int			i_oprcanmerge;
	int			i_oprcanhash;
	char	   *oprkind;
	char	   *oprcode;
	char	   *oprleft;
	char	   *oprright;
	char	   *oprcom;
	char	   *oprnegate;
	char	   *oprrest;
	char	   *oprjoin;
	char	   *oprcanmerge;
	char	   *oprcanhash;

	/* Skip if not to be dumped */
	if (!oprinfo->dobj.dump || dataOnly)
		return;

	/*
	 * some operators are invalid because they were the result of user
	 * defining operators before commutators exist
	 */
	if (!OidIsValid(oprinfo->oprcode))
		return;

	query = createPQExpBuffer();
	q = createPQExpBuffer();
	delq = createPQExpBuffer();
	labelq = createPQExpBuffer();
	oprid = createPQExpBuffer();
	details = createPQExpBuffer();

	/* Make sure we are in proper schema so regoperator works correctly */
	selectSourceSchema(oprinfo->dobj.namespace->dobj.name);

	if (g_fout->remoteVersion >= 80300)
	{
		appendPQExpBuffer(query, "SELECT oprkind, "
						  "oprcode::pg_catalog.regprocedure, "
						  "oprleft::pg_catalog.regtype, "
						  "oprright::pg_catalog.regtype, "
						  "oprcom::pg_catalog.regoperator, "
						  "oprnegate::pg_catalog.regoperator, "
						  "oprrest::pg_catalog.regprocedure, "
						  "oprjoin::pg_catalog.regprocedure, "
						  "oprcanmerge, oprcanhash "
						  "from pg_catalog.pg_operator "
						  "where oid = '%u'::pg_catalog.oid",
						  oprinfo->dobj.catId.oid);
	}
	else if (g_fout->remoteVersion >= 70300)
	{
		appendPQExpBuffer(query, "SELECT oprkind, "
						  "oprcode::pg_catalog.regprocedure, "
						  "oprleft::pg_catalog.regtype, "
						  "oprright::pg_catalog.regtype, "
						  "oprcom::pg_catalog.regoperator, "
						  "oprnegate::pg_catalog.regoperator, "
						  "oprrest::pg_catalog.regprocedure, "
						  "oprjoin::pg_catalog.regprocedure, "
						  "(oprlsortop != 0) as oprcanmerge, "
						  "oprcanhash "
						  "from pg_catalog.pg_operator "
						  "where oid = '%u'::pg_catalog.oid",
						  oprinfo->dobj.catId.oid);
	}
	else
	{
		error_unsupported_server_version();
	}

	res = PQexec(g_conn, query->data);
	check_sql_result(res, g_conn, query->data, PGRES_TUPLES_OK);

	/* Expecting a single result only */
	ntups = PQntuples(res);
	if (ntups != 1)
	{
		write_msg(NULL, "query returned %d rows instead of one: %s\n",
				  ntups, query->data);
		exit_nicely();
	}

	i_oprkind = PQfnumber(res, "oprkind");
	i_oprcode = PQfnumber(res, "oprcode");
	i_oprleft = PQfnumber(res, "oprleft");
	i_oprright = PQfnumber(res, "oprright");
	i_oprcom = PQfnumber(res, "oprcom");
	i_oprnegate = PQfnumber(res, "oprnegate");
	i_oprrest = PQfnumber(res, "oprrest");
	i_oprjoin = PQfnumber(res, "oprjoin");
	i_oprcanmerge = PQfnumber(res, "oprcanmerge");
	i_oprcanhash = PQfnumber(res, "oprcanhash");

	oprkind = PQgetvalue(res, 0, i_oprkind);
	oprcode = PQgetvalue(res, 0, i_oprcode);
	oprleft = PQgetvalue(res, 0, i_oprleft);
	oprright = PQgetvalue(res, 0, i_oprright);
	oprcom = PQgetvalue(res, 0, i_oprcom);
	oprnegate = PQgetvalue(res, 0, i_oprnegate);
	oprrest = PQgetvalue(res, 0, i_oprrest);
	oprjoin = PQgetvalue(res, 0, i_oprjoin);
	oprcanmerge = PQgetvalue(res, 0, i_oprcanmerge);
	oprcanhash = PQgetvalue(res, 0, i_oprcanhash);

	appendPQExpBuffer(details, "    PROCEDURE = %s",
					  convertRegProcReference(oprcode));

	appendPQExpBuffer(oprid, "%s (",
					  oprinfo->dobj.name);

	/*
	 * right unary means there's a left arg and left unary means there's a
	 * right arg
	 */
	if (strcmp(oprkind, "r") == 0 ||
		strcmp(oprkind, "b") == 0)
	{
		name = oprleft;

		appendPQExpBuffer(details, ",\n    LEFTARG = %s", name);
		appendPQExpBuffer(oprid, "%s", name);
	}
	else
		appendPQExpBuffer(oprid, "NONE");

	if (strcmp(oprkind, "l") == 0 ||
		strcmp(oprkind, "b") == 0)
	{
		name = oprright;

		appendPQExpBuffer(details, ",\n    RIGHTARG = %s", name);
		appendPQExpBuffer(oprid, ", %s)", name);
	}
	else
		appendPQExpBuffer(oprid, ", NONE)");

	name = convertOperatorReference(oprcom);
	if (name)
		appendPQExpBuffer(details, ",\n    COMMUTATOR = %s", name);

	name = convertOperatorReference(oprnegate);
	if (name)
		appendPQExpBuffer(details, ",\n    NEGATOR = %s", name);

	if (strcmp(oprcanmerge, "t") == 0)
		appendPQExpBuffer(details, ",\n    MERGES");

	if (strcmp(oprcanhash, "t") == 0)
		appendPQExpBuffer(details, ",\n    HASHES");

	name = convertRegProcReference(oprrest);
	if (name)
		appendPQExpBuffer(details, ",\n    RESTRICT = %s", name);

	name = convertRegProcReference(oprjoin);
	if (name)
		appendPQExpBuffer(details, ",\n    JOIN = %s", name);

	/*
	 * DROP must be fully qualified in case same name appears in pg_catalog
	 */
	appendPQExpBuffer(delq, "DROP OPERATOR %s.%s;\n",
					  fmtId(oprinfo->dobj.namespace->dobj.name),
					  oprid->data);

	appendPQExpBuffer(q, "CREATE OPERATOR %s (\n%s\n);\n",
					  oprinfo->dobj.name, details->data);

	appendPQExpBuffer(labelq, "OPERATOR %s", oprid->data);

	if (binary_upgrade)
		binary_upgrade_extension_member(q, &oprinfo->dobj, labelq->data);

	ArchiveEntry(fout, oprinfo->dobj.catId, oprinfo->dobj.dumpId,
				 oprinfo->dobj.name,
				 oprinfo->dobj.namespace->dobj.name,
				 NULL,
				 oprinfo->rolname,
				 false, "OPERATOR", q->data, delq->data, NULL,
				 oprinfo->dobj.dependencies, oprinfo->dobj.nDeps,
				 NULL, NULL);

	/* Dump Operator Comments */
	dumpComment(fout, labelq->data,
				oprinfo->dobj.namespace->dobj.name, oprinfo->rolname,
				oprinfo->dobj.catId, 0, oprinfo->dobj.dumpId);

	PQclear(res);

	destroyPQExpBuffer(query);
	destroyPQExpBuffer(q);
	destroyPQExpBuffer(delq);
	destroyPQExpBuffer(labelq);
	destroyPQExpBuffer(oprid);
	destroyPQExpBuffer(details);
}

/*
 * Convert a function reference obtained from pg_operator
 *
 * Returns what to print, or NULL if function references is InvalidOid
 *
 * In 7.3 the input is a REGPROCEDURE display; we have to strip the
 * argument-types part.  In prior versions, the input is a REGPROC display.
 */
static const char *
convertRegProcReference(const char *proc)
{
	/* In all cases "-" means a null reference */
	if (strcmp(proc, "-") == 0)
		return NULL;

	if (g_fout->remoteVersion >= 70300)
	{
		char	   *name;
		char	   *paren;
		bool		inquote;

		name = strdup(proc);
		/* find non-double-quoted left paren */
		inquote = false;
		for (paren = name; *paren; paren++)
		{
			if (*paren == '(' && !inquote)
			{
				*paren = '\0';
				break;
			}
			if (*paren == '"')
				inquote = !inquote;
		}
		return name;
	}

	/* REGPROC before 7.3 does not quote its result */
	return fmtId(proc);
}

/*
 * Convert an operator cross-reference obtained from pg_operator
 *
 * Returns what to print, or NULL to print nothing
 *
 * In 7.3 and up the input is a REGOPERATOR display; we have to strip the
 * argument-types part, and add OPERATOR() decoration if the name is
 * schema-qualified.  In older versions, the input is just a numeric OID,
 * which we search our operator list for.
 */
static const char *
convertOperatorReference(const char *opr)
{
	/* In all cases "0" means a null reference */
	if (strcmp(opr, "0") == 0)
		return NULL;

	if (g_fout->remoteVersion >= 70300)
	{
		char	   *name;
		char	   *oname;
		char	   *ptr;
		bool		inquote;
		bool		sawdot;

		name = strdup(opr);
		/* find non-double-quoted left paren, and check for non-quoted dot */
		inquote = false;
		sawdot = false;
		for (ptr = name; *ptr; ptr++)
		{
			if (*ptr == '"')
				inquote = !inquote;
			else if (*ptr == '.' && !inquote)
				sawdot = true;
			else if (*ptr == '(' && !inquote)
			{
				*ptr = '\0';
				break;
			}
		}
		/* If not schema-qualified, don't need to add OPERATOR() */
		if (!sawdot)
			return name;
		oname = malloc(strlen(name) + 11);
		sprintf(oname, "OPERATOR(%s)", name);
		free(name);
		return oname;
	}

	error_unsupported_server_version();
	return NULL;		/* keep compiler quiet */
}

/*
 * Convert a function OID obtained from pg_ts_parser or pg_ts_template
 *
 * It is sufficient to use REGPROC rather than REGPROCEDURE, since the
 * argument lists of these functions are predetermined.  Note that the
 * caller should ensure we are in the proper schema, because the results
 * are search path dependent!
 */
static const char *
convertTSFunction(Oid funcOid)
{
	char	   *result;
	char		query[128];
	PGresult   *res;
	int			ntups;

	snprintf(query, sizeof(query),
			 "SELECT '%u'::pg_catalog.regproc", funcOid);
	res = PQexec(g_conn, query);
	check_sql_result(res, g_conn, query, PGRES_TUPLES_OK);

	ntups = PQntuples(res);
	if (ntups != 1)
	{
		write_msg(NULL, "query returned %d rows instead of one: %s\n",
				  ntups, query);
		exit_nicely();
	}

	result = strdup(PQgetvalue(res, 0, 0));

	PQclear(res);

	return result;
}


/*
 * dumpOpclass
 *	  write out a single operator class definition
 */
static void
dumpOpclass(Archive *fout, OpclassInfo *opcinfo)
{
	PQExpBuffer query;
	PQExpBuffer q;
	PQExpBuffer delq;
	PQExpBuffer labelq;
	PGresult   *res;
	int			ntups;
	int			i_opcintype;
	int			i_opckeytype;
	int			i_opcdefault;
	int			i_opcfamily;
	int			i_opcfamilynsp;
	int			i_amname;
	int			i_amopstrategy;
	int			i_amopreqcheck;
	int			i_amopopr;
	int			i_amprocnum;
	int			i_amproc;
	char	   *opcintype;
	char	   *opckeytype;
	char	   *opcdefault;
	char	   *opcfamily;
	char	   *opcfamilynsp;
	char	   *amname;
	char	   *amopstrategy;
	char	   *amopreqcheck;
	char	   *amopopr;
	char	   *amprocnum;
	char	   *amproc;
	bool		needComma;
	int			i;

	/* Skip if not to be dumped */
	if (!opcinfo->dobj.dump || dataOnly)
		return;

	query = createPQExpBuffer();
	q = createPQExpBuffer();
	delq = createPQExpBuffer();
	labelq = createPQExpBuffer();

	/* Make sure we are in proper schema so regoperator works correctly */
	selectSourceSchema(opcinfo->dobj.namespace->dobj.name);

	/* Get additional fields from the pg_opclass row */
	if (g_fout->remoteVersion >= 80300)
	{
		appendPQExpBuffer(query, "SELECT opcintype::pg_catalog.regtype, "
						  "opckeytype::pg_catalog.regtype, "
						  "opcdefault, "
						  "opfname AS opcfamily, "
						  "nspname AS opcfamilynsp, "
						  "(SELECT amname FROM pg_catalog.pg_am WHERE oid = opcmethod) AS amname "
						  "FROM pg_catalog.pg_opclass c "
				   "LEFT JOIN pg_catalog.pg_opfamily f ON f.oid = opcfamily "
			   "LEFT JOIN pg_catalog.pg_namespace n ON n.oid = opfnamespace "
						  "WHERE c.oid = '%u'::pg_catalog.oid",
						  opcinfo->dobj.catId.oid);
	}
	else
	{
		appendPQExpBuffer(query, "SELECT opcintype::pg_catalog.regtype, "
						  "opckeytype::pg_catalog.regtype, "
						  "opcdefault, "
						  "NULL AS opcfamily, "
						  "NULL AS opcfamilynsp, "
		"(SELECT amname FROM pg_catalog.pg_am WHERE oid = opcamid) AS amname "
						  "FROM pg_catalog.pg_opclass "
						  "WHERE oid = '%u'::pg_catalog.oid",
						  opcinfo->dobj.catId.oid);
	}

	res = PQexec(g_conn, query->data);
	check_sql_result(res, g_conn, query->data, PGRES_TUPLES_OK);

	/* Expecting a single result only */
	ntups = PQntuples(res);
	if (ntups != 1)
	{
		write_msg(NULL, "query returned %d rows instead of one: %s\n",
				  ntups, query->data);
		exit_nicely();
	}

	i_opcintype = PQfnumber(res, "opcintype");
	i_opckeytype = PQfnumber(res, "opckeytype");
	i_opcdefault = PQfnumber(res, "opcdefault");
	i_opcfamily = PQfnumber(res, "opcfamily");
	i_opcfamilynsp = PQfnumber(res, "opcfamilynsp");
	i_amname = PQfnumber(res, "amname");

	/* opcintype may still be needed after we PQclear res */
	opcintype = pg_strdup(PQgetvalue(res, 0, i_opcintype));
	opckeytype = PQgetvalue(res, 0, i_opckeytype);
	opcdefault = PQgetvalue(res, 0, i_opcdefault);
	opcfamily = PQgetvalue(res, 0, i_opcfamily);
	opcfamilynsp = PQgetvalue(res, 0, i_opcfamilynsp);
	/* amname will still be needed after we PQclear res */
	amname = strdup(PQgetvalue(res, 0, i_amname));

	/*
	 * DROP must be fully qualified in case same name appears in pg_catalog
	 */
	appendPQExpBuffer(delq, "DROP OPERATOR CLASS %s",
					  fmtId(opcinfo->dobj.namespace->dobj.name));
	appendPQExpBuffer(delq, ".%s",
					  fmtId(opcinfo->dobj.name));
	appendPQExpBuffer(delq, " USING %s;\n",
					  fmtId(amname));

	/* Build the fixed portion of the CREATE command */
	appendPQExpBuffer(q, "CREATE OPERATOR CLASS %s\n    ",
					  fmtId(opcinfo->dobj.name));
	if (strcmp(opcdefault, "t") == 0)
		appendPQExpBuffer(q, "DEFAULT ");
	appendPQExpBuffer(q, "FOR TYPE %s USING %s",
					  opcintype,
					  fmtId(amname));
	if (strlen(opcfamily) > 0 &&
		(strcmp(opcfamily, opcinfo->dobj.name) != 0 ||
		 strcmp(opcfamilynsp, opcinfo->dobj.namespace->dobj.name) != 0))
	{
		appendPQExpBuffer(q, " FAMILY ");
		if (strcmp(opcfamilynsp, opcinfo->dobj.namespace->dobj.name) != 0)
			appendPQExpBuffer(q, "%s.", fmtId(opcfamilynsp));
		appendPQExpBuffer(q, "%s", fmtId(opcfamily));
	}
	appendPQExpBuffer(q, " AS\n    ");

	needComma = false;

	if (strcmp(opckeytype, "-") != 0)
	{
		appendPQExpBuffer(q, "STORAGE %s",
						  opckeytype);
		needComma = true;
	}

	PQclear(res);

	/*
	 * Now fetch and print the OPERATOR entries (pg_amop rows).
	 */
	resetPQExpBuffer(query);

	if (g_fout->remoteVersion >= 80400)
	{
		/*
		 * Print only those opfamily members that are tied to the opclass by
		 * pg_depend entries.
		 *
		 * XXX RECHECK is gone as of 8.4, but we'll still print it if dumping
		 * an older server's table in which it is used.  Would it be better
		 * to silently ignore it?
		 */
		appendPQExpBuffer(query, "SELECT amopstrategy, false as amopreqcheck, "
						  "amopopr::pg_catalog.regoperator "
						  "FROM pg_catalog.pg_amop ao, pg_catalog.pg_depend "
		   "WHERE refclassid = 'pg_catalog.pg_opclass'::pg_catalog.regclass "
						  "AND refobjid = '%u'::pg_catalog.oid "
				   "AND classid = 'pg_catalog.pg_amop'::pg_catalog.regclass "
						  "AND objid = ao.oid "
						  "ORDER BY amopstrategy",
						  opcinfo->dobj.catId.oid);
	}
	else if (g_fout->remoteVersion >= 80300)
	{
		/*
		 * Print only those opfamily members that are tied to the opclass by
		 * pg_depend entries.
		 */
		appendPQExpBuffer(query, "SELECT amopstrategy, amopreqcheck, "
						  "amopopr::pg_catalog.regoperator "
						  "FROM pg_catalog.pg_amop ao, pg_catalog.pg_depend "
		   "WHERE refclassid = 'pg_catalog.pg_opclass'::pg_catalog.regclass "
						  "AND refobjid = '%u'::pg_catalog.oid "
				   "AND classid = 'pg_catalog.pg_amop'::pg_catalog.regclass "
						  "AND objid = ao.oid "
						  "ORDER BY amopstrategy",
						  opcinfo->dobj.catId.oid);
	}
	else
	{
		appendPQExpBuffer(query, "SELECT amopstrategy, amopreqcheck, "
						  "amopopr::pg_catalog.regoperator "
						  "FROM pg_catalog.pg_amop "
						  "WHERE amopclaid = '%u'::pg_catalog.oid "
						  "ORDER BY amopstrategy",
						  opcinfo->dobj.catId.oid);
	}

	res = PQexec(g_conn, query->data);
	check_sql_result(res, g_conn, query->data, PGRES_TUPLES_OK);

	ntups = PQntuples(res);

	i_amopstrategy = PQfnumber(res, "amopstrategy");
	i_amopreqcheck = PQfnumber(res, "amopreqcheck");
	i_amopopr = PQfnumber(res, "amopopr");

	for (i = 0; i < ntups; i++)
	{
		amopstrategy = PQgetvalue(res, i, i_amopstrategy);
		amopreqcheck = PQgetvalue(res, i, i_amopreqcheck);
		amopopr = PQgetvalue(res, i, i_amopopr);

		if (needComma)
			appendPQExpBuffer(q, " ,\n    ");

		appendPQExpBuffer(q, "OPERATOR %s %s",
						  amopstrategy, amopopr);
		if (strcmp(amopreqcheck, "t") == 0)
			appendPQExpBuffer(q, " RECHECK");

		needComma = true;
	}

	PQclear(res);

	/*
	 * Now fetch and print the FUNCTION entries (pg_amproc rows).
	 */
	resetPQExpBuffer(query);

	if (g_fout->remoteVersion >= 80300)
	{
		/*
		 * Print only those opfamily members that are tied to the opclass by
		 * pg_depend entries.
		 */
		appendPQExpBuffer(query, "SELECT amprocnum, "
						  "amproc::pg_catalog.regprocedure "
						"FROM pg_catalog.pg_amproc ap, pg_catalog.pg_depend "
		   "WHERE refclassid = 'pg_catalog.pg_opclass'::pg_catalog.regclass "
						  "AND refobjid = '%u'::pg_catalog.oid "
				 "AND classid = 'pg_catalog.pg_amproc'::pg_catalog.regclass "
						  "AND objid = ap.oid "
						  "ORDER BY amprocnum",
						  opcinfo->dobj.catId.oid);
	}
	else
	{
		appendPQExpBuffer(query, "SELECT amprocnum, "
						  "amproc::pg_catalog.regprocedure "
						  "FROM pg_catalog.pg_amproc "
						  "WHERE amopclaid = '%u'::pg_catalog.oid "
						  "ORDER BY amprocnum",
						  opcinfo->dobj.catId.oid);
	}

	res = PQexec(g_conn, query->data);
	check_sql_result(res, g_conn, query->data, PGRES_TUPLES_OK);

	ntups = PQntuples(res);

	i_amprocnum = PQfnumber(res, "amprocnum");
	i_amproc = PQfnumber(res, "amproc");

	for (i = 0; i < ntups; i++)
	{
		amprocnum = PQgetvalue(res, i, i_amprocnum);
		amproc = PQgetvalue(res, i, i_amproc);

		if (needComma)
			appendPQExpBuffer(q, " ,\n    ");

		appendPQExpBuffer(q, "FUNCTION %s %s",
						  amprocnum, amproc);

		needComma = true;
	}

	PQclear(res);

	/*
	 * If needComma is still false it means we haven't added anything after
	 * the AS keyword.  To avoid printing broken SQL, append a dummy STORAGE
	 * clause with the same datatype.  This isn't sanctioned by the
	 * documentation, but actually DefineOpClass will treat it as a no-op.
	 */
	if (!needComma)
		appendPQExpBuffer(q, "STORAGE %s", opcintype);

	appendPQExpBuffer(q, ";\n");

	appendPQExpBuffer(labelq, "OPERATOR CLASS %s",
					  fmtId(opcinfo->dobj.name));
	appendPQExpBuffer(labelq, " USING %s",
					  fmtId(amname));

	if (binary_upgrade)
		binary_upgrade_extension_member(q, &opcinfo->dobj, labelq->data);

	ArchiveEntry(fout, opcinfo->dobj.catId, opcinfo->dobj.dumpId,
				 opcinfo->dobj.name,
				 opcinfo->dobj.namespace->dobj.name,
				 NULL,
				 opcinfo->rolname,
				 false, "OPERATOR CLASS", q->data, delq->data, NULL,
				 opcinfo->dobj.dependencies, opcinfo->dobj.nDeps,
				 NULL, NULL);

	/* Dump Operator Class Comments */
	dumpComment(fout, labelq->data,
				NULL, opcinfo->rolname,
				opcinfo->dobj.catId, 0, opcinfo->dobj.dumpId);

	free(opcintype);
	free(amname);
	destroyPQExpBuffer(query);
	destroyPQExpBuffer(q);
	destroyPQExpBuffer(delq);
	destroyPQExpBuffer(labelq);
}

/*
 * dumpOpfamily
 *	  write out a single operator family definition
 */
static void
dumpOpfamily(Archive *fout, OpfamilyInfo *opfinfo)
{
	PQExpBuffer query;
	PQExpBuffer q;
	PQExpBuffer delq;
	PQExpBuffer labelq;
	PGresult   *res;
	PGresult   *res_ops;
	PGresult   *res_procs;
	int			ntups;
	int			i_amname;
	int			i_amopstrategy;
	int			i_amopreqcheck;
	int			i_amopopr;
	int			i_amprocnum;
	int			i_amproc;
	int			i_amproclefttype;
	int			i_amprocrighttype;
	char	   *amname;
	char	   *amopstrategy;
	char	   *amopreqcheck;
	char	   *amopopr;
	char	   *amprocnum;
	char	   *amproc;
	char	   *amproclefttype;
	char	   *amprocrighttype;
	bool		needComma;
	int			i;

	/* Skip if not to be dumped */
	if (!opfinfo->dobj.dump || dataOnly)
		return;

	/*
	 * We want to dump the opfamily only if (1) it contains "loose" operators
	 * or functions, or (2) it contains an opclass with a different name or
	 * owner.  Otherwise it's sufficient to let it be created during creation
	 * of the contained opclass, and not dumping it improves portability of
	 * the dump.  Since we have to fetch the loose operators/funcs anyway, do
	 * that first.
	 */

	query = createPQExpBuffer();
	q = createPQExpBuffer();
	delq = createPQExpBuffer();
	labelq = createPQExpBuffer();

	/* Make sure we are in proper schema so regoperator works correctly */
	selectSourceSchema(opfinfo->dobj.namespace->dobj.name);

	/*
	 * Fetch only those opfamily members that are tied directly to the
	 * opfamily by pg_depend entries.
	 */
	if (g_fout->remoteVersion >= 80400)
	{
		/*
		 * XXX RECHECK is gone as of 8.4, but we'll still print it if dumping
		 * an older server's table in which it is used.  Would it be better
		 * to silently ignore it?
		 */
		appendPQExpBuffer(query, "SELECT amopstrategy, false as amopreqcheck, "
					  "amopopr::pg_catalog.regoperator "
					  "FROM pg_catalog.pg_amop ao, pg_catalog.pg_depend "
		  "WHERE refclassid = 'pg_catalog.pg_opfamily'::pg_catalog.regclass "
					  "AND refobjid = '%u'::pg_catalog.oid "
				   "AND classid = 'pg_catalog.pg_amop'::pg_catalog.regclass "
					  "AND objid = ao.oid "
					  "ORDER BY amopstrategy",
					  opfinfo->dobj.catId.oid);
	}
	else
	{
		appendPQExpBuffer(query, "SELECT amopstrategy, amopreqcheck, "
					  "amopopr::pg_catalog.regoperator "
					  "FROM pg_catalog.pg_amop ao, pg_catalog.pg_depend "
		  "WHERE refclassid = 'pg_catalog.pg_opfamily'::pg_catalog.regclass "
					  "AND refobjid = '%u'::pg_catalog.oid "
				   "AND classid = 'pg_catalog.pg_amop'::pg_catalog.regclass "
					  "AND objid = ao.oid "
					  "ORDER BY amopstrategy",
					  opfinfo->dobj.catId.oid);
	}

	res_ops = PQexec(g_conn, query->data);
	check_sql_result(res_ops, g_conn, query->data, PGRES_TUPLES_OK);

	resetPQExpBuffer(query);

	appendPQExpBuffer(query, "SELECT amprocnum, "
					  "amproc::pg_catalog.regprocedure, "
					  "amproclefttype::pg_catalog.regtype, "
					  "amprocrighttype::pg_catalog.regtype "
					  "FROM pg_catalog.pg_amproc ap, pg_catalog.pg_depend "
		  "WHERE refclassid = 'pg_catalog.pg_opfamily'::pg_catalog.regclass "
					  "AND refobjid = '%u'::pg_catalog.oid "
				 "AND classid = 'pg_catalog.pg_amproc'::pg_catalog.regclass "
					  "AND objid = ap.oid "
					  "ORDER BY amprocnum",
					  opfinfo->dobj.catId.oid);

	res_procs = PQexec(g_conn, query->data);
	check_sql_result(res_procs, g_conn, query->data, PGRES_TUPLES_OK);

	if (PQntuples(res_ops) == 0 && PQntuples(res_procs) == 0)
	{
		/* No loose members, so check contained opclasses */
		resetPQExpBuffer(query);

		appendPQExpBuffer(query, "SELECT 1 "
						  "FROM pg_catalog.pg_opclass c, pg_catalog.pg_opfamily f, pg_catalog.pg_depend "
						  "WHERE f.oid = '%u'::pg_catalog.oid "
			"AND refclassid = 'pg_catalog.pg_opfamily'::pg_catalog.regclass "
						  "AND refobjid = f.oid "
				"AND classid = 'pg_catalog.pg_opclass'::pg_catalog.regclass "
						  "AND objid = c.oid "
						  "AND (opcname != opfname OR opcnamespace != opfnamespace OR opcowner != opfowner) "
						  "LIMIT 1",
						  opfinfo->dobj.catId.oid);

		res = PQexec(g_conn, query->data);
		check_sql_result(res, g_conn, query->data, PGRES_TUPLES_OK);

		if (PQntuples(res) == 0)
		{
			/* no need to dump it, so bail out */
			PQclear(res);
			PQclear(res_ops);
			PQclear(res_procs);
			destroyPQExpBuffer(query);
			destroyPQExpBuffer(q);
			destroyPQExpBuffer(delq);
			destroyPQExpBuffer(labelq);
			return;
		}

		PQclear(res);
	}

	/* Get additional fields from the pg_opfamily row */
	resetPQExpBuffer(query);

	appendPQExpBuffer(query, "SELECT "
	 "(SELECT amname FROM pg_catalog.pg_am WHERE oid = opfmethod) AS amname "
					  "FROM pg_catalog.pg_opfamily "
					  "WHERE oid = '%u'::pg_catalog.oid",
					  opfinfo->dobj.catId.oid);

	res = PQexec(g_conn, query->data);
	check_sql_result(res, g_conn, query->data, PGRES_TUPLES_OK);

	/* Expecting a single result only */
	ntups = PQntuples(res);
	if (ntups != 1)
	{
		write_msg(NULL, "query returned %d rows instead of one: %s\n",
				  ntups, query->data);
		exit_nicely();
	}

	i_amname = PQfnumber(res, "amname");

	/* amname will still be needed after we PQclear res */
	amname = strdup(PQgetvalue(res, 0, i_amname));

	/*
	 * DROP must be fully qualified in case same name appears in pg_catalog
	 */
	appendPQExpBuffer(delq, "DROP OPERATOR FAMILY %s",
					  fmtId(opfinfo->dobj.namespace->dobj.name));
	appendPQExpBuffer(delq, ".%s",
					  fmtId(opfinfo->dobj.name));
	appendPQExpBuffer(delq, " USING %s;\n",
					  fmtId(amname));

	/* Build the fixed portion of the CREATE command */
	appendPQExpBuffer(q, "CREATE OPERATOR FAMILY %s",
					  fmtId(opfinfo->dobj.name));
	appendPQExpBuffer(q, " USING %s;\n",
					  fmtId(amname));

	PQclear(res);

	/* Do we need an ALTER to add loose members? */
	if (PQntuples(res_ops) > 0 || PQntuples(res_procs) > 0)
	{
		appendPQExpBuffer(q, "ALTER OPERATOR FAMILY %s",
						  fmtId(opfinfo->dobj.name));
		appendPQExpBuffer(q, " USING %s ADD\n    ",
						  fmtId(amname));

		needComma = false;

		/*
		 * Now fetch and print the OPERATOR entries (pg_amop rows).
		 */
		ntups = PQntuples(res_ops);

		i_amopstrategy = PQfnumber(res_ops, "amopstrategy");
		i_amopreqcheck = PQfnumber(res_ops, "amopreqcheck");
		i_amopopr = PQfnumber(res_ops, "amopopr");

		for (i = 0; i < ntups; i++)
		{
			amopstrategy = PQgetvalue(res_ops, i, i_amopstrategy);
			amopreqcheck = PQgetvalue(res_ops, i, i_amopreqcheck);
			amopopr = PQgetvalue(res_ops, i, i_amopopr);

			if (needComma)
				appendPQExpBuffer(q, " ,\n    ");

			appendPQExpBuffer(q, "OPERATOR %s %s",
							  amopstrategy, amopopr);
			if (strcmp(amopreqcheck, "t") == 0)
				appendPQExpBuffer(q, " RECHECK");

			needComma = true;
		}

		/*
		 * Now fetch and print the FUNCTION entries (pg_amproc rows).
		 */
		ntups = PQntuples(res_procs);

		i_amprocnum = PQfnumber(res_procs, "amprocnum");
		i_amproc = PQfnumber(res_procs, "amproc");
		i_amproclefttype = PQfnumber(res_procs, "amproclefttype");
		i_amprocrighttype = PQfnumber(res_procs, "amprocrighttype");

		for (i = 0; i < ntups; i++)
		{
			amprocnum = PQgetvalue(res_procs, i, i_amprocnum);
			amproc = PQgetvalue(res_procs, i, i_amproc);
			amproclefttype = PQgetvalue(res_procs, i, i_amproclefttype);
			amprocrighttype = PQgetvalue(res_procs, i, i_amprocrighttype);

			if (needComma)
				appendPQExpBuffer(q, " ,\n    ");

			appendPQExpBuffer(q, "FUNCTION %s (%s, %s) %s",
							  amprocnum, amproclefttype, amprocrighttype,
							  amproc);

			needComma = true;
		}

		appendPQExpBuffer(q, ";\n");
	}

	appendPQExpBuffer(labelq, "OPERATOR FAMILY %s",
					  fmtId(opfinfo->dobj.name));
	appendPQExpBuffer(labelq, " USING %s",
					  fmtId(amname));

	if (binary_upgrade)
		binary_upgrade_extension_member(q, &opfinfo->dobj, labelq->data);

	ArchiveEntry(fout, opfinfo->dobj.catId, opfinfo->dobj.dumpId,
				 opfinfo->dobj.name,
				 opfinfo->dobj.namespace->dobj.name,
				 NULL,
				 opfinfo->rolname,
				 false, "OPERATOR FAMILY", q->data, delq->data, NULL,
				 opfinfo->dobj.dependencies, opfinfo->dobj.nDeps,
				 NULL, NULL);

	/* Dump Operator Family Comments */
	dumpComment(fout, labelq->data,
				NULL, opfinfo->rolname,
				opfinfo->dobj.catId, 0, opfinfo->dobj.dumpId);

	free(amname);
	PQclear(res_ops);
	PQclear(res_procs);
	destroyPQExpBuffer(query);
	destroyPQExpBuffer(q);
	destroyPQExpBuffer(delq);
	destroyPQExpBuffer(labelq);
}

/*
 * dumpConversion
 *	  write out a single conversion definition
 */
static void
dumpConversion(Archive *fout, ConvInfo *convinfo)
{
	PQExpBuffer query;
	PQExpBuffer q;
	PQExpBuffer delq;
	PQExpBuffer labelq;
	PGresult   *res;
	int			ntups;
	int			i_conname;
	int			i_conforencoding;
	int			i_contoencoding;
	int			i_conproc;
	int			i_condefault;
	const char *conname;
	const char *conforencoding;
	const char *contoencoding;
	const char *conproc;
	bool		condefault;

	/* Skip if not to be dumped */
	if (!convinfo->dobj.dump || dataOnly)
		return;

	query = createPQExpBuffer();
	q = createPQExpBuffer();
	delq = createPQExpBuffer();
	labelq = createPQExpBuffer();

	/* Make sure we are in proper schema */
	selectSourceSchema(convinfo->dobj.namespace->dobj.name);

	/* Get conversion-specific details */
	appendPQExpBuffer(query, "SELECT conname, "
		 "pg_catalog.pg_encoding_to_char(conforencoding) AS conforencoding, "
		   "pg_catalog.pg_encoding_to_char(contoencoding) AS contoencoding, "
					  "conproc, condefault "
					  "FROM pg_catalog.pg_conversion c "
					  "WHERE c.oid = '%u'::pg_catalog.oid",
					  convinfo->dobj.catId.oid);

	res = PQexec(g_conn, query->data);
	check_sql_result(res, g_conn, query->data, PGRES_TUPLES_OK);

	/* Expecting a single result only */
	ntups = PQntuples(res);
	if (ntups != 1)
	{
		write_msg(NULL, "query returned %d rows instead of one: %s\n",
				  ntups, query->data);
		exit_nicely();
	}

	i_conname = PQfnumber(res, "conname");
	i_conforencoding = PQfnumber(res, "conforencoding");
	i_contoencoding = PQfnumber(res, "contoencoding");
	i_conproc = PQfnumber(res, "conproc");
	i_condefault = PQfnumber(res, "condefault");

	conname = PQgetvalue(res, 0, i_conname);
	conforencoding = PQgetvalue(res, 0, i_conforencoding);
	contoencoding = PQgetvalue(res, 0, i_contoencoding);
	conproc = PQgetvalue(res, 0, i_conproc);
	condefault = (PQgetvalue(res, 0, i_condefault)[0] == 't');

	/*
	 * DROP must be fully qualified in case same name appears in pg_catalog
	 */
	appendPQExpBuffer(delq, "DROP CONVERSION %s",
					  fmtId(convinfo->dobj.namespace->dobj.name));
	appendPQExpBuffer(delq, ".%s;\n",
					  fmtId(convinfo->dobj.name));

	appendPQExpBuffer(q, "CREATE %sCONVERSION %s FOR ",
					  (condefault) ? "DEFAULT " : "",
					  fmtId(convinfo->dobj.name));
	appendStringLiteralAH(q, conforencoding, fout);
	appendPQExpBuffer(q, " TO ");
	appendStringLiteralAH(q, contoencoding, fout);
	/* regproc is automatically quoted in 7.3 and above */
	appendPQExpBuffer(q, " FROM %s;\n", conproc);

	appendPQExpBuffer(labelq, "CONVERSION %s", fmtId(convinfo->dobj.name));

	if (binary_upgrade)
		binary_upgrade_extension_member(q, &convinfo->dobj, labelq->data);

	ArchiveEntry(fout, convinfo->dobj.catId, convinfo->dobj.dumpId,
				 convinfo->dobj.name,
				 convinfo->dobj.namespace->dobj.name,
				 NULL,
				 convinfo->rolname,
				 false, "CONVERSION", q->data, delq->data, NULL,
				 convinfo->dobj.dependencies, convinfo->dobj.nDeps,
				 NULL, NULL);

	/* Dump Conversion Comments */
	dumpComment(fout, labelq->data,
				convinfo->dobj.namespace->dobj.name, convinfo->rolname,
				convinfo->dobj.catId, 0, convinfo->dobj.dumpId);

	PQclear(res);

	destroyPQExpBuffer(query);
	destroyPQExpBuffer(q);
	destroyPQExpBuffer(delq);
	destroyPQExpBuffer(labelq);
}

/*
 * format_aggregate_signature: generate aggregate name and argument list
 *
 * The argument type names are qualified if needed.  The aggregate name
 * is never qualified.
 */
static char *
format_aggregate_signature(AggInfo *agginfo, Archive *fout, bool honor_quotes)
{
	PQExpBufferData buf;
	int			j;

	initPQExpBuffer(&buf);
	if (honor_quotes)
		appendPQExpBuffer(&buf, "%s",
						  fmtId(agginfo->aggfn.dobj.name));
	else
		appendPQExpBuffer(&buf, "%s", agginfo->aggfn.dobj.name);

	if (agginfo->aggfn.nargs == 0)
		appendPQExpBuffer(&buf, "(*)");
	else
	{
		appendPQExpBuffer(&buf, "(");
		for (j = 0; j < agginfo->aggfn.nargs; j++)
		{
			char	   *typname;

			typname = getFormattedTypeName(agginfo->aggfn.argtypes[j], zeroAsOpaque);

			appendPQExpBuffer(&buf, "%s%s",
							  (j > 0) ? ", " : "",
							  typname);
			free(typname);
		}
		appendPQExpBuffer(&buf, ")");
	}
	return buf.data;
}

/*
 * dumpAgg
 *	  write out a single aggregate definition
 */
static void
dumpAgg(Archive *fout, AggInfo *agginfo)
{
	PQExpBuffer query;
	PQExpBuffer q;
	PQExpBuffer delq;
	PQExpBuffer labelq;
	PQExpBuffer details;
	char	   *aggsig;			/* identity signature */
	char	   *aggfullsig = NULL;		/* full signature */
	char	   *aggsig_tag;
	PGresult   *res;
	int			ntups;
	int			i_aggtransfn;
	int			i_aggfinalfn;
	int			i_aggfinalextra;
	int			i_aggsortop;
	int			i_hypothetical;
	int			i_aggtranstype;
	int			i_agginitval;
	int			i_aggprelimfn;
	int			i_convertok;
	const char *aggtransfn;
	const char *aggfinalfn;
	bool		aggfinalextra;
	const char *aggsortop;
	bool		hypothetical;
	const char *aggtranstype;
	const char *agginitval;
	const char *aggprelimfn;
	bool		convertok;

	/* Skip if not to be dumped */
	if (!agginfo->aggfn.dobj.dump || dataOnly)
		return;

	query = createPQExpBuffer();
	q = createPQExpBuffer();
	delq = createPQExpBuffer();
	labelq = createPQExpBuffer();
	details = createPQExpBuffer();

	/* Make sure we are in proper schema */
	selectSourceSchema(agginfo->aggfn.dobj.namespace->dobj.name);

	/* Get aggregate-specific details */
	if (g_fout->remoteVersion >= 80400)
	{
		appendPQExpBuffer(query, "SELECT aggtransfn, "
						  "aggfinalfn, aggtranstype::pg_catalog.regtype, "
						  "aggfinalextra, "
						  "aggsortop::pg_catalog.regoperator, "
						  "(aggkind = 'h') as hypothetical, " /* aggkind was backported to GPDB6 */
						  "agginitval, "
						  "%s, "
						  "true AS convertok, "
				  "pg_catalog.pg_get_function_arguments(p.oid) AS funcargs, "
		 "pg_catalog.pg_get_function_identity_arguments(p.oid) AS funciargs "
					  "from pg_catalog.pg_aggregate a, pg_catalog.pg_proc p "
						  "where a.aggfnoid = p.oid "
						  "and p.oid = '%u'::pg_catalog.oid",
						  (isGPbackend ? "aggprelimfn" : "NULL as aggprelimfn"),
						  agginfo->aggfn.dobj.catId.oid);
	}
	else if (g_fout->remoteVersion >= 80100)
	{
		appendPQExpBuffer(query, "SELECT aggtransfn, "
						  "aggfinalfn, aggtranstype::pg_catalog.regtype, "
						  "false AS aggfinalextra, "
						  "aggsortop::pg_catalog.regoperator, "
						  "false as hypothetical, "
						  "agginitval, "
						  "%s, "
						  "'t'::boolean as convertok, "
						  "pg_catalog.pg_get_function_arguments(p.oid) AS funcargs, "
						  "pg_catalog.pg_get_function_identity_arguments(p.oid) AS funciargs "
					  "from pg_catalog.pg_aggregate a, pg_catalog.pg_proc p "
						  "where a.aggfnoid = p.oid "
						  "and p.oid = '%u'::pg_catalog.oid",
						  (isGPbackend ? "aggprelimfn" : "NULL as aggprelimfn"),
						  agginfo->aggfn.dobj.catId.oid);
	}
	else
	{
		error_unsupported_server_version();
	}

	res = PQexec(g_conn, query->data);
	check_sql_result(res, g_conn, query->data, PGRES_TUPLES_OK);

	/* Expecting a single result only */
	ntups = PQntuples(res);
	if (ntups != 1)
	{
		write_msg(NULL, "query returned %d rows instead of one: %s\n",
				  ntups, query->data);
		exit_nicely();
	}

	i_aggtransfn = PQfnumber(res, "aggtransfn");
	i_aggfinalfn = PQfnumber(res, "aggfinalfn");
	i_aggfinalextra = PQfnumber(res, "aggfinalextra");
	i_aggsortop = PQfnumber(res, "aggsortop");
	i_hypothetical = PQfnumber(res, "hypothetical");
	i_aggtranstype = PQfnumber(res, "aggtranstype");
	i_agginitval = PQfnumber(res, "agginitval");
	i_aggprelimfn = PQfnumber(res, "aggprelimfn");
	i_convertok = PQfnumber(res, "convertok");

	aggtransfn = PQgetvalue(res, 0, i_aggtransfn);
	aggfinalfn = PQgetvalue(res, 0, i_aggfinalfn);
	aggfinalextra = (PQgetvalue(res, 0, i_aggfinalextra)[0] == 't');
	aggsortop = PQgetvalue(res, 0, i_aggsortop);
	hypothetical = (PQgetvalue(res, 0, i_hypothetical)[0] == 't');
	aggtranstype = PQgetvalue(res, 0, i_aggtranstype);
	agginitval = PQgetvalue(res, 0, i_agginitval);
	aggprelimfn = PQgetvalue(res, 0, i_aggprelimfn);
	convertok = (PQgetvalue(res, 0, i_convertok)[0] == 't');

	if (fout->remoteVersion >= 80400)
	{
		/* 8.4 or later; we rely on server-side code for most of the work */
		char	   *funcargs;
		char	   *funciargs;

		funcargs = PQgetvalue(res, 0, PQfnumber(res, "funcargs"));
		funciargs = PQgetvalue(res, 0, PQfnumber(res, "funciargs"));
		aggfullsig = format_function_arguments(&agginfo->aggfn, funcargs, true);
		aggsig = format_function_arguments(&agginfo->aggfn, funciargs, true);
	}
	else
		/* pre-8.4, do it ourselves */
		aggsig = format_aggregate_signature(agginfo, fout, true);

	aggsig_tag = format_aggregate_signature(agginfo, fout, false);

	if (!convertok)
	{
		write_msg(NULL, "WARNING: aggregate function %s could not be dumped correctly for this database version; ignored\n",
				  aggsig);
		return;
	}

	if (g_fout->remoteVersion >= 70300)
	{
		/* If using 7.3's regproc or regtype, data is already quoted */
		appendPQExpBuffer(details, "    SFUNC = %s,\n    STYPE = %s",
						  aggtransfn,
						  aggtranstype);
	}
	else
	{
		error_unsupported_server_version();
	}

	if (!PQgetisnull(res, 0, i_agginitval))
	{
		appendPQExpBuffer(details, ",\n    INITCOND = ");
		appendStringLiteralAH(details, agginitval, fout);
	}

	if (!PQgetisnull(res, 0, i_aggprelimfn))
	{
		if (strcmp(aggprelimfn, "-") != 0)
			appendPQExpBuffer(details, ",\n    PREFUNC = %s",
							  aggprelimfn);
	}

	if (strcmp(aggfinalfn, "-") != 0)
	{
		appendPQExpBuffer(details, ",\n    FINALFUNC = %s",
						  aggfinalfn);
		if (aggfinalextra)
			appendPQExpBufferStr(details, ",\n    FINALFUNC_EXTRA");
	}

	aggsortop = convertOperatorReference(aggsortop);
	if (aggsortop)
	{
		appendPQExpBuffer(details, ",\n    SORTOP = %s",
						  aggsortop);
	}

	if (hypothetical)
		appendPQExpBufferStr(details, ",\n    HYPOTHETICAL");

	/*
	 * DROP must be fully qualified in case same name appears in pg_catalog
	 */
	appendPQExpBuffer(delq, "DROP AGGREGATE %s.%s;\n",
					  fmtId(agginfo->aggfn.dobj.namespace->dobj.name),
					  aggsig);

	appendPQExpBuffer(q, "CREATE AGGREGATE %s (\n%s\n);\n",
					  aggfullsig ? aggfullsig : aggsig, details->data);

	appendPQExpBuffer(labelq, "AGGREGATE %s", aggsig);

	if (binary_upgrade)
		binary_upgrade_extension_member(q, &agginfo->aggfn.dobj, labelq->data);

	ArchiveEntry(fout, agginfo->aggfn.dobj.catId, agginfo->aggfn.dobj.dumpId,
				 aggsig_tag,
				 agginfo->aggfn.dobj.namespace->dobj.name,
				 NULL,
				 agginfo->aggfn.rolname,
				 false, "AGGREGATE", q->data, delq->data, NULL,
				 agginfo->aggfn.dobj.dependencies, agginfo->aggfn.dobj.nDeps,
				 NULL, NULL);

	/* Dump Aggregate Comments */
	dumpComment(fout, labelq->data,
			agginfo->aggfn.dobj.namespace->dobj.name, agginfo->aggfn.rolname,
				agginfo->aggfn.dobj.catId, 0, agginfo->aggfn.dobj.dumpId);

	/*
	 * Since there is no GRANT ON AGGREGATE syntax, we have to make the ACL
	 * command look like a function's GRANT; in particular this affects the
	 * syntax for zero-argument aggregates and ordered-set aggregates.
	 */
	free(aggsig);
	free(aggsig_tag);

	aggsig = format_function_signature(&agginfo->aggfn, true);
	aggsig_tag = format_function_signature(&agginfo->aggfn, false);

	dumpACL(fout, agginfo->aggfn.dobj.catId, agginfo->aggfn.dobj.dumpId,
			"FUNCTION",
			aggsig, aggsig_tag,
			agginfo->aggfn.dobj.namespace->dobj.name,
			agginfo->aggfn.rolname, agginfo->aggfn.proacl);

	free(aggsig);
	free(aggsig_tag);

	PQclear(res);

	destroyPQExpBuffer(query);
	destroyPQExpBuffer(q);
	destroyPQExpBuffer(delq);
	destroyPQExpBuffer(labelq);
	destroyPQExpBuffer(details);
}

/*
 * getFunctionName - retrieves a function name from an oid
 *
 */
static char *
getFunctionName(Oid oid)
{
	char	   *result;
	PQExpBuffer query;
	PGresult   *res;
	int			ntups;

	if (oid == InvalidOid)
	{
		return NULL;
	}

	query = createPQExpBuffer();

	appendPQExpBuffer(query, "SELECT proname FROM pg_proc WHERE oid = %u;",oid);

	res = PQexec(g_conn, query->data);
	check_sql_result(res, g_conn, query->data, PGRES_TUPLES_OK);

	/* Expecting a single result only */
	ntups = PQntuples(res);
	if (ntups != 1)
	{
		write_msg(NULL, "query yielded %d rows instead of one: %s\n",
				  ntups, query->data);
		exit_nicely();
	}

	/* already quoted */
	result = strdup(PQgetvalue(res, 0, 0));

	PQclear(res);
	destroyPQExpBuffer(query);

	return result;
}

/*
 * dumpExtProtocol
 *	  write out a single external protocol definition
 */
static void
dumpExtProtocol(Archive *fout, ExtProtInfo *ptcinfo)
{
#define FCOUNT	3
#define READFN_IDX 0
#define WRITEFN_IDX 1
#define VALIDFN_IDX 2

	typedef struct
	{
		Oid oid; 				/* func's oid */
		char* name; 			/* func name */
		FuncInfo* pfuncinfo; 	/* FuncInfo ptr */
		bool dumpable; 			/* should we dump this function */
		bool internal;			/* is it an internal function */
	} ProtoFunc;

	ProtoFunc	protoFuncs[FCOUNT];

	PQExpBuffer q;
	PQExpBuffer delq;
	PQExpBuffer	nsq;
	char	   *prev_ns;
	char	   *namecopy;
	int			i;
	bool		has_internal = false;

	/* Skip if not to be dumped */
	if (!ptcinfo->dobj.dump || dataOnly)
		return;

	/* init and fill the protoFuncs array */
	memset(protoFuncs, 0, sizeof(protoFuncs));
	protoFuncs[READFN_IDX].oid = ptcinfo->ptcreadid;
	protoFuncs[WRITEFN_IDX].oid = ptcinfo->ptcwriteid;
	protoFuncs[VALIDFN_IDX].oid = ptcinfo->ptcvalidid;

	for (i = 0; i < FCOUNT; i++)
	{
		if (protoFuncs[i].oid == InvalidOid)
		{
			protoFuncs[i].dumpable = false;
			protoFuncs[i].internal = true;
			/*
			 * We have at least one internal function, signal that we need the
			 * public schema in the search_path
			 */
			has_internal = true;
		}
		else
		{
			protoFuncs[i].pfuncinfo = findFuncByOid(protoFuncs[i].oid);
			if (protoFuncs[i].pfuncinfo != NULL)
			{
				protoFuncs[i].dumpable = true;
				protoFuncs[i].name = strdup(protoFuncs[i].pfuncinfo->dobj.name);
				protoFuncs[i].internal = false;
			}
			else
				protoFuncs[i].internal = true;
		}
	}

	/* if all funcs are internal then we do not need to dump this protocol */
	if (protoFuncs[READFN_IDX].internal && protoFuncs[WRITEFN_IDX].internal
			&& protoFuncs[VALIDFN_IDX].internal)
		return;

	/* obtain the function name for internal functions (if any) */
	for (i = 0; i < FCOUNT; i++)
	{
		if (protoFuncs[i].internal && protoFuncs[i].oid)
		{
			protoFuncs[i].name = getFunctionName(protoFuncs[i].oid);
			if (protoFuncs[i].name)
				protoFuncs[i].dumpable = true;
		}
	}

	nsq = createPQExpBuffer();
	q = createPQExpBuffer();
	delq = createPQExpBuffer();

	/*
	 * Since the function parameters to the external protocol cannot be fully
	 * qualified with namespace, we must ensure that we have the search_path
	 * set with the namespaces of the referenced functions. We only need the
	 * dump file to have the search_path so inject a SET search_path = .. ;
	 * into the output stream instead of calling selectSourceSchema().
	 */
	prev_ns = NULL;
	for (i = 0; i < FCOUNT; i++)
	{
		if (!protoFuncs[i].pfuncinfo || protoFuncs[i].internal)
			continue;

		if (prev_ns && strcmp(prev_ns, protoFuncs[i].pfuncinfo->dobj.namespace->dobj.name) == 0)
			continue;

		appendPQExpBuffer(nsq, "%s%s", (prev_ns ? "," : ""), protoFuncs[i].pfuncinfo->dobj.namespace->dobj.name);
		prev_ns = protoFuncs[i].pfuncinfo->dobj.namespace->dobj.name;

		/*
		 * If we are adding public to the search_path, then we don't need to do
		 * so again for any internal functions
		 */
		if (strcmp(prev_ns, "public") == 0)
			has_internal = false;
	}

	if (prev_ns)
	{
		appendPQExpBufferStr(q, "-- Set the search_path required to look up the functions\n");
		appendPQExpBuffer(q, "SET search_path = %s%s;\n\n",
						  nsq->data, (has_internal ? ", public" : ""));
	}
	destroyPQExpBuffer(nsq);

	appendPQExpBuffer(q, "CREATE %s PROTOCOL %s (",
			ptcinfo->ptctrusted == true ? "TRUSTED" : "",
			fmtId(ptcinfo->dobj.name));

	if (protoFuncs[READFN_IDX].dumpable)
	{
		appendPQExpBuffer(q, " readfunc = '%s'%s",
						  protoFuncs[READFN_IDX].name,
						  (protoFuncs[WRITEFN_IDX].dumpable ? "," : ""));
	}

	if (protoFuncs[WRITEFN_IDX].dumpable)
	{
		appendPQExpBuffer(q, " writefunc = '%s'%s",
						  protoFuncs[WRITEFN_IDX].name,
					      (protoFuncs[VALIDFN_IDX].dumpable ? "," : ""));
	}

	if (protoFuncs[VALIDFN_IDX].dumpable)
	{
		appendPQExpBuffer(q, " validatorfunc = '%s'",
						  protoFuncs[VALIDFN_IDX].name);
	}
	appendPQExpBufferStr(q, ");\n");

	appendPQExpBuffer(delq, "DROP PROTOCOL %s;\n",
					  fmtId(ptcinfo->dobj.name));

	ArchiveEntry(fout, ptcinfo->dobj.catId, ptcinfo->dobj.dumpId,
				 ptcinfo->dobj.name,
				 NULL,
				 NULL,
				 ptcinfo->ptcowner,
				 false, "PROTOCOL",
				 q->data, delq->data, NULL,
				 ptcinfo->dobj.dependencies, ptcinfo->dobj.nDeps,
				 NULL, NULL);

	/* Handle the ACL */
	namecopy = strdup(fmtId(ptcinfo->dobj.name));
	dumpACL(fout, ptcinfo->dobj.catId, ptcinfo->dobj.dumpId,
			"PROTOCOL",
			namecopy, ptcinfo->dobj.name,
			NULL, ptcinfo->ptcowner,
			ptcinfo->ptcacl);
	free(namecopy);

	destroyPQExpBuffer(q);
	destroyPQExpBuffer(delq);

	for (i = 0; i < FCOUNT; i++)
	{
		if (protoFuncs[i].name)
			free(protoFuncs[i].name);
	}
}

/*
 * dumpTSParser
 *	  write out a single text search parser
 */
static void
dumpTSParser(Archive *fout, TSParserInfo *prsinfo)
{
	PQExpBuffer q;
	PQExpBuffer delq;
	PQExpBuffer labelq;

	/* Skip if not to be dumped */
	if (!prsinfo->dobj.dump || dataOnly)
		return;

	q = createPQExpBuffer();
	delq = createPQExpBuffer();
	labelq = createPQExpBuffer();

	/* Make sure we are in proper schema */
	selectSourceSchema(prsinfo->dobj.namespace->dobj.name);

	appendPQExpBuffer(q, "CREATE TEXT SEARCH PARSER %s (\n",
					  fmtId(prsinfo->dobj.name));

	appendPQExpBuffer(q, "    START = %s,\n",
					  convertTSFunction(prsinfo->prsstart));
	appendPQExpBuffer(q, "    GETTOKEN = %s,\n",
					  convertTSFunction(prsinfo->prstoken));
	appendPQExpBuffer(q, "    END = %s,\n",
					  convertTSFunction(prsinfo->prsend));
	if (prsinfo->prsheadline != InvalidOid)
		appendPQExpBuffer(q, "    HEADLINE = %s,\n",
						  convertTSFunction(prsinfo->prsheadline));
	appendPQExpBuffer(q, "    LEXTYPES = %s );\n",
					  convertTSFunction(prsinfo->prslextype));

	/*
	 * DROP must be fully qualified in case same name appears in pg_catalog
	 */
	appendPQExpBuffer(delq, "DROP TEXT SEARCH PARSER %s",
					  fmtId(prsinfo->dobj.namespace->dobj.name));
	appendPQExpBuffer(delq, ".%s;\n",
					  fmtId(prsinfo->dobj.name));

	ArchiveEntry(fout, prsinfo->dobj.catId, prsinfo->dobj.dumpId,
				 prsinfo->dobj.name,
				 prsinfo->dobj.namespace->dobj.name,
				 NULL,
				 "",
				 false, "TEXT SEARCH PARSER", q->data, delq->data, NULL,
				 prsinfo->dobj.dependencies, prsinfo->dobj.nDeps,
				 NULL, NULL);

	appendPQExpBuffer(labelq, "TEXT SEARCH PARSER %s",
					  fmtId(prsinfo->dobj.name));

	if (binary_upgrade)
		binary_upgrade_extension_member(q, &prsinfo->dobj, labelq->data);

	/* Dump Parser Comments */
	dumpComment(fout, labelq->data,
				NULL, "",
				prsinfo->dobj.catId, 0, prsinfo->dobj.dumpId);

	destroyPQExpBuffer(q);
	destroyPQExpBuffer(delq);
	destroyPQExpBuffer(labelq);
}

/*
 * dumpTSDictionary
 *	  write out a single text search dictionary
 */
static void
dumpTSDictionary(Archive *fout, TSDictInfo *dictinfo)
{
	PQExpBuffer q;
	PQExpBuffer delq;
	PQExpBuffer labelq;
	PQExpBuffer query;
	PGresult   *res;
	int			ntups;
	char	   *nspname;
	char	   *tmplname;

	/* Skip if not to be dumped */
	if (!dictinfo->dobj.dump || dataOnly)
		return;

	q = createPQExpBuffer();
	delq = createPQExpBuffer();
	labelq = createPQExpBuffer();
	query = createPQExpBuffer();

	/* Fetch name and namespace of the dictionary's template */
	selectSourceSchema("pg_catalog");
	appendPQExpBuffer(query, "SELECT nspname, tmplname "
					  "FROM pg_ts_template p, pg_namespace n "
					  "WHERE p.oid = '%u' AND n.oid = tmplnamespace",
					  dictinfo->dicttemplate);
	res = PQexec(g_conn, query->data);
	check_sql_result(res, g_conn, query->data, PGRES_TUPLES_OK);
	ntups = PQntuples(res);
	if (ntups != 1)
	{
		write_msg(NULL, "query returned %d rows instead of one: %s\n",
				  ntups, query->data);
		exit_nicely();
	}
	nspname = PQgetvalue(res, 0, 0);
	tmplname = PQgetvalue(res, 0, 1);

	/* Make sure we are in proper schema */
	selectSourceSchema(dictinfo->dobj.namespace->dobj.name);

	appendPQExpBuffer(q, "CREATE TEXT SEARCH DICTIONARY %s (\n",
					  fmtId(dictinfo->dobj.name));

	appendPQExpBuffer(q, "    TEMPLATE = ");
	if (strcmp(nspname, dictinfo->dobj.namespace->dobj.name) != 0)
		appendPQExpBuffer(q, "%s.", fmtId(nspname));
	appendPQExpBuffer(q, "%s", fmtId(tmplname));

	PQclear(res);

	/* the dictinitoption can be dumped straight into the command */
	if (dictinfo->dictinitoption)
		appendPQExpBuffer(q, ",\n    %s", dictinfo->dictinitoption);

	appendPQExpBuffer(q, " );\n");

	/*
	 * DROP must be fully qualified in case same name appears in pg_catalog
	 */
	appendPQExpBuffer(delq, "DROP TEXT SEARCH DICTIONARY %s",
					  fmtId(dictinfo->dobj.namespace->dobj.name));
	appendPQExpBuffer(delq, ".%s;\n",
					  fmtId(dictinfo->dobj.name));

	appendPQExpBuffer(labelq, "TEXT SEARCH DICTIONARY %s",
					  fmtId(dictinfo->dobj.name));

	ArchiveEntry(fout, dictinfo->dobj.catId, dictinfo->dobj.dumpId,
				 dictinfo->dobj.name,
				 dictinfo->dobj.namespace->dobj.name,
				 NULL,
				 dictinfo->rolname,
				 false, "TEXT SEARCH DICTIONARY", q->data, delq->data, NULL,
				 dictinfo->dobj.dependencies, dictinfo->dobj.nDeps,
				 NULL, NULL);

	/* Dump Dictionary Comments */
	dumpComment(fout, labelq->data,
				NULL, dictinfo->rolname,
				dictinfo->dobj.catId, 0, dictinfo->dobj.dumpId);

	destroyPQExpBuffer(q);
	destroyPQExpBuffer(delq);
	destroyPQExpBuffer(labelq);
	destroyPQExpBuffer(query);
}

/*
 * dumpTSTemplate
 *	  write out a single text search template
 */
static void
dumpTSTemplate(Archive *fout, TSTemplateInfo *tmplinfo)
{
	PQExpBuffer q;
	PQExpBuffer delq;
	PQExpBuffer labelq;

	/* Skip if not to be dumped */
	if (!tmplinfo->dobj.dump || dataOnly)
		return;

	q = createPQExpBuffer();
	delq = createPQExpBuffer();
	labelq = createPQExpBuffer();

	/* Make sure we are in proper schema */
	selectSourceSchema(tmplinfo->dobj.namespace->dobj.name);

	appendPQExpBuffer(q, "CREATE TEXT SEARCH TEMPLATE %s (\n",
					  fmtId(tmplinfo->dobj.name));

	if (tmplinfo->tmplinit != InvalidOid)
		appendPQExpBuffer(q, "    INIT = %s,\n",
						  convertTSFunction(tmplinfo->tmplinit));
	appendPQExpBuffer(q, "    LEXIZE = %s );\n",
					  convertTSFunction(tmplinfo->tmpllexize));

	/*
	 * DROP must be fully qualified in case same name appears in pg_catalog
	 */
	appendPQExpBuffer(delq, "DROP TEXT SEARCH TEMPLATE %s",
					  fmtId(tmplinfo->dobj.namespace->dobj.name));
	appendPQExpBuffer(delq, ".%s;\n",
					  fmtId(tmplinfo->dobj.name));

	appendPQExpBuffer(labelq, "TEXT SEARCH TEMPLATE %s",
					  fmtId(tmplinfo->dobj.name));

	ArchiveEntry(fout, tmplinfo->dobj.catId, tmplinfo->dobj.dumpId,
				 tmplinfo->dobj.name,
				 tmplinfo->dobj.namespace->dobj.name,
				 NULL,
				 "",
				 false, "TEXT SEARCH TEMPLATE", q->data, delq->data, NULL,
				 tmplinfo->dobj.dependencies, tmplinfo->dobj.nDeps,
				 NULL, NULL);

	/* Dump Template Comments */
	dumpComment(fout, labelq->data,
				NULL, "",
				tmplinfo->dobj.catId, 0, tmplinfo->dobj.dumpId);

	destroyPQExpBuffer(q);
	destroyPQExpBuffer(delq);
	destroyPQExpBuffer(labelq);
}

/*
 * dumpTSConfig
 *	  write out a single text search configuration
 */
static void
dumpTSConfig(Archive *fout, TSConfigInfo *cfginfo)
{
	PQExpBuffer q;
	PQExpBuffer delq;
	PQExpBuffer labelq;
	PQExpBuffer query;
	PGresult   *res;
	char	   *nspname;
	char	   *prsname;
	int			ntups,
				i;
	int			i_tokenname;
	int			i_dictname;

	/* Skip if not to be dumped */
	if (!cfginfo->dobj.dump || dataOnly)
		return;

	q = createPQExpBuffer();
	delq = createPQExpBuffer();
	labelq = createPQExpBuffer();
	query = createPQExpBuffer();

	/* Fetch name and namespace of the config's parser */
	selectSourceSchema("pg_catalog");
	appendPQExpBuffer(query, "SELECT nspname, prsname "
					  "FROM pg_ts_parser p, pg_namespace n "
					  "WHERE p.oid = '%u' AND n.oid = prsnamespace",
					  cfginfo->cfgparser);
	res = PQexec(g_conn, query->data);
	check_sql_result(res, g_conn, query->data, PGRES_TUPLES_OK);
	ntups = PQntuples(res);
	if (ntups != 1)
	{
		write_msg(NULL, "query returned %d rows instead of one: %s\n",
				  ntups, query->data);
		exit_nicely();
	}
	nspname = PQgetvalue(res, 0, 0);
	prsname = PQgetvalue(res, 0, 1);

	/* Make sure we are in proper schema */
	selectSourceSchema(cfginfo->dobj.namespace->dobj.name);

	appendPQExpBuffer(q, "CREATE TEXT SEARCH CONFIGURATION %s (\n",
					  fmtId(cfginfo->dobj.name));

	appendPQExpBuffer(q, "    PARSER = ");
	if (strcmp(nspname, cfginfo->dobj.namespace->dobj.name) != 0)
		appendPQExpBuffer(q, "%s.", fmtId(nspname));
	appendPQExpBuffer(q, "%s );\n", fmtId(prsname));

	PQclear(res);

	resetPQExpBuffer(query);
	appendPQExpBuffer(query,
					  "SELECT \n"
					  "  ( SELECT alias FROM pg_catalog.ts_token_type('%u'::pg_catalog.oid) AS t \n"
					  "    WHERE t.tokid = m.maptokentype ) AS tokenname, \n"
					  "  m.mapdict::pg_catalog.regdictionary AS dictname \n"
					  "FROM pg_catalog.pg_ts_config_map AS m \n"
					  "WHERE m.mapcfg = '%u' \n"
					  "ORDER BY m.mapcfg, m.maptokentype, m.mapseqno",
					  cfginfo->cfgparser, cfginfo->dobj.catId.oid);

	res = PQexec(g_conn, query->data);
	check_sql_result(res, g_conn, query->data, PGRES_TUPLES_OK);
	ntups = PQntuples(res);

	i_tokenname = PQfnumber(res, "tokenname");
	i_dictname = PQfnumber(res, "dictname");

	for (i = 0; i < ntups; i++)
	{
		char	   *tokenname = PQgetvalue(res, i, i_tokenname);
		char	   *dictname = PQgetvalue(res, i, i_dictname);

		if (i == 0 ||
			strcmp(tokenname, PQgetvalue(res, i - 1, i_tokenname)) != 0)
		{
			/* starting a new token type, so start a new command */
			if (i > 0)
				appendPQExpBuffer(q, ";\n");
			appendPQExpBuffer(q, "\nALTER TEXT SEARCH CONFIGURATION %s\n",
							  fmtId(cfginfo->dobj.name));
			/* tokenname needs quoting, dictname does NOT */
			appendPQExpBuffer(q, "    ADD MAPPING FOR %s WITH %s",
							  fmtId(tokenname), dictname);
		}
		else
			appendPQExpBuffer(q, ", %s", dictname);
	}

	if (ntups > 0)
		appendPQExpBuffer(q, ";\n");

	PQclear(res);

	/*
	 * DROP must be fully qualified in case same name appears in pg_catalog
	 */
	appendPQExpBuffer(delq, "DROP TEXT SEARCH CONFIGURATION %s",
					  fmtId(cfginfo->dobj.namespace->dobj.name));
	appendPQExpBuffer(delq, ".%s;\n",
					  fmtId(cfginfo->dobj.name));

	appendPQExpBuffer(labelq, "TEXT SEARCH CONFIGURATION %s",
					  fmtId(cfginfo->dobj.name));

	ArchiveEntry(fout, cfginfo->dobj.catId, cfginfo->dobj.dumpId,
				 cfginfo->dobj.name,
				 cfginfo->dobj.namespace->dobj.name,
				 NULL,
				 cfginfo->rolname,
			   false, "TEXT SEARCH CONFIGURATION", q->data, delq->data, NULL,
				 cfginfo->dobj.dependencies, cfginfo->dobj.nDeps,
				 NULL, NULL);

	/* Dump Configuration Comments */
	dumpComment(fout, labelq->data,
				NULL, cfginfo->rolname,
				cfginfo->dobj.catId, 0, cfginfo->dobj.dumpId);

	destroyPQExpBuffer(q);
	destroyPQExpBuffer(delq);
	destroyPQExpBuffer(labelq);
	destroyPQExpBuffer(query);
}

/*
 * dumpForeignDataWrapper
 *	  write out a single foreign-data wrapper definition
 */
static void
dumpForeignDataWrapper(Archive *fout, FdwInfo *fdwinfo)
{
	PQExpBuffer q;
	PQExpBuffer delq;
	char	   *namecopy;

	/* Skip if not to be dumped */
	if (!fdwinfo->dobj.dump || dataOnly)
		return;

	q = createPQExpBuffer();
	delq = createPQExpBuffer();

	appendPQExpBuffer(q, "CREATE FOREIGN DATA WRAPPER %s LIBRARY '%s' LANGUAGE C",
					  fmtId(fdwinfo->dobj.name), fdwinfo->fdwlibrary);
	if (fdwinfo->fdwoptions && strlen(fdwinfo->fdwoptions) > 0)
		appendPQExpBuffer(q, " OPTIONS (%s)", fdwinfo->fdwoptions);

	appendPQExpBuffer(q, ";\n");

	appendPQExpBuffer(delq, "DROP FOREIGN DATA WRAPPER %s;\n",
					  fmtId(fdwinfo->dobj.name));

	ArchiveEntry(fout, fdwinfo->dobj.catId, fdwinfo->dobj.dumpId,
				 fdwinfo->dobj.name,
				 NULL,
				 NULL,
				 fdwinfo->rolname,
				 false, "FOREIGN DATA WRAPPER", q->data, delq->data, NULL,
				 fdwinfo->dobj.dependencies, fdwinfo->dobj.nDeps,
				 NULL, NULL);

	/* Handle the ACL */
	namecopy = strdup(fmtId(fdwinfo->dobj.name));
	dumpACL(fout, fdwinfo->dobj.catId, fdwinfo->dobj.dumpId,
			"FOREIGN DATA WRAPPER",
			namecopy, fdwinfo->dobj.name,
			NULL, fdwinfo->rolname,
			fdwinfo->fdwacl);
	free(namecopy);

	destroyPQExpBuffer(q);
	destroyPQExpBuffer(delq);
}

/*
 * dumpForeignServer
 *	  write out a foreign server definition
 */
static void
dumpForeignServer(Archive *fout, ForeignServerInfo *srvinfo)
{
	PQExpBuffer q;
	PQExpBuffer delq;
	PQExpBuffer query;
	PGresult   *res;
	int			ntups;
	char	   *namecopy;
	char	   *fdwname;

	/* Skip if not to be dumped */
	if (!srvinfo->dobj.dump || dataOnly)
		return;

	q = createPQExpBuffer();
	delq = createPQExpBuffer();
	query = createPQExpBuffer();

	/* look up the foreign-data wrapper */
	appendPQExpBuffer(query, "SELECT fdwname "
					  "FROM pg_foreign_data_wrapper w "
					  "WHERE w.oid = '%u'",
					  srvinfo->srvfdw);
	res = PQexec(g_conn, query->data);
	check_sql_result(res, g_conn, query->data, PGRES_TUPLES_OK);
	ntups = PQntuples(res);
	if (ntups != 1)
	{
		write_msg(NULL, "query returned %d rows instead of one: %s\n",
				  ntups, query->data);
		exit_nicely();
	}
	fdwname = PQgetvalue(res, 0, 0);

	appendPQExpBuffer(q, "CREATE SERVER %s", fmtId(srvinfo->dobj.name));
	if (srvinfo->srvtype && strlen(srvinfo->srvtype) > 0)
		appendPQExpBuffer(q, " TYPE '%s'", srvinfo->srvtype);
	if (srvinfo->srvversion && strlen(srvinfo->srvversion) > 0)
		appendPQExpBuffer(q, " VERSION '%s'", srvinfo->srvversion);

	appendPQExpBuffer(q, " FOREIGN DATA WRAPPER ");
	appendPQExpBuffer(q, "%s", fmtId(fdwname));

	if (srvinfo->srvoptions && strlen(srvinfo->srvoptions) > 0)
		appendPQExpBuffer(q, " OPTIONS (%s)", srvinfo->srvoptions);

	appendPQExpBuffer(q, ";\n");

	appendPQExpBuffer(delq, "DROP SERVER %s;\n",
					  fmtId(srvinfo->dobj.name));

	ArchiveEntry(fout, srvinfo->dobj.catId, srvinfo->dobj.dumpId,
				 srvinfo->dobj.name,
				 NULL,
				 NULL,
				 srvinfo->rolname,
				 false, "SERVER", q->data, delq->data, NULL,
				 srvinfo->dobj.dependencies, srvinfo->dobj.nDeps,
				 NULL, NULL);

	/* Handle the ACL */
	namecopy = strdup(fmtId(srvinfo->dobj.name));
	dumpACL(fout, srvinfo->dobj.catId, srvinfo->dobj.dumpId,
			"SERVER",
			namecopy, srvinfo->dobj.name,
			NULL, srvinfo->rolname,
			srvinfo->srvacl);
	free(namecopy);

	/* Dump user mappings */
	resetPQExpBuffer(q);
	appendPQExpBuffer(q, "SERVER %s", fmtId(srvinfo->dobj.name));
	dumpUserMappings(fout, q->data,
					 srvinfo->dobj.name, NULL,
					 srvinfo->rolname,
				     srvinfo->dobj.catId, srvinfo->dobj.dumpId);

	destroyPQExpBuffer(q);
	destroyPQExpBuffer(delq);
}

/*
 * dumpUserMappings
 *
 * This routine is used to dump any user mappings associated with the
 * server handed to this routine. Should be called after ArchiveEntry()
 * for the server.
 */
static void
dumpUserMappings(Archive *fout, const char *target,
			const char *servername, const char *namespace,
			const char *owner,
			CatalogId catalogId, DumpId dumpId)
{
	PQExpBuffer q;
	PQExpBuffer delq;
	PQExpBuffer query;
	PQExpBuffer tag;
	PGresult   *res;
	int			ntups;
	int			i_umuser;
	int			i_umoptions;
	int			i;

	q = createPQExpBuffer();
	tag = createPQExpBuffer();
	delq = createPQExpBuffer();
	query = createPQExpBuffer();

	appendPQExpBuffer(query,
					  "SELECT (%s umuser) AS umuser, "
					  "array_to_string(ARRAY(SELECT option_name || ' ' || quote_literal(option_value) FROM pg_options_to_table(umoptions)), ', ') AS umoptions\n"
					  "FROM pg_user_mapping WHERE umserver=%u",
					  username_subquery,
					  catalogId.oid);

	res = PQexec(g_conn, query->data);
	check_sql_result(res, g_conn, query->data, PGRES_TUPLES_OK);

	ntups = PQntuples(res);
	i_umuser = PQfnumber(res, "umuser");
	i_umoptions = PQfnumber(res, "umoptions");

	for (i = 0; i < ntups; i++)
	{
		char	   *umuser;
		char       *umoptions;

		umuser = PQgetvalue(res, i, i_umuser);
		umoptions = PQgetvalue(res, i, i_umoptions);

		resetPQExpBuffer(q);
		appendPQExpBuffer(q, "CREATE USER MAPPING FOR %s", fmtId(umuser));
		appendPQExpBuffer(q, " SERVER %s", fmtId(servername));

		if (umoptions && strlen(umoptions) > 0)
			appendPQExpBuffer(q, " OPTIONS (%s)", umoptions);

		appendPQExpBuffer(q, ";\n");

		resetPQExpBuffer(delq);
		appendPQExpBuffer(delq, "DROP USER MAPPING FOR %s SERVER %s;\n", fmtId(umuser), fmtId(servername));

		resetPQExpBuffer(tag);
		appendPQExpBuffer(tag, "USER MAPPING %s %s", fmtId(umuser), target);

		ArchiveEntry(fout, nilCatalogId, createDumpId(),
					 tag->data,
					 namespace,
					 NULL,
					 owner, false,
					 "USER MAPPING", q->data,
					 delq->data, NULL,
					 &dumpId, 1,
					 NULL, NULL);
	}

	PQclear(res);

	destroyPQExpBuffer(query);
	destroyPQExpBuffer(delq);
	destroyPQExpBuffer(q);
}

/*----------
 * Write out grant/revoke information
 *
 * 'objCatId' is the catalog ID of the underlying object.
 * 'objDumpId' is the dump ID of the underlying object.
 * 'type' must be TABLE, FUNCTION, LANGUAGE, SCHEMA, DATABASE, or TABLESPACE.
 * 'name' is the formatted name of the object.	Must be quoted etc. already.
 * 'tag' is the tag for the archive entry (typ. unquoted name of object).
 * 'nspname' is the namespace the object is in (NULL if none).
 * 'owner' is the owner, NULL if there is no owner (for languages).
 * 'acls' is the string read out of the fooacl system catalog field;
 * it will be parsed here.
 *----------
 */
static void
dumpACL(Archive *fout, CatalogId objCatId, DumpId objDumpId,
		const char *type, const char *name,
		const char *tag, const char *nspname, const char *owner,
		const char *acls)
{
	PQExpBuffer sql;

	/* Do nothing if ACL dump is not enabled */
	if (dataOnly || aclsSkip)
		return;

	sql = createPQExpBuffer();

	if (!buildACLCommands(name, type, acls, owner, fout->remoteVersion, sql))
	{
		write_msg(NULL, "could not parse ACL list (%s) for object \"%s\" (%s)\n",
				  acls, name, type);
		exit_nicely();
	}

	if (sql->len > 0)
		ArchiveEntry(fout, nilCatalogId, createDumpId(),
					 tag, nspname,
					 NULL,
					 owner ? owner : "",
					 false, "ACL", sql->data, "", NULL,
					 &(objDumpId), 1,
					 NULL, NULL);

	destroyPQExpBuffer(sql);
}

/*
 * dumpTable
 *	  write out to fout the declarations (not data) of a user-defined table
 */
static void
dumpTable(Archive *fout, TableInfo *tbinfo)
{
	char	   *namecopy;

	if (tbinfo->dobj.dump)
	{
		if (tbinfo->relkind == RELKIND_SEQUENCE)
			dumpSequence(fout, tbinfo);
		else if (!dataOnly)
			dumpTableSchema(fout, tbinfo);

		/* Handle the ACL here */
		namecopy = strdup(fmtId(tbinfo->dobj.name));
		dumpACL(fout, tbinfo->dobj.catId, tbinfo->dobj.dumpId,
				(tbinfo->relkind == RELKIND_SEQUENCE) ? "SEQUENCE" : "TABLE",
				namecopy, tbinfo->dobj.name,
				tbinfo->dobj.namespace->dobj.name, tbinfo->rolname,
				tbinfo->relacl);
		free(namecopy);
	}
}

static void
dumpExternal(TableInfo *tbinfo, PQExpBuffer query, PQExpBuffer q, PQExpBuffer delq)
{
		PGresult   *res;
		char	   *urilocations;
		char	   *execlocations;
		char	   *location;
		char	   *fmttype;
		char	   *fmtopts;
		char	   *command = NULL;
		char	   *rejlim;
		char	   *rejlimtype;
		char	   *errnspname;
		char	   *errtblname;
		char	   *extencoding;
		char	   *writable = NULL;
		char	   *tmpstring = NULL;
		char 	   *tabfmt = NULL;
		char	   *customfmt = NULL;
		bool		isweb = false;
		bool		iswritable = false;
		char	   *options;
		bool		gpdb5OrLater = isGPDB5000OrLater();
		char	   *on_clause;

		/*
		 * DROP must be fully qualified in case same name appears in
		 * pg_catalog
		 */
		appendPQExpBuffer(delq, "DROP EXTERNAL TABLE %s.",
						  fmtId(tbinfo->dobj.namespace->dobj.name));
		appendPQExpBuffer(delq, "%s;\n",
						  fmtId(tbinfo->dobj.name));

		/* Now get required information from pg_exttable */
		if (gpdb5OrLater)
		{
			appendPQExpBuffer(query,
						  "SELECT x.urilocation, x.execlocation, x.fmttype, x.fmtopts, x.command, "
								  "x.rejectlimit, x.rejectlimittype, "
						      "(SELECT relname "
						          "FROM pg_catalog.pg_class "
								  "WHERE Oid=x.fmterrtbl) AS errtblname, "
								  "x.fmterrtbl = x.reloid AS errortofile , "
								  "pg_catalog.pg_encoding_to_char(x.encoding), "
								  "x.writable, "
								  "array_to_string(ARRAY( "
								  "SELECT pg_catalog.quote_ident(option_name) || ' ' || "
								  "pg_catalog.quote_literal(option_value) "
								  "FROM pg_options_to_table(x.options) "
								  "ORDER BY option_name"
								  "), E',\n    ') AS options "
						  "FROM pg_catalog.pg_exttable x, pg_catalog.pg_class c "
						  "WHERE x.reloid = c.oid AND c.oid = '%u'::oid ", tbinfo->dobj.catId.oid);
		}
		else if (g_fout->remoteVersion >= 80214)
		{
			appendPQExpBuffer(query,
					   "SELECT x.location, x.fmttype, x.fmtopts, x.command, "
							  "x.rejectlimit, x.rejectlimittype, "
						 "n.nspname AS errnspname, d.relname AS errtblname, "
					"pg_catalog.pg_encoding_to_char(x.encoding), x.writable "
							  "FROM pg_catalog.pg_class c "
					 "JOIN pg_catalog.pg_exttable x ON ( c.oid = x.reloid ) "
				"LEFT JOIN pg_catalog.pg_class d ON ( d.oid = x.fmterrtbl ) "
							  "LEFT JOIN pg_catalog.pg_namespace n ON ( n.oid = d.relnamespace ) "
							  "WHERE c.oid = '%u'::oid ",
							  tbinfo->dobj.catId.oid);
		}
		else if (g_fout->remoteVersion >= 80205)
		{

			appendPQExpBuffer(query,
					   "SELECT x.location, x.fmttype, x.fmtopts, x.command, "
							  "x.rejectlimit, x.rejectlimittype, "
						 "n.nspname AS errnspname, d.relname AS errtblname, "
			  "pg_catalog.pg_encoding_to_char(x.encoding), null as writable "
							  "FROM pg_catalog.pg_class c "
					 "JOIN pg_catalog.pg_exttable x ON ( c.oid = x.reloid ) "
				"LEFT JOIN pg_catalog.pg_class d ON ( d.oid = x.fmterrtbl ) "
							  "LEFT JOIN pg_catalog.pg_namespace n ON ( n.oid = d.relnamespace ) "
							  "WHERE c.oid = '%u'::oid ",
							  tbinfo->dobj.catId.oid);
		}
		else
		{
			/* not SREH and encoding colums yet */
			appendPQExpBuffer(query,
					   "SELECT x.location, x.fmttype, x.fmtopts, x.command, "
							  "-1 as rejectlimit, null as rejectlimittype,"
							  "null as errnspname, null as errtblname, "
							  "null as encoding, null as writable "
					  "FROM pg_catalog.pg_exttable x, pg_catalog.pg_class c "
							  "WHERE x.reloid = c.oid AND c.oid = '%u'::oid",
							  tbinfo->dobj.catId.oid);
		}

		res = PQexec(g_conn, query->data);
		check_sql_result(res, g_conn, query->data, PGRES_TUPLES_OK);

		if (PQntuples(res) != 1)
		{
			if (PQntuples(res) < 1)
				write_msg(NULL, "query to obtain definition of external table "
						  "\"%s\" returned no data\n",
						  tbinfo->dobj.name);
			else
				write_msg(NULL, "query to obtain definition of external table "
						  "\"%s\" returned more than one definition\n",
						  tbinfo->dobj.name);
			exit_nicely();

		}


		if (gpdb5OrLater)
		{
			urilocations = PQgetvalue(res, 0, 0);
			execlocations = PQgetvalue(res, 0, 1);
			fmttype = PQgetvalue(res, 0, 2);
			fmtopts = PQgetvalue(res, 0, 3);
			command = PQgetvalue(res, 0, 4);
			rejlim = PQgetvalue(res, 0, 5);
			rejlimtype = PQgetvalue(res, 0, 6);
			errnspname = PQgetvalue(res, 0, 7);
			errtblname = PQgetvalue(res, 0, 8);
			extencoding = PQgetvalue(res, 0, 9);
			writable = PQgetvalue(res, 0, 10);
			options = PQgetvalue(res, 0, 11);

			on_clause = execlocations;
		}
		else
		{
			urilocations = PQgetvalue(res, 0, 0);
			fmttype = PQgetvalue(res, 0, 1);
			fmtopts = PQgetvalue(res, 0, 2);
			command = PQgetvalue(res, 0, 3);
			rejlim = PQgetvalue(res, 0, 4);
			rejlimtype = PQgetvalue(res, 0, 5);
			errnspname = PQgetvalue(res, 0, 6);
			errtblname = PQgetvalue(res, 0, 7);
			extencoding = PQgetvalue(res, 0, 8);
			writable = PQgetvalue(res, 0, 9);
			execlocations = "";
			options = "";

			if (command && strlen(command) > 0)
				on_clause = command;
			else
				on_clause = NULL;
		}

		if ((command && strlen(command) > 0) ||
			(strncmp(urilocations + 1, "http", strlen("http")) == 0))
			isweb = true;

		if (writable && writable[0] == 't')
			iswritable = true;

		appendPQExpBuffer(q, "CREATE %sEXTERNAL %sTABLE %s (",
						  (iswritable ? "WRITABLE " : ""),
						  (isweb ? "WEB " : ""),
						  fmtId(tbinfo->dobj.name));

		int actual_atts = 0;
		int j;
		for (j = 0; j < tbinfo->numatts; j++)
		{
			/* Is the attribute not dropped? */
			if (shouldPrintColumn(tbinfo, j))
			{
				/* Format properly if not first attr */
				if (actual_atts > 0)
					appendPQExpBufferChar(q, ',');
				appendPQExpBufferStr(q, "\n    ");

				/* Attribute name */
				appendPQExpBuffer(q, "%s ", fmtId(tbinfo->attnames[j]));

				/* Attribute type */
				appendPQExpBufferStr(q, tbinfo->atttypnames[j]);

				actual_atts++;
			}
		}

		appendPQExpBufferStr(q, "\n)");

		if (command && strlen(command) > 0)
		{
			/* add EXECUTE clause */
			tmpstring = escape_backslashes(command, true);
			appendPQExpBuffer(q, " EXECUTE E'%s' ", tmpstring);
			free(tmpstring);
			tmpstring = NULL;
		}
		else
		{
			/* add LOCATION clause, remove '{"' and '"}' */
			urilocations[strlen(urilocations) - 1] = '\0';
			urilocations++;

			/* the URI of custom protocol will contains \"\" and need to be removed */

			location = nextToken(&urilocations, ",");

			if (location[0] == '\"')
			{
				location++;
				location[strlen(location) - 1] = '\0';
			}
			appendPQExpBuffer(q, " LOCATION (\n    '%s'", location);
			for (; (location = nextToken(&urilocations, ",")) != NULL;)
			{
				if (location[0] == '\"')
				{
					location++;
					location[strlen(location) - 1] = '\0';
				}
				appendPQExpBuffer(q, ",\n    '%s'", location);
			}
			appendPQExpBufferStr(q, "\n) ");
		}

		/*
		 * Add ON clause (unless WRITABLE table, which doesn't allow ON).
		 * ON clauses were up until 5.0 supported only on EXECUTE, in 5.0
		 * and thereafter they are allowed on all external tables.
		 */
		if (!iswritable && on_clause)
		{
			/* remove curly braces */
			on_clause[strlen(on_clause) - 1] = '\0';
			on_clause++;

			if (strncmp(on_clause, "HOST:", strlen("HOST:")) == 0)
				appendPQExpBuffer(q, "ON HOST '%s' ", on_clause + strlen("HOST:"));
			else if (strncmp(on_clause, "PER_HOST", strlen("PER_HOST")) == 0)
				appendPQExpBufferStr(q, "ON HOST ");
			else if (strncmp(on_clause, "MASTER_ONLY", strlen("MASTER_ONLY")) == 0)
				appendPQExpBufferStr(q, "ON MASTER ");
			else if (strncmp(on_clause, "SEGMENT_ID:", strlen("SEGMENT_ID:")) == 0)
				appendPQExpBuffer(q, "ON SEGMENT %s ", on_clause + strlen("SEGMENT_ID:"));
			else if (strncmp(on_clause, "TOTAL_SEGS:", strlen("TOTAL_SEGS:")) == 0)
				appendPQExpBuffer(q, "ON %s ", on_clause + strlen("TOTAL_SEGS:"));
			else if (strncmp(on_clause, "ALL_SEGMENTS", strlen("ALL_SEGMENTS")) == 0)
				appendPQExpBufferStr(q, "ON ALL ");
			else
			{
				write_msg(NULL, "illegal ON clause catalog information \"%s\" "
						  "for command '%s' on table \"%s\"\n",
						  on_clause, command, fmtId(tbinfo->dobj.name));
				exit_nicely();
			}
		}
		appendPQExpBufferChar(q, '\n');

		/* add FORMAT clause */
		tmpstring = escape_fmtopts_string((const char *) fmtopts);

		switch (fmttype[0])
		{
			case 't':
				tabfmt = "text";
				break;
			case 'b':
				/*
				 * b denotes that a custom format is used.
				 * the fmtopts string should be formatted as:
				 * a1 = 'val1',...,an = 'valn'
				 *
				 */
				tabfmt = "custom";
				customfmt = custom_fmtopts_string(tmpstring);
				break;
			case 'a':
				tabfmt = "avro";
				customfmt = custom_fmtopts_string(tmpstring);
				break;
			case 'p':
				tabfmt = "parquet";
				customfmt = custom_fmtopts_string(tmpstring);
				break;
			default:
				tabfmt = "csv";
		}
		appendPQExpBuffer(q, "FORMAT '%s' (%s)\n",
						  tabfmt,
						  customfmt ? customfmt : tmpstring);
		free(tmpstring);
		tmpstring = NULL;
		if (customfmt)
		{
			free(customfmt);
			customfmt = NULL;
		}

		if (gpdb5OrLater)
		{
			appendPQExpBuffer(q, "OPTIONS (\n %s\n )\n", options);
		}

		if (g_fout->remoteVersion >= 80205)
		{
			/* add ENCODING clause */
			appendPQExpBuffer(q, "ENCODING '%s'", extencoding);

			/* add Single Row Error Handling clause (if any) */
			if (rejlim && strlen(rejlim) > 0)
			{
				appendPQExpBufferChar(q, '\n');

				/*
				 * Error tables were removed in 5.0 and replaced with file
				 * error logging. The catalog syntax for identifying error
				 * logging is however still using the pg_exttable.fmterrtbl
				 * attribute so we use the errtblname for emitting LOG ERRORS.
				 */
				if (errtblname && strlen(errtblname) > 0)
					appendPQExpBufferStr(q, "LOG ERRORS ");

				/* reject limit */
				appendPQExpBuffer(q, "SEGMENT REJECT LIMIT %s", rejlim);

				/* reject limit type */
				if (rejlimtype[0] == 'r')
					appendPQExpBufferStr(q, " ROWS");
				else
					appendPQExpBufferStr(q, " PERCENT");
			}
		}

		/* DISTRIBUTED BY clause (if WRITABLE table) */
		if (iswritable)
			addDistributedBy(q, tbinfo, actual_atts);

		appendPQExpBufferStr(q, ";\n");

		PQclear(res);
}

/*
 * dumpTableSchema
 *	  write the declaration (not data) of one user-defined table or view
 */
static void
dumpTableSchema(Archive *fout, TableInfo *tbinfo)
{
	PQExpBuffer query = createPQExpBuffer();
	PQExpBuffer q = createPQExpBuffer();
	PQExpBuffer delq = createPQExpBuffer();
	PQExpBuffer labelq = createPQExpBuffer();
	PGresult   *res;
	int			numParents;
	TableInfo **parents;
	int			actual_atts;	/* number of attrs in this CREATE statment */
	char	   *reltypename;
	char	   *storage;
	int			j,
				k;

	/* Make sure we are in proper schema */
	selectSourceSchema(tbinfo->dobj.namespace->dobj.name);

	/* Is it a table or a view? */
	if (tbinfo->relkind == RELKIND_VIEW)
	{
		char	   *viewdef;

		reltypename = "VIEW";

		/* Fetch the view definition */
		if (g_fout->remoteVersion >= 70300)
		{
			/* Beginning in 7.3, viewname is not unique; rely on OID */
			appendPQExpBuffer(query,
							  "SELECT pg_catalog.pg_get_viewdef('%u'::pg_catalog.oid) as viewdef",
							  tbinfo->dobj.catId.oid);
		}
		else
		{
			error_unsupported_server_version();
		}

		res = PQexec(g_conn, query->data);
		check_sql_result(res, g_conn, query->data, PGRES_TUPLES_OK);

		if (PQntuples(res) != 1)
		{
			if (PQntuples(res) < 1)
				write_msg(NULL, "query to obtain definition of view \"%s\" returned no data\n",
						  tbinfo->dobj.name);
			else
				write_msg(NULL, "query to obtain definition of view \"%s\" returned more than one definition\n",
						  tbinfo->dobj.name);
			exit_nicely();
		}

		viewdef = PQgetvalue(res, 0, 0);

		if (strlen(viewdef) == 0)
		{
			write_msg(NULL, "definition of view \"%s\" appears to be empty (length zero)\n",
					  tbinfo->dobj.name);
			exit_nicely();
		}

		/*
		 * DROP must be fully qualified in case same name appears in
		 * pg_catalog
		 */
		appendPQExpBuffer(delq, "DROP VIEW %s.",
						  fmtId(tbinfo->dobj.namespace->dobj.name));
		appendPQExpBuffer(delq, "%s;\n",
						  fmtId(tbinfo->dobj.name));

		appendPQExpBuffer(q, "CREATE VIEW %s AS\n    %s\n",
						  fmtId(tbinfo->dobj.name), viewdef);

		appendPQExpBuffer(labelq, "VIEW %s",
						  fmtId(tbinfo->dobj.name));

		PQclear(res);
	}
	/* START MPP ADDITION */
	else if (tbinfo->relstorage == RELSTORAGE_EXTERNAL)
	{
		reltypename = "EXTERNAL TABLE";
		dumpExternal(tbinfo, query, q, delq);

		appendPQExpBuffer(labelq, "EXTERNAL TABLE %s",
						  fmtId(tbinfo->dobj.name));
	}
	/* END MPP ADDITION */
	else
	{
		reltypename = "TABLE";
		numParents = tbinfo->numParents;
		parents = tbinfo->parents;

		/*
		 * DROP must be fully qualified in case same name appears in
		 * pg_catalog
		 */
		appendPQExpBuffer(delq, "DROP TABLE %s.",
						  fmtId(tbinfo->dobj.namespace->dobj.name));
		appendPQExpBuffer(delq, "%s;\n",
						  fmtId(tbinfo->dobj.name));

		appendPQExpBuffer(labelq, "%s %s", reltypename,
						  fmtId(tbinfo->dobj.name));

		appendPQExpBuffer(q, "CREATE TABLE %s (",
						  fmtId(tbinfo->dobj.name));

		actual_atts = 0;
		for (j = 0; j < tbinfo->numatts; j++)
		{
			/* Dump if it's locally defined in this table, and not dropped */
			if (shouldPrintColumn(tbinfo, j))
			{
				/* Format properly if not first attr */
				if (actual_atts > 0)
					appendPQExpBuffer(q, ",");
				appendPQExpBuffer(q, "\n    ");
				actual_atts++;

				/* Attribute name */
				appendPQExpBuffer(q, "%s ",
								  fmtId(tbinfo->attnames[j]));

				if (tbinfo->attisdropped[j])
				{
					/*
					 * ALTER TABLE DROP COLUMN clears pg_attribute.atttypid,
					 * so we will not have gotten a valid type name; insert
					 * INTEGER as a stopgap.  We'll clean things up later.
					 */
					appendPQExpBuffer(q, "INTEGER /* dummy */");
					/* Skip all the rest, too */
					continue;
				}

				/* Attribute type */
				if (g_fout->remoteVersion >= 70100)
					appendPQExpBuffer(q, "%s",
									  tbinfo->atttypnames[j]);
				else
				{
					error_unsupported_server_version();
				}

				/*
				 * Default value --- suppress if to be printed separately.
				 */
				if (tbinfo->attrdefs[j] != NULL &&
					!tbinfo->attrdefs[j]->separate)
					appendPQExpBuffer(q, " DEFAULT %s",
									  tbinfo->attrdefs[j]->adef_expr);

				/*
				 * Not Null constraint --- suppress if inherited, except in
				 * binary-upgrade mode where taht won't work.
				 */
				if (tbinfo->notnull[j] &&
					(!tbinfo->inhNotNull[j] || binary_upgrade))
					appendPQExpBuffer(q, " NOT NULL");

				/* Column Storage attributes */
				if (tbinfo->attencoding[j] != NULL)
					appendPQExpBuffer(q, " ENCODING (%s)",
										tbinfo->attencoding[j]);
			}
		}

		/*
		 * Add non-inherited CHECK constraints, if any.
		 */
		for (j = 0; j < tbinfo->ncheck; j++)
		{
			ConstraintInfo *constr = &(tbinfo->checkexprs[j]);

			if (constr->separate || !constr->conislocal)
				continue;

			if (actual_atts > 0)
				appendPQExpBuffer(q, ",\n    ");

			appendPQExpBuffer(q, "CONSTRAINT %s ",
							  fmtId(constr->dobj.name));
			appendPQExpBuffer(q, "%s", constr->condef);

			actual_atts++;
		}

		appendPQExpBuffer(q, "\n)");

		/*
		 * Emit the INHERITS clause if this table has parents.
		 */
		if (numParents > 0 && !binary_upgrade)
		{
			appendPQExpBuffer(q, "\nINHERITS (");
			for (k = 0; k < numParents; k++)
			{
				TableInfo  *parentRel = parents[k];

				if (k > 0)
					appendPQExpBuffer(q, ", ");
				if (parentRel->dobj.namespace != tbinfo->dobj.namespace)
					appendPQExpBuffer(q, "%s.",
								fmtId(parentRel->dobj.namespace->dobj.name));
				appendPQExpBuffer(q, "%s",
								  fmtId(parentRel->dobj.name));
			}
			appendPQExpBuffer(q, ")");
		}

		if (tbinfo->reloptions && strlen(tbinfo->reloptions) > 0)
			appendPQExpBuffer(q, "\nWITH (%s)", tbinfo->reloptions);

		/* START MPP ADDITION */

		/*
		 * Dump distributed by clause. We skip this in binary-upgrade mode,
		 * because that runs against a single segment server, and we don't
		 * store the distribution policy information in segments.
		 */
		if (dumpPolicy)
			addDistributedBy(q, tbinfo, actual_atts);

		/*
		 * If GP partitioning is supported add the partitioning constraints to
		 * the table definition.
		 */
		if (gp_partitioning_available)
		{
			bool		isTemplatesSupported = g_fout->remoteVersion >= 80214;

			/* does support GP partitioning. */
			resetPQExpBuffer(query);
			/* MPP-6297: dump by tablename */
			if (isTemplatesSupported)
				/* use 4.x version of function */
				appendPQExpBuffer(query, "SELECT "
				   "pg_get_partition_def('%u'::pg_catalog.oid, true, true) ",
								  tbinfo->dobj.catId.oid);
			else	/* use 3.x version of function */
				appendPQExpBuffer(query, "SELECT "
						 "pg_get_partition_def('%u'::pg_catalog.oid, true) ",
								  tbinfo->dobj.catId.oid);

			res = PQexec(g_conn, query->data);
			check_sql_result(res, g_conn, query->data, PGRES_TUPLES_OK);

			if (PQntuples(res) != 1)
			{
				if (PQntuples(res) < 1)
					write_msg(NULL, "query to obtain definition of table \"%s\" returned no data\n",
							  tbinfo->dobj.name);
				else
					write_msg(NULL, "query to obtain definition of table \"%s\" returned more than one definition\n",
							  tbinfo->dobj.name);
				exit_nicely();
			}
			if (!PQgetisnull(res, 0, 0))
				appendPQExpBuffer(q, " %s", PQgetvalue(res, 0, 0));

			PQclear(res);

			/*
			 * MPP-6095: dump ALTER TABLE statements for subpartition
			 * templates
			 */
			if (isTemplatesSupported)
			{
				resetPQExpBuffer(query);

				appendPQExpBuffer(
								  query, "SELECT "
								  "pg_get_partition_template_def('%u'::pg_catalog.oid, true, true) ",
								  tbinfo->dobj.catId.oid);

				res = PQexec(g_conn, query->data);
				check_sql_result(res, g_conn, query->data, PGRES_TUPLES_OK);

				if (PQntuples(res) != 1)
				{
					if (PQntuples(res) < 1)
						write_msg(
								  NULL,
								  "query to obtain definition of table \"%s\" returned no data\n",
								  tbinfo->dobj.name);
					else
						write_msg(
								  NULL,
								  "query to obtain definition of table \"%s\" returned more than one definition\n",
								  tbinfo->dobj.name);
					exit_nicely();
				}

				/*
				 * MPP-9537: terminate (with semicolon) the previous
				 * statement, and dump the template definitions
				 */
				if (!PQgetisnull(res, 0, 0) &&
					PQgetlength(res, 0, 0))
					appendPQExpBuffer(q, ";\n %s", PQgetvalue(res, 0, 0));

				PQclear(res);
			}

		}

		/* END MPP ADDITION */

		appendPQExpBuffer(q, ";\n");

		/* Exchange external partition */
		if (gp_partitioning_available)
		{
			int i = 0;
			int ntups = 0;
			char *relname = NULL;
			int i_relname = 0;
			int i_parname = 0;
			int i_partitionrank = 0;
			resetPQExpBuffer(query);

			appendPQExpBuffer(query, "SELECT DISTINCT cc.relname, ps.partitionrank, pp.parname "
					"FROM pg_partition p "
					"JOIN pg_class c on (p.parrelid = c.oid) "
					"JOIN pg_partitions ps on (c.relname = ps.tablename) "
					"JOIN pg_class cc on (ps.partitiontablename = cc.relname) "
					"JOIN pg_partition_rule pp on (cc.oid = pp.parchildrelid) "
					"WHERE p.parrelid = %u AND cc.relstorage = '%c';", tbinfo->dobj.catId.oid, RELSTORAGE_EXTERNAL);

			res = PQexec(g_conn, query->data);
			check_sql_result(res, g_conn, query->data, PGRES_TUPLES_OK);

			ntups = PQntuples(res);
			i_relname = PQfnumber(res, "relname");
			i_parname = PQfnumber(res, "parname");
			i_partitionrank = PQfnumber(res, "partitionrank");

			for (i = 0; i < ntups; i++)
			{
				char tmpExtTable[500] = {0};
				relname = strdup(PQgetvalue(res, i, i_relname));
				snprintf(tmpExtTable, sizeof(tmpExtTable), "%s%s", relname, EXT_PARTITION_NAME_POSTFIX);
				appendPQExpBuffer(q, "ALTER TABLE %s ", fmtId(tbinfo->dobj.name));
				/*
				 * If it is an anonymous range partition we must exchange for
				 * the rank rather than the parname.
				 */
				if (PQgetisnull(res, i, i_parname) || !strlen(PQgetvalue(res, i, i_parname)))
				{
					appendPQExpBuffer(q, "EXCHANGE PARTITION FOR (RANK(%s)) ",
									  PQgetvalue(res, i, i_partitionrank));
				}
				else
				{
					appendPQExpBuffer(q, "EXCHANGE PARTITION %s ",
									  fmtId(PQgetvalue(res, i, i_parname)));
				}
				appendPQExpBuffer(q, "WITH TABLE %s WITHOUT VALIDATION; ", fmtId(tmpExtTable));

				appendPQExpBuffer(q, "\n");

				appendPQExpBuffer(q, "DROP TABLE %s; ", fmtId(tmpExtTable));

				appendPQExpBuffer(q, "\n");
				free(relname);
			}

			PQclear(res);
		}

		/*
		 * To create binary-compatible heap files, we have to ensure the
		 * same physical column order, including dropped columns, as in the
		 * original.  Therefore, we create dropped columns above and drop
		 * them here, also updating their attlen/attalign values so that
		 * the dropped column can be skipped properly.  (We do not bother
		 * with restoring the original attbyval setting.)  Also, inheritance
		 * relationships are set up by doing ALTER INHERIT rather than using
		 * an INHERITS clause --- the latter would possibly mess up the
		 * column order.  That also means we have to take care about setting
		 * attislocal correctly, plus fix up any inherited CHECK constraints.
		 */
		if (binary_upgrade)
		{
			for (j = 0; j < tbinfo->numatts; j++)
			{
				if (tbinfo->attisdropped[j])
				{
					/*
					 * Greenplum doesn't allow altering system catalogs without
					 * setting the allow_system_table_mods GUC first.
					 */
					appendPQExpBuffer(q, "SET allow_system_table_mods = 'dml';\n");

					appendPQExpBuffer(q, "\n-- For binary upgrade, recreate dropped column.\n");
					appendPQExpBuffer(q, "UPDATE pg_catalog.pg_attribute\n"
									  "SET attlen = %d, "
									  "attalign = '%c', attbyval = false\n"
									  "WHERE attname = ",
									  tbinfo->attlen[j],
									  tbinfo->attalign[j]);
					appendStringLiteralAH(q, tbinfo->attnames[j], fout);
					appendPQExpBuffer(q, "\n  AND attrelid = ");
					appendStringLiteralAH(q, fmtId(tbinfo->dobj.name), fout);
					appendPQExpBuffer(q, "::pg_catalog.regclass;\n");

					appendPQExpBuffer(q, "ALTER TABLE ONLY %s ",
									  fmtId(tbinfo->dobj.name));
					appendPQExpBuffer(q, "DROP COLUMN %s;\n",
									  fmtId(tbinfo->attnames[j]));
				}
				else if (!tbinfo->attislocal[j])
				{
					/*
					 * Greenplum doesn't allow altering system catalogs without
					 * setting the allow_system_table_mods GUC first.
					 */
					appendPQExpBuffer(q, "SET allow_system_table_mods = 'dml';\n");

					appendPQExpBuffer(q, "\n-- For binary upgrade, recreate inherited column.\n");
					appendPQExpBuffer(q, "UPDATE pg_catalog.pg_attribute\n"
									  "SET attislocal = false\n"
									  "WHERE attname = ");
					appendStringLiteralAH(q, tbinfo->attnames[j], fout);
					appendPQExpBuffer(q, "\n  AND attrelid = ");
					appendStringLiteralAH(q, fmtId(tbinfo->dobj.name), fout);
					appendPQExpBuffer(q, "::pg_catalog.regclass;\n");
				}
			}

			for (k = 0; k < tbinfo->ncheck; k++)
			{
				ConstraintInfo *constr = &(tbinfo->checkexprs[k]);

				if (constr->separate || constr->conislocal)
					continue;

				/*
				 * Greenplum doesn't allow altering system catalogs without
				 * setting the allow_system_table_mods GUC first.
				 */
				appendPQExpBuffer(q, "SET allow_system_table_mods = 'dml';\n");

				appendPQExpBuffer(q, "\n-- For binary upgrade, set up inherited constraint.\n");
				appendPQExpBuffer(q, "ALTER TABLE ONLY %s ",
								  fmtId(tbinfo->dobj.name));
				appendPQExpBuffer(q, " ADD CONSTRAINT %s ",
								  fmtId(constr->dobj.name));
				appendPQExpBuffer(q, "%s;\n", constr->condef);
				appendPQExpBuffer(q, "UPDATE pg_catalog.pg_constraint\n"
								  "SET conislocal = false\n"
								  "WHERE contype = 'c' AND conname = ");
				appendStringLiteralAH(q, constr->dobj.name, fout);
				appendPQExpBuffer(q, "\n  AND conrelid = ");
				appendStringLiteralAH(q, fmtId(tbinfo->dobj.name), fout);
				appendPQExpBuffer(q, "::pg_catalog.regclass;\n");
			}

			if (numParents > 0)
			{
				appendPQExpBuffer(q, "\n-- For binary upgrade, set up inheritance this way.\n");
				for (k = 0; k < numParents; k++)
				{
					TableInfo  *parentRel = parents[k];

					appendPQExpBuffer(q, "ALTER TABLE ONLY %s INHERIT ",
									  fmtId(tbinfo->dobj.name));
					if (parentRel->dobj.namespace != tbinfo->dobj.namespace)
						appendPQExpBuffer(q, "%s.",
										  fmtId(parentRel->dobj.namespace->dobj.name));
					appendPQExpBuffer(q, "%s;\n",
									  fmtId(parentRel->dobj.name));
				}
			}

			/*
			 * We have probably bumped allow_system_table_mods to 'dml' in the
			 * above processing, but even we didn't let's just reset it here
			 * since it doesn't to do any harm to.
			 */
			appendPQExpBuffer(q, "RESET allow_system_table_mods;\n");
		}

		/*
		 * Dump additional per-column properties that we can't handle in the
		 * main CREATE TABLE command.
		 */
		/* Loop dumping statistics and storage statements */
		for (j = 0; j < tbinfo->numatts; j++)
		{
			/* None of this applies to dropped columns */
			if (tbinfo->attisdropped[j])
				continue;

			/*
			 * If we didn't dump the column definition explicitly above, and
			 * it is NOT NULL and did not inherit that property from a parent,
			 * we have to mark it separately.
			 */
			if (!shouldPrintColumn(tbinfo, j) &&
				tbinfo->notnull[j] && !tbinfo->inhNotNull[j])
			{
				appendPQExpBuffer(q, "ALTER TABLE ONLY %s ",
								  fmtId(tbinfo->dobj.name));
				appendPQExpBuffer(q, "ALTER COLUMN %s SET NOT NULL;\n",
								  fmtId(tbinfo->attnames[j]));
			}

			/*
			 * Dump per-column statistics information. We only issue an ALTER
			 * TABLE statement if the attstattarget entry for this column is
			 * non-negative (i.e. it's not the default value)
			 */
			if (tbinfo->attstattarget[j] >= 0)
			{
				appendPQExpBuffer(q, "ALTER TABLE ONLY %s ",
								  fmtId(tbinfo->dobj.name));
				appendPQExpBuffer(q, "ALTER COLUMN %s ",
								  fmtId(tbinfo->attnames[j]));
				appendPQExpBuffer(q, "SET STATISTICS %d;\n",
								  tbinfo->attstattarget[j]);
			}

			/*
			 * Dump per-column storage information.  The statement is only
			 * dumped if the storage has been changed from the type's default.
			 * An inherited column can have
			 * its storage type changed independently from the parent
			 * specification.
			 */
			if (tbinfo->attstorage[j] != tbinfo->typstorage[j])
			{
				switch (tbinfo->attstorage[j])
				{
					case 'p':
						storage = "PLAIN";
						break;
					case 'e':
						storage = "EXTERNAL";
						break;
					case 'm':
						storage = "MAIN";
						break;
					case 'x':
						storage = "EXTENDED";
						break;
					default:
						storage = NULL;
				}

				/*
				 * Only dump the statement if it's a storage type we recognize
				 */
				if (storage != NULL)
				{
					appendPQExpBuffer(q, "ALTER TABLE ONLY %s ",
									  fmtId(tbinfo->dobj.name));
					appendPQExpBuffer(q, "ALTER COLUMN %s ",
									  fmtId(tbinfo->attnames[j]));
					appendPQExpBuffer(q, "SET STORAGE %s;\n",
									  storage);
				}
			}
		}


		/* MPP-1890 */

		/*
		 * An inherited constraint may be dropped from a child table.  While
		 * this arguably severs the inheritance contract between the child and
		 * the parent, the current pg_constraint content doesn't track
		 * inherited/shared/disjoint constraints of a child.
		 * the INHERITS clause is used on a CREATE
		 * TABLE statement to re-establish the inheritance relationship and
		 * "recovers" the dropped constraint(s).
		 */
		if (numParents > 0)
			DetectChildConstraintDropped(tbinfo, q);
	}

	if (binary_upgrade)
		binary_upgrade_extension_member(q, &tbinfo->dobj, labelq->data);

	ArchiveEntry(fout, tbinfo->dobj.catId, tbinfo->dobj.dumpId,
				 tbinfo->dobj.name,
				 tbinfo->dobj.namespace->dobj.name,
			(tbinfo->relkind == RELKIND_VIEW) ? NULL : tbinfo->reltablespace,
				 tbinfo->rolname,
				 (strcmp(reltypename, "TABLE") == 0 ||
				  strcmp(reltypename, "EXTERNAL TABLE") == 0
					 ) ? tbinfo->hasoids : false,
				 reltypename, q->data, delq->data, NULL,
				 tbinfo->dobj.dependencies, tbinfo->dobj.nDeps,
				 NULL, NULL);

	/* Dump Table Comments */
	dumpTableComment(fout, tbinfo, reltypename);

	/* Dump comments on inlined table constraints */
	for (j = 0; j < tbinfo->ncheck; j++)
	{
		ConstraintInfo *constr = &(tbinfo->checkexprs[j]);

		if (constr->separate || !constr->conislocal)
			continue;

		dumpTableConstraintComment(fout, constr);
	}

	destroyPQExpBuffer(query);
	destroyPQExpBuffer(q);
	destroyPQExpBuffer(delq);
	destroyPQExpBuffer(labelq);
}

/*
 * dumpAttrDef --- dump an attribute's default-value declaration
 */
static void
dumpAttrDef(Archive *fout, AttrDefInfo *adinfo)
{
	TableInfo  *tbinfo = adinfo->adtable;
	int			adnum = adinfo->adnum;
	PQExpBuffer q;
	PQExpBuffer delq;

	/* Skip if table definition not to be dumped */
	if (!tbinfo->dobj.dump || dataOnly)
		return;

	/* Skip if not "separate"; it was dumped in the table's definition */
	if (!adinfo->separate)
		return;

	q = createPQExpBuffer();
	delq = createPQExpBuffer();

	appendPQExpBuffer(q, "ALTER TABLE ONLY %s ",
					  fmtId(tbinfo->dobj.name));
	appendPQExpBuffer(q, "ALTER COLUMN %s SET DEFAULT %s;\n",
					  fmtId(tbinfo->attnames[adnum - 1]),
					  adinfo->adef_expr);

	/*
	 * DROP must be fully qualified in case same name appears in pg_catalog
	 */
	appendPQExpBuffer(delq, "ALTER TABLE %s.",
					  fmtId(tbinfo->dobj.namespace->dobj.name));
	appendPQExpBuffer(delq, "%s ",
					  fmtId(tbinfo->dobj.name));
	appendPQExpBuffer(delq, "ALTER COLUMN %s DROP DEFAULT;\n",
					  fmtId(tbinfo->attnames[adnum - 1]));

	ArchiveEntry(fout, adinfo->dobj.catId, adinfo->dobj.dumpId,
				 tbinfo->attnames[adnum - 1],
				 tbinfo->dobj.namespace->dobj.name,
				 NULL,
				 tbinfo->rolname,
				 false, "DEFAULT", q->data, delq->data, NULL,
				 adinfo->dobj.dependencies, adinfo->dobj.nDeps,
				 NULL, NULL);

	destroyPQExpBuffer(q);
	destroyPQExpBuffer(delq);
}

/*
 * getAttrName: extract the correct name for an attribute
 *
 * The array tblInfo->attnames[] only provides names of user attributes;
 * if a system attribute number is supplied, we have to fake it.
 * We also do a little bit of bounds checking for safety's sake.
 */
static const char *
getAttrName(int attrnum, TableInfo *tblInfo)
{
	if (attrnum > 0 && attrnum <= tblInfo->numatts)
		return tblInfo->attnames[attrnum - 1];
	switch (attrnum)
	{
		case SelfItemPointerAttributeNumber:
			return "ctid";
		case ObjectIdAttributeNumber:
			return "oid";
		case MinTransactionIdAttributeNumber:
			return "xmin";
		case MinCommandIdAttributeNumber:
			return "cmin";
		case MaxTransactionIdAttributeNumber:
			return "xmax";
		case MaxCommandIdAttributeNumber:
			return "cmax";
		case TableOidAttributeNumber:
			return "tableoid";
	}
	write_msg(NULL, "invalid column number %d for table \"%s\"\n",
			  attrnum, tblInfo->dobj.name);
	exit_nicely();
	return NULL;				/* keep compiler quiet */
}

/*
 * dumpIndex
 *	  write out to fout a user-defined index
 */
static void
dumpIndex(Archive *fout, IndxInfo *indxinfo)
{
	TableInfo  *tbinfo = indxinfo->indextable;
	PQExpBuffer q;
	PQExpBuffer delq;
	PQExpBuffer labelq;

	if (dataOnly)
		return;

	q = createPQExpBuffer();
	delq = createPQExpBuffer();
	labelq = createPQExpBuffer();

	appendPQExpBuffer(labelq, "INDEX %s",
					  fmtId(indxinfo->dobj.name));

	/*
	 * If there's an associated constraint, don't dump the index per se, but
	 * do dump any comment for it.	(This is safe because dependency ordering
	 * will have ensured the constraint is emitted first.)
	 */
	if (indxinfo->indexconstraint == 0)
	{
		/* Plain secondary index */
		appendPQExpBuffer(q, "%s;\n", indxinfo->indexdef);

		/* If the index is clustered, we need to record that. */
		if (indxinfo->indisclustered)
		{
			appendPQExpBuffer(q, "\nALTER TABLE %s CLUSTER",
							  fmtId(tbinfo->dobj.name));
			appendPQExpBuffer(q, " ON %s;\n",
							  fmtId(indxinfo->dobj.name));
		}

		/*
		 * DROP must be fully qualified in case same name appears in
		 * pg_catalog
		 */
		appendPQExpBuffer(delq, "DROP INDEX %s.",
						  fmtId(tbinfo->dobj.namespace->dobj.name));
		appendPQExpBuffer(delq, "%s;\n",
						  fmtId(indxinfo->dobj.name));

		ArchiveEntry(fout, indxinfo->dobj.catId, indxinfo->dobj.dumpId,
					 indxinfo->dobj.name,
					 tbinfo->dobj.namespace->dobj.name,
					 indxinfo->tablespace,
					 tbinfo->rolname, false,
					 "INDEX", q->data, delq->data, NULL,
					 indxinfo->dobj.dependencies, indxinfo->dobj.nDeps,
					 NULL, NULL);
	}

	/* Dump Index Comments */
	dumpComment(fout, labelq->data,
				tbinfo->dobj.namespace->dobj.name,
				tbinfo->rolname,
				indxinfo->dobj.catId, 0, indxinfo->dobj.dumpId);

	destroyPQExpBuffer(q);
	destroyPQExpBuffer(delq);
	destroyPQExpBuffer(labelq);
}

/*
 * dumpConstraint
 *	  write out to fout a user-defined constraint
 */
static void
dumpConstraint(Archive *fout, ConstraintInfo *coninfo)
{
	TableInfo  *tbinfo = coninfo->contable;
	PQExpBuffer q;
	PQExpBuffer delq;

	/* Skip if not to be dumped */
	if (!coninfo->dobj.dump || dataOnly)
		return;

	q = createPQExpBuffer();
	delq = createPQExpBuffer();

	if (coninfo->contype == 'p' || coninfo->contype == 'u')
	{
		/* Index-related constraint */
		IndxInfo   *indxinfo;
		int			k;

		indxinfo = (IndxInfo *) findObjectByDumpId(coninfo->conindex);

		if (indxinfo == NULL)
		{
			write_msg(NULL, "missing index for constraint \"%s\"\n",
					  coninfo->dobj.name);
			exit_nicely();
		}

		appendPQExpBuffer(q, "ALTER TABLE ONLY %s\n",
						  fmtId(tbinfo->dobj.name));
		appendPQExpBuffer(q, "    ADD CONSTRAINT %s %s (",
						  fmtId(coninfo->dobj.name),
						  coninfo->contype == 'p' ? "PRIMARY KEY" : "UNIQUE");

		for (k = 0; k < indxinfo->indnkeys; k++)
		{
			int			indkey = (int) indxinfo->indkeys[k];
			const char *attname;

			if (indkey == InvalidAttrNumber)
				break;
			attname = getAttrName(indkey, tbinfo);

			appendPQExpBuffer(q, "%s%s",
							  (k == 0) ? "" : ", ",
							  fmtId(attname));
		}

		appendPQExpBuffer(q, ")");

		if (indxinfo->options && strlen(indxinfo->options) > 0)
			appendPQExpBuffer(q, " WITH (%s)", indxinfo->options);

		appendPQExpBuffer(q, ";\n");

		/* If the index is clustered, we need to record that. */
		if (indxinfo->indisclustered)
		{
			appendPQExpBuffer(q, "\nALTER TABLE %s CLUSTER",
							  fmtId(tbinfo->dobj.name));
			appendPQExpBuffer(q, " ON %s;\n",
							  fmtId(indxinfo->dobj.name));
		}

		/*
		 * DROP must be fully qualified in case same name appears in
		 * pg_catalog
		 */
		appendPQExpBuffer(delq, "ALTER TABLE ONLY %s.",
						  fmtId(tbinfo->dobj.namespace->dobj.name));
		appendPQExpBuffer(delq, "%s ",
						  fmtId(tbinfo->dobj.name));
		appendPQExpBuffer(delq, "DROP CONSTRAINT %s;\n",
						  fmtId(coninfo->dobj.name));

		ArchiveEntry(fout, coninfo->dobj.catId, coninfo->dobj.dumpId,
					 coninfo->dobj.name,
					 tbinfo->dobj.namespace->dobj.name,
					 indxinfo->tablespace,
					 tbinfo->rolname, false,
					 "CONSTRAINT", q->data, delq->data, NULL,
					 coninfo->dobj.dependencies, coninfo->dobj.nDeps,
					 NULL, NULL);
	}
	else if (coninfo->contype == 'f')
	{
		/*
		 * XXX Potentially wrap in a 'SET CONSTRAINTS OFF' block so that the
		 * current table data is not processed
		 */
		appendPQExpBuffer(q, "ALTER TABLE ONLY %s\n",
						  fmtId(tbinfo->dobj.name));
		appendPQExpBuffer(q, "    ADD CONSTRAINT %s %s;\n",
						  fmtId(coninfo->dobj.name),
						  coninfo->condef);

		/*
		 * DROP must be fully qualified in case same name appears in
		 * pg_catalog
		 */
		appendPQExpBuffer(delq, "ALTER TABLE ONLY %s.",
						  fmtId(tbinfo->dobj.namespace->dobj.name));
		appendPQExpBuffer(delq, "%s ",
						  fmtId(tbinfo->dobj.name));
		appendPQExpBuffer(delq, "DROP CONSTRAINT %s;\n",
						  fmtId(coninfo->dobj.name));

		ArchiveEntry(fout, coninfo->dobj.catId, coninfo->dobj.dumpId,
					 coninfo->dobj.name,
					 tbinfo->dobj.namespace->dobj.name,
					 NULL,
					 tbinfo->rolname, false,
					 "FK CONSTRAINT", q->data, delq->data, NULL,
					 coninfo->dobj.dependencies, coninfo->dobj.nDeps,
					 NULL, NULL);
	}
	else if (coninfo->contype == 'c' && tbinfo)
	{
		/* CHECK constraint on a table */

		/* Ignore if not to be dumped separately */
		if (coninfo->separate)
		{
			/* not ONLY since we want it to propagate to children */
			appendPQExpBuffer(q, "ALTER TABLE %s\n",
							  fmtId(tbinfo->dobj.name));
			appendPQExpBuffer(q, "    ADD CONSTRAINT %s %s;\n",
							  fmtId(coninfo->dobj.name),
							  coninfo->condef);

			/*
			 * DROP must be fully qualified in case same name appears in
			 * pg_catalog
			 */
			appendPQExpBuffer(delq, "ALTER TABLE %s.",
							  fmtId(tbinfo->dobj.namespace->dobj.name));
			appendPQExpBuffer(delq, "%s ",
							  fmtId(tbinfo->dobj.name));
			appendPQExpBuffer(delq, "DROP CONSTRAINT %s;\n",
							  fmtId(coninfo->dobj.name));

			ArchiveEntry(fout, coninfo->dobj.catId, coninfo->dobj.dumpId,
						 coninfo->dobj.name,
						 tbinfo->dobj.namespace->dobj.name,
						 NULL,
						 tbinfo->rolname, false,
						 "CHECK CONSTRAINT", q->data, delq->data, NULL,
						 coninfo->dobj.dependencies, coninfo->dobj.nDeps,
						 NULL, NULL);
		}
	}
	else if (coninfo->contype == 'c' && tbinfo == NULL)
	{
		/* CHECK constraint on a domain */
		TypeInfo   *tinfo = coninfo->condomain;

		/* Ignore if not to be dumped separately */
		if (coninfo->separate)
		{
			appendPQExpBuffer(q, "ALTER DOMAIN %s\n",
							  fmtId(tinfo->dobj.name));
			appendPQExpBuffer(q, "    ADD CONSTRAINT %s %s;\n",
							  fmtId(coninfo->dobj.name),
							  coninfo->condef);

			/*
			 * DROP must be fully qualified in case same name appears in
			 * pg_catalog
			 */
			appendPQExpBuffer(delq, "ALTER DOMAIN %s.",
							  fmtId(tinfo->dobj.namespace->dobj.name));
			appendPQExpBuffer(delq, "%s ",
							  fmtId(tinfo->dobj.name));
			appendPQExpBuffer(delq, "DROP CONSTRAINT %s;\n",
							  fmtId(coninfo->dobj.name));

			ArchiveEntry(fout, coninfo->dobj.catId, coninfo->dobj.dumpId,
						 coninfo->dobj.name,
						 tinfo->dobj.namespace->dobj.name,
						 NULL,
						 tinfo->rolname, false,
						 "CHECK CONSTRAINT", q->data, delq->data, NULL,
						 coninfo->dobj.dependencies, coninfo->dobj.nDeps,
						 NULL, NULL);
		}
	}
	else
	{
		write_msg(NULL, "unrecognized constraint type: %c\n", coninfo->contype);
		exit_nicely();
	}

	/* Dump Constraint Comments --- only works for table constraints */
	if (tbinfo && coninfo->separate)
		dumpTableConstraintComment(fout, coninfo);

	destroyPQExpBuffer(q);
	destroyPQExpBuffer(delq);
}

/*
 * dumpTableConstraintComment --- dump a constraint's comment if any
 *
 * This is split out because we need the function in two different places
 * depending on whether the constraint is dumped as part of CREATE TABLE
 * or as a separate ALTER command.
 */
static void
dumpTableConstraintComment(Archive *fout, ConstraintInfo *coninfo)
{
	TableInfo  *tbinfo = coninfo->contable;
	PQExpBuffer q = createPQExpBuffer();

	appendPQExpBuffer(q, "CONSTRAINT %s ",
					  fmtId(coninfo->dobj.name));
	appendPQExpBuffer(q, "ON %s",
					  fmtId(tbinfo->dobj.name));
	dumpComment(fout, q->data,
				tbinfo->dobj.namespace->dobj.name,
				tbinfo->rolname,
				coninfo->dobj.catId, 0,
			 coninfo->separate ? coninfo->dobj.dumpId : tbinfo->dobj.dumpId);

	destroyPQExpBuffer(q);
}

static void
dumpSequence(Archive *fout, TableInfo *tbinfo)
{
	PGresult   *res;
	char	   *startv,
			   *last,
			   *incby,
			   *maxv = NULL,
			   *minv = NULL,
			   *cache;
	char		bufm[100],
				bufx[100];
	bool		cycled,
				called;
	PQExpBuffer query = createPQExpBuffer();
	PQExpBuffer delqry = createPQExpBuffer();

	/* Make sure we are in proper schema */
	selectSourceSchema(tbinfo->dobj.namespace->dobj.name);

	snprintf(bufm, sizeof(bufm), INT64_FORMAT, SEQ_MINVALUE);
	snprintf(bufx, sizeof(bufx), INT64_FORMAT, SEQ_MAXVALUE);

	if (g_fout->remoteVersion >= 80400)
	{
		appendPQExpBuffer(query,
				  "SELECT sequence_name, "
				  "start_value, last_value, increment_by, "
				  "CASE WHEN increment_by > 0 AND max_value = %s THEN NULL "
				  "     WHEN increment_by < 0 AND max_value = -1 THEN NULL "
				  "     ELSE max_value "
				  "END AS max_value, "
				  "CASE WHEN increment_by > 0 AND min_value = 1 THEN NULL "
				  "     WHEN increment_by < 0 AND min_value = %s THEN NULL "
				  "     ELSE min_value "
				  "END AS min_value, "
				  "cache_value, is_cycled, is_called from %s",
				  bufx, bufm,
				  fmtId(tbinfo->dobj.name));
	}
	else
	{
		appendPQExpBuffer(query,
				  "SELECT sequence_name, "
				  "0 as start_value, last_value, increment_by, "
				  "CASE WHEN increment_by > 0 AND max_value = %s THEN NULL "
				  "     WHEN increment_by < 0 AND max_value = -1 THEN NULL "
				  "     ELSE max_value "
				  "END AS max_value, "
				  "CASE WHEN increment_by > 0 AND min_value = 1 THEN NULL "
				  "     WHEN increment_by < 0 AND min_value = %s THEN NULL "
				  "     ELSE min_value "
				  "END AS min_value, "
				  "cache_value, is_cycled, is_called from %s",
				  bufx, bufm,
				  fmtId(tbinfo->dobj.name));
	}

	res = PQexec(g_conn, query->data);
	check_sql_result(res, g_conn, query->data, PGRES_TUPLES_OK);

	if (PQntuples(res) != 1)
	{
		write_msg(NULL, "query to get data of sequence \"%s\" returned %d rows (expected 1)\n",
				  tbinfo->dobj.name, PQntuples(res));
		exit_nicely();
	}

	/* Disable this check: it fails if sequence has been renamed */
#ifdef NOT_USED
	if (strcmp(PQgetvalue(res, 0, 0), tbinfo->dobj.name) != 0)
	{
		write_msg(NULL, "query to get data of sequence \"%s\" returned name \"%s\"\n",
				  tbinfo->dobj.name, PQgetvalue(res, 0, 0));
		exit_nicely();
	}
#endif

	startv = PQgetvalue(res, 0, 1);
	last = PQgetvalue(res, 0, 2);
	incby = PQgetvalue(res, 0, 3);
	if (!PQgetisnull(res, 0, 4))
		maxv = PQgetvalue(res, 0, 4);
	if (!PQgetisnull(res, 0, 5))
		minv = PQgetvalue(res, 0, 5);
	cache = PQgetvalue(res, 0, 6);
	cycled = (strcmp(PQgetvalue(res, 0, 7), "t") == 0);
	called = (strcmp(PQgetvalue(res, 0, 8), "t") == 0);

	/*
	 * The logic we use for restoring sequences is as follows:
	 *
	 * Add a CREATE SEQUENCE statement as part of a "schema" dump (use
	 * last_val for start if called is false, else use min_val for start_val).
	 * Also, if the sequence is owned by a column, add an ALTER SEQUENCE OWNED
	 * BY command for it.
	 *
	 * Add a 'SETVAL(seq, last_val, iscalled)' as part of a "data" dump.
	 */
	if (!dataOnly)
	{
		resetPQExpBuffer(delqry);

		/*
		 * DROP must be fully qualified in case same name appears in
		 * pg_catalog
		 */
		appendPQExpBuffer(delqry, "DROP SEQUENCE %s.",
						  fmtId(tbinfo->dobj.namespace->dobj.name));
		appendPQExpBuffer(delqry, "%s;\n",
						  fmtId(tbinfo->dobj.name));

		resetPQExpBuffer(query);

		appendPQExpBuffer(query,
						  "CREATE SEQUENCE %s\n",
						  fmtId(tbinfo->dobj.name));

		if (g_fout->remoteVersion >= 80400)
			appendPQExpBuffer(query, "    START WITH %s\n", startv);
		else
		{
			/*
			 * Versions before 8.4 did not remember the true start value.  If
			 * is_called is false then the sequence has never been incremented
			 * so we can use last_val.  Otherwise punt and let it default.
			 */
			if (!called)
				appendPQExpBuffer(query, "    START WITH %s\n", last);
		}

		appendPQExpBuffer(query, "    INCREMENT BY %s\n", incby);

		if (maxv)
			appendPQExpBuffer(query, "    MAXVALUE %s\n", maxv);
		else
			appendPQExpBuffer(query, "    NO MAXVALUE\n");

		if (minv)
			appendPQExpBuffer(query, "    MINVALUE %s\n", minv);
		else
			appendPQExpBuffer(query, "    NO MINVALUE\n");

		appendPQExpBuffer(query,
						  "    CACHE %s%s",
						  cache, (cycled ? "\n    CYCLE" : ""));

		appendPQExpBuffer(query, ";\n");

		/* binary_upgrade:  no need to clear TOAST table oid */

		ArchiveEntry(fout, tbinfo->dobj.catId, tbinfo->dobj.dumpId,
					 tbinfo->dobj.name,
					 tbinfo->dobj.namespace->dobj.name,
					 NULL,
					 tbinfo->rolname,
					 false, "SEQUENCE", query->data, delqry->data, NULL,
					 tbinfo->dobj.dependencies, tbinfo->dobj.nDeps,
					 NULL, NULL);

		/*
		 * If the sequence is owned by a table column, emit the ALTER for it
		 * as a separate TOC entry immediately following the sequence's own
		 * entry.  It's OK to do this rather than using full sorting logic,
		 * because the dependency that tells us it's owned will have forced
		 * the table to be created first.  We can't just include the ALTER in
		 * the TOC entry because it will fail if we haven't reassigned the
		 * sequence owner to match the table's owner.
		 *
		 * We need not schema-qualify the table reference because both
		 * sequence and table must be in the same schema.
		 */
		if (OidIsValid(tbinfo->owning_tab))
		{
			TableInfo  *owning_tab = findTableByOid(tbinfo->owning_tab);

			if (owning_tab && owning_tab->dobj.dump)
			{
				resetPQExpBuffer(query);
				appendPQExpBuffer(query, "ALTER SEQUENCE %s",
								  fmtId(tbinfo->dobj.name));
				appendPQExpBuffer(query, " OWNED BY %s",
								  fmtId(owning_tab->dobj.name));
				appendPQExpBuffer(query, ".%s;\n",
						fmtId(owning_tab->attnames[tbinfo->owning_col - 1]));

				ArchiveEntry(fout, nilCatalogId, createDumpId(),
							 tbinfo->dobj.name,
							 tbinfo->dobj.namespace->dobj.name,
							 NULL,
							 tbinfo->rolname,
						   false, "SEQUENCE OWNED BY", query->data, "", NULL,
							 &(tbinfo->dobj.dumpId), 1,
							 NULL, NULL);
			}
		}

		/* Dump Sequence Comments */
		resetPQExpBuffer(query);
		appendPQExpBuffer(query, "SEQUENCE %s", fmtId(tbinfo->dobj.name));
		dumpComment(fout, query->data,
					tbinfo->dobj.namespace->dobj.name, tbinfo->rolname,
					tbinfo->dobj.catId, 0, tbinfo->dobj.dumpId);
	}

	if (!schemaOnly)
	{
		resetPQExpBuffer(query);
		appendPQExpBuffer(query, "SELECT pg_catalog.setval(");
		appendStringLiteralAH(query, fmtId(tbinfo->dobj.name), fout);
		appendPQExpBuffer(query, ", %s, %s);\n",
						  last, (called ? "true" : "false"));

		ArchiveEntry(fout, nilCatalogId, createDumpId(),
					 tbinfo->dobj.name,
					 tbinfo->dobj.namespace->dobj.name,
					 NULL,
					 tbinfo->rolname,
					 false, "SEQUENCE SET", query->data, "", NULL,
					 &(tbinfo->dobj.dumpId), 1,
					 NULL, NULL);
	}

	PQclear(res);

	destroyPQExpBuffer(query);
	destroyPQExpBuffer(delqry);
}

static void
dumpTrigger(Archive *fout, TriggerInfo *tginfo)
{
	TableInfo  *tbinfo = tginfo->tgtable;
	PQExpBuffer query;
	PQExpBuffer delqry;
	char	   *tgargs;
	size_t		lentgargs;
	const char *p;
	int			findx;

	if (dataOnly)
		return;

	query = createPQExpBuffer();
	delqry = createPQExpBuffer();

	/*
	 * DROP must be fully qualified in case same name appears in pg_catalog
	 */
	appendPQExpBuffer(delqry, "DROP TRIGGER %s ",
					  fmtId(tginfo->dobj.name));
	appendPQExpBuffer(delqry, "ON %s.",
					  fmtId(tbinfo->dobj.namespace->dobj.name));
	appendPQExpBuffer(delqry, "%s;\n",
					  fmtId(tbinfo->dobj.name));

	if (tginfo->tgisconstraint)
	{
		appendPQExpBuffer(query, "CREATE CONSTRAINT TRIGGER ");
		appendPQExpBufferStr(query, fmtId(tginfo->tgconstrname));
	}
	else
	{
		appendPQExpBuffer(query, "CREATE TRIGGER ");
		appendPQExpBufferStr(query, fmtId(tginfo->dobj.name));
	}
	appendPQExpBuffer(query, "\n    ");

	/* Trigger type */
	findx = 0;
	if (TRIGGER_FOR_BEFORE(tginfo->tgtype))
		appendPQExpBuffer(query, "BEFORE");
	else
		appendPQExpBuffer(query, "AFTER");
	if (TRIGGER_FOR_INSERT(tginfo->tgtype))
	{
		appendPQExpBuffer(query, " INSERT");
		findx++;
	}
	if (TRIGGER_FOR_DELETE(tginfo->tgtype))
	{
		if (findx > 0)
			appendPQExpBuffer(query, " OR DELETE");
		else
			appendPQExpBuffer(query, " DELETE");
		findx++;
	}
	if (TRIGGER_FOR_UPDATE(tginfo->tgtype))
	{
		if (findx > 0)
			appendPQExpBuffer(query, " OR UPDATE");
		else
			appendPQExpBuffer(query, " UPDATE");
	}
	if (TRIGGER_FOR_TRUNCATE(tginfo->tgtype))
	{
		if (findx > 0)
			appendPQExpBuffer(query, " OR TRUNCATE");
		else
			appendPQExpBuffer(query, " TRUNCATE");
	}
	appendPQExpBuffer(query, " ON %s\n",
					  fmtId(tbinfo->dobj.name));

	if (tginfo->tgisconstraint)
	{
		if (OidIsValid(tginfo->tgconstrrelid))
		{
			/* If we are using regclass, name is already quoted */
			if (g_fout->remoteVersion >= 70300)
				appendPQExpBuffer(query, "    FROM %s\n    ",
								  tginfo->tgconstrrelname);
			else
			{
				error_unsupported_server_version();
			}
		}
		if (!tginfo->tgdeferrable)
			appendPQExpBuffer(query, "NOT ");
		appendPQExpBuffer(query, "DEFERRABLE INITIALLY ");
		if (tginfo->tginitdeferred)
			appendPQExpBuffer(query, "DEFERRED\n");
		else
			appendPQExpBuffer(query, "IMMEDIATE\n");
	}

	if (TRIGGER_FOR_ROW(tginfo->tgtype))
		appendPQExpBuffer(query, "    FOR EACH ROW\n    ");
	else
		appendPQExpBuffer(query, "    FOR EACH STATEMENT\n    ");

	/* In 7.3, result of regproc is already quoted */
	if (g_fout->remoteVersion >= 70300)
		appendPQExpBuffer(query, "EXECUTE PROCEDURE %s(",
						  tginfo->tgfname);
	else
	{
		error_unsupported_server_version();
	}

	tgargs = (char *) PQunescapeBytea((unsigned char *) tginfo->tgargs,
									  &lentgargs);
	p = tgargs;
	for (findx = 0; findx < tginfo->tgnargs; findx++)
	{
		/* find the embedded null that terminates this trigger argument */
		size_t	tlen = strlen(p);

		if (p + tlen >= tgargs + lentgargs)
		{
			/* hm, not found before end of bytea value... */
			write_msg(NULL, "invalid argument string (%s) for trigger \"%s\" on table \"%s\"\n",
					  tginfo->tgargs,
					  tginfo->dobj.name,
					  tbinfo->dobj.name);
			exit_nicely();
		}

		if (findx > 0)
			appendPQExpBuffer(query, ", ");
		appendStringLiteralAH(query, p, fout);
		p += tlen + 1;
	}
	free(tgargs);
	appendPQExpBuffer(query, ");\n");

	if (tginfo->tgenabled != 't' && tginfo->tgenabled != 'O')
	{
		appendPQExpBuffer(query, "\nALTER TABLE %s ",
						  fmtId(tbinfo->dobj.name));
		switch (tginfo->tgenabled)
		{
			case 'D':
			case 'f':
				appendPQExpBuffer(query, "DISABLE");
				break;
			case 'A':
				appendPQExpBuffer(query, "ENABLE ALWAYS");
				break;
			case 'R':
				appendPQExpBuffer(query, "ENABLE REPLICA");
				break;
			default:
				appendPQExpBuffer(query, "ENABLE");
				break;
		}
		appendPQExpBuffer(query, " TRIGGER %s;\n",
						  fmtId(tginfo->dobj.name));
	}

	ArchiveEntry(fout, tginfo->dobj.catId, tginfo->dobj.dumpId,
				 tginfo->dobj.name,
				 tbinfo->dobj.namespace->dobj.name,
				 NULL,
				 tbinfo->rolname, false,
				 "TRIGGER", query->data, delqry->data, NULL,
				 tginfo->dobj.dependencies, tginfo->dobj.nDeps,
				 NULL, NULL);

	resetPQExpBuffer(query);
	appendPQExpBuffer(query, "TRIGGER %s ",
					  fmtId(tginfo->dobj.name));
	appendPQExpBuffer(query, "ON %s",
					  fmtId(tbinfo->dobj.name));

	dumpComment(fout, query->data,
				tbinfo->dobj.namespace->dobj.name, tbinfo->rolname,
				tginfo->dobj.catId, 0, tginfo->dobj.dumpId);

	destroyPQExpBuffer(query);
	destroyPQExpBuffer(delqry);
}

/*
 * dumpRule
 *		Dump a rule
 */
static void
dumpRule(Archive *fout, RuleInfo *rinfo)
{
	TableInfo  *tbinfo = rinfo->ruletable;
	PQExpBuffer query;
	PQExpBuffer cmd;
	PQExpBuffer delcmd;
	PGresult   *res;

	/* Skip if not to be dumped */
	if (!rinfo->dobj.dump || dataOnly)
		return;

	/*
	 * If it is an ON SELECT rule that is created implicitly by CREATE VIEW,
	 * we do not want to dump it as a separate object.
	 */
	if (!rinfo->separate)
		return;

	/*
	 * Make sure we are in proper schema.
	 */
	selectSourceSchema(tbinfo->dobj.namespace->dobj.name);

	query = createPQExpBuffer();
	cmd = createPQExpBuffer();
	delcmd = createPQExpBuffer();

	if (g_fout->remoteVersion >= 70300)
	{
		appendPQExpBuffer(query,
						  "SELECT pg_catalog.pg_get_ruledef('%u'::pg_catalog.oid) AS definition",
						  rinfo->dobj.catId.oid);
	}
	else
	{
		error_unsupported_server_version();
	}

	res = PQexec(g_conn, query->data);
	check_sql_result(res, g_conn, query->data, PGRES_TUPLES_OK);

	if (PQntuples(res) != 1)
	{
		write_msg(NULL, "query to get rule \"%s\" for table \"%s\" failed: wrong number of rows returned\n",
				  rinfo->dobj.name, tbinfo->dobj.name);
		exit_nicely();
	}

	printfPQExpBuffer(cmd, "%s\n", PQgetvalue(res, 0, 0));

	/*
	 * Add the command to alter the rules replication firing semantics if it
	 * differs from the default.
	 */
	if (rinfo->ev_enabled != 'O')
	{
		appendPQExpBuffer(cmd, "ALTER TABLE %s.",
						  fmtId(tbinfo->dobj.namespace->dobj.name));
		appendPQExpBuffer(cmd, "%s ",
						  fmtId(tbinfo->dobj.name));
		switch (rinfo->ev_enabled)
		{
			case 'A':
				appendPQExpBuffer(cmd, "ENABLE ALWAYS RULE %s;\n",
								  fmtId(rinfo->dobj.name));
				break;
			case 'R':
				appendPQExpBuffer(cmd, "ENABLE REPLICA RULE %s;\n",
								  fmtId(rinfo->dobj.name));
				break;
			case 'D':
				appendPQExpBuffer(cmd, "DISABLE RULE %s;\n",
								  fmtId(rinfo->dobj.name));
				break;
		}
	}

	/*
	 * DROP must be fully qualified in case same name appears in pg_catalog
	 */
	appendPQExpBuffer(delcmd, "DROP RULE %s ",
					  fmtId(rinfo->dobj.name));
	appendPQExpBuffer(delcmd, "ON %s.",
					  fmtId(tbinfo->dobj.namespace->dobj.name));
	appendPQExpBuffer(delcmd, "%s;\n",
					  fmtId(tbinfo->dobj.name));

	ArchiveEntry(fout, rinfo->dobj.catId, rinfo->dobj.dumpId,
				 rinfo->dobj.name,
				 tbinfo->dobj.namespace->dobj.name,
				 NULL,
				 tbinfo->rolname, false,
				 "RULE", cmd->data, delcmd->data, NULL,
				 rinfo->dobj.dependencies, rinfo->dobj.nDeps,
				 NULL, NULL);

	/* Dump rule comments */
	resetPQExpBuffer(query);
	appendPQExpBuffer(query, "RULE %s",
					  fmtId(rinfo->dobj.name));
	appendPQExpBuffer(query, " ON %s.",
					  fmtId(tbinfo->dobj.namespace->dobj.name));
	appendPQExpBuffer(query, "%s\n", fmtId(tbinfo->dobj.name));
	dumpComment(fout, query->data,
				tbinfo->dobj.namespace->dobj.name,
				tbinfo->rolname,
				rinfo->dobj.catId, 0, rinfo->dobj.dumpId);

	PQclear(res);

	destroyPQExpBuffer(query);
	destroyPQExpBuffer(cmd);
	destroyPQExpBuffer(delcmd);
}

/*
 * getExtensionMembership --- obtain extension membership data
 *
 * We need to identify objects that are extension members as soon as they're
 * loaded, so that we can correctly determine whether they need to be dumped.
 * Generally speaking, extension member objects will get marked as *not* to
 * be dumped, as they will be recreated by the single CREATE EXTENSION
 * command.  However, in binary upgrade mode we still need to dump the members
 * individually.
 */
void
getExtensionMembership(ExtensionInfo extinfo[], int numExtensions)
{
	PQExpBuffer query;
	PGresult   *res;
	int			ntups,
				nextmembers,
				i;
	int			i_classid,
				i_objid,
				i_refobjid;
	ExtensionMemberId *extmembers;
	ExtensionInfo *ext;

	/* Nothing to do if no extensions */
	if (numExtensions == 0)
		return;

	/* Make sure we are in proper schema */
	selectSourceSchema("pg_catalog");

	query = createPQExpBuffer();

	/* refclassid constraint is redundant but may speed the search */
	appendPQExpBufferStr(query, "SELECT "
			"classid, objid, refobjid "
			"FROM pg_depend "
			"WHERE refclassid = 'pg_extension'::regclass "
			"AND deptype = 'e' "
			"ORDER BY 3");

	res = PQexec(g_conn, query->data);
	check_sql_result(res, g_conn, query->data, PGRES_TUPLES_OK);

	ntups = PQntuples(res);

	i_classid = PQfnumber(res, "classid");
	i_objid = PQfnumber(res, "objid");
	i_refobjid = PQfnumber(res, "refobjid");

	extmembers = (ExtensionMemberId *) pg_malloc(ntups * sizeof(ExtensionMemberId));
	nextmembers = 0;

	/*
	 * Accumulate data into extmembers[].
	 *
	 * Since we ordered the SELECT by referenced ID, we can expect that
	 * multiple entries for the same extension will appear together; this
	 * saves on searches.
	 */
	ext = NULL;

	for (i = 0; i < ntups; i++)
	{
		CatalogId	objId;
		Oid			extId;

		objId.tableoid = atooid(PQgetvalue(res, i, i_classid));
		objId.oid = atooid(PQgetvalue(res, i, i_objid));
		extId = atooid(PQgetvalue(res, i, i_refobjid));

		if (ext == NULL ||
			ext->dobj.catId.oid != extId)
			ext = findExtensionByOid(extId);

		if (ext == NULL)
		{
			/* shouldn't happen */
			fprintf(stderr, "could not find referenced extension %u\n", extId);
			continue;
		}

		extmembers[nextmembers].catId = objId;
		extmembers[nextmembers].ext = ext;
		nextmembers++;
	}

	PQclear(res);

	/* Remember the data for use later */
	setExtensionMembership(extmembers, nextmembers);

	destroyPQExpBuffer(query);
}

/*
 * processExtensionTables --- deal with extension configuration tables
 *
 * There are two parts to this process:
 *
 * 1. Identify and create dump records for extension configuration tables.
 *
 *	  Extensions can mark tables as "configuration", which means that the user
 *	  is able and expected to modify those tables after the extension has been
 *	  loaded.  For these tables, we dump out only the data- the structure is
 *	  expected to be handled at CREATE EXTENSION time, including any indexes or
 *	  foreign keys, which brings us to-
 *
 * 2. Record FK dependencies between configuration tables.
 *
 *	  Due to the FKs being created at CREATE EXTENSION time and therefore before
 *	  the data is loaded, we have to work out what the best order for reloading
 *	  the data is, to avoid FK violations when the tables are restored.  This is
 *	  not perfect- we can't handle circular dependencies and if any exist they
 *	  will cause an invalid dump to be produced (though at least all of the data
 *	  is included for a user to manually restore).  This is currently documented
 *	  but perhaps we can provide a better solution in the future.
 */
void
processExtensionTables(ExtensionInfo extinfo[], int numExtensions)
{
	PQExpBuffer query;
	PGresult   *res;
	int			ntups,
				i;
	int			i_conrelid,
				i_confrelid;

	/* Nothing to do if no extensions */
	if (numExtensions == 0)
		return;

	/*
	 * Identify extension configuration tables and create TableDataInfo
	 * objects for them, ensuring their data will be dumped even though the
	 * tables themselves won't be.
	 *
	 * Note that we create TableDataInfo objects even in schemaOnly mode, ie,
	 * user data in a configuration table is treated like schema data. This
	 * seems appropriate since system data in a config table would get
	 * reloaded by CREATE EXTENSION.
	 */
	for (i = 0; i < numExtensions; i++)
	{
		ExtensionInfo *curext = &(extinfo[i]);
		char	   *extconfig = curext->extconfig;
		char	   *extcondition = curext->extcondition;
		char	  **extconfigarray = NULL;
		char	  **extconditionarray = NULL;
		int			nconfigitems;
		int			nconditionitems;

		if (parsePGArray(extconfig, &extconfigarray, &nconfigitems) &&
			parsePGArray(extcondition, &extconditionarray, &nconditionitems) &&
			nconfigitems == nconditionitems)
		{
			int			j;

			for (j = 0; j < nconfigitems; j++)
			{
				TableInfo  *configtbl;
				Oid			configtbloid = atooid(extconfigarray[j]);
				bool		dumpobj = curext->dobj.dump;

				configtbl = findTableByOid(configtbloid);
				if (configtbl && configtbl->dataObj == NULL)
				{
					/*
					 * Tables of not-to-be-dumped extensions shouldn't be dumped
					 * unless the table or its schema is explicitly included
					 */
					if (!curext->dobj.dump)
					{
						/* check table explicitly requested */
						if (table_include_oids.head != NULL &&
							simple_oid_list_member(&table_include_oids,
												   configtbloid))
							dumpobj = true;

						/* check table's schema explicitly requested */
						if (configtbl->dobj.namespace->dobj.dump)
							dumpobj = true;
					}

					/* check table excluded by an exclusion switch */
					if (table_exclude_oids.head != NULL &&
						simple_oid_list_member(&table_exclude_oids,
											   configtbloid))
						dumpobj = false;

					/* check schema excluded by an exclusion switch */
					if (simple_oid_list_member(&schema_exclude_oids,
											   configtbl->dobj.namespace->dobj.catId.oid))
						dumpobj = false;

					if (dumpobj)
					{
						/*
						 * Note: config tables are dumped without OIDs regardless
						 * of the --oids setting.  This is because row filtering
						 * conditions aren't compatible with dumping OIDs.
						 */
						makeTableDataInfo(configtbl, false);
						if (strlen(extconditionarray[j]) > 0)
							configtbl->dataObj->filtercond = strdup(extconditionarray[j]);
					}
				}
			}
		}
		if (extconfigarray)
			free(extconfigarray);
		if (extconditionarray)
			free(extconditionarray);
	}

	/*
	 * Now that all the TableInfoData objects have been created for all the
	 * extensions, check their FK dependencies and register them to try and
	 * dump the data out in an order that they can be restored in.
	 *
	 * Note that this is not a problem for user tables as their FKs are
	 * recreated after the data has been loaded.
	 */

	/* Make sure we are in proper schema */
	selectSourceSchema("pg_catalog");

	query = createPQExpBuffer();

	printfPQExpBuffer(query,
					  "SELECT conrelid, confrelid "
							  "FROM pg_constraint "
							  "JOIN pg_depend ON (objid = confrelid) "
							  "WHERE contype = 'f' "
							  "AND refclassid = 'pg_extension'::regclass "
							  "AND classid = 'pg_class'::regclass;");

	res = PQexec(g_conn, query->data);
	check_sql_result(res, g_conn, query->data, PGRES_TUPLES_OK);

	ntups = PQntuples(res);

	i_conrelid = PQfnumber(res, "conrelid");
	i_confrelid = PQfnumber(res, "confrelid");

	/* Now get the dependencies and register them */
	for (i = 0; i < ntups; i++)
	{
		Oid			conrelid, confrelid;
		TableInfo  *reftable, *contable;

		conrelid = atooid(PQgetvalue(res, i, i_conrelid));
		confrelid = atooid(PQgetvalue(res, i, i_confrelid));
		contable = findTableByOid(conrelid);
		reftable = findTableByOid(confrelid);

		if (reftable == NULL ||
			reftable->dataObj == NULL ||
			contable == NULL ||
			contable->dataObj == NULL)
			continue;

		/*
		 * Make referencing TABLE_DATA object depend on the
		 * referenced table's TABLE_DATA object.
		 */
		addObjectDependency(&contable->dataObj->dobj,
							reftable->dataObj->dobj.dumpId);
	}
	PQclear(res);
	destroyPQExpBuffer(query);
}

/*
 * setExtPartDependency -
 */
static void
setExtPartDependency(TableInfo *tblinfo, int numTables)
{
	int			i;
	int			j;

	for (i = 0; i < numTables; i++)
	{
		TableInfo  *tbinfo = &(tblinfo[i]);
		Oid parrelid = tbinfo->parrelid;

		if (parrelid == 0)
			continue;

		for (j = 0; j < numTables; j++)
		{
			TableInfo  *ti = &(tblinfo[j]);
			if (ti->dobj.catId.oid != parrelid)
				continue;
			addObjectDependency(&ti->dobj, tbinfo->dobj.dumpId);
			removeObjectDependency(&tbinfo->dobj, ti->dobj.dumpId);
		}
	}
}

/*
 * getDependencies --- obtain available dependency data
 */
static void
getDependencies(void)
{
	PQExpBuffer query;
	PGresult   *res;
	int			ntups,
				i;
	int			i_classid,
				i_objid,
				i_refclassid,
				i_refobjid,
				i_deptype;
	DumpableObject *dobj,
			   *refdobj;

	if (g_verbose)
		write_msg(NULL, "reading dependency data\n");

	/* Make sure we are in proper schema */
	selectSourceSchema("pg_catalog");

	query = createPQExpBuffer();

	appendPQExpBuffer(query, "SELECT "
					  "classid, objid, refclassid, refobjid, deptype "
					  "FROM pg_depend "
					  "WHERE deptype != 'p' AND deptype != 'e' "
					  "ORDER BY 1,2");

	res = PQexec(g_conn, query->data);
	check_sql_result(res, g_conn, query->data, PGRES_TUPLES_OK);

	ntups = PQntuples(res);

	i_classid = PQfnumber(res, "classid");
	i_objid = PQfnumber(res, "objid");
	i_refclassid = PQfnumber(res, "refclassid");
	i_refobjid = PQfnumber(res, "refobjid");
	i_deptype = PQfnumber(res, "deptype");

	/*
	 * Since we ordered the SELECT by referencing ID, we can expect that
	 * multiple entries for the same object will appear together; this saves
	 * on searches.
	 */
	dobj = NULL;

	for (i = 0; i < ntups; i++)
	{
		CatalogId	objId;
		CatalogId	refobjId;
		char		deptype;

		objId.tableoid = atooid(PQgetvalue(res, i, i_classid));
		objId.oid = atooid(PQgetvalue(res, i, i_objid));
		refobjId.tableoid = atooid(PQgetvalue(res, i, i_refclassid));
		refobjId.oid = atooid(PQgetvalue(res, i, i_refobjid));
		deptype = *(PQgetvalue(res, i, i_deptype));

		if (dobj == NULL ||
			dobj->catId.tableoid != objId.tableoid ||
			dobj->catId.oid != objId.oid)
			dobj = findObjectByCatalogId(objId);

		/*
		 * Failure to find objects mentioned in pg_depend is not unexpected,
		 * since for example we don't collect info about TOAST tables.
		 */
		if (dobj == NULL)
		{
#ifdef NOT_USED
			fprintf(stderr, "no referencing object %u %u\n",
					objId.tableoid, objId.oid);
#endif
			continue;
		}

		refdobj = findObjectByCatalogId(refobjId);

		if (refdobj == NULL)
		{
#ifdef NOT_USED
			fprintf(stderr, "no referenced object %u %u\n",
					refobjId.tableoid, refobjId.oid);
#endif
			continue;
		}

		/*
		 * Ordinarily, table rowtypes have implicit dependencies on their
		 * tables.	However, for a composite type the implicit dependency goes
		 * the other way in pg_depend; which is the right thing for DROP but
		 * it doesn't produce the dependency ordering we need. So in that one
		 * case, we reverse the direction of the dependency.
		 */
		if (deptype == 'i' &&
			dobj->objType == DO_TABLE &&
			refdobj->objType == DO_TYPE)
			addObjectDependency(refdobj, dobj->dumpId);
		else
			/* normal case */
			addObjectDependency(dobj, refdobj->dumpId);
	}

	PQclear(res);

	destroyPQExpBuffer(query);
}


/*
 * selectSourceSchema - make the specified schema the active search path
 * in the source database.
 *
 * NB: pg_catalog is explicitly searched after the specified schema;
 * so user names are only qualified if they are cross-schema references,
 * and system names are only qualified if they conflict with a user name
 * in the current schema.
 *
 * Whenever the selected schema is not pg_catalog, be careful to qualify
 * references to system catalogs and types in our emitted commands!
 */
static void
selectSourceSchema(const char *schemaName)
{
	static char *curSchemaName = NULL;
	PQExpBuffer query;

	/* Ignore null schema names */
	if (schemaName == NULL || *schemaName == '\0')
		return;
	/* Optimize away repeated selection of same schema */
	if (curSchemaName && strcmp(curSchemaName, schemaName) == 0)
		return;

	query = createPQExpBuffer();
	appendPQExpBuffer(query, "SET search_path = %s",
					  fmtId(schemaName));
	if (strcmp(schemaName, "pg_catalog") != 0)
		appendPQExpBuffer(query, ", pg_catalog");

	do_sql_command(g_conn, query->data);

	destroyPQExpBuffer(query);
	if (curSchemaName)
		free(curSchemaName);
	curSchemaName = strdup(schemaName);
}

/*
 * isGPbackend - returns true if the connected backend is a GreenPlum DB backend.
 */
static bool
testGPbackend(void)
{
	PQExpBuffer query;
	PGresult   *res;
	bool		isGPbackend;

	query = createPQExpBuffer();

	appendPQExpBuffer(query, "SELECT current_setting('gp_role');");
	res = PQexec(g_conn, query->data);

	isGPbackend = (PQresultStatus(res) == PGRES_TUPLES_OK);

	PQclear(res);
	destroyPQExpBuffer(query);

	return isGPbackend;
}

/*
 * testPartitioningSupport - tests whether or not the current GP
 * database includes support for partitioning.
 */
static bool
testPartitioningSupport(void)
{
	PQExpBuffer query;
	PGresult   *res;
	bool		isSupported;

	query = createPQExpBuffer();

	appendPQExpBuffer(query, "SELECT 1 FROM pg_class WHERE relname = 'pg_partition' and relnamespace = 11;");
	res = PQexec(g_conn, query->data);
	check_sql_result(res, g_conn, query->data, PGRES_TUPLES_OK);

	isSupported = (PQntuples(res) == 1);

	PQclear(res);
	destroyPQExpBuffer(query);

	return isSupported;
}



/*
 * testAttributeEncodingSupport - tests whether or not the current GP
 * database includes support for column encoding.
 */
static bool
testAttributeEncodingSupport(void)
{
	PQExpBuffer query;
	PGresult   *res;
	bool		isSupported;

	query = createPQExpBuffer();

	appendPQExpBuffer(query, "SELECT 1 from pg_catalog.pg_class where relnamespace = 11 and relname  = 'pg_attribute_encoding';");
	res = PQexec(g_conn, query->data);
	check_sql_result(res, g_conn, query->data, PGRES_TUPLES_OK);

	isSupported = (PQntuples(res) == 1);

	PQclear(res);
	destroyPQExpBuffer(query);

	return isSupported;
}


bool
testExtProtocolSupport(void)
{
	PQExpBuffer query;
	PGresult   *res;
	bool		isSupported;

	query = createPQExpBuffer();

	appendPQExpBuffer(query, "SELECT 1 FROM pg_class WHERE relname = 'pg_extprotocol' and relnamespace = 11;");
	res = PQexec(g_conn, query->data);
	check_sql_result(res, g_conn, query->data, PGRES_TUPLES_OK);

	isSupported = (PQntuples(res) == 1);

	PQclear(res);
	destroyPQExpBuffer(query);

	return isSupported;
}


/*
 *	addDistributedBy
 *
 *	find the distribution policy of the passed in relation and append the
 *	DISTRIBUTED BY clause to the passed in dump buffer (q).
 */
static void
addDistributedBy(PQExpBuffer q, TableInfo *tbinfo, int actual_atts)
{
	PQExpBuffer query = createPQExpBuffer();
	PGresult   *res;
	char	   *policydef;
	char	   *policycol;

	appendPQExpBuffer(query,
					  "SELECT attrnums FROM gp_distribution_policy as p "
					  "WHERE p.localoid = %u",
					  tbinfo->dobj.catId.oid);

	res = PQexec(g_conn, query->data);
	check_sql_result(res, g_conn, query->data, PGRES_TUPLES_OK);

	if (PQntuples(res) != 1)
	{
		/*
		 * There is no entry in the policy table for this table. Report an
		 * error unless this is a zero attribute table (actual_atts == 0).
		 *
		 * In binary_upgrade mode, we run directly against segments, and there
		 * are no gp_distribution_policy rows in segments.
		 */
		if (PQntuples(res) < 1 && actual_atts > 0 && !binary_upgrade)
		{
			/* if this is a catalog table we allow dumping it, skip the error */
			if (strncmp(tbinfo->dobj.namespace->dobj.name, "pg_", 3) != 0)
			{
				write_msg(NULL, "query to obtain distribution policy of table \"%s\" returned no data\n",
						  tbinfo->dobj.name);
				exit_nicely();
			}
		}

		/*
		 * There is more than 1 entry in the policy table for this table.
		 * Report an error.
		 */
		if (PQntuples(res) > 1)
		{
			write_msg(NULL, "query to obtain distribution policy of table \"%s\" returned more than one policy\n",
					  tbinfo->dobj.name);
			exit_nicely();
		}
	}
	else
	{
		/*
		 * There is exactly 1 policy entry for this table (either a concrete
		 * one or NULL).
		 */
		policydef = PQgetvalue(res, 0, 0);

		if (strlen(policydef) > 0)
		{
			/* policy indicates one or more columns to distribute on */
			policydef[strlen(policydef) - 1] = '\0';
			policydef++;
			policycol = nextToken(&policydef, ",");
			appendPQExpBuffer(q, " DISTRIBUTED BY (%s",
							  fmtId(tbinfo->attnames[atoi(policycol) - 1]));
			while ((policycol = nextToken(&policydef, ",")) != NULL)
			{
				appendPQExpBuffer(q, ", %s",
							   fmtId(tbinfo->attnames[atoi(policycol) - 1]));
			}
			appendPQExpBufferChar(q, ')');
		}
		else
		{
			/* policy has an empty policy - distribute randomly */
			appendPQExpBufferStr(q, " DISTRIBUTED RANDOMLY");
		}
	}

	PQclear(res);
	destroyPQExpBuffer(query);
}

/*
 * getFormattedTypeName - retrieve a nicely-formatted type name for the
 * given type name.
 *
 * NB: in 7.3 and up the result may depend on the currently-selected
 * schema; this is why we don't try to cache the names.
 */
static char *
getFormattedTypeName(Oid oid, OidOptions opts)
{
	char	   *result;
	PQExpBuffer query;
	PGresult   *res;
	int			ntups;

	if (oid == 0)
	{
		if ((opts & zeroAsOpaque) != 0)
			return strdup(g_opaque_type);
		else if ((opts & zeroAsAny) != 0)
			return strdup("'any'");
		else if ((opts & zeroAsStar) != 0)
			return strdup("*");
		else if ((opts & zeroAsNone) != 0)
			return strdup("NONE");
	}

	query = createPQExpBuffer();
	if (g_fout->remoteVersion >= 70300)
	{
		appendPQExpBuffer(query, "SELECT pg_catalog.format_type('%u'::pg_catalog.oid, NULL)",
						  oid);
	}
	else
	{
		error_unsupported_server_version();
	}

	res = PQexec(g_conn, query->data);
	check_sql_result(res, g_conn, query->data, PGRES_TUPLES_OK);

	/* Expecting a single result only */
	ntups = PQntuples(res);
	if (ntups != 1)
	{
		write_msg(NULL, "query returned %d rows instead of one: %s\n",
				  ntups, query->data);
		exit_nicely();
	}

	if (g_fout->remoteVersion >= 70300)
	{
		/* already quoted */
		result = strdup(PQgetvalue(res, 0, 0));
	}
	else
	{
		error_unsupported_server_version();
	}

	PQclear(res);
	destroyPQExpBuffer(query);

	return result;
}

/*
 * fmtQualifiedId - convert a qualified name to the proper format for
 * the source database.
 *
 * Like fmtId, use the result before calling again.
 */
static const char *
fmtQualifiedId(const char *schema, const char *id)
{
	static PQExpBuffer id_return = NULL;

	if (id_return)				/* first time through? */
		resetPQExpBuffer(id_return);
	else
		id_return = createPQExpBuffer();

	if (schema && *schema)
	{
		appendPQExpBuffer(id_return, "%s.",
						  fmtId(schema));
	}
	appendPQExpBuffer(id_return, "%s",
					  fmtId(id));

	return id_return->data;
}

/*
 * Return a column list clause for the given relation.
 *
 * Special case: if there are no undropped columns in the relation, return
 * "", not an invalid "()" column list.
 */
static const char *
fmtCopyColumnList(const TableInfo *ti)
{
	static PQExpBuffer q = NULL;
	int			numatts = ti->numatts;
	char	  **attnames = ti->attnames;
	bool	   *attisdropped = ti->attisdropped;
	bool		needComma;
	int			i;

	if (q)						/* first time through? */
		resetPQExpBuffer(q);
	else
		q = createPQExpBuffer();

	appendPQExpBuffer(q, "(");
	needComma = false;
	for (i = 0; i < numatts; i++)
	{
		if (attisdropped[i])
			continue;
		if (needComma)
			appendPQExpBuffer(q, ", ");
		appendPQExpBuffer(q, "%s", fmtId(attnames[i]));
		needComma = true;
	}

	if (!needComma)
		return "";				/* no undropped columns */

	appendPQExpBuffer(q, ")");
	return q->data;
}

/*
 * Convenience subroutine to execute a SQL command and check for
 * COMMAND_OK status.
 */
static void
do_sql_command(PGconn *conn, const char *query)
{
	PGresult   *res;

	res = PQexec(conn, query);
	check_sql_result(res, conn, query, PGRES_COMMAND_OK);
	PQclear(res);
}

/*
 * Convenience subroutine to verify a SQL command succeeded,
 * and exit with a useful error message if not.
 */
void
check_sql_result(PGresult *res, PGconn *conn, const char *query,
				 ExecStatusType expected)
{
	const char *err;

	if (res && PQresultStatus(res) == expected)
		return;					/* A-OK */

	write_msg(NULL, "SQL command failed\n");
	if (res)
		err = PQresultErrorMessage(res);
	else
		err = PQerrorMessage(conn);
	write_msg(NULL, "Error message from server: %s", err);
	write_msg(NULL, "The command was: %s\n", query);
	exit_nicely();
}

/* START MPP ADDITION */
/*
 * Get next token from string *stringp, where tokens are possibly-empty
 * strings separated by characters from delim.
 *
 * Writes NULs into the string at *stringp to end tokens.
 * delim need not remain constant from call to call.
 * On return, *stringp points past the last NUL written (if there might
														 * be further tokens), or is NULL (if there are definitely no more tokens).
 *
 * If *stringp is NULL, strsep returns NULL.
 */
static char *
nextToken(register char **stringp, register const char *delim)
{
	register char *s;
	register const char *spanp;
	register int c,
				sc;
	char	   *tok;

	if ((s = *stringp) == NULL)
		return (NULL);
	for (tok = s;;)
	{
		c = *s++;
		spanp = delim;
		do
		{
			if ((sc = *spanp++) == c)
			{
				if (c == 0)
					s = NULL;
				else
					s[-1] = 0;
				*stringp = s;
				return (tok);
			}
		} while (sc != 0);
	}
	/* NOTREACHED */
}

/* END MPP ADDITION */<|MERGE_RESOLUTION|>--- conflicted
+++ resolved
@@ -4,13 +4,9 @@
  *	  pg_dump is a utility for dumping out a postgres database
  *	  into a script file.
  *
-<<<<<<< HEAD
  * Portions Copyright (c) 2005-2010, Greenplum inc
  * Portions Copyright (c) 2012-Present Pivotal Software, Inc.
- * Portions Copyright (c) 1996-2008, PostgreSQL Global Development Group
-=======
  * Portions Copyright (c) 1996-2009, PostgreSQL Global Development Group
->>>>>>> b0a6ad70
  * Portions Copyright (c) 1994, Regents of the University of California
  *
  *	pg_dump will read the system catalogs in a database and dump out a
@@ -675,7 +671,10 @@
 				lockWaitTimeout = optarg;
 				break;
 
-<<<<<<< HEAD
+			case 3:				/* SET ROLE */
+				use_role = optarg;
+				break;
+
 			case 1000:				/* gp-syntax */
 				if (gp_syntax_option != GPS_NOT_SPECIFIED)
 				{
@@ -702,10 +701,6 @@
 			case 1003:
 				simple_string_list_append(&relid_string_list, optarg);
 				include_everything = false;
-=======
-			case 3:				/* SET ROLE */
-				use_role = optarg;
->>>>>>> b0a6ad70
 				break;
 
 			default:
@@ -7781,14 +7776,9 @@
 						  "pg_catalog.pg_get_function_arguments(oid) as funcargs, "
 						  "pg_catalog.pg_get_function_identity_arguments(oid) as funciargs, "
 						  "pg_catalog.pg_get_function_result(oid) as funcresult, "
-<<<<<<< HEAD
-						  "provolatile, proisstrict, prosecdef, "
+						  "proiswindow, provolatile, proisstrict, prosecdef, "
 						  "proconfig, procost, prorows, prodataaccess, "
 						  "proexeclocation, "
-=======
-						  "proiswindow, provolatile, proisstrict, prosecdef, "
-						  "proconfig, procost, prorows, "
->>>>>>> b0a6ad70
 						  "(SELECT lanname FROM pg_catalog.pg_language WHERE oid = prolang) as lanname "
 						  "FROM pg_catalog.pg_proc "
 						  "WHERE oid = '%u'::pg_catalog.oid",
@@ -7802,15 +7792,10 @@
 		 */
 		appendPQExpBuffer(query,
 						  "SELECT proretset, prosrc, probin, "
-<<<<<<< HEAD
 						  "pg_catalog.pg_get_function_arguments(oid) as funcargs, "
 						  "pg_catalog.pg_get_function_identity_arguments(oid) as funciargs, "
 						  "pg_catalog.pg_get_function_result(oid) as funcresult, "
-=======
-						  "proallargtypes, proargmodes, proargnames, "
-						  "false as proiswindow, "
->>>>>>> b0a6ad70
-						  "provolatile, proisstrict, prosecdef, "
+						  "proiswindow, provolatile, proisstrict, prosecdef, "
 						  "proconfig, procost, prorows, prodataaccess, "
 						  "'a' as proexeclocation, "
 						  "(SELECT lanname FROM pg_catalog.pg_language WHERE oid = prolang) as lanname "
@@ -7823,85 +7808,14 @@
 		appendPQExpBuffer(query,
 						  "SELECT proretset, prosrc, probin, "
 						  "proallargtypes, proargmodes, proargnames, "
-						  "false as proiswindow, "
+						  "proiswindow, "
 						  "provolatile, proisstrict, prosecdef, "
-<<<<<<< HEAD
 						  "null as proconfig, 0 as procost, 0 as prorows, %s"
 						  "'a' as proexeclocation, "
 						  "(SELECT lanname FROM pg_catalog.pg_language WHERE oid = prolang) as lanname "
 						  "FROM pg_catalog.pg_proc "
 						  "WHERE oid = '%u'::pg_catalog.oid",
 						  (isGE43 ? "prodataaccess, " : ""),
-=======
-						  "null as proconfig, 0 as procost, 0 as prorows, "
-						  "(SELECT lanname FROM pg_catalog.pg_language WHERE oid = prolang) as lanname "
-						  "FROM pg_catalog.pg_proc "
-						  "WHERE oid = '%u'::pg_catalog.oid",
-						  finfo->dobj.catId.oid);
-	}
-	else if (g_fout->remoteVersion >= 80000)
-	{
-		appendPQExpBuffer(query,
-						  "SELECT proretset, prosrc, probin, "
-						  "null as proallargtypes, "
-						  "null as proargmodes, "
-						  "proargnames, "
-						  "false as proiswindow, "
-						  "provolatile, proisstrict, prosecdef, "
-						  "null as proconfig, 0 as procost, 0 as prorows, "
-						  "(SELECT lanname FROM pg_catalog.pg_language WHERE oid = prolang) as lanname "
-						  "FROM pg_catalog.pg_proc "
-						  "WHERE oid = '%u'::pg_catalog.oid",
-						  finfo->dobj.catId.oid);
-	}
-	else if (g_fout->remoteVersion >= 70300)
-	{
-		appendPQExpBuffer(query,
-						  "SELECT proretset, prosrc, probin, "
-						  "null as proallargtypes, "
-						  "null as proargmodes, "
-						  "null as proargnames, "
-						  "false as proiswindow, "
-						  "provolatile, proisstrict, prosecdef, "
-						  "null as proconfig, 0 as procost, 0 as prorows, "
-						  "(SELECT lanname FROM pg_catalog.pg_language WHERE oid = prolang) as lanname "
-						  "FROM pg_catalog.pg_proc "
-						  "WHERE oid = '%u'::pg_catalog.oid",
-						  finfo->dobj.catId.oid);
-	}
-	else if (g_fout->remoteVersion >= 70100)
-	{
-		appendPQExpBuffer(query,
-						  "SELECT proretset, prosrc, probin, "
-						  "null as proallargtypes, "
-						  "null as proargmodes, "
-						  "null as proargnames, "
-						  "false as proiswindow, "
-			 "case when proiscachable then 'i' else 'v' end as provolatile, "
-						  "proisstrict, "
-						  "false as prosecdef, "
-						  "null as proconfig, 0 as procost, 0 as prorows, "
-		  "(SELECT lanname FROM pg_language WHERE oid = prolang) as lanname "
-						  "FROM pg_proc "
-						  "WHERE oid = '%u'::oid",
-						  finfo->dobj.catId.oid);
-	}
-	else
-	{
-		appendPQExpBuffer(query,
-						  "SELECT proretset, prosrc, probin, "
-						  "null as proallargtypes, "
-						  "null as proargmodes, "
-						  "null as proargnames, "
-						  "false as proiswindow, "
-			 "case when proiscachable then 'i' else 'v' end as provolatile, "
-						  "false as proisstrict, "
-						  "false as prosecdef, "
-						  "null as proconfig, 0 as procost, 0 as prorows, "
-		  "(SELECT lanname FROM pg_language WHERE oid = prolang) as lanname "
-						  "FROM pg_proc "
-						  "WHERE oid = '%u'::oid",
->>>>>>> b0a6ad70
 						  finfo->dobj.catId.oid);
 	}
 
@@ -8090,12 +8004,9 @@
 
 	appendPQExpBuffer(q, "\n    LANGUAGE %s", fmtId(lanname));
 
-<<<<<<< HEAD
-=======
 	if (proiswindow[0] == 't')
 		appendPQExpBuffer(q, " WINDOW");
 
->>>>>>> b0a6ad70
 	if (provolatile[0] != PROVOLATILE_VOLATILE)
 	{
 		if (provolatile[0] == PROVOLATILE_IMMUTABLE)
