/*-------------------------------------------------------------------------
 *
 * pg_rewind.c
 *	  Synchronizes a PostgreSQL data directory to a new timeline
 *
 * Portions Copyright (c) 1996-2021, PostgreSQL Global Development Group
 *
 *-------------------------------------------------------------------------
 */
#include "postgres_fe.h"
#include <sys/stat.h>
#include <fcntl.h>
#include <time.h>
#include <unistd.h>

#include "access/timeline.h"
#include "access/xlog_internal.h"
#include "catalog/catversion.h"
#include "catalog/pg_control.h"
#include "common/controldata_utils.h"
#include "common/file_perm.h"
#include "common/restricted_token.h"
<<<<<<< HEAD
#include "fe_utils/recovery_gen.h"
#include "getopt_long.h"
#include "common/restricted_token.h"
#include "utils/palloc.h"
=======
#include "common/string.h"
#include "fe_utils/recovery_gen.h"
#include "file_ops.h"
#include "filemap.h"
#include "getopt_long.h"
#include "pg_rewind.h"
#include "rewind_source.h"
>>>>>>> d457cb4e
#include "storage/bufpage.h"

static void usage(const char *progname);

static void perform_rewind(filemap_t *filemap, rewind_source *source,
						   XLogRecPtr chkptrec,
						   TimeLineID chkpttli,
						   XLogRecPtr chkptredo);

static void createBackupLabel(XLogRecPtr startpoint, TimeLineID starttli,
							  XLogRecPtr checkpointloc);

static void digestControlFile(ControlFileData *ControlFile,
							  const char *content, size_t size);
static void getRestoreCommand(const char *argv0);
static void sanityChecks(void);
static void findCommonAncestorTimeline(XLogRecPtr *recptr, int *tliIndex);
static void ensureCleanShutdown(const char *argv0);
<<<<<<< HEAD
static int32 get_target_dbid(const char *argv0);
=======
>>>>>>> d457cb4e
static void disconnect_atexit(void);

static ControlFileData ControlFile_target;
static ControlFileData ControlFile_source;
static ControlFileData ControlFile_source_after;

int32 dbid_target;
const char *progname;
int			WalSegSz;

/* Configuration options */
char	   *datadir_target = NULL;
char	   *datadir_source = NULL;
char	   *connstr_source = NULL;
char	   *restore_command = NULL;

static bool debug = false;
bool		showprogress = false;
bool		dry_run = false;
bool		do_sync = true;
bool		restore_wal = false;

/* Target history */
TimeLineHistoryEntry *targetHistory;
int			targetNentries;

/* Progress counters */
uint64		fetch_size;
uint64		fetch_done;

static PGconn *conn;
static rewind_source *source;

static void
usage(const char *progname)
{
	printf(_("%s resynchronizes a PostgreSQL cluster with another copy of the cluster.\n\n"), progname);
	printf(_("Usage:\n  %s [OPTION]...\n\n"), progname);
	printf(_("Options:\n"));
	printf(_("  -c, --restore-target-wal       use restore_command in target configuration to\n"
			 "                                 retrieve WAL files from archives\n"));
	printf(_("  -D, --target-pgdata=DIRECTORY  existing data directory to modify\n"));
	printf(_("      --source-pgdata=DIRECTORY  source data directory to synchronize with\n"));
	printf(_("      --source-server=CONNSTR    source server to synchronize with\n"));
	printf(_("  -S, --slot=SLOTNAME            replication slot to use\n"));
	printf(_("  -R, --write-recovery-conf      write configuration for replication\n"
			 "                                 (requires --source-server)\n"));
	printf(_("  -n, --dry-run                  stop before modifying anything\n"));
	printf(_("  -N, --no-sync                  do not wait for changes to be written\n"
			 "                                 safely to disk\n"));
	printf(_("  -P, --progress                 write progress messages\n"));
	printf(_("  -R, --write-recovery-conf      write configuration for replication\n"
			 "                                 (requires --source-server)\n"));
	printf(_("      --debug                    write a lot of debug messages\n"));
	printf(_("      --no-ensure-shutdown       do not automatically fix unclean shutdown\n"));
	printf(_("  -V, --version                  output version information, then exit\n"));
	printf(_("  -?, --help                     show this help, then exit\n"));
	printf(_("\nReport bugs to <%s>.\n"), PACKAGE_BUGREPORT);
	printf(_("%s home page: <%s>\n"), PACKAGE_NAME, PACKAGE_URL);
}


int
main(int argc, char **argv)
{
	static struct option long_options[] = {
		{"help", no_argument, NULL, '?'},
		{"target-pgdata", required_argument, NULL, 'D'},
		{"write-recovery-conf", no_argument, NULL, 'R'},
<<<<<<< HEAD
		{"slot", required_argument, NULL, 'S'},
=======
>>>>>>> d457cb4e
		{"source-pgdata", required_argument, NULL, 1},
		{"source-server", required_argument, NULL, 2},
		{"no-ensure-shutdown", no_argument, NULL, 4},
		{"version", no_argument, NULL, 'V'},
		{"restore-target-wal", no_argument, NULL, 'c'},
		{"dry-run", no_argument, NULL, 'n'},
		{"no-sync", no_argument, NULL, 'N'},
		{"progress", no_argument, NULL, 'P'},
		{"debug", no_argument, NULL, 3},
		{NULL, 0, NULL, 0}
	};
	int			option_index;
	int			c;
	XLogRecPtr	divergerec;
	int			lastcommontliIndex;
	XLogRecPtr	chkptrec;
	TimeLineID	chkpttli;
	XLogRecPtr	chkptredo;
	XLogRecPtr	target_wal_endrec;
	size_t		size;
	char	   *buffer;
	bool		no_ensure_shutdown = false;
	bool		rewind_needed;
<<<<<<< HEAD
	XLogRecPtr	endrec;
	TimeLineID	endtli;
	ControlFileData ControlFile_new;
	bool		writerecoveryconf = false;
	char		*replication_slot = NULL;
=======
	bool		writerecoveryconf = false;
	filemap_t  *filemap;
>>>>>>> d457cb4e

	pg_logging_init(argv[0]);
	set_pglocale_pgservice(argv[0], PG_TEXTDOMAIN("pg_rewind"));
	progname = get_progname(argv[0]);

	/* Process command-line arguments */
	if (argc > 1)
	{
		if (strcmp(argv[1], "--help") == 0 || strcmp(argv[1], "-?") == 0)
		{
			usage(progname);
			exit(0);
		}
		if (strcmp(argv[1], "--version") == 0 || strcmp(argv[1], "-V") == 0)
		{
			puts("pg_rewind (Greenplum Database) " PG_VERSION);
			exit(0);
		}
	}

<<<<<<< HEAD
	while ((c = getopt_long(argc, argv, "D:nNPRS:", long_options, &option_index)) != -1)
=======
	while ((c = getopt_long(argc, argv, "cD:nNPR", long_options, &option_index)) != -1)
>>>>>>> d457cb4e
	{
		switch (c)
		{
			case '?':
				fprintf(stderr, _("Try \"%s --help\" for more information.\n"), progname);
				exit(1);

			case 'c':
				restore_wal = true;
				break;

			case 'P':
				showprogress = true;
				break;

			case 'n':
				dry_run = true;
				break;

			case 'S':
				replication_slot = pg_strdup(optarg);
				break;

			case 'N':
				do_sync = false;
				break;

			case 'R':
				writerecoveryconf = true;
				break;

			case 3:
				debug = true;
				pg_logging_increase_verbosity();
				break;

			case 'D':			/* -D or --target-pgdata */
				datadir_target = pg_strdup(optarg);
				break;

			case 1:				/* --source-pgdata */
				datadir_source = pg_strdup(optarg);
				break;

			case 2:				/* --source-server */
				connstr_source = pg_strdup(optarg);
				break;

			case 4:
				no_ensure_shutdown = true;
				break;
		}
	}

	if (datadir_source == NULL && connstr_source == NULL)
	{
		pg_log_error("no source specified (--source-pgdata or --source-server)");
		fprintf(stderr, _("Try \"%s --help\" for more information.\n"), progname);
		exit(1);
	}

	if (datadir_source != NULL && connstr_source != NULL)
	{
		pg_log_error("only one of --source-pgdata or --source-server can be specified");
		fprintf(stderr, _("Try \"%s --help\" for more information.\n"), progname);
		exit(1);
	}

	if (datadir_source != NULL && connstr_source != NULL)
	{
		fprintf(stderr, _("%s: only one of --source-pgdata or --source-server can be specified\n"), progname);
		fprintf(stderr, _("Try \"%s --help\" for more information.\n"), progname);
		exit(1);
	}

	if (datadir_target == NULL)
	{
		pg_log_error("no target data directory specified (--target-pgdata)");
		fprintf(stderr, _("Try \"%s --help\" for more information.\n"), progname);
		exit(1);
	}

	if (writerecoveryconf && connstr_source == NULL)
	{
<<<<<<< HEAD
		pg_log_error("no source server information (--source--server) specified for --write-recovery-conf");
=======
		pg_log_error("no source server information (--source-server) specified for --write-recovery-conf");
>>>>>>> d457cb4e
		fprintf(stderr, _("Try \"%s --help\" for more information.\n"), progname);
		exit(1);
	}

	if (optind < argc)
	{
		pg_log_error("too many command-line arguments (first is \"%s\")",
					 argv[optind]);
		fprintf(stderr, _("Try \"%s --help\" for more information.\n"), progname);
		exit(1);
	}

	if (!writerecoveryconf && replication_slot != NULL)
	{
		fprintf(stderr, _("%s: --slot can be specified only if --write-recovery-conf is specified\n"), progname);
		fprintf(stderr, _("Try \"%s --help\" for more information.\n"), progname);
		exit(1);
	}

	/*
	 * Don't allow pg_rewind to be run as root, to avoid overwriting the
	 * ownership of files in the data directory. We need only check for root
	 * -- any other user won't have sufficient permissions to modify files in
	 * the data directory.
	 */
#ifndef WIN32
	if (geteuid() == 0)
	{
		pg_log_error("cannot be executed by \"root\"");
		fprintf(stderr, _("You must run %s as the PostgreSQL superuser.\n"),
				progname);
		exit(1);
	}
#endif

	get_restricted_token();

	/* Set mask based on PGDATA permissions */
	if (!GetDataDirectoryCreatePerm(datadir_target))
	{
		pg_log_error("could not read permissions of directory \"%s\": %m",
					 datadir_target);
		exit(1);
	}

	umask(pg_mode_mask);

<<<<<<< HEAD
	atexit(disconnect_atexit);

	/* Connect to remote server */
=======
	getRestoreCommand(argv[0]);

	atexit(disconnect_atexit);

	/*
	 * Ok, we have all the options and we're ready to start. First, connect to
	 * remote server.
	 */
>>>>>>> d457cb4e
	if (connstr_source)
	{
		conn = PQconnectdb(connstr_source);

		if (PQstatus(conn) == CONNECTION_BAD)
			pg_fatal("%s", PQerrorMessage(conn));

		if (showprogress)
			pg_log_info("connected to server");

		source = init_libpq_source(conn);
	}
	else
		source = init_local_source(datadir_source);

	/*
	 * Check the status of the target instance.
	 *
	 * If the target instance was not cleanly shut down, start and stop the
	 * target cluster once in single-user mode to enforce recovery to finish,
	 * ensuring that the cluster can be used by pg_rewind.  Note that if
	 * no_ensure_shutdown is specified, pg_rewind ignores this step, and users
	 * need to make sure by themselves that the target cluster is in a clean
	 * state.
	 */
	buffer = slurpFile(datadir_target, "global/pg_control", &size);
	digestControlFile(&ControlFile_target, buffer, size);
	pg_free(buffer);

<<<<<<< HEAD
	/*
	 * If the target instance was not cleanly shut down, run a single-user
	 * postgres session really quickly and reload the control file to get the
	 * new state.
	 */
	if (ControlFile_target.state != DB_SHUTDOWNED &&
=======
	if (!no_ensure_shutdown &&
		ControlFile_target.state != DB_SHUTDOWNED &&
>>>>>>> d457cb4e
		ControlFile_target.state != DB_SHUTDOWNED_IN_RECOVERY)
	{
		ensureCleanShutdown(argv[0]);

		buffer = slurpFile(datadir_target, "global/pg_control", &size);
		digestControlFile(&ControlFile_target, buffer, size);
		pg_free(buffer);
	}

<<<<<<< HEAD
	buffer = fetchFile("global/pg_control", &size);
=======
	buffer = source->fetch_file(source, "global/pg_control", &size);
>>>>>>> d457cb4e
	digestControlFile(&ControlFile_source, buffer, size);
	pg_free(buffer);

	dbid_target = get_target_dbid(argv[0]);

	sanityChecks();

	/*
	 * Find the common ancestor timeline between the clusters.
	 *
	 * If both clusters are already on the same timeline, there's nothing to
	 * do.
	 */
	if (ControlFile_target.checkPointCopy.ThisTimeLineID ==
		ControlFile_source.checkPointCopy.ThisTimeLineID)
	{
		pg_log_info("source and target cluster are on the same timeline: %u",
			   ControlFile_source.checkPointCopy.ThisTimeLineID);
		rewind_needed = false;
		target_wal_endrec = 0;
	}
	else
	{
		XLogRecPtr	chkptendrec;

		findCommonAncestorTimeline(&divergerec, &lastcommontliIndex);
		pg_log_info("servers diverged at WAL location %X/%X on timeline %u",
					LSN_FORMAT_ARGS(divergerec),
					targetHistory[lastcommontliIndex].tli);

		/*
		 * Determine the end-of-WAL on the target.
		 *
		 * The WAL ends at the last shutdown checkpoint, or at
		 * minRecoveryPoint if it was a standby. (If we supported rewinding a
		 * server that was not shut down cleanly, we would need to replay
		 * until we reach the first invalid record, like crash recovery does.)
		 */

		/* read the checkpoint record on the target to see where it ends. */
		chkptendrec = readOneRecord(datadir_target,
									ControlFile_target.checkPoint,
									targetNentries - 1,
									restore_command);

		if (ControlFile_target.minRecoveryPoint > chkptendrec)
		{
			target_wal_endrec = ControlFile_target.minRecoveryPoint;
		}
		else
		{
			target_wal_endrec = chkptendrec;
		}

		/*
		 * Check for the possibility that the target is in fact a direct
		 * ancestor of the source. In that case, there is no divergent history
		 * in the target that needs rewinding.
		 */
		if (target_wal_endrec > divergerec)
		{
			rewind_needed = true;
		}
		else
		{
			/* the last common checkpoint record must be part of target WAL */
			Assert(target_wal_endrec == divergerec);

			rewind_needed = false;
		}
	}

	if (!rewind_needed)
	{
		pg_log_info("no rewind required");
<<<<<<< HEAD
		if (writerecoveryconf)
			WriteRecoveryConfig(conn, datadir_target,
								GenerateRecoveryConfig(conn, replication_slot));
=======
		if (writerecoveryconf && !dry_run)
			WriteRecoveryConfig(conn, datadir_target,
								GenerateRecoveryConfig(conn, NULL));
>>>>>>> d457cb4e
		exit(0);
	}

	findLastCheckpoint(datadir_target, divergerec, lastcommontliIndex,
					   &chkptrec, &chkpttli, &chkptredo, restore_command);
	pg_log_info("rewinding from last common checkpoint at %X/%X on timeline %u",
				LSN_FORMAT_ARGS(chkptrec), chkpttli);

	/* Initialize the hash table to track the status of each file */
	filehash_init();

	/*
<<<<<<< HEAD
	 * Collect information about all files in the target and source systems.
=======
	 * Collect information about all files in the both data directories.
>>>>>>> d457cb4e
	 */
	if (showprogress)
		pg_log_info("reading source file list");
	source->traverse_files(source, &process_source_file);

	if (showprogress)
		pg_log_info("reading target file list");
	traverse_datadir(datadir_target, &process_target_file);

	/*
	 * Read the target WAL from last checkpoint before the point of fork, to
	 * extract all the pages that were modified on the target cluster after
	 * the fork.
	 */
	if (showprogress)
		pg_log_info("reading WAL in target");
	extractPageMap(datadir_target, chkptrec, lastcommontliIndex,
<<<<<<< HEAD
				   ControlFile_target.checkPoint);
=======
				   target_wal_endrec, restore_command);
>>>>>>> d457cb4e

	/*
	 * We have collected all information we need from both systems. Decide
	 * what to do with each file.
	 */
<<<<<<< HEAD
	decide_file_actions();
=======
	filemap = decide_file_actions();
>>>>>>> d457cb4e
	if (showprogress)
		calculate_totals(filemap);

	/* this is too verbose even for verbose mode */
	if (debug)
		print_filemap(filemap);

	/*
	 * Ok, we're ready to start copying things over.
	 */
	if (showprogress)
	{
		pg_log_info("need to copy %lu MB (total source directory size is %lu MB)",
					(unsigned long) (filemap->fetch_size / (1024 * 1024)),
					(unsigned long) (filemap->total_size / (1024 * 1024)));

		fetch_size = filemap->fetch_size;
		fetch_done = 0;
	}

	/*
	 * We have now collected all the information we need from both systems,
	 * and we are ready to start modifying the target directory.
	 *
	 * This is the point of no return. Once we start copying things, there is
	 * no turning back!
	 */
	perform_rewind(filemap, source, chkptrec, chkpttli, chkptredo);

	if (showprogress)
		pg_log_info("syncing target data directory");
	sync_target_dir();

	/* Also update the standby configuration, if requested. */
	if (writerecoveryconf && !dry_run)
		WriteRecoveryConfig(conn, datadir_target,
							GenerateRecoveryConfig(conn, NULL));

	/* don't need the source connection anymore */
	source->destroy(source);
	if (conn)
	{
		PQfinish(conn);
		conn = NULL;
	}

	pg_log_info("Done!");

	return 0;
}

/*
 * Perform the rewind.
 *
 * We have already collected all the information we need from the
 * target and the source.
 */
static void
perform_rewind(filemap_t *filemap, rewind_source *source,
			   XLogRecPtr chkptrec,
			   TimeLineID chkpttli,
			   XLogRecPtr chkptredo)
{
	XLogRecPtr	endrec;
	TimeLineID	endtli;
	ControlFileData ControlFile_new;
	size_t		size;
	char	   *buffer;

	/*
	 * Execute the actions in the file map, fetching data from the source
	 * system as needed.
	 */
	for (int i = 0; i < filemap->nentries; i++)
	{
		file_entry_t *entry = filemap->entries[i];

		/*
		 * If this is a relation file, copy the modified blocks.
		 *
		 * This is in addition to any other changes.
		 */
		if (entry->target_pages_to_overwrite.bitmapsize > 0)
		{
			datapagemap_iterator_t *iter;
			BlockNumber blkno;
			off_t		offset;

			iter = datapagemap_iterate(&entry->target_pages_to_overwrite);
			while (datapagemap_next(iter, &blkno))
			{
				offset = blkno * BLCKSZ;
				source->queue_fetch_range(source, entry->path, offset, BLCKSZ);
			}
			pg_free(iter);
		}

		switch (entry->action)
		{
			case FILE_ACTION_NONE:
				/* nothing else to do */
				break;

			case FILE_ACTION_COPY:
				/* Truncate the old file out of the way, if any */
				open_target_file(entry->path, true);
				source->queue_fetch_range(source, entry->path,
										  0, entry->source_size);
				break;

			case FILE_ACTION_TRUNCATE:
				truncate_target_file(entry->path, entry->source_size);
				break;

			case FILE_ACTION_COPY_TAIL:
				source->queue_fetch_range(source, entry->path,
										  entry->target_size,
										  entry->source_size - entry->target_size);
				break;

			case FILE_ACTION_REMOVE:
				remove_target(entry);
				break;

			case FILE_ACTION_CREATE:
				create_target(entry);
				break;

			case FILE_ACTION_UNDECIDED:
				pg_fatal("no action decided for file \"%s\"", entry->path);
				break;
		}
	}

	/* Complete any remaining range-fetches that we queued up above. */
	source->finish_fetch(source);

	close_target_file();

	progress_report(true);

	/*
	 * Fetch the control file from the source last. This ensures that the
	 * minRecoveryPoint is up-to-date.
	 */
	buffer = source->fetch_file(source, "global/pg_control", &size);
	digestControlFile(&ControlFile_source_after, buffer, size);
	pg_free(buffer);

	/*
	 * Sanity check: If the source is a local system, the control file should
	 * not have changed since we started.
	 *
	 * XXX: We assume it hasn't been modified, but actually, what could go
	 * wrong? The logic handles a libpq source that's modified concurrently,
	 * why not a local datadir?
	 */
	if (datadir_source &&
		memcmp(&ControlFile_source, &ControlFile_source_after,
			   sizeof(ControlFileData)) != 0)
	{
		pg_fatal("source system was modified while pg_rewind was running");
	}

	if (showprogress)
		pg_log_info("creating backup label and updating control file");

	/*
	 * Create a backup label file, to tell the target where to begin the WAL
	 * replay. Normally, from the last common checkpoint between the source
	 * and the target. But if the source is a standby server, it's possible
	 * that the last common checkpoint is *after* the standby's restartpoint.
	 * That implies that the source server has applied the checkpoint record,
	 * but hasn't performed a corresponding restartpoint yet. Make sure we
	 * start at the restartpoint's redo point in that case.
	 *
	 * Use the old version of the source's control file for this. The server
	 * might have finished the restartpoint after we started copying files,
	 * but we must begin from the redo point at the time that started copying.
	 */
	if (ControlFile_source.checkPointCopy.redo < chkptredo)
	{
		chkptredo = ControlFile_source.checkPointCopy.redo;
		chkpttli = ControlFile_source.checkPointCopy.ThisTimeLineID;
		chkptrec = ControlFile_source.checkPoint;
	}
	createBackupLabel(chkptredo, chkpttli, chkptrec);

	/*
	 * Update control file of target, to tell the target how far it must
	 * replay the WAL (minRecoveryPoint).
	 */
	if (connstr_source)
	{
		/*
		 * The source is a live server. Like in an online backup, it's
		 * important that we recover all the WAL that was generated while we
		 * were copying files.
		 */
		if (ControlFile_source_after.state == DB_IN_ARCHIVE_RECOVERY)
		{
			/*
			 * Source is a standby server. We must replay to its
			 * minRecoveryPoint.
			 */
			endrec = ControlFile_source_after.minRecoveryPoint;
			endtli = ControlFile_source_after.minRecoveryPointTLI;
		}
		else
		{
			/*
			 * Source is a production, non-standby, server. We must replay to
			 * the last WAL insert location.
			 */
			if (ControlFile_source_after.state != DB_IN_PRODUCTION)
				pg_fatal("source system was in unexpected state at end of rewind");

			endrec = source->get_current_wal_insert_lsn(source);
			endtli = ControlFile_source_after.checkPointCopy.ThisTimeLineID;
		}
	}
	else
	{
		/*
		 * Source is a local data directory. It should've shut down cleanly,
		 * and we must replay to the latest shutdown checkpoint.
		 */
		endrec = ControlFile_source_after.checkPoint;
		endtli = ControlFile_source_after.checkPointCopy.ThisTimeLineID;
	}

	memcpy(&ControlFile_new, &ControlFile_source_after, sizeof(ControlFileData));
	ControlFile_new.minRecoveryPoint = endrec;
	ControlFile_new.minRecoveryPointTLI = endtli;
	ControlFile_new.state = DB_IN_ARCHIVE_RECOVERY;
<<<<<<< HEAD
	update_controlfile(datadir_target, &ControlFile_new, do_sync);

	if (writerecoveryconf)
		WriteRecoveryConfig(conn, datadir_target,
							GenerateRecoveryConfig(conn, replication_slot));

	if (showprogress)
		pg_log_info("syncing target data directory");
	syncTargetDirectory();

	pg_log_info("Done!");

	return 0;
=======
	if (!dry_run)
		update_controlfile(datadir_target, &ControlFile_new, do_sync);
>>>>>>> d457cb4e
}

static void
sanityChecks(void)
{
	/* TODO Check that there's no backup_label in either cluster */

	/* Check system_identifier match */
	if (ControlFile_target.system_identifier != ControlFile_source.system_identifier)
		pg_fatal("source and target clusters are from different systems");

	/* check version */
	if (ControlFile_target.pg_control_version != PG_CONTROL_VERSION ||
		ControlFile_source.pg_control_version != PG_CONTROL_VERSION ||
		ControlFile_target.catalog_version_no != CATALOG_VERSION_NO ||
		ControlFile_source.catalog_version_no != CATALOG_VERSION_NO)
	{
		pg_fatal("clusters are not compatible with this version of pg_rewind");
	}

	/*
	 * Target cluster need to use checksums or hint bit wal-logging, this to
	 * prevent from data corruption that could occur because of hint bits.
	 */
	if (ControlFile_target.data_checksum_version != PG_DATA_CHECKSUM_VERSION &&
		!ControlFile_target.wal_log_hints)
	{
		pg_fatal("target server needs to use either data checksums or \"wal_log_hints = on\"");
	}

	/*
	 * Target cluster better not be running. This doesn't guard against
	 * someone starting the cluster concurrently. Also, this is probably more
	 * strict than necessary; it's OK if the target node was not shut down
	 * cleanly, as long as it isn't running at the moment.
	 */
	if (ControlFile_target.state != DB_SHUTDOWNED &&
		ControlFile_target.state != DB_SHUTDOWNED_IN_RECOVERY)
		pg_fatal("target server must be shut down cleanly");

	/*
	 * When the source is a data directory, also require that the source
	 * server is shut down. There isn't any very strong reason for this
	 * limitation, but better safe than sorry.
	 */
	if (datadir_source &&
		ControlFile_source.state != DB_SHUTDOWNED &&
		ControlFile_source.state != DB_SHUTDOWNED_IN_RECOVERY)
		pg_fatal("source data directory must be shut down cleanly");
}

/*
 * Print a progress report based on the fetch_size and fetch_done variables.
 *
 * Progress report is written at maximum once per second, except that the
 * last progress report is always printed.
 *
 * If finished is set to true, this is the last progress report. The cursor
 * is moved to the next line.
 */
void
progress_report(bool finished)
{
	static pg_time_t last_progress_report = 0;
	int			percent;
	char		fetch_done_str[32];
	char		fetch_size_str[32];
	pg_time_t	now;

	if (!showprogress)
		return;

	now = time(NULL);
	if (now == last_progress_report && !finished)
		return;					/* Max once per second */

	last_progress_report = now;
	percent = fetch_size ? (int) ((fetch_done) * 100 / fetch_size) : 0;

	/*
	 * Avoid overflowing past 100% or the full size. This may make the total
	 * size number change as we approach the end of the backup (the estimate
	 * will always be wrong if WAL is included), but that's better than having
	 * the done column be bigger than the total.
	 */
	if (percent > 100)
		percent = 100;
	if (fetch_done > fetch_size)
		fetch_size = fetch_done;

	/*
	 * Separate step to keep platform-dependent format code out of
	 * translatable strings.  And we only test for INT64_FORMAT availability
	 * in snprintf, not fprintf.
	 */
	snprintf(fetch_done_str, sizeof(fetch_done_str), INT64_FORMAT,
			 fetch_done / 1024);
	snprintf(fetch_size_str, sizeof(fetch_size_str), INT64_FORMAT,
			 fetch_size / 1024);

	fprintf(stderr, _("%*s/%s kB (%d%%) copied"),
			(int) strlen(fetch_size_str), fetch_done_str, fetch_size_str,
			percent);

	/*
	 * Stay on the same line if reporting to a terminal and we're not done
	 * yet.
	 */
	fputc((!finished && isatty(fileno(stderr))) ? '\r' : '\n', stderr);
}

/*
 * Find minimum from two WAL locations assuming InvalidXLogRecPtr means
 * infinity as src/include/access/timeline.h states. This routine should
 * be used only when comparing WAL locations related to history files.
 */
static XLogRecPtr
MinXLogRecPtr(XLogRecPtr a, XLogRecPtr b)
{
	if (XLogRecPtrIsInvalid(a))
		return b;
	else if (XLogRecPtrIsInvalid(b))
		return a;
	else
		return Min(a, b);
}

/*
 * Retrieve timeline history for given control file which should behold
 * either source or target.
 */
static TimeLineHistoryEntry *
getTimelineHistory(ControlFileData *controlFile, int *nentries)
{
	TimeLineHistoryEntry *history;
	TimeLineID	tli;

	tli = controlFile->checkPointCopy.ThisTimeLineID;

	/*
	 * Timeline 1 does not have a history file, so there is no need to check
	 * and fake an entry with infinite start and end positions.
	 */
	if (tli == 1)
	{
		history = (TimeLineHistoryEntry *) pg_malloc(sizeof(TimeLineHistoryEntry));
		history->tli = tli;
		history->begin = history->end = InvalidXLogRecPtr;
		*nentries = 1;
	}
	else
	{
		char		path[MAXPGPATH];
		char	   *histfile;

		TLHistoryFilePath(path, tli);

		/* Get history file from appropriate source */
		if (controlFile == &ControlFile_source)
			histfile = source->fetch_file(source, path, NULL);
		else if (controlFile == &ControlFile_target)
			histfile = slurpFile(datadir_target, path, NULL);
		else
			pg_fatal("invalid control file");

		history = rewind_parseTimeLineHistory(histfile, tli, nentries);
		pg_free(histfile);
	}

	if (debug)
	{
		int			i;

		if (controlFile == &ControlFile_source)
			pg_log_debug("Source timeline history:");
		else if (controlFile == &ControlFile_target)
			pg_log_debug("Target timeline history:");
		else
			Assert(false);

		/*
		 * Print the target timeline history.
		 */
		for (i = 0; i < targetNentries; i++)
		{
			TimeLineHistoryEntry *entry;

			entry = &history[i];
			pg_log_debug("%u: %X/%X - %X/%X", entry->tli,
						 LSN_FORMAT_ARGS(entry->begin),
						 LSN_FORMAT_ARGS(entry->end));
		}
	}

	return history;
}

/*
 * Determine the TLI of the last common timeline in the timeline history of the
 * two clusters. targetHistory is filled with target timeline history and
 * targetNentries is number of items in targetHistory. *tliIndex is set to the
 * index of last common timeline in targetHistory array, and *recptr is set to
 * the position where the timeline history diverged (ie. the first WAL record
 * that's not the same in both clusters).
 *
 * Control files of both clusters must be read into ControlFile_target/source
 * before calling this routine.
 */
static void
findCommonAncestorTimeline(XLogRecPtr *recptr, int *tliIndex)
{
	TimeLineHistoryEntry *sourceHistory;
	int			sourceNentries;
	int			i,
				n;

	/* Retrieve timelines for both source and target */
	sourceHistory = getTimelineHistory(&ControlFile_source, &sourceNentries);
	targetHistory = getTimelineHistory(&ControlFile_target, &targetNentries);

	/*
	 * Trace the history forward, until we hit the timeline diverge. It may
	 * still be possible that the source and target nodes used the same
	 * timeline number in their history but with different start position
	 * depending on the history files that each node has fetched in previous
	 * recovery processes. Hence check the start position of the new timeline
	 * as well and move down by one extra timeline entry if they do not match.
	 */
	n = Min(sourceNentries, targetNentries);
	for (i = 0; i < n; i++)
	{
		if (sourceHistory[i].tli != targetHistory[i].tli ||
			sourceHistory[i].begin != targetHistory[i].begin)
			break;
	}

	if (i > 0)
	{
		i--;
		*recptr = MinXLogRecPtr(sourceHistory[i].end, targetHistory[i].end);
		*tliIndex = i;

		pg_free(sourceHistory);
		return;
	}
	else
	{
		pg_fatal("could not find common ancestor of the source and target cluster's timelines");
	}
}


/*
 * Create a backup_label file that forces recovery to begin at the last common
 * checkpoint.
 */
static void
createBackupLabel(XLogRecPtr startpoint, TimeLineID starttli, XLogRecPtr checkpointloc)
{
	XLogSegNo	startsegno;
	time_t		stamp_time;
	char		strfbuf[128];
	char		xlogfilename[MAXFNAMELEN];
	struct tm  *tmp;
	char		buf[1000];
	int			len;

	XLByteToSeg(startpoint, startsegno, WalSegSz);
	XLogFileName(xlogfilename, starttli, startsegno, WalSegSz);

	/*
	 * Construct backup label file
	 */
	stamp_time = time(NULL);
	tmp = localtime(&stamp_time);
	strftime(strfbuf, sizeof(strfbuf), "%Y-%m-%d %H:%M:%S %Z", tmp);

	len = snprintf(buf, sizeof(buf),
				   "START WAL LOCATION: %X/%X (file %s)\n"
				   "CHECKPOINT LOCATION: %X/%X\n"
				   "BACKUP METHOD: pg_rewind\n"
				   "BACKUP FROM: standby\n"
				   "START TIME: %s\n",
	/* omit LABEL: line */
				   LSN_FORMAT_ARGS(startpoint), xlogfilename,
				   LSN_FORMAT_ARGS(checkpointloc),
				   strfbuf);
	if (len >= sizeof(buf))
		pg_fatal("backup label buffer too small");	/* shouldn't happen */

	/* TODO: move old file out of the way, if any. */
	open_target_file("backup_label", true); /* BACKUP_LABEL_FILE */
	write_target_range(buf, 0, len);
	close_target_file();
}

/*
 * Check CRC of control file
 */
static void
checkControlFile(ControlFileData *ControlFile)
{
	pg_crc32c	crc;

	/* Calculate CRC */
	INIT_CRC32C(crc);
	COMP_CRC32C(crc, (char *) ControlFile, offsetof(ControlFileData, crc));
	FIN_CRC32C(crc);

	/* And simply compare it */
	if (!EQ_CRC32C(crc, ControlFile->crc))
		pg_fatal("unexpected control file CRC");
}

/*
 * Verify control file contents in the buffer 'content', and copy it to
 * *ControlFile.
 */
static void
digestControlFile(ControlFileData *ControlFile, const char *content,
				  size_t size)
{
	if (size != PG_CONTROL_FILE_SIZE)
		pg_fatal("unexpected control file size %d, expected %d",
				 (int) size, PG_CONTROL_FILE_SIZE);

	memcpy(ControlFile, content, sizeof(ControlFileData));

	/* set and validate WalSegSz */
	WalSegSz = ControlFile->xlog_seg_size;

	if (!IsValidWalSegSize(WalSegSz))
		pg_fatal(ngettext("WAL segment size must be a power of two between 1 MB and 1 GB, but the control file specifies %d byte",
						  "WAL segment size must be a power of two between 1 MB and 1 GB, but the control file specifies %d bytes",
						  WalSegSz),
				 WalSegSz);

	/* Additional checks on control file */
	checkControlFile(ControlFile);
}

/*
 * Get value of GUC parameter restore_command from the target cluster.
 *
<<<<<<< HEAD
 * We do this once, for the whole data directory, for performance reasons.  At
 * the end of pg_rewind's run, the kernel is likely to already have flushed
 * most dirty buffers to disk.  Additionally fsync_pgdata uses a two-pass
 * approach (only initiating writeback in the first pass), which often reduces
 * the overall amount of IO noticeably.
 *
 * gpdb: We assume that all files are synchronized before rewinding and thus we
 * just need to synchronize those affected files. This is a resonable
 * assumption for gpdb since we've ensured that the db state is clean shutdown
 * in pg_rewind by running single mode postgres if needed and also we do not
 * copy an unsynchronized dababase without sync as the target base.
=======
 * This uses a logic based on "postgres -C" to get the value from the
 * cluster.
>>>>>>> d457cb4e
 */
static void
getRestoreCommand(const char *argv0)
{
	int			rc;
	char		postgres_exec_path[MAXPGPATH],
				postgres_cmd[MAXPGPATH],
				cmd_output[MAXPGPATH];

	if (!restore_wal)
		return;

<<<<<<< HEAD
	file_entry_t *entry;
	int			  i;

	if (chdir(datadir_target) < 0)
	{
		pg_log_error("could not change directory to \"%s\": %m", datadir_target);
		exit(1);
	}

	for (i = 0; i < filemap->narray; i++)
	{
		entry = filemap->array[i];

		if (entry->target_pages_to_overwrite.bitmapsize > 0)
			fsync_fname(entry->path, false);
		else
		{
			switch (entry->action)
			{
				case FILE_ACTION_COPY:
				case FILE_ACTION_TRUNCATE:
				case FILE_ACTION_COPY_TAIL:
					fsync_fname(entry->path, false);
					break;

				case FILE_ACTION_CREATE:
					fsync_fname(entry->path,
								entry->source_type == FILE_TYPE_DIRECTORY);
					/* FALLTHROUGH */
				case FILE_ACTION_REMOVE:
					/*
					 * Fsync the parent directory if we either create or delete
					 * files/directories in the parent directory. The parent
					 * directory might be missing as expected, so fsync it could
					 * fail but we ignore that error.
					 */
					fsync_parent_path(entry->path);
					break;

				case FILE_ACTION_NONE:
					break;

				default:
					pg_fatal("no action decided for \"%s\"", entry->path);
					break;
			}
		}
	}

	/* fsync some files that are (possibly) written by pg_rewind. */
	fsync_fname("global/pg_control", false);
	fsync_fname("backup_label", false);
	fsync_fname("postgresql.auto.conf", false);
	fsync_fname(".", true); /* due to new file backup_label. */
}

=======
	/* find postgres executable */
	rc = find_other_exec(argv0, "postgres",
						 PG_BACKEND_VERSIONSTR,
						 postgres_exec_path);

	if (rc < 0)
	{
		char		full_path[MAXPGPATH];

		if (find_my_exec(argv0, full_path) < 0)
			strlcpy(full_path, progname, sizeof(full_path));

		if (rc == -1)
			pg_log_error("The program \"%s\" is needed by %s but was not found in the\n"
						 "same directory as \"%s\".\n"
						 "Check your installation.",
						 "postgres", progname, full_path);
		else
			pg_log_error("The program \"%s\" was found by \"%s\"\n"
						 "but was not the same version as %s.\n"
						 "Check your installation.",
						 "postgres", full_path, progname);
		exit(1);
	}

	/*
	 * Build a command able to retrieve the value of GUC parameter
	 * restore_command, if set.
	 */
	snprintf(postgres_cmd, sizeof(postgres_cmd),
			 "\"%s\" -D \"%s\" -C restore_command",
			 postgres_exec_path, datadir_target);

	if (!pipe_read_line(postgres_cmd, cmd_output, sizeof(cmd_output)))
		exit(1);

	(void) pg_strip_crlf(cmd_output);

	if (strcmp(cmd_output, "") == 0)
		pg_fatal("restore_command is not set in the target cluster");

	restore_command = pg_strdup(cmd_output);

	pg_log_debug("using for rewind restore_command = \'%s\'",
				 restore_command);
}


>>>>>>> d457cb4e
/*
 * Ensure clean shutdown of target instance by launching single-user mode
 * postgres to do crash recovery.
 */
static void
ensureCleanShutdown(const char *argv0)
{
<<<<<<< HEAD
	int		ret;
#define MAXCMDLEN (2 * MAXPGPATH)
	char	exec_path[MAXPGPATH];
	char	cmd[MAXCMDLEN];

	/* locate postgres binary */
	if ((ret = find_other_exec(argv0, "postgres",
							   "postgres (Greenplum Database) " PG_VERSION "\n",
							   exec_path)) < 0)
	{
		char        full_path[MAXPGPATH];
=======
	int			ret;
#define MAXCMDLEN (2 * MAXPGPATH)
	char		exec_path[MAXPGPATH];
	char		cmd[MAXCMDLEN];

	/* locate postgres binary */
	if ((ret = find_other_exec(argv0, "postgres",
							   PG_BACKEND_VERSIONSTR,
							   exec_path)) < 0)
	{
		char		full_path[MAXPGPATH];
>>>>>>> d457cb4e

		if (find_my_exec(argv0, full_path) < 0)
			strlcpy(full_path, progname, sizeof(full_path));

		if (ret == -1)
<<<<<<< HEAD
			pg_fatal("The program \"postgres\" is needed by %s but was \n"
					 "not found in the same directory as \"%s\".\n"
					 "Check your installation.\n", progname, full_path);
		else
			pg_fatal("The program \"postgres\" was found by \"%s\"\n"
					 "but was not the same version as %s.\n"
					 "Check your installation.\n", full_path, progname);
	}

	/* only skip processing after ensuring presence of postgres */
	if (dry_run)
		return;

	/* finally run postgres single-user mode */
	/*
	 * gpdb: use postgres instead of template1, else the below postgres
	 * instance might hang in the below scenario:
	 *
	 * 1. There was a prepared but not finished "create database " dtx
	 *    transaction which was recovered during crash recovery in the startup
	 *    process and thus it holds the lock of database template1 since
	 *    by default template1 is the template for database creation.
	 *
	 * 2. Single mode postgres process will execute the below code in
	 * InitPostgres() after finishing crash recovery (i.e. calling
	 * startupXLOG()) and then hang due to lock conflict.
	 *
	 *    LockSharedObject(DatabaseRelationId, ...);
	 *
	 * DB_FOR_COMMON_ACCESS is used in fts probe, dtx recovery, gdd so it's
	 * hard to have the above kind of dtx transaction on DB_FOR_COMMON_ACCESS
	 * since the commands (e.g. create database with template
	 * DB_FOR_COMMON_ACCESS) would fail.
	 */
	snprintf(cmd, MAXCMDLEN, "\"%s\" --single -D \"%s\" %s < %s",
			 exec_path, datadir_target, DB_FOR_COMMON_ACCESS, DEVNULL);

	if (system(cmd) != 0)
		pg_fatal("postgres single-user mode of target instance failed for command: %s", cmd);
}

static int32
get_target_dbid(const char *argv0)
{
	char		cmd_output[1024];
	FILE	   *output;
	int32 		dbid;

	int		ret;
#define MAXCMDLEN (2 * MAXPGPATH)
	char	exec_path[MAXPGPATH];
	char	cmd[MAXCMDLEN];
	long	parsed_dbid;

	/* locate postgres binary */
	if ((ret = find_other_exec(argv0, "postgres",
							   "postgres (Greenplum Database) " PG_VERSION "\n",
							   exec_path)) < 0)
	{
		char        full_path[MAXPGPATH];

		if (find_my_exec(argv0, full_path) < 0)
			strlcpy(full_path, progname, sizeof(full_path));

		if (ret == -1)
			pg_fatal("The program \"postgres\" is needed by %s but was \n"
					 "not found in the same directory as \"%s\".\n"
					 "Check your installation.\n", progname, full_path);
		else
			pg_fatal("The program \"postgres\" was found by \"%s\"\n"
					 "but was not the same version as %s.\n"
					 "Check your installation.\n", full_path, progname);
	}

	snprintf(cmd, MAXCMDLEN, "\"%s\" -D \"%s\" -C gp_dbid",
			 exec_path, datadir_target);

	if ((output = popen(cmd, "r")) == NULL ||
		fgets(cmd_output, sizeof(cmd_output), output) == NULL)
		pg_fatal("Could not get dbid using %s: %m\n",
				 cmd);

	pclose(output);

	/* Remove trailing newline */
	if (strchr(cmd_output, '\n') != NULL)
		*strchr(cmd_output, '\n') = '\0';

	errno = 0;
	parsed_dbid = strtol(cmd_output, NULL, 10);
	if (errno)
		pg_fatal("could not parse valid dbid from %s\n with cmd_output %s\n", cmd, cmd_output);
	if(parsed_dbid > INT16_MAX || parsed_dbid <= -1)
		pg_fatal("parsed dbid (%ld) is out of valid range: [1, INT16_MAX]", parsed_dbid);
	dbid = (int32) parsed_dbid;

	return dbid;
=======
			pg_fatal("The program \"%s\" is needed by %s but was not found in the\n"
					 "same directory as \"%s\".\n"
					 "Check your installation.",
					 "postgres", progname, full_path);
		else
			pg_fatal("The program \"%s\" was found by \"%s\"\n"
					 "but was not the same version as %s.\n"
					 "Check your installation.",
					 "postgres", full_path, progname);
	}

	pg_log_info("executing \"%s\" for target server to complete crash recovery",
				exec_path);

	/*
	 * Skip processing if requested, but only after ensuring presence of
	 * postgres.
	 */
	if (dry_run)
		return;

	/*
	 * Finally run postgres in single-user mode.  There is no need to use
	 * fsync here.  This makes the recovery faster, and the target data folder
	 * is synced at the end anyway.
	 */
	snprintf(cmd, MAXCMDLEN, "\"%s\" --single -F -D \"%s\" template1 < \"%s\"",
			 exec_path, datadir_target, DEVNULL);

	if (system(cmd) != 0)
	{
		pg_log_error("postgres single-user mode in target cluster failed");
		pg_fatal("Command was: %s", cmd);
	}
>>>>>>> d457cb4e
}

static void
disconnect_atexit(void)
{
	if (conn != NULL)
		PQfinish(conn);
}<|MERGE_RESOLUTION|>--- conflicted
+++ resolved
@@ -20,12 +20,6 @@
 #include "common/controldata_utils.h"
 #include "common/file_perm.h"
 #include "common/restricted_token.h"
-<<<<<<< HEAD
-#include "fe_utils/recovery_gen.h"
-#include "getopt_long.h"
-#include "common/restricted_token.h"
-#include "utils/palloc.h"
-=======
 #include "common/string.h"
 #include "fe_utils/recovery_gen.h"
 #include "file_ops.h"
@@ -33,7 +27,6 @@
 #include "getopt_long.h"
 #include "pg_rewind.h"
 #include "rewind_source.h"
->>>>>>> d457cb4e
 #include "storage/bufpage.h"
 
 static void usage(const char *progname);
@@ -52,10 +45,7 @@
 static void sanityChecks(void);
 static void findCommonAncestorTimeline(XLogRecPtr *recptr, int *tliIndex);
 static void ensureCleanShutdown(const char *argv0);
-<<<<<<< HEAD
 static int32 get_target_dbid(const char *argv0);
-=======
->>>>>>> d457cb4e
 static void disconnect_atexit(void);
 
 static ControlFileData ControlFile_target;
@@ -101,8 +91,6 @@
 	printf(_("      --source-pgdata=DIRECTORY  source data directory to synchronize with\n"));
 	printf(_("      --source-server=CONNSTR    source server to synchronize with\n"));
 	printf(_("  -S, --slot=SLOTNAME            replication slot to use\n"));
-	printf(_("  -R, --write-recovery-conf      write configuration for replication\n"
-			 "                                 (requires --source-server)\n"));
 	printf(_("  -n, --dry-run                  stop before modifying anything\n"));
 	printf(_("  -N, --no-sync                  do not wait for changes to be written\n"
 			 "                                 safely to disk\n"));
@@ -125,10 +113,7 @@
 		{"help", no_argument, NULL, '?'},
 		{"target-pgdata", required_argument, NULL, 'D'},
 		{"write-recovery-conf", no_argument, NULL, 'R'},
-<<<<<<< HEAD
 		{"slot", required_argument, NULL, 'S'},
-=======
->>>>>>> d457cb4e
 		{"source-pgdata", required_argument, NULL, 1},
 		{"source-server", required_argument, NULL, 2},
 		{"no-ensure-shutdown", no_argument, NULL, 4},
@@ -152,16 +137,11 @@
 	char	   *buffer;
 	bool		no_ensure_shutdown = false;
 	bool		rewind_needed;
-<<<<<<< HEAD
-	XLogRecPtr	endrec;
-	TimeLineID	endtli;
-	ControlFileData ControlFile_new;
 	bool		writerecoveryconf = false;
 	char		*replication_slot = NULL;
-=======
-	bool		writerecoveryconf = false;
+
 	filemap_t  *filemap;
->>>>>>> d457cb4e
+
 
 	pg_logging_init(argv[0]);
 	set_pglocale_pgservice(argv[0], PG_TEXTDOMAIN("pg_rewind"));
@@ -177,16 +157,12 @@
 		}
 		if (strcmp(argv[1], "--version") == 0 || strcmp(argv[1], "-V") == 0)
 		{
-			puts("pg_rewind (Greenplum Database) " PG_VERSION);
+			puts("pg_rewind (Cloudberry Database) " PG_VERSION);
 			exit(0);
 		}
 	}
 
-<<<<<<< HEAD
-	while ((c = getopt_long(argc, argv, "D:nNPRS:", long_options, &option_index)) != -1)
-=======
 	while ((c = getopt_long(argc, argv, "cD:nNPR", long_options, &option_index)) != -1)
->>>>>>> d457cb4e
 	{
 		switch (c)
 		{
@@ -271,11 +247,7 @@
 
 	if (writerecoveryconf && connstr_source == NULL)
 	{
-<<<<<<< HEAD
-		pg_log_error("no source server information (--source--server) specified for --write-recovery-conf");
-=======
 		pg_log_error("no source server information (--source-server) specified for --write-recovery-conf");
->>>>>>> d457cb4e
 		fprintf(stderr, _("Try \"%s --help\" for more information.\n"), progname);
 		exit(1);
 	}
@@ -323,11 +295,6 @@
 
 	umask(pg_mode_mask);
 
-<<<<<<< HEAD
-	atexit(disconnect_atexit);
-
-	/* Connect to remote server */
-=======
 	getRestoreCommand(argv[0]);
 
 	atexit(disconnect_atexit);
@@ -336,7 +303,6 @@
 	 * Ok, we have all the options and we're ready to start. First, connect to
 	 * remote server.
 	 */
->>>>>>> d457cb4e
 	if (connstr_source)
 	{
 		conn = PQconnectdb(connstr_source);
@@ -366,17 +332,8 @@
 	digestControlFile(&ControlFile_target, buffer, size);
 	pg_free(buffer);
 
-<<<<<<< HEAD
-	/*
-	 * If the target instance was not cleanly shut down, run a single-user
-	 * postgres session really quickly and reload the control file to get the
-	 * new state.
-	 */
-	if (ControlFile_target.state != DB_SHUTDOWNED &&
-=======
 	if (!no_ensure_shutdown &&
 		ControlFile_target.state != DB_SHUTDOWNED &&
->>>>>>> d457cb4e
 		ControlFile_target.state != DB_SHUTDOWNED_IN_RECOVERY)
 	{
 		ensureCleanShutdown(argv[0]);
@@ -386,11 +343,7 @@
 		pg_free(buffer);
 	}
 
-<<<<<<< HEAD
-	buffer = fetchFile("global/pg_control", &size);
-=======
 	buffer = source->fetch_file(source, "global/pg_control", &size);
->>>>>>> d457cb4e
 	digestControlFile(&ControlFile_source, buffer, size);
 	pg_free(buffer);
 
@@ -466,15 +419,9 @@
 	if (!rewind_needed)
 	{
 		pg_log_info("no rewind required");
-<<<<<<< HEAD
-		if (writerecoveryconf)
+		if (writerecoveryconf && !dry_run)
 			WriteRecoveryConfig(conn, datadir_target,
 								GenerateRecoveryConfig(conn, replication_slot));
-=======
-		if (writerecoveryconf && !dry_run)
-			WriteRecoveryConfig(conn, datadir_target,
-								GenerateRecoveryConfig(conn, NULL));
->>>>>>> d457cb4e
 		exit(0);
 	}
 
@@ -487,11 +434,7 @@
 	filehash_init();
 
 	/*
-<<<<<<< HEAD
-	 * Collect information about all files in the target and source systems.
-=======
 	 * Collect information about all files in the both data directories.
->>>>>>> d457cb4e
 	 */
 	if (showprogress)
 		pg_log_info("reading source file list");
@@ -509,21 +452,16 @@
 	if (showprogress)
 		pg_log_info("reading WAL in target");
 	extractPageMap(datadir_target, chkptrec, lastcommontliIndex,
-<<<<<<< HEAD
-				   ControlFile_target.checkPoint);
-=======
 				   target_wal_endrec, restore_command);
->>>>>>> d457cb4e
+
 
 	/*
 	 * We have collected all information we need from both systems. Decide
 	 * what to do with each file.
 	 */
-<<<<<<< HEAD
-	decide_file_actions();
-=======
+
 	filemap = decide_file_actions();
->>>>>>> d457cb4e
+
 	if (showprogress)
 		calculate_totals(filemap);
 
@@ -759,24 +697,8 @@
 	ControlFile_new.minRecoveryPoint = endrec;
 	ControlFile_new.minRecoveryPointTLI = endtli;
 	ControlFile_new.state = DB_IN_ARCHIVE_RECOVERY;
-<<<<<<< HEAD
-	update_controlfile(datadir_target, &ControlFile_new, do_sync);
-
-	if (writerecoveryconf)
-		WriteRecoveryConfig(conn, datadir_target,
-							GenerateRecoveryConfig(conn, replication_slot));
-
-	if (showprogress)
-		pg_log_info("syncing target data directory");
-	syncTargetDirectory();
-
-	pg_log_info("Done!");
-
-	return 0;
-=======
 	if (!dry_run)
 		update_controlfile(datadir_target, &ControlFile_new, do_sync);
->>>>>>> d457cb4e
 }
 
 static void
@@ -1118,25 +1040,71 @@
 	checkControlFile(ControlFile);
 }
 
+
+
+static int32
+get_target_dbid(const char *argv0)
+{
+	char		cmd_output[1024];
+	FILE	   *output;
+	int32 		dbid;
+
+	int		ret;
+#define MAXCMDLEN (2 * MAXPGPATH)
+	char	exec_path[MAXPGPATH];
+	char	cmd[MAXCMDLEN];
+	long	parsed_dbid;
+
+	/* locate postgres binary */
+	if ((ret = find_other_exec(argv0, "postgres",
+							   "postgres (Cloudberry Database) " PG_VERSION "\n",
+							   exec_path)) < 0)
+	{
+		char        full_path[MAXPGPATH];
+
+		if (find_my_exec(argv0, full_path) < 0)
+			strlcpy(full_path, progname, sizeof(full_path));
+
+		if (ret == -1)
+			pg_fatal("The program \"postgres\" is needed by %s but was \n"
+					 "not found in the same directory as \"%s\".\n"
+					 "Check your installation.\n", progname, full_path);
+		else
+			pg_fatal("The program \"postgres\" was found by \"%s\"\n"
+					 "but was not the same version as %s.\n"
+					 "Check your installation.\n", full_path, progname);
+	}
+
+	snprintf(cmd, MAXCMDLEN, "\"%s\" -D \"%s\" -C gp_dbid",
+			 exec_path, datadir_target);
+
+	if ((output = popen(cmd, "r")) == NULL ||
+		fgets(cmd_output, sizeof(cmd_output), output) == NULL)
+		pg_fatal("Could not get dbid using %s: %m\n",
+				 cmd);
+
+	pclose(output);
+
+	/* Remove trailing newline */
+	if (strchr(cmd_output, '\n') != NULL)
+		*strchr(cmd_output, '\n') = '\0';
+
+	errno = 0;
+	parsed_dbid = strtol(cmd_output, NULL, 10);
+	if (errno)
+		pg_fatal("could not parse valid dbid from %s\n with cmd_output %s\n", cmd, cmd_output);
+	if(parsed_dbid > INT16_MAX || parsed_dbid <= -1)
+		pg_fatal("parsed dbid (%ld) is out of valid range: [1, INT16_MAX]", parsed_dbid);
+	dbid = (int32) parsed_dbid;
+
+	return dbid;
+}
+
 /*
  * Get value of GUC parameter restore_command from the target cluster.
  *
-<<<<<<< HEAD
- * We do this once, for the whole data directory, for performance reasons.  At
- * the end of pg_rewind's run, the kernel is likely to already have flushed
- * most dirty buffers to disk.  Additionally fsync_pgdata uses a two-pass
- * approach (only initiating writeback in the first pass), which often reduces
- * the overall amount of IO noticeably.
- *
- * gpdb: We assume that all files are synchronized before rewinding and thus we
- * just need to synchronize those affected files. This is a resonable
- * assumption for gpdb since we've ensured that the db state is clean shutdown
- * in pg_rewind by running single mode postgres if needed and also we do not
- * copy an unsynchronized dababase without sync as the target base.
-=======
  * This uses a logic based on "postgres -C" to get the value from the
  * cluster.
->>>>>>> d457cb4e
  */
 static void
 getRestoreCommand(const char *argv0)
@@ -1149,64 +1117,6 @@
 	if (!restore_wal)
 		return;
 
-<<<<<<< HEAD
-	file_entry_t *entry;
-	int			  i;
-
-	if (chdir(datadir_target) < 0)
-	{
-		pg_log_error("could not change directory to \"%s\": %m", datadir_target);
-		exit(1);
-	}
-
-	for (i = 0; i < filemap->narray; i++)
-	{
-		entry = filemap->array[i];
-
-		if (entry->target_pages_to_overwrite.bitmapsize > 0)
-			fsync_fname(entry->path, false);
-		else
-		{
-			switch (entry->action)
-			{
-				case FILE_ACTION_COPY:
-				case FILE_ACTION_TRUNCATE:
-				case FILE_ACTION_COPY_TAIL:
-					fsync_fname(entry->path, false);
-					break;
-
-				case FILE_ACTION_CREATE:
-					fsync_fname(entry->path,
-								entry->source_type == FILE_TYPE_DIRECTORY);
-					/* FALLTHROUGH */
-				case FILE_ACTION_REMOVE:
-					/*
-					 * Fsync the parent directory if we either create or delete
-					 * files/directories in the parent directory. The parent
-					 * directory might be missing as expected, so fsync it could
-					 * fail but we ignore that error.
-					 */
-					fsync_parent_path(entry->path);
-					break;
-
-				case FILE_ACTION_NONE:
-					break;
-
-				default:
-					pg_fatal("no action decided for \"%s\"", entry->path);
-					break;
-			}
-		}
-	}
-
-	/* fsync some files that are (possibly) written by pg_rewind. */
-	fsync_fname("global/pg_control", false);
-	fsync_fname("backup_label", false);
-	fsync_fname("postgresql.auto.conf", false);
-	fsync_fname(".", true); /* due to new file backup_label. */
-}
-
-=======
 	/* find postgres executable */
 	rc = find_other_exec(argv0, "postgres",
 						 PG_BACKEND_VERSIONSTR,
@@ -1255,7 +1165,6 @@
 }
 
 
->>>>>>> d457cb4e
 /*
  * Ensure clean shutdown of target instance by launching single-user mode
  * postgres to do crash recovery.
@@ -1263,19 +1172,6 @@
 static void
 ensureCleanShutdown(const char *argv0)
 {
-<<<<<<< HEAD
-	int		ret;
-#define MAXCMDLEN (2 * MAXPGPATH)
-	char	exec_path[MAXPGPATH];
-	char	cmd[MAXCMDLEN];
-
-	/* locate postgres binary */
-	if ((ret = find_other_exec(argv0, "postgres",
-							   "postgres (Greenplum Database) " PG_VERSION "\n",
-							   exec_path)) < 0)
-	{
-		char        full_path[MAXPGPATH];
-=======
 	int			ret;
 #define MAXCMDLEN (2 * MAXPGPATH)
 	char		exec_path[MAXPGPATH];
@@ -1287,23 +1183,29 @@
 							   exec_path)) < 0)
 	{
 		char		full_path[MAXPGPATH];
->>>>>>> d457cb4e
 
 		if (find_my_exec(argv0, full_path) < 0)
 			strlcpy(full_path, progname, sizeof(full_path));
 
 		if (ret == -1)
-<<<<<<< HEAD
-			pg_fatal("The program \"postgres\" is needed by %s but was \n"
-					 "not found in the same directory as \"%s\".\n"
-					 "Check your installation.\n", progname, full_path);
+			pg_fatal("The program \"%s\" is needed by %s but was not found in the\n"
+					 "same directory as \"%s\".\n"
+					 "Check your installation.",
+					 "postgres", progname, full_path);
 		else
-			pg_fatal("The program \"postgres\" was found by \"%s\"\n"
+			pg_fatal("The program \"%s\" was found by \"%s\"\n"
 					 "but was not the same version as %s.\n"
-					 "Check your installation.\n", full_path, progname);
-	}
-
-	/* only skip processing after ensuring presence of postgres */
+					 "Check your installation.",
+					 "postgres", full_path, progname);
+	}
+
+	pg_log_info("executing \"%s\" for target server to complete crash recovery",
+				exec_path);
+
+	/*
+	 * Skip processing if requested, but only after ensuring presence of
+	 * postgres.
+	 */
 	if (dry_run)
 		return;
 
@@ -1328,105 +1230,15 @@
 	 * since the commands (e.g. create database with template
 	 * DB_FOR_COMMON_ACCESS) would fail.
 	 */
+
 	snprintf(cmd, MAXCMDLEN, "\"%s\" --single -D \"%s\" %s < %s",
 			 exec_path, datadir_target, DB_FOR_COMMON_ACCESS, DEVNULL);
 
 	if (system(cmd) != 0)
-		pg_fatal("postgres single-user mode of target instance failed for command: %s", cmd);
-}
-
-static int32
-get_target_dbid(const char *argv0)
-{
-	char		cmd_output[1024];
-	FILE	   *output;
-	int32 		dbid;
-
-	int		ret;
-#define MAXCMDLEN (2 * MAXPGPATH)
-	char	exec_path[MAXPGPATH];
-	char	cmd[MAXCMDLEN];
-	long	parsed_dbid;
-
-	/* locate postgres binary */
-	if ((ret = find_other_exec(argv0, "postgres",
-							   "postgres (Greenplum Database) " PG_VERSION "\n",
-							   exec_path)) < 0)
-	{
-		char        full_path[MAXPGPATH];
-
-		if (find_my_exec(argv0, full_path) < 0)
-			strlcpy(full_path, progname, sizeof(full_path));
-
-		if (ret == -1)
-			pg_fatal("The program \"postgres\" is needed by %s but was \n"
-					 "not found in the same directory as \"%s\".\n"
-					 "Check your installation.\n", progname, full_path);
-		else
-			pg_fatal("The program \"postgres\" was found by \"%s\"\n"
-					 "but was not the same version as %s.\n"
-					 "Check your installation.\n", full_path, progname);
-	}
-
-	snprintf(cmd, MAXCMDLEN, "\"%s\" -D \"%s\" -C gp_dbid",
-			 exec_path, datadir_target);
-
-	if ((output = popen(cmd, "r")) == NULL ||
-		fgets(cmd_output, sizeof(cmd_output), output) == NULL)
-		pg_fatal("Could not get dbid using %s: %m\n",
-				 cmd);
-
-	pclose(output);
-
-	/* Remove trailing newline */
-	if (strchr(cmd_output, '\n') != NULL)
-		*strchr(cmd_output, '\n') = '\0';
-
-	errno = 0;
-	parsed_dbid = strtol(cmd_output, NULL, 10);
-	if (errno)
-		pg_fatal("could not parse valid dbid from %s\n with cmd_output %s\n", cmd, cmd_output);
-	if(parsed_dbid > INT16_MAX || parsed_dbid <= -1)
-		pg_fatal("parsed dbid (%ld) is out of valid range: [1, INT16_MAX]", parsed_dbid);
-	dbid = (int32) parsed_dbid;
-
-	return dbid;
-=======
-			pg_fatal("The program \"%s\" is needed by %s but was not found in the\n"
-					 "same directory as \"%s\".\n"
-					 "Check your installation.",
-					 "postgres", progname, full_path);
-		else
-			pg_fatal("The program \"%s\" was found by \"%s\"\n"
-					 "but was not the same version as %s.\n"
-					 "Check your installation.",
-					 "postgres", full_path, progname);
-	}
-
-	pg_log_info("executing \"%s\" for target server to complete crash recovery",
-				exec_path);
-
-	/*
-	 * Skip processing if requested, but only after ensuring presence of
-	 * postgres.
-	 */
-	if (dry_run)
-		return;
-
-	/*
-	 * Finally run postgres in single-user mode.  There is no need to use
-	 * fsync here.  This makes the recovery faster, and the target data folder
-	 * is synced at the end anyway.
-	 */
-	snprintf(cmd, MAXCMDLEN, "\"%s\" --single -F -D \"%s\" template1 < \"%s\"",
-			 exec_path, datadir_target, DEVNULL);
-
-	if (system(cmd) != 0)
 	{
 		pg_log_error("postgres single-user mode in target cluster failed");
 		pg_fatal("Command was: %s", cmd);
 	}
->>>>>>> d457cb4e
 }
 
 static void
