--- conflicted
+++ resolved
@@ -56,7 +56,6 @@
 
 clean distclean maintainer-clean:
 	rm -f pg_rewind$(X) $(OBJS) xlogreader.c
-<<<<<<< HEAD
 	rm -rf tmp_check_local tmp_check_remote
 
 # GPDB_95_MERGE_FIXME: 9.4 version of tests were used instead of 9.5 since 9.5
@@ -73,9 +72,6 @@
 	bindir=$(bindir) TEST_SUITE="remote" $(MAKE) pg_regress_installcheck
 
 check-both: check-local check-remote
-=======
-	rm -rf tmp_check
->>>>>>> b5bce6c1
 
 # against installed postmaster
 pg_regress_installcheck:
