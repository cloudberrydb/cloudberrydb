/*-------------------------------------------------------------------------
 *
 * createlang
 *
 * Portions Copyright (c) 1996-2016, PostgreSQL Global Development Group
 * Portions Copyright (c) 1994, Regents of the University of California
 *
 * src/bin/scripts/createlang.c
 *
 *-------------------------------------------------------------------------
 */
#include "postgres_fe.h"

#include "common.h"
#include "fe_utils/print.h"

static void help(const char *progname);


int
main(int argc, char *argv[])
{
	static struct option long_options[] = {
		{"list", no_argument, NULL, 'l'},
		{"host", required_argument, NULL, 'h'},
		{"port", required_argument, NULL, 'p'},
		{"username", required_argument, NULL, 'U'},
		{"no-password", no_argument, NULL, 'w'},
		{"password", no_argument, NULL, 'W'},
		{"dbname", required_argument, NULL, 'd'},
		{"echo", no_argument, NULL, 'e'},
		{NULL, 0, NULL, 0}
	};

	const char *progname;
	int			optindex;
	int			c;

	bool		listlangs = false;
	const char *dbname = NULL;
	char	   *host = NULL;
	char	   *port = NULL;
	char	   *username = NULL;
	enum trivalue prompt_password = TRI_DEFAULT;
	bool		echo = false;
	char	   *langname = NULL;

	char	   *p;

	PQExpBufferData sql;

	PGconn	   *conn;
	PGresult   *result;

	progname = get_progname(argv[0]);
	set_pglocale_pgservice(argv[0], PG_TEXTDOMAIN("pgscripts"));

	handle_help_version_opts(argc, argv, "createlang", help);

	while ((c = getopt_long(argc, argv, "lh:p:U:wWd:e", long_options, &optindex)) != -1)
	{
		switch (c)
		{
			case 'l':
				listlangs = true;
				break;
			case 'h':
				host = pg_strdup(optarg);
				break;
			case 'p':
				port = pg_strdup(optarg);
				break;
			case 'U':
				username = pg_strdup(optarg);
				break;
			case 'w':
				prompt_password = TRI_NO;
				break;
			case 'W':
				prompt_password = TRI_YES;
				break;
			case 'd':
				dbname = pg_strdup(optarg);
				break;
			case 'e':
				echo = true;
				break;
			default:
				fprintf(stderr, _("Try \"%s --help\" for more information.\n"), progname);
				exit(1);
		}
	}

	/*
	 * We set dbname from positional arguments if it is not already set by
	 * option arguments -d. If not doing listlangs, positional dbname must
	 * follow positional langname.
	 */

	if (argc - optind > 0)
	{
		if (listlangs)
		{
			if (dbname == NULL)
				dbname = argv[optind++];
		}
		else
		{
			langname = argv[optind++];
			if (argc - optind > 0 && dbname == NULL)
				dbname = argv[optind++];
		}
	}

	if (argc - optind > 0)
	{
		fprintf(stderr, _("%s: too many command-line arguments (first is \"%s\")\n"),
				progname, argv[optind]);
		fprintf(stderr, _("Try \"%s --help\" for more information.\n"), progname);
		exit(1);
	}

	if (dbname == NULL)
	{
		if (getenv("PGDATABASE"))
			dbname = getenv("PGDATABASE");
		else if (getenv("PGUSER"))
			dbname = getenv("PGUSER");
		else
			dbname = get_user_name_or_exit(progname);
	}

	initPQExpBuffer(&sql);

	/*
	 * List option
	 */
	if (listlangs)
	{
		printQueryOpt popt;
		static const bool translate_columns[] = {false, true};

		conn = connectDatabase(dbname, host, port, username, prompt_password,
<<<<<<< HEAD
							   progname, echo, false);
=======
							   progname, false, false);
>>>>>>> b5bce6c1

		printfPQExpBuffer(&sql, "SELECT lanname as \"%s\", "
				"(CASE WHEN lanpltrusted THEN '%s' ELSE '%s' END) as \"%s\" "
						  "FROM pg_catalog.pg_language WHERE lanispl;",
						  gettext_noop("Name"),
						  gettext_noop("yes"), gettext_noop("no"),
						  gettext_noop("Trusted?"));
		result = executeQuery(conn, sql.data, progname, echo);

		memset(&popt, 0, sizeof(popt));
		popt.topt.format = PRINT_ALIGNED;
		popt.topt.border = 1;
		popt.topt.start_table = true;
		popt.topt.stop_table = true;
		popt.topt.encoding = PQclientEncoding(conn);
		popt.title = _("Procedural Languages");
		popt.translate_header = true;
		popt.translate_columns = translate_columns;
		popt.n_translate_columns = lengthof(translate_columns);

		printQuery(result, &popt, stdout, false, NULL);

		PQfinish(conn);
		exit(0);
	}

	if (langname == NULL)
	{
		fprintf(stderr, _("%s: missing required argument language name\n"), progname);
		fprintf(stderr, _("Try \"%s --help\" for more information.\n"), progname);
		exit(1);
	}

	/* lower case language name */
	for (p = langname; *p; p++)
		if (*p >= 'A' && *p <= 'Z')
			*p += ('a' - 'A');

	conn = connectDatabase(dbname, host, port, username, prompt_password,
<<<<<<< HEAD
						   progname, echo, false);
=======
						   progname, false, false);
>>>>>>> b5bce6c1

	/*
	 * Make sure the language isn't already installed
	 */
	printfPQExpBuffer(&sql,
			  "SELECT oid FROM pg_catalog.pg_language WHERE lanname = '%s';",
					  langname);
	result = executeQuery(conn, sql.data, progname, echo);
	if (PQntuples(result) > 0)
	{
		fprintf(stderr,
		  _("%s: language \"%s\" is already installed in database \"%s\"\n"),
				progname, langname, PQdb(conn));
		PQfinish(conn);
		/* separate exit status for "already installed" */
		exit(2);
	}
	PQclear(result);

	/*
	 * In 9.1 and up, assume that languages should be installed using CREATE
	 * EXTENSION.  However, it's possible this tool could be used against an
	 * older server, and it's easy enough to continue supporting the old way.
	 */
	if (PQserverVersion(conn) >= 90100)
		printfPQExpBuffer(&sql, "CREATE EXTENSION \"%s\";", langname);
	else
		printfPQExpBuffer(&sql, "CREATE LANGUAGE \"%s\";", langname);

	if (echo)
		printf("%s\n", sql.data);
	result = PQexec(conn, sql.data);
	if (PQresultStatus(result) != PGRES_COMMAND_OK)
	{
		fprintf(stderr, _("%s: language installation failed: %s"),
				progname, PQerrorMessage(conn));
		PQfinish(conn);
		exit(1);
	}

	PQclear(result);
	PQfinish(conn);
	exit(0);
}



static void
help(const char *progname)
{
	printf(_("%s installs a procedural language into a PostgreSQL database.\n\n"), progname);
	printf(_("Usage:\n"));
	printf(_("  %s [OPTION]... LANGNAME [DBNAME]\n"), progname);
	printf(_("\nOptions:\n"));
	printf(_("  -d, --dbname=DBNAME       database to install language in\n"));
	printf(_("  -e, --echo                show the commands being sent to the server\n"));
	printf(_("  -l, --list                show a list of currently installed languages\n"));
	printf(_("  -V, --version             output version information, then exit\n"));
	printf(_("  -?, --help                show this help, then exit\n"));
	printf(_("\nConnection options:\n"));
	printf(_("  -h, --host=HOSTNAME       database server host or socket directory\n"));
	printf(_("  -p, --port=PORT           database server port\n"));
	printf(_("  -U, --username=USERNAME   user name to connect as\n"));
	printf(_("  -w, --no-password         never prompt for password\n"));
	printf(_("  -W, --password            force password prompt\n"));
	printf(_("\nReport bugs to <bugs@greenplum.org>.\n"));
}<|MERGE_RESOLUTION|>--- conflicted
+++ resolved
@@ -141,11 +141,7 @@
 		static const bool translate_columns[] = {false, true};
 
 		conn = connectDatabase(dbname, host, port, username, prompt_password,
-<<<<<<< HEAD
-							   progname, echo, false);
-=======
-							   progname, false, false);
->>>>>>> b5bce6c1
+							   progname, echo, false, false);
 
 		printfPQExpBuffer(&sql, "SELECT lanname as \"%s\", "
 				"(CASE WHEN lanpltrusted THEN '%s' ELSE '%s' END) as \"%s\" "
@@ -185,11 +181,7 @@
 			*p += ('a' - 'A');
 
 	conn = connectDatabase(dbname, host, port, username, prompt_password,
-<<<<<<< HEAD
-						   progname, echo, false);
-=======
-						   progname, false, false);
->>>>>>> b5bce6c1
+						   progname, echo, false, false);
 
 	/*
 	 * Make sure the language isn't already installed
