/*-------------------------------------------------------------------------
 *
 * reindexdb
 *
 * Portions Copyright (c) 1996-2021, PostgreSQL Global Development Group
 *
 * src/bin/scripts/reindexdb.c
 *
 *-------------------------------------------------------------------------
 */

#include "postgres_fe.h"

#include "catalog/pg_class_d.h"
#include "common.h"
#include "common/connect.h"
#include "common/logging.h"
#include "fe_utils/cancel.h"
#include "fe_utils/option_utils.h"
#include "fe_utils/parallel_slot.h"
#include "fe_utils/query_utils.h"
#include "fe_utils/simple_list.h"
#include "fe_utils/string_utils.h"

typedef enum ReindexType
{
	REINDEX_DATABASE,
	REINDEX_INDEX,
	REINDEX_SCHEMA,
	REINDEX_SYSTEM,
	REINDEX_TABLE
} ReindexType;


static SimpleStringList *get_parallel_object_list(PGconn *conn,
												  ReindexType type,
												  SimpleStringList *user_list,
												  bool echo);
static void reindex_one_database(ConnParams *cparams, ReindexType type,
								 SimpleStringList *user_list,
								 const char *progname,
								 bool echo, bool verbose, bool concurrently,
								 int concurrentCons, const char *tablespace);
static void reindex_all_databases(ConnParams *cparams,
								  const char *progname, bool echo,
								  bool quiet, bool verbose, bool concurrently,
								  int concurrentCons, const char *tablespace);
static void run_reindex_command(PGconn *conn, ReindexType type,
								const char *name, bool echo, bool verbose,
								bool concurrently, bool async,
								const char *tablespace);

static void help(const char *progname);

int
main(int argc, char *argv[])
{
	static struct option long_options[] = {
		{"host", required_argument, NULL, 'h'},
		{"port", required_argument, NULL, 'p'},
		{"username", required_argument, NULL, 'U'},
		{"no-password", no_argument, NULL, 'w'},
		{"password", no_argument, NULL, 'W'},
		{"echo", no_argument, NULL, 'e'},
		{"quiet", no_argument, NULL, 'q'},
		{"schema", required_argument, NULL, 'S'},
		{"dbname", required_argument, NULL, 'd'},
		{"all", no_argument, NULL, 'a'},
		{"system", no_argument, NULL, 's'},
		{"table", required_argument, NULL, 't'},
		{"index", required_argument, NULL, 'i'},
		{"jobs", required_argument, NULL, 'j'},
		{"verbose", no_argument, NULL, 'v'},
		{"concurrently", no_argument, NULL, 1},
		{"maintenance-db", required_argument, NULL, 2},
		{"tablespace", required_argument, NULL, 3},
		{NULL, 0, NULL, 0}
	};

	const char *progname;
	int			optindex;
	int			c;

	const char *dbname = NULL;
	const char *maintenance_db = NULL;
	const char *host = NULL;
	const char *port = NULL;
	const char *username = NULL;
	const char *tablespace = NULL;
	enum trivalue prompt_password = TRI_DEFAULT;
	ConnParams	cparams;
	bool		syscatalog = false;
	bool		alldb = false;
	bool		echo = false;
	bool		quiet = false;
	bool		verbose = false;
	bool		concurrently = false;
	SimpleStringList indexes = {NULL, NULL};
	SimpleStringList tables = {NULL, NULL};
	SimpleStringList schemas = {NULL, NULL};
	int			concurrentCons = 1;

	pg_logging_init(argv[0]);
	progname = get_progname(argv[0]);
	set_pglocale_pgservice(argv[0], PG_TEXTDOMAIN("pgscripts"));

	handle_help_version_opts(argc, argv, "reindexdb", help);

	/* process command-line options */
	while ((c = getopt_long(argc, argv, "h:p:U:wWeqS:d:ast:i:j:v", long_options, &optindex)) != -1)
	{
		switch (c)
		{
			case 'h':
				host = pg_strdup(optarg);
				break;
			case 'p':
				port = pg_strdup(optarg);
				break;
			case 'U':
				username = pg_strdup(optarg);
				break;
			case 'w':
				prompt_password = TRI_NO;
				break;
			case 'W':
				prompt_password = TRI_YES;
				break;
			case 'e':
				echo = true;
				break;
			case 'q':
				quiet = true;
				break;
			case 'S':
				simple_string_list_append(&schemas, optarg);
				break;
			case 'd':
				dbname = pg_strdup(optarg);
				break;
			case 'a':
				alldb = true;
				break;
			case 's':
				syscatalog = true;
				break;
			case 't':
				simple_string_list_append(&tables, optarg);
				break;
			case 'i':
				simple_string_list_append(&indexes, optarg);
				break;
			case 'j':
				concurrentCons = atoi(optarg);
				if (concurrentCons <= 0)
				{
					pg_log_error("number of parallel jobs must be at least 1");
					exit(1);
				}
				break;
			case 'v':
				verbose = true;
				break;
			case 1:
				concurrently = true;
				break;
			case 2:
				maintenance_db = pg_strdup(optarg);
				break;
			case 3:
				tablespace = pg_strdup(optarg);
				break;
			default:
				fprintf(stderr, _("Try \"%s --help\" for more information.\n"), progname);
				exit(1);
		}
	}

	/*
	 * Non-option argument specifies database name as long as it wasn't
	 * already specified with -d / --dbname
	 */
	if (optind < argc && dbname == NULL)
	{
		dbname = argv[optind];
		optind++;
	}

	if (optind < argc)
	{
		pg_log_error("too many command-line arguments (first is \"%s\")",
					 argv[optind]);
		fprintf(stderr, _("Try \"%s --help\" for more information.\n"), progname);
		exit(1);
	}

	/* fill cparams except for dbname, which is set below */
	cparams.pghost = host;
	cparams.pgport = port;
	cparams.pguser = username;
	cparams.prompt_password = prompt_password;
	cparams.override_dbname = NULL;

	setup_cancel_handler(NULL);

	if (alldb)
	{
		if (dbname)
		{
			pg_log_error("cannot reindex all databases and a specific one at the same time");
			exit(1);
		}
		if (syscatalog)
		{
			pg_log_error("cannot reindex all databases and system catalogs at the same time");
			exit(1);
		}
		if (schemas.head != NULL)
		{
			pg_log_error("cannot reindex specific schema(s) in all databases");
			exit(1);
		}
		if (tables.head != NULL)
		{
			pg_log_error("cannot reindex specific table(s) in all databases");
			exit(1);
		}
		if (indexes.head != NULL)
		{
			pg_log_error("cannot reindex specific index(es) in all databases");
			exit(1);
		}

		cparams.dbname = maintenance_db;

		reindex_all_databases(&cparams, progname, echo, quiet, verbose,
							  concurrently, concurrentCons, tablespace);
	}
	else if (syscatalog)
	{
		if (schemas.head != NULL)
		{
			pg_log_error("cannot reindex specific schema(s) and system catalogs at the same time");
			exit(1);
		}
		if (tables.head != NULL)
		{
			pg_log_error("cannot reindex specific table(s) and system catalogs at the same time");
			exit(1);
		}
		if (indexes.head != NULL)
		{
			pg_log_error("cannot reindex specific index(es) and system catalogs at the same time");
			exit(1);
		}

		if (concurrentCons > 1)
		{
			pg_log_error("cannot use multiple jobs to reindex system catalogs");
			exit(1);
		}

		if (dbname == NULL)
		{
			if (getenv("PGDATABASE"))
				dbname = getenv("PGDATABASE");
			else if (getenv("PGUSER"))
				dbname = getenv("PGUSER");
			else
				dbname = get_user_name_or_exit(progname);
		}

		cparams.dbname = dbname;

		reindex_one_database(&cparams, REINDEX_SYSTEM, NULL,
							 progname, echo, verbose,
							 concurrently, 1, tablespace);
	}
	else
	{
		/*
		 * Index-level REINDEX is not supported with multiple jobs as we
		 * cannot control the concurrent processing of multiple indexes
		 * depending on the same relation.
		 */
		if (concurrentCons > 1 && indexes.head != NULL)
		{
			pg_log_error("cannot use multiple jobs to reindex indexes");
			exit(1);
		}

		if (dbname == NULL)
		{
			if (getenv("PGDATABASE"))
				dbname = getenv("PGDATABASE");
			else if (getenv("PGUSER"))
				dbname = getenv("PGUSER");
			else
				dbname = get_user_name_or_exit(progname);
		}

		cparams.dbname = dbname;

		if (schemas.head != NULL)
			reindex_one_database(&cparams, REINDEX_SCHEMA, &schemas,
								 progname, echo, verbose,
								 concurrently, concurrentCons, tablespace);

		if (indexes.head != NULL)
			reindex_one_database(&cparams, REINDEX_INDEX, &indexes,
								 progname, echo, verbose,
								 concurrently, 1, tablespace);

		if (tables.head != NULL)
			reindex_one_database(&cparams, REINDEX_TABLE, &tables,
								 progname, echo, verbose,
								 concurrently, concurrentCons, tablespace);

		/*
		 * reindex database only if neither index nor table nor schema is
		 * specified
		 */
		if (indexes.head == NULL && tables.head == NULL && schemas.head == NULL)
			reindex_one_database(&cparams, REINDEX_DATABASE, NULL,
								 progname, echo, verbose,
								 concurrently, concurrentCons, tablespace);
	}

	exit(0);
}

static void
reindex_one_database(ConnParams *cparams, ReindexType type,
					 SimpleStringList *user_list,
					 const char *progname, bool echo,
					 bool verbose, bool concurrently, int concurrentCons,
					 const char *tablespace)
{
	PGconn	   *conn;
	SimpleStringListCell *cell;
	bool		parallel = concurrentCons > 1;
	SimpleStringList *process_list = user_list;
	ReindexType process_type = type;
	ParallelSlotArray *sa;
	bool		failed = false;
	int			items_count = 0;

	conn = connectDatabase(cparams, progname, echo, false, false);

	/*
	 * GPDB_12_MERGE_FIXME: do we still report this as PostgreSQL 12 or should
	 * it say Greenplum 7?
	 */
	if (concurrently && PQserverVersion(conn) < 120000)
	{
		PQfinish(conn);
		pg_log_error("cannot use the \"%s\" option on server versions older than PostgreSQL %s",
					 "concurrently", "12");
		exit(1);
	}

	if (tablespace && PQserverVersion(conn) < 140000)
	{
		PQfinish(conn);
		pg_log_error("cannot use the \"%s\" option on server versions older than PostgreSQL %s",
					 "tablespace", "14");
		exit(1);
	}

	if (!parallel)
	{
		switch (process_type)
		{
			case REINDEX_DATABASE:
			case REINDEX_SYSTEM:

				/*
				 * Database and system reindexes only need to work on the
				 * database itself, so build a list with a single entry.
				 */
				Assert(user_list == NULL);
				process_list = pg_malloc0(sizeof(SimpleStringList));
				simple_string_list_append(process_list, PQdb(conn));
				break;

			case REINDEX_INDEX:
			case REINDEX_SCHEMA:
			case REINDEX_TABLE:
				Assert(user_list != NULL);
				break;
		}
	}
	else
	{
		switch (process_type)
		{
			case REINDEX_DATABASE:

				/*
				 * Database-wide parallel reindex requires special processing.
				 * If multiple jobs were asked, we have to reindex system
				 * catalogs first as they cannot be processed in parallel.
				 */
				if (concurrently)
					pg_log_warning("cannot reindex system catalogs concurrently, skipping all");
				else
					run_reindex_command(conn, REINDEX_SYSTEM, PQdb(conn), echo,
										verbose, concurrently, false,
										tablespace);

				/* Build a list of relations from the database */
				process_list = get_parallel_object_list(conn, process_type,
														user_list, echo);
				process_type = REINDEX_TABLE;

				/* Bail out if nothing to process */
				if (process_list == NULL)
					return;
				break;

			case REINDEX_SCHEMA:
				Assert(user_list != NULL);

				/* Build a list of relations from all the schemas */
				process_list = get_parallel_object_list(conn, process_type,
														user_list, echo);
				process_type = REINDEX_TABLE;

				/* Bail out if nothing to process */
				if (process_list == NULL)
					return;
				break;

			case REINDEX_SYSTEM:
			case REINDEX_INDEX:
				/* not supported */
				Assert(false);
				break;

			case REINDEX_TABLE:

				/*
				 * Fall through.  The list of items for tables is already
				 * created.
				 */
				break;
		}
	}

	/*
	 * Adjust the number of concurrent connections depending on the items in
	 * the list.  We choose the minimum between the number of concurrent
	 * connections and the number of items in the list.
	 */
	for (cell = process_list->head; cell; cell = cell->next)
	{
		items_count++;

		/* no need to continue if there are more elements than jobs */
		if (items_count >= concurrentCons)
			break;
	}
	concurrentCons = Min(concurrentCons, items_count);
	Assert(concurrentCons > 0);

	Assert(process_list != NULL);

	sa = ParallelSlotsSetup(concurrentCons, cparams, progname, echo, NULL);
	ParallelSlotsAdoptConn(sa, conn);

	cell = process_list->head;
	do
	{
		const char *objname = cell->val;
		ParallelSlot *free_slot = NULL;

		if (CancelRequested)
		{
			failed = true;
			goto finish;
		}

		free_slot = ParallelSlotsGetIdle(sa, NULL);
		if (!free_slot)
		{
			failed = true;
			goto finish;
		}

		ParallelSlotSetHandler(free_slot, TableCommandResultHandler, NULL);
		run_reindex_command(free_slot->connection, process_type, objname,
							echo, verbose, concurrently, true, tablespace);

		cell = cell->next;
	} while (cell != NULL);

	if (!ParallelSlotsWaitCompletion(sa))
		failed = true;

finish:
	if (process_list != user_list)
	{
		simple_string_list_destroy(process_list);
		pg_free(process_list);
	}

	ParallelSlotsTerminate(sa);
	pfree(sa);

	if (failed)
		exit(1);
}

static void
run_reindex_command(PGconn *conn, ReindexType type, const char *name,
					bool echo, bool verbose, bool concurrently, bool async,
					const char *tablespace)
{
	const char *paren = "(";
	const char *comma = ", ";
	const char *sep = paren;
	PQExpBufferData sql;
	bool		status;

	Assert(name);

	/* build the REINDEX query */
	initPQExpBuffer(&sql);

	appendPQExpBufferStr(&sql, "REINDEX ");

	if (verbose)
	{
		appendPQExpBuffer(&sql, "%sVERBOSE", sep);
		sep = comma;
	}

	if (tablespace)
	{
		appendPQExpBuffer(&sql, "%sTABLESPACE %s", sep, fmtId(tablespace));
		sep = comma;
	}

	if (sep != paren)
		appendPQExpBufferStr(&sql, ") ");

	/* object type */
	switch (type)
	{
		case REINDEX_DATABASE:
			appendPQExpBufferStr(&sql, "DATABASE ");
			break;
		case REINDEX_INDEX:
			appendPQExpBufferStr(&sql, "INDEX ");
			break;
		case REINDEX_SCHEMA:
			appendPQExpBufferStr(&sql, "SCHEMA ");
			break;
		case REINDEX_SYSTEM:
			appendPQExpBufferStr(&sql, "SYSTEM ");
			break;
		case REINDEX_TABLE:
			appendPQExpBufferStr(&sql, "TABLE ");
			break;
	}

	/*
	 * Parenthesized grammar is only supported for CONCURRENTLY since
	 * PostgreSQL 14.  Since 12, CONCURRENTLY can be specified after the
	 * object type.
	 */
	if (concurrently)
		appendPQExpBufferStr(&sql, "CONCURRENTLY ");

	/* object name */
	switch (type)
	{
		case REINDEX_DATABASE:
		case REINDEX_SYSTEM:
			appendPQExpBufferStr(&sql, fmtId(name));
			break;
		case REINDEX_INDEX:
		case REINDEX_TABLE:
			appendQualifiedRelation(&sql, name, conn, echo);
			break;
		case REINDEX_SCHEMA:
			appendPQExpBufferStr(&sql, name);
			break;
	}

	/* finish the query */
	appendPQExpBufferChar(&sql, ';');

	if (async)
	{
		if (echo)
			printf("%s\n", sql.data);

		status = PQsendQuery(conn, sql.data) == 1;
	}
	else
		status = executeMaintenanceCommand(conn, sql.data, echo);

	if (!status)
	{
		switch (type)
		{
			case REINDEX_DATABASE:
				pg_log_error("reindexing of database \"%s\" failed: %s",
							 PQdb(conn), PQerrorMessage(conn));
				break;
			case REINDEX_INDEX:
				pg_log_error("reindexing of index \"%s\" in database \"%s\" failed: %s",
							 name, PQdb(conn), PQerrorMessage(conn));
				break;
			case REINDEX_SCHEMA:
				pg_log_error("reindexing of schema \"%s\" in database \"%s\" failed: %s",
							 name, PQdb(conn), PQerrorMessage(conn));
				break;
			case REINDEX_SYSTEM:
				pg_log_error("reindexing of system catalogs in database \"%s\" failed: %s",
							 PQdb(conn), PQerrorMessage(conn));
				break;
			case REINDEX_TABLE:
				pg_log_error("reindexing of table \"%s\" in database \"%s\" failed: %s",
							 name, PQdb(conn), PQerrorMessage(conn));
				break;
		}
		if (!async)
		{
			PQfinish(conn);
			exit(1);
		}
	}

	termPQExpBuffer(&sql);
}

/*
 * Prepare the list of objects to process by querying the catalogs.
 *
 * This function will return a SimpleStringList object containing the entire
 * list of tables in the given database that should be processed by a parallel
 * database-wide reindex (excluding system tables), or NULL if there's no such
 * table.
 */
static SimpleStringList *
get_parallel_object_list(PGconn *conn, ReindexType type,
						 SimpleStringList *user_list, bool echo)
{
	PQExpBufferData catalog_query;
	PQExpBufferData buf;
	PGresult   *res;
	SimpleStringList *tables;
	int			ntups,
				i;

	initPQExpBuffer(&catalog_query);

	/*
	 * The queries here are using a safe search_path, so there's no need to
	 * fully qualify everything.
	 */
	switch (type)
	{
		case REINDEX_DATABASE:
			Assert(user_list == NULL);
			appendPQExpBufferStr(&catalog_query,
								 "SELECT c.relname, ns.nspname\n"
								 " FROM pg_catalog.pg_class c\n"
								 " JOIN pg_catalog.pg_namespace ns"
								 " ON c.relnamespace = ns.oid\n"
								 " WHERE ns.nspname != 'pg_catalog'\n"
								 "   AND c.relkind IN ("
								 CppAsString2(RELKIND_RELATION) ", "
								 CppAsString2(RELKIND_MATVIEW) ")\n"
								 " ORDER BY c.relpages DESC;");
			break;

		case REINDEX_SCHEMA:
			{
				SimpleStringListCell *cell;
				bool		nsp_listed = false;

				Assert(user_list != NULL);

				/*
				 * All the tables from all the listed schemas are grabbed at
				 * once.
				 */
				appendPQExpBufferStr(&catalog_query,
									 "SELECT c.relname, ns.nspname\n"
									 " FROM pg_catalog.pg_class c\n"
									 " JOIN pg_catalog.pg_namespace ns"
									 " ON c.relnamespace = ns.oid\n"
									 " WHERE c.relkind IN ("
									 CppAsString2(RELKIND_RELATION) ", "
									 CppAsString2(RELKIND_MATVIEW) ")\n"
									 " AND ns.nspname IN (");

				for (cell = user_list->head; cell; cell = cell->next)
				{
					const char *nspname = cell->val;

					if (nsp_listed)
						appendPQExpBufferStr(&catalog_query, ", ");
					else
						nsp_listed = true;

					appendStringLiteralConn(&catalog_query, nspname, conn);
				}

				appendPQExpBufferStr(&catalog_query, ")\n"
									 " ORDER BY c.relpages DESC;");
			}
			break;

		case REINDEX_SYSTEM:
		case REINDEX_INDEX:
		case REINDEX_TABLE:
			Assert(false);
			break;
	}

	res = executeQuery(conn, catalog_query.data, echo);
	termPQExpBuffer(&catalog_query);

	/*
	 * If no rows are returned, there are no matching tables, so we are done.
	 */
	ntups = PQntuples(res);
	if (ntups == 0)
	{
		PQclear(res);
		PQfinish(conn);
		return NULL;
	}

	tables = pg_malloc0(sizeof(SimpleStringList));

	/* Build qualified identifiers for each table */
	initPQExpBuffer(&buf);
	for (i = 0; i < ntups; i++)
	{
		appendPQExpBufferStr(&buf,
							 fmtQualifiedId(PQgetvalue(res, i, 1),
											PQgetvalue(res, i, 0)));

		simple_string_list_append(tables, buf.data);
		resetPQExpBuffer(&buf);
	}
	termPQExpBuffer(&buf);
	PQclear(res);

	return tables;
}

static void
reindex_all_databases(ConnParams *cparams,
					  const char *progname, bool echo, bool quiet, bool verbose,
					  bool concurrently, int concurrentCons,
					  const char *tablespace)
{
	PGconn	   *conn;
	PGresult   *result;
	int			i;

	conn = connectMaintenanceDatabase(cparams, progname, echo);
	result = executeQuery(conn, "SELECT datname FROM pg_database WHERE datallowconn ORDER BY 1;", echo);
	PQfinish(conn);

	for (i = 0; i < PQntuples(result); i++)
	{
		char	   *dbname = PQgetvalue(result, i, 0);

		if (!quiet)
		{
			printf(_("%s: reindexing database \"%s\"\n"), progname, dbname);
			fflush(stdout);
		}

		cparams->override_dbname = dbname;

		reindex_one_database(cparams, REINDEX_DATABASE, NULL,
							 progname, echo, verbose, concurrently,
							 concurrentCons, tablespace);
	}

	PQclear(result);
}

static void
help(const char *progname)
{
	printf(_("%s reindexes a PostgreSQL database.\n\n"), progname);
	printf(_("Usage:\n"));
	printf(_("  %s [OPTION]... [DBNAME]\n"), progname);
	printf(_("\nOptions:\n"));
	printf(_("  -a, --all                    reindex all databases\n"));
	printf(_("      --concurrently           reindex concurrently\n"));
	printf(_("  -d, --dbname=DBNAME          database to reindex\n"));
	printf(_("  -e, --echo                   show the commands being sent to the server\n"));
	printf(_("  -i, --index=INDEX            recreate specific index(es) only\n"));
	printf(_("  -j, --jobs=NUM               use this many concurrent connections to reindex\n"));
	printf(_("  -q, --quiet                  don't write any messages\n"));
	printf(_("  -s, --system                 reindex system catalogs only\n"));
	printf(_("  -S, --schema=SCHEMA          reindex specific schema(s) only\n"));
	printf(_("  -t, --table=TABLE            reindex specific table(s) only\n"));
	printf(_("      --tablespace=TABLESPACE  tablespace where indexes are rebuilt\n"));
	printf(_("  -v, --verbose                write a lot of output\n"));
	printf(_("  -V, --version                output version information, then exit\n"));
	printf(_("  -?, --help                   show this help, then exit\n"));
	printf(_("\nConnection options:\n"));
	printf(_("  -h, --host=HOSTNAME          database server host or socket directory\n"));
	printf(_("  -p, --port=PORT              database server port\n"));
	printf(_("  -U, --username=USERNAME      user name to connect as\n"));
	printf(_("  -w, --no-password            never prompt for password\n"));
	printf(_("  -W, --password               force password prompt\n"));
	printf(_("  --maintenance-db=DBNAME      alternate maintenance database\n"));
	printf(_("\nRead the description of the SQL command REINDEX for details.\n"));
<<<<<<< HEAD
	printf(_("\nReport bugs to <bugs@greenplum.org>.\n"));
=======
	printf(_("\nReport bugs to <%s>.\n"), PACKAGE_BUGREPORT);
	printf(_("%s home page: <%s>\n"), PACKAGE_NAME, PACKAGE_URL);
>>>>>>> d457cb4e
}<|MERGE_RESOLUTION|>--- conflicted
+++ resolved
@@ -347,10 +347,6 @@
 
 	conn = connectDatabase(cparams, progname, echo, false, false);
 
-	/*
-	 * GPDB_12_MERGE_FIXME: do we still report this as PostgreSQL 12 or should
-	 * it say Greenplum 7?
-	 */
 	if (concurrently && PQserverVersion(conn) < 120000)
 	{
 		PQfinish(conn);
@@ -818,10 +814,6 @@
 	printf(_("  -W, --password               force password prompt\n"));
 	printf(_("  --maintenance-db=DBNAME      alternate maintenance database\n"));
 	printf(_("\nRead the description of the SQL command REINDEX for details.\n"));
-<<<<<<< HEAD
-	printf(_("\nReport bugs to <bugs@greenplum.org>.\n"));
-=======
 	printf(_("\nReport bugs to <%s>.\n"), PACKAGE_BUGREPORT);
 	printf(_("%s home page: <%s>\n"), PACKAGE_NAME, PACKAGE_URL);
->>>>>>> d457cb4e
 }