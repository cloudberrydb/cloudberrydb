--- conflicted
+++ resolved
@@ -3,11 +3,7 @@
  *
  * Copyright (c) 2000-2010, PostgreSQL Global Development Group
  *
-<<<<<<< HEAD
  * src/bin/psql/command.c
-=======
- * $PostgreSQL: pgsql/src/bin/psql/command.c,v 1.199 2008/12/19 16:25:18 petere Exp $
->>>>>>> 38e93482
  */
 #include "postgres_fe.h"
 #include "command.h"
@@ -61,26 +57,12 @@
 			 PsqlScanState scan_state,
 			 PQExpBuffer query_buf);
 static bool do_edit(const char *filename_arg, PQExpBuffer query_buf,
-<<<<<<< HEAD
-		bool *edited);
-=======
 					bool *edited);
->>>>>>> 38e93482
 static bool do_connect(char *dbname, char *user, char *host, char *port);
 static bool do_shell(const char *command);
 static bool lookup_function_oid(PGconn *conn, const char *desc, Oid *foid);
 static bool get_create_function_cmd(PGconn *conn, Oid oid, PQExpBuffer buf);
 static void minimal_error_message(PGresult *res);
-<<<<<<< HEAD
-
-static void printSSLInfo(void);
-
-#ifdef WIN32
-static void checkWin32Codepage(void);
-#endif
-
-=======
->>>>>>> 38e93482
 
 static void printSSLInfo(void);
 
@@ -493,13 +475,6 @@
 						break;
 				}
 				break;
-<<<<<<< HEAD
-			case 'x':			/* Extensions */
-				if (show_verbose)
-					success = listExtensionContents(pattern);
-				else
-					success = listExtensions(pattern);
-=======
 			case 'e':			/* SQL/MED subsystem */
 				switch(cmd[2])
 				{
@@ -516,7 +491,12 @@
 						status = PSQL_CMD_UNKNOWN;
 						break;
 				}
->>>>>>> 38e93482
+				break;
+			case 'x':			/* Extensions */
+				if (show_verbose)
+					success = listExtensionContents(pattern);
+				else
+					success = listExtensions(pattern);
 				break;
 			default:
 				status = PSQL_CMD_UNKNOWN;
@@ -561,7 +541,6 @@
 	 */
 	else if (strcmp(cmd, "ef") == 0)
 	{
-<<<<<<< HEAD
 		if (pset.sversion < 80400)
 		{
 			psql_error("The server (version %d.%d) does not support editing function source.\n",
@@ -569,9 +548,6 @@
 			status = PSQL_CMD_ERROR;
 		}
 		else if (!query_buf)
-=======
-		if (!query_buf)
->>>>>>> 38e93482
 		{
 			psql_error("no query buffer\n");
 			status = PSQL_CMD_ERROR;
@@ -610,20 +586,12 @@
 
 		if (status != PSQL_CMD_ERROR)
 		{
-<<<<<<< HEAD
-			bool		edited = false;
-=======
 			bool edited = false;
->>>>>>> 38e93482
 
 			if (!do_edit(0, query_buf, &edited))
 				status = PSQL_CMD_ERROR;
 			else if (!edited)
-<<<<<<< HEAD
 				puts(_("No changes"));
-=======
-				puts(_("No changes."));
->>>>>>> 38e93482
 			else
 				status = PSQL_CMD_NEWEDIT;
 		}
@@ -1424,11 +1392,7 @@
 	PQsetNoticeProcessor(n_conn, NoticeProcessor, NULL);
 	pset.db = n_conn;
 	SyncVariables();
-<<<<<<< HEAD
 	connection_warnings(false); /* Must be after SyncVariables */
-=======
-	connection_warnings(); /* Must be after SyncVariables */
->>>>>>> 38e93482
 
 	/* Tell the user about the new connection */
 	if (!pset.quiet)
@@ -1524,18 +1488,11 @@
 	printf(_("SSL connection (cipher: %s, bits: %i)\n"),
 		   SSL_get_cipher(ssl), sslbits);
 #else
-<<<<<<< HEAD
 
 	/*
 	 * If psql is compiled without SSL but is using a libpq with SSL, we
 	 * cannot figure out the specifics about the connection. But we know it's
 	 * SSL secured.
-=======
-	/*
-	 * If psql is compiled without SSL but is using a libpq with SSL,
-	 * we cannot figure out the specifics about the connection. But
-	 * we know it's SSL secured.
->>>>>>> 38e93482
 	 */
 	if (PQgetssl(pset.db))
 		printf(_("SSL connection (unknown cipher)\n"));
@@ -2232,11 +2189,7 @@
 {
 	bool		result = true;
 	PQExpBuffer query;
-<<<<<<< HEAD
-	PGresult   *res;
-=======
 	PGresult *res;
->>>>>>> 38e93482
 
 	query = createPQExpBuffer();
 	printfPQExpBuffer(query, "SELECT ");
@@ -2268,11 +2221,7 @@
 {
 	bool		result = true;
 	PQExpBuffer query;
-<<<<<<< HEAD
-	PGresult   *res;
-=======
 	PGresult *res;
->>>>>>> 38e93482
 
 	query = createPQExpBuffer();
 	printfPQExpBuffer(query, "SELECT pg_catalog.pg_get_functiondef(%u)", oid);
