/* ----------
 *	pgstat.h
 *
 *	Definitions for the PostgreSQL statistics collector daemon.
 *
<<<<<<< HEAD
 *	Copyright (c) 2001-2009, PostgreSQL Global Development Group
=======
 *	Copyright (c) 2001-2007, PostgreSQL Global Development Group
>>>>>>> 29dccf5f
 *
 *	$PostgreSQL: pgsql/src/include/pgstat.h,v 1.52 2007/01/05 22:19:50 momjian Exp $
 * ----------
 */
#ifndef PGSTAT_H
#define PGSTAT_H

#include "libpq/pqcomm.h"
#include "portability/instr_time.h"
#include "utils/hsearch.h"
#include "utils/rel.h"
#include "utils/relcache.h"
#include "utils/timestamp.h"


/* Values for track_functions GUC variable --- order is significant! */
typedef enum TrackFunctionsLevel
{
	TRACK_FUNC_OFF,
	TRACK_FUNC_PL,
	TRACK_FUNC_ALL
} TrackFunctionsLevel;

/* ----------
 * The types of backend -> collector messages
 * ----------
 */
typedef enum StatMsgType
{
	PGSTAT_MTYPE_DUMMY,
	PGSTAT_MTYPE_INQUIRY,
	PGSTAT_MTYPE_TABSTAT,
	PGSTAT_MTYPE_TABPURGE,
	PGSTAT_MTYPE_DROPDB,
	PGSTAT_MTYPE_RESETCOUNTER,
	PGSTAT_MTYPE_AUTOVAC_START,
	PGSTAT_MTYPE_VACUUM,
	PGSTAT_MTYPE_ANALYZE,
	PGSTAT_MTYPE_QUEUESTAT, /* GPDB */
	PGSTAT_MTYPE_BGWRITER,
	PGSTAT_MTYPE_FUNCSTAT,
	PGSTAT_MTYPE_FUNCPURGE
} StatMsgType;

/* ----------
 * The data type used for counters.
 * ----------
 */
typedef int64 PgStat_Counter;

/* ----------
 * PgStat_TableCounts			The actual per-table counts kept by a backend
 *
 * This struct should contain only actual event counters, because we memcmp
 * it against zeroes to detect whether there are any counts to transmit.
 * It is a component of PgStat_TableStatus (within-backend state) and
 * PgStat_TableEntry (the transmitted message format).
 *
 * Note: for a table, tuples_returned is the number of tuples successfully
 * fetched by heap_getnext, while tuples_fetched is the number of tuples
 * successfully fetched by heap_fetch under the control of bitmap indexscans.
 * For an index, tuples_returned is the number of index entries returned by
 * the index AM, while tuples_fetched is the number of tuples successfully
 * fetched by heap_fetch under the control of simple indexscans for this index.
 *
 * tuples_inserted/updated/deleted/hot_updated count attempted actions,
 * regardless of whether the transaction committed.  new_live_tuples and
 * new_dead_tuples are properly adjusted depending on commit or abort.
 * Note that new_live_tuples and new_dead_tuples can be negative!
 * ----------
 */
typedef struct PgStat_TableCounts
{
	PgStat_Counter t_numscans;

	PgStat_Counter t_tuples_returned;
	PgStat_Counter t_tuples_fetched;

	PgStat_Counter t_tuples_inserted;
	PgStat_Counter t_tuples_updated;
	PgStat_Counter t_tuples_deleted;
	PgStat_Counter t_tuples_hot_updated;

	PgStat_Counter t_new_live_tuples;
	PgStat_Counter t_new_dead_tuples;

	PgStat_Counter t_blocks_fetched;
	PgStat_Counter t_blocks_hit;
} PgStat_TableCounts;


/* ------------------------------------------------------------
 * Structures kept in backend local memory while accumulating counts
 * ------------------------------------------------------------
 */


/* ----------
 * PgStat_TableStatus			Per-table status within a backend
 *
 * Most of the event counters are nontransactional, ie, we count events
 * in committed and aborted transactions alike.  For these, we just count
 * directly in the PgStat_TableStatus.	However, new_live_tuples and
 * new_dead_tuples must be derived from tuple insertion and deletion counts
 * with awareness of whether the transaction or subtransaction committed or
 * aborted.  Hence, we also keep a stack of per-(sub)transaction status
 * records for every table modified in the current transaction.  At commit
 * or abort, we propagate tuples_inserted and tuples_deleted up to the
 * parent subtransaction level, or out to the parent PgStat_TableStatus,
 * as appropriate.
 * ----------
 */
typedef struct PgStat_TableStatus
{
	Oid			t_id;			/* table's OID */
	bool		t_shared;		/* is it a shared catalog? */
	struct PgStat_TableXactStatus *trans;		/* lowest subxact's counts */
	PgStat_TableCounts t_counts;	/* event counts to be sent */
} PgStat_TableStatus;

/* ----------
 * PgStat_TableXactStatus		Per-table, per-subtransaction status
 * ----------
 */
typedef struct PgStat_TableXactStatus
{
	PgStat_Counter tuples_inserted;		/* tuples inserted in (sub)xact */
	PgStat_Counter tuples_deleted;		/* tuples deleted in (sub)xact */
	int			nest_level;		/* subtransaction nest level */
	/* links to other structs for same relation: */
	struct PgStat_TableXactStatus *upper;		/* next higher subxact if any */
	PgStat_TableStatus *parent; /* per-table status */
	/* structs of same subxact level are linked here: */
	struct PgStat_TableXactStatus *next;		/* next of same subxact */
} PgStat_TableXactStatus;


/* ------------------------------------------------------------
 * Message formats follow
 * ------------------------------------------------------------
 */


/* ----------
 * PgStat_MsgHdr				The common message header
 * ----------
 */
typedef struct PgStat_MsgHdr
{
	StatMsgType m_type;
	int			m_size;
} PgStat_MsgHdr;

/* ----------
 * Space available in a message.  This will keep the UDP packets below 1K,
 * which should fit unfragmented into the MTU of the lo interface on most
 * platforms. Does anybody care for platforms where it doesn't?
 * ----------
 */
#define PGSTAT_MSG_PAYLOAD	(1000 - sizeof(PgStat_MsgHdr))


/* ----------
 * PgStat_MsgDummy				A dummy message, ignored by the collector
 * ----------
 */
typedef struct PgStat_MsgDummy
{
	PgStat_MsgHdr m_hdr;
} PgStat_MsgDummy;


/* ----------
 * PgStat_MsgInquiry			Sent by a backend to ask the collector
 *								to write the stats file.
 * ----------
 */

typedef struct PgStat_MsgInquiry
{
	PgStat_MsgHdr m_hdr;
	TimestampTz inquiry_time;	/* minimum acceptable file timestamp */
} PgStat_MsgInquiry;


/* ----------
 * PgStat_TableEntry			Per-table info in a MsgTabstat
 * ----------
 */
typedef struct PgStat_TableEntry
{
	Oid			t_id;
	PgStat_TableCounts t_counts;
} PgStat_TableEntry;

/* ----------
 * PgStat_MsgTabstat			Sent by the backend to report table
 *								and buffer access statistics.
 * ----------
 */
#define PGSTAT_NUM_TABENTRIES  \
	((PGSTAT_MSG_PAYLOAD - sizeof(Oid) - 3 * sizeof(int))  \
	 / sizeof(PgStat_TableEntry))

typedef struct PgStat_MsgTabstat
{
	PgStat_MsgHdr m_hdr;
	Oid			m_databaseid;
	int			m_nentries;
	int			m_xact_commit;
	int			m_xact_rollback;
	PgStat_TableEntry m_entry[PGSTAT_NUM_TABENTRIES];
} PgStat_MsgTabstat;


/* ----------
 * PgStat_MsgTabpurge			Sent by the backend to tell the collector
 *								about dead tables.
 * ----------
 */
#define PGSTAT_NUM_TABPURGE  \
	((PGSTAT_MSG_PAYLOAD - sizeof(Oid) - sizeof(int))  \
	 / sizeof(Oid))

typedef struct PgStat_MsgTabpurge
{
	PgStat_MsgHdr m_hdr;
	Oid			m_databaseid;
	int			m_nentries;
	Oid			m_tableid[PGSTAT_NUM_TABPURGE];
} PgStat_MsgTabpurge;


/* ----------
 * PgStat_MsgDropdb				Sent by the backend to tell the collector
 *								about a dropped database
 * ----------
 */
typedef struct PgStat_MsgDropdb
{
	PgStat_MsgHdr m_hdr;
	Oid			m_databaseid;
} PgStat_MsgDropdb;


/* ----------
 * PgStat_MsgResetcounter		Sent by the backend to tell the collector
 *								to reset counters
 * ----------
 */
typedef struct PgStat_MsgResetcounter
{
	PgStat_MsgHdr m_hdr;
	Oid			m_databaseid;
} PgStat_MsgResetcounter;


/* ----------
 * PgStat_MsgAutovacStart		Sent by the autovacuum daemon to signal
 *								that a database is going to be processed
 * ----------
 */
typedef struct PgStat_MsgAutovacStart
{
	PgStat_MsgHdr m_hdr;
	Oid			m_databaseid;
	TimestampTz m_start_time;
} PgStat_MsgAutovacStart;


/* ----------
 * PgStat_MsgVacuum				Sent by the backend or autovacuum daemon
 *								after VACUUM or VACUUM ANALYZE
 * ----------
 */
typedef struct PgStat_MsgVacuum
{
	PgStat_MsgHdr m_hdr;
	Oid			m_databaseid;
	Oid			m_tableoid;
	bool		m_analyze;
	bool		m_autovacuum;
	bool		m_scanned_all;
	TimestampTz m_vacuumtime;
	PgStat_Counter m_tuples;
} PgStat_MsgVacuum;


/* ----------
 * PgStat_MsgAnalyze			Sent by the backend or autovacuum daemon
 *								after ANALYZE
 * ----------
 */
typedef struct PgStat_MsgAnalyze
{
	PgStat_MsgHdr m_hdr;
	Oid			m_databaseid;
	Oid			m_tableoid;
	bool		m_autovacuum;
	TimestampTz m_analyzetime;
	PgStat_Counter m_live_tuples;
	PgStat_Counter m_dead_tuples;
} PgStat_MsgAnalyze;


/* ----------
 
 * PgStat_MsgQueuestat			Sent by the backend to report resource queue
 *								activity statistics.
 * ----------  GPDB 
 */
typedef struct PgStat_MsgQueuestat
{
	PgStat_MsgHdr m_hdr;
	Oid			m_queueid;
	PgStat_Counter	m_queries_exec;
	PgStat_Counter	m_queries_wait;
	PgStat_Counter	m_elapsed_exec;
	PgStat_Counter	m_elapsed_wait;
} PgStat_MsgQueuestat;


/* ----------
 * PgStat_MsgBgWriter			Sent by the bgwriter to update statistics.
 * ----------
 */
typedef struct PgStat_MsgBgWriter
{
	PgStat_MsgHdr m_hdr;

	PgStat_Counter m_timed_checkpoints;
	PgStat_Counter m_requested_checkpoints;
	PgStat_Counter m_buf_written_checkpoints;
	PgStat_Counter m_buf_written_clean;
	PgStat_Counter m_maxwritten_clean;
	PgStat_Counter m_buf_written_backend;
	PgStat_Counter m_buf_alloc;
} PgStat_MsgBgWriter;


/* ----------
 * PgStat_FunctionCounts	The actual per-function counts kept by a backend
 *
 * This struct should contain only actual event counters, because we memcmp
 * it against zeroes to detect whether there are any counts to transmit.
 *
 * Note that the time counters are in instr_time format here.  We convert to
 * microseconds in PgStat_Counter format when transmitting to the collector.
 * ----------
 */
typedef struct PgStat_FunctionCounts
{
	PgStat_Counter f_numcalls;
	instr_time	f_time;
	instr_time	f_time_self;
} PgStat_FunctionCounts;

/* ----------
 * PgStat_BackendFunctionEntry	Entry in backend's per-function hash table
 * ----------
 */
typedef struct PgStat_BackendFunctionEntry
{
	Oid			f_id;
	PgStat_FunctionCounts f_counts;
} PgStat_BackendFunctionEntry;

/* ----------
 * PgStat_FunctionEntry			Per-function info in a MsgFuncstat
 * ----------
 */
typedef struct PgStat_FunctionEntry
{
	Oid			f_id;
	PgStat_Counter f_numcalls;
	PgStat_Counter f_time;		/* times in microseconds */
	PgStat_Counter f_time_self;
} PgStat_FunctionEntry;

/* ----------
 * PgStat_MsgFuncstat			Sent by the backend to report function
 *								usage statistics.
 * ----------
 */
#define PGSTAT_NUM_FUNCENTRIES	\
	((PGSTAT_MSG_PAYLOAD - sizeof(Oid) - sizeof(int))  \
	 / sizeof(PgStat_FunctionEntry))

typedef struct PgStat_MsgFuncstat
{
	PgStat_MsgHdr m_hdr;
	Oid			m_databaseid;
	int			m_nentries;
	PgStat_FunctionEntry m_entry[PGSTAT_NUM_FUNCENTRIES];
} PgStat_MsgFuncstat;

/* ----------
 * PgStat_MsgFuncpurge			Sent by the backend to tell the collector
 *								about dead functions.
 * ----------
 */
#define PGSTAT_NUM_FUNCPURGE  \
	((PGSTAT_MSG_PAYLOAD - sizeof(Oid) - sizeof(int))  \
	 / sizeof(Oid))

typedef struct PgStat_MsgFuncpurge
{
	PgStat_MsgHdr m_hdr;
	Oid			m_databaseid;
	int			m_nentries;
	Oid			m_functionid[PGSTAT_NUM_FUNCPURGE];
} PgStat_MsgFuncpurge;


/* ----------
 * PgStat_Msg					Union over all possible messages.
 * ----------
 */
typedef union PgStat_Msg
{
	PgStat_MsgHdr msg_hdr;
	PgStat_MsgDummy msg_dummy;
	PgStat_MsgInquiry msg_inquiry;
	PgStat_MsgTabstat msg_tabstat;
	PgStat_MsgTabpurge msg_tabpurge;
	PgStat_MsgDropdb msg_dropdb;
	PgStat_MsgResetcounter msg_resetcounter;
	PgStat_MsgAutovacStart msg_autovacuum;
	PgStat_MsgVacuum msg_vacuum;
	PgStat_MsgAnalyze msg_analyze;
	PgStat_MsgQueuestat msg_queuestat;  /* GPDB */
	PgStat_MsgBgWriter msg_bgwriter;
	PgStat_MsgFuncstat msg_funcstat;
	PgStat_MsgFuncpurge msg_funcpurge;
} PgStat_Msg;


/* ------------------------------------------------------------
 * Statistic collector data structures follow
 *
 * PGSTAT_FILE_FORMAT_ID should be changed whenever any of these
 * data structures change.
 * ------------------------------------------------------------
 */

#define PGSTAT_FILE_FORMAT_ID	0x01A5BC98

/* ----------
 * PgStat_StatDBEntry			The collector's data per database
 * ----------
 */
typedef struct PgStat_StatDBEntry
{
	Oid			databaseid;
	PgStat_Counter n_xact_commit;
	PgStat_Counter n_xact_rollback;
	PgStat_Counter n_blocks_fetched;
	PgStat_Counter n_blocks_hit;
	PgStat_Counter n_tuples_returned;
	PgStat_Counter n_tuples_fetched;
	PgStat_Counter n_tuples_inserted;
	PgStat_Counter n_tuples_updated;
	PgStat_Counter n_tuples_deleted;
	TimestampTz last_autovac_time;

	/*
	 * tables and functions must be last in the struct, because we don't write
	 * the pointers out to the stats file.
	 */
	HTAB	   *tables;
	HTAB	   *functions;
} PgStat_StatDBEntry;


/* ----------
 * PgStat_StatTabEntry			The collector's data per table (or index)
 * ----------
 */
typedef struct PgStat_StatTabEntry
{
	Oid			tableid;

	PgStat_Counter numscans;

	PgStat_Counter tuples_returned;
	PgStat_Counter tuples_fetched;

	PgStat_Counter tuples_inserted;
	PgStat_Counter tuples_updated;
	PgStat_Counter tuples_deleted;
	PgStat_Counter tuples_hot_updated;

	PgStat_Counter n_live_tuples;
	PgStat_Counter n_dead_tuples;
	PgStat_Counter last_anl_tuples;

	PgStat_Counter blocks_fetched;
	PgStat_Counter blocks_hit;

	TimestampTz vacuum_timestamp;		/* user initiated vacuum */
	TimestampTz autovac_vacuum_timestamp;		/* autovacuum initiated */
	TimestampTz analyze_timestamp;		/* user initiated */
	TimestampTz autovac_analyze_timestamp;		/* autovacuum initiated */
} PgStat_StatTabEntry;


/* ----------
 * PgStat_StatQueueEntry		The collector's data per resource queue
 * ----------
 *  --- cdb extension ---
 */
typedef struct PgStat_StatQueueEntry
{
	Oid			queueid;
	PgStat_Counter n_queries_exec;
	PgStat_Counter n_queries_wait;
	PgStat_Counter elapsed_exec;
	PgStat_Counter elapsed_wait;
} PgStat_StatQueueEntry;

/* ----------
 * PgStat_StatFuncEntry			The collector's data per function
 * ----------
 */
typedef struct PgStat_StatFuncEntry
{
	Oid			functionid;

	PgStat_Counter f_numcalls;

	PgStat_Counter f_time;		/* times in microseconds */
	PgStat_Counter f_time_self;
} PgStat_StatFuncEntry;



/* ----------
 * PgStat_StatPortalEntry
 *
 * Each backend maintains a hash that contains a PgStat_StatPortalEntry for
 * each portal. This is so we can easily track elapsed times for execute and
 * wait, as well as counts for each of these. 
 *
 * In order to (hopefully) not cause a performance degradation when queue
 * statistics are enabled, we only store and caclulate elapsed time to the 
 * nearest second (via the time() call). This may mean that large numbers of 
 * sub-second queries get ignored due to roundoff. 
 *
 * Note that the collector never sees these structs, the PgStat_StatQueueEntry
 * is what is sent at report time.
 * ----------
 */
typedef struct PgStat_StatPortalEntry
{
	uint32					portalid;
	time_t					t_exec_start;
	time_t					t_exec_end;
	time_t					t_wait_start;
	time_t					t_wait_end;
	PgStat_StatQueueEntry	queueentry;
} PgStat_StatPortalEntry;


/*
 * Global statistics kept in the stats collector
 */
typedef struct PgStat_GlobalStats
{
	TimestampTz stats_timestamp;	/* time of stats file update */
	PgStat_Counter timed_checkpoints;
	PgStat_Counter requested_checkpoints;
	PgStat_Counter buf_written_checkpoints;
	PgStat_Counter buf_written_clean;
	PgStat_Counter maxwritten_clean;
	PgStat_Counter buf_written_backend;
	PgStat_Counter buf_alloc;
} PgStat_GlobalStats;


/* ----------
 * Shared-memory data structures
 * ----------
 */

/* Definitions of waiting reason */
#define PGBE_WAITING_LOCK			'l'
#define PGBE_WAITING_REPLICATION	'r'
#define PGBE_WAITING_NONE			'\0'

/* ----------
 * PgBackendStatus
 *
 * Each live backend maintains a PgBackendStatus struct in shared memory
 * showing its current activity.  (The structs are allocated according to
 * BackendId, but that is not critical.)  Note that the collector process
 * has no involvement in, or even access to, these structs.
 * ----------
 */
typedef struct PgBackendStatus
{
	/*
	 * To avoid locking overhead, we use the following protocol: a backend
	 * increments st_changecount before modifying its entry, and again after
	 * finishing a modification.  A would-be reader should note the value of
	 * st_changecount, copy the entry into private memory, then check
	 * st_changecount again.  If the value hasn't changed, and if it's even,
	 * the copy is valid; otherwise start over.  This makes updates cheap
	 * while reads are potentially expensive, but that's the tradeoff we want.
	 */
	int			st_changecount;

	/* The entry is valid iff st_procpid > 0, unused if st_procpid == 0 */
	int			st_procpid;

	/* Times when current backend, transaction, and activity started */
	TimestampTz st_proc_start_timestamp;
	TimestampTz st_xact_start_timestamp;
	TimestampTz st_activity_start_timestamp;

	/* Database OID, owning user's OID, connection client address */
	Oid			st_databaseid;
	Oid			st_userid;
	int			st_session_id;  /* GPDB only */
	SockAddr	st_clientaddr;

	/* Is backend currently waiting on something (and what)? */
	char		st_waiting;

	/* application name; MUST be null-terminated */
	char	   *st_appname;

	/* current command string; MUST be null-terminated */
	char		*st_activity;

} PgBackendStatus;

/*
 * Working state needed to accumulate per-function-call timing statistics.
 */
typedef struct PgStat_FunctionCallUsage
{
	/* Link to function's hashtable entry (must still be there at exit!) */
	/* NULL means we are not tracking the current function call */
	PgStat_FunctionCounts *fs;
	/* Total time previously charged to function, as of function start */
	instr_time	save_f_time;
	/* Backend-wide total time as of function start */
	instr_time	save_total;
	/* system clock as of function start */
	instr_time	f_start;
} PgStat_FunctionCallUsage;


/* ----------
 * GUC parameters
 * ----------
 */
extern bool pgstat_collect_startcollector;  // NOT USED

extern bool pgstat_track_counts;
extern bool pgstat_track_counts;	// NOT USED
extern bool pgstat_track_activities;  // NOT USED

extern bool pgstat_collect_queuelevel;

extern int	pgstat_track_functions;
//extern PGDLLIMPORT int pgstat_track_activity_query_size;
extern char *pgstat_stat_tmpname;
extern char *pgstat_stat_filename;

/*
 * BgWriter statistics counters are updated directly by bgwriter and bufmgr
 */
extern PgStat_MsgBgWriter BgWriterStats;

/* ----------
 * Functions called from postmaster
 * ----------
 */
extern Size BackendStatusShmemSize(void);
extern void CreateSharedBackendStatus(void);

extern void pgstat_init(void);
extern int	pgstat_start(void);
extern void pgstat_reset_all(void);
extern void allow_immediate_pgstat_restart(void);

#ifdef EXEC_BACKEND
extern void PgstatCollectorMain(int argc, char *argv[]);
#endif


/* ----------
 * Functions called from backends
 * ----------
 */
extern void pgstat_ping(void);

extern void pgstat_report_stat(bool force);
extern void pgstat_vacuum_stat(void);
extern void pgstat_report_queuestat(void); /* GPDB */
extern void pgstat_drop_database(Oid databaseid);

extern void pgstat_clear_snapshot(void);
extern void pgstat_reset_counters(void);

extern void pgstat_report_autovac(Oid dboid);
extern void pgstat_report_vacuum(Oid tableoid, bool shared, bool scanned_all,
					 bool analyze, PgStat_Counter tuples);
extern void pgstat_report_analyze(Relation rel,
					  PgStat_Counter livetuples,
					  PgStat_Counter deadtuples);

extern void pgstat_initialize(void);
extern void pgstat_bestart(void);
extern void pgstat_report_activity(const char *what);
extern void pgstat_report_txn_timestamp(TimestampTz tstamp);
extern void pgstat_report_waiting(char reason);

extern void pgstat_report_appname(const char *appname);
extern void pgstat_report_xact_timestamp(TimestampTz tstamp);
extern const char *pgstat_get_backend_current_activity(int pid, bool checkUser);

extern void pgstat_initstats(Relation rel);

extern void pgstat_init_localportalhash(void);
extern PgStat_StatPortalEntry *pgstat_getportalentry(uint32 portalid,
													 Oid queueid);

/* nontransactional event counts are simple enough to inline */

#define pgstat_count_heap_scan(rel)									\
	do {															\
		if (pgstat_track_counts && (rel)->pgstat_info != NULL)		\
			(rel)->pgstat_info->t_counts.t_numscans++;				\
	} while (0)
/* kluge for bitmap scans: */
#define pgstat_discount_heap_scan(rel)									\
	do {																\
		if (pgstat_track_counts && (rel)->pgstat_info != NULL)			\
			(rel)->pgstat_info->t_counts.t_numscans--;		\
	} while (0)
#define pgstat_count_heap_getnext(rel)									\
	do {																\
		if (pgstat_track_counts && (rel)->pgstat_info != NULL)			\
			(rel)->pgstat_info->t_counts.t_tuples_returned++; \
	} while (0)
#define pgstat_count_heap_fetch(rel)								\
	do {															\
		if (pgstat_track_counts && (rel)->pgstat_info != NULL)		\
			(rel)->pgstat_info->t_counts.t_tuples_fetched++;		\
	} while (0)

/*
#define pgstat_count_heap_insert(s)										\
	do {																\
		if (pgstat_track_counts)			\
			(s)->pgstat_info->t_counts.t_tuples_inserted++; \
	} while (0)
#define pgstat_count_heap_update(s,h)										\
	do {																\
		if (pgstat_track_counts)			\
			(s)->pgstat_info->t_counts.t_tuples_updated++; \
	} while (0)
#define pgstat_count_heap_delete(s)										\
	do {																\
		if (pgstat_track_counts)			\
			(s)->pgstat_info->t_counts.t_tuples_deleted++; \
	} while (0)
	*/

#define pgstat_count_index_scan(rel)								\
	do {															\
		if (pgstat_track_counts && (rel)->pgstat_info != NULL)		\
			(rel)->pgstat_info->t_counts.t_numscans++;				\
	} while (0)
#define pgstat_count_index_tuples(rel, n)							\
	do {															\
		if (pgstat_track_counts && (rel)->pgstat_info != NULL)		\
			(rel)->pgstat_info->t_counts.t_tuples_returned += (n);	\
	} while (0)
#define pgstat_count_buffer_read(rel)								\
	do {															\
		if (pgstat_track_counts && (rel)->pgstat_info != NULL)		\
			(rel)->pgstat_info->t_counts.t_blocks_fetched++;		\
	} while (0)
#define pgstat_count_buffer_hit(rel)								\
	do {															\
		if (pgstat_track_counts && (rel)->pgstat_info != NULL)		\
			(rel)->pgstat_info->t_counts.t_blocks_hit++;			\
	} while (0)

/* Resource queue statistics: */
#define pgstat_count_queue_exec(p, q) 									\
	do {																\
		if (pgstat_collect_queuelevel) 									\
		{																\
			PgStat_StatPortalEntry  *pentry;							\
																		\
			pentry = pgstat_getportalentry(p, q);						\
			((pentry)->queueentry).n_queries_exec++;					\
		}																\
	} while (0)
#define pgstat_record_start_queue_exec(p, q) 							\
	do {																\
		if (pgstat_collect_queuelevel) 									\
		{																\
			PgStat_StatPortalEntry  *pentry;							\
																		\
			pentry = pgstat_getportalentry(p, q);						\
			(pentry)->t_exec_start = time(NULL);						\
		}																\
	} while (0)
#define pgstat_record_end_queue_exec(p, q) 								\
	do {																\
		if (pgstat_collect_queuelevel) 									\
		{																\
			PgStat_StatPortalEntry  *pentry;							\
																		\
			pentry = pgstat_getportalentry(p, q);						\
			(pentry)->t_exec_end = time(NULL);							\
			((pentry)->queueentry).elapsed_exec += 						\
				(PgStat_Counter)((pentry)->t_exec_end - (pentry)->t_exec_start);			\
		}																\
	} while (0)
#define pgstat_count_queue_wait(p, q) 									\
	do {																\
		if (pgstat_collect_queuelevel) 									\
		{																\
			PgStat_StatPortalEntry  *pentry;							\
																		\
			pentry = pgstat_getportalentry(p, q);						\
			((pentry)->queueentry).n_queries_wait++;					\
		}																\
	} while (0)
#define pgstat_record_start_queue_wait(p, q) 							\
	do {																\
		if (pgstat_collect_queuelevel) 									\
		{																\
			PgStat_StatPortalEntry  *pentry;							\
																		\
			pentry = pgstat_getportalentry(p, q);						\
			(pentry)->t_wait_start = time(NULL);						\
		}																\
	} while (0)
#define pgstat_record_end_queue_wait(p, q) 								\
	do {																\
		if (pgstat_collect_queuelevel) 									\
		{																\
			PgStat_StatPortalEntry  *pentry;							\
																		\
			pentry = pgstat_getportalentry(p, q);						\
			(pentry)->t_wait_end = time(NULL);							\
			((pentry)->queueentry).elapsed_wait += 						\
				(PgStat_Counter)((pentry)->t_wait_end - (pentry)->t_wait_start);			\
		}																\
	} while (0)
	
extern void pgstat_count_heap_insert(Relation rel);
extern void pgstat_count_heap_update(Relation rel, bool hot);
extern void pgstat_count_heap_delete(Relation rel);
extern void pgstat_update_heap_dead_tuples(Relation rel, int delta);

extern void pgstat_init_function_usage(FunctionCallInfoData *fcinfo,
						   PgStat_FunctionCallUsage *fcu);
extern void pgstat_end_function_usage(PgStat_FunctionCallUsage *fcu,
						  bool finalize);

extern void AtEOXact_PgStat(bool isCommit);
extern void AtEOSubXact_PgStat(bool isCommit, int nestDepth);

extern void AtPrepare_PgStat(void);
extern void PostPrepare_PgStat(void);

extern void pgstat_twophase_postcommit(TransactionId xid, uint16 info,
						   void *recdata, uint32 len);
extern void pgstat_twophase_postabort(TransactionId xid, uint16 info,
						  void *recdata, uint32 len);

extern void pgstat_send_bgwriter(void);

/* OLD?
extern void pgstat_count_xact_commit(void);
extern void pgstat_count_xact_rollback(void);
*/

/* ----------
 * Support functions for the SQL-callable functions to
 * generate the pgstat* views.
 * ----------
 */
extern PgStat_StatDBEntry *pgstat_fetch_stat_dbentry(Oid dbid);
extern PgStat_StatTabEntry *pgstat_fetch_stat_tabentry(Oid relid);
extern PgStat_StatQueueEntry *pgstat_fetch_stat_queueentry(Oid queueid);  /* GPDB */
extern PgBackendStatus *pgstat_fetch_stat_beentry(int beid);
extern PgStat_StatFuncEntry *pgstat_fetch_stat_funcentry(Oid funcid);
extern int	pgstat_fetch_stat_numbackends(void);
extern PgStat_GlobalStats *pgstat_fetch_global(void);

#endif   /* PGSTAT_H */<|MERGE_RESOLUTION|>--- conflicted
+++ resolved
@@ -3,11 +3,7 @@
  *
  *	Definitions for the PostgreSQL statistics collector daemon.
  *
-<<<<<<< HEAD
  *	Copyright (c) 2001-2009, PostgreSQL Global Development Group
-=======
- *	Copyright (c) 2001-2007, PostgreSQL Global Development Group
->>>>>>> 29dccf5f
  *
  *	$PostgreSQL: pgsql/src/include/pgstat.h,v 1.52 2007/01/05 22:19:50 momjian Exp $
  * ----------
