/*-------------------------------------------------------------------------
 *
 * parsenodes.h
 *	  definitions for parse tree nodes
 *
 * Many of the node types used in parsetrees include a "location" field.
 * This is a byte (not character) offset in the original source text, to be
 * used for positioning an error cursor when there is an error related to
 * the node.  Access to the original source text is needed to make use of
 * the location.  At the topmost (statement) level, we also provide a
 * statement length, likewise measured in bytes, for convenience in
 * identifying statement boundaries in multi-statement source strings.
 *
 *
<<<<<<< HEAD
 * Portions Copyright (c) 2006-2009, Greenplum inc
 * Portions Copyright (c) 2012-Present VMware, Inc. or its affiliates.
 * Portions Copyright (c) 1996-2019, PostgreSQL Global Development Group
=======
 * Portions Copyright (c) 1996-2021, PostgreSQL Global Development Group
>>>>>>> d457cb4e
 * Portions Copyright (c) 1994, Regents of the University of California
 *
 * src/include/nodes/parsenodes.h
 *
 *-------------------------------------------------------------------------
 */
#ifndef PARSENODES_H
#define PARSENODES_H

#include "nodes/bitmapset.h"
#include "nodes/lockoptions.h"
#include "nodes/primnodes.h"
#include "nodes/value.h"
#include "partitioning/partdefs.h"

#include "catalog/gp_distribution_policy.h"

typedef enum OverridingKind
{
	OVERRIDING_NOT_SET = 0,
	OVERRIDING_USER_VALUE,
	OVERRIDING_SYSTEM_VALUE
} OverridingKind;

/* Possible sources of a Query */
typedef enum QuerySource
{
	QSRC_ORIGINAL,				/* original parsetree (explicit query) */
	QSRC_PARSER,				/* added by parse analysis (now unused) */
	QSRC_INSTEAD_RULE,			/* added by unconditional INSTEAD rule */
	QSRC_QUAL_INSTEAD_RULE,		/* added by conditional INSTEAD rule */
	QSRC_NON_INSTEAD_RULE,		/* added by non-INSTEAD rule */
	QSRC_PLANNER				/* added in planner by splicing parse tree */
} QuerySource;

/* Sort ordering options for ORDER BY and CREATE INDEX */
typedef enum SortByDir
{
	SORTBY_DEFAULT,
	SORTBY_ASC,
	SORTBY_DESC,
	SORTBY_USING				/* not allowed in CREATE INDEX ... */
} SortByDir;

typedef enum SortByNulls
{
	SORTBY_NULLS_DEFAULT,
	SORTBY_NULLS_FIRST,
	SORTBY_NULLS_LAST
} SortByNulls;

/* Options for [ ALL | DISTINCT ] */
typedef enum SetQuantifier
{
	SET_QUANTIFIER_DEFAULT,
	SET_QUANTIFIER_ALL,
	SET_QUANTIFIER_DISTINCT
} SetQuantifier;

/*
 * Grantable rights are encoded so that we can OR them together in a bitmask.
 * The present representation of AclItem limits us to 16 distinct rights,
 * even though AclMode is defined as uint32.  See utils/acl.h.
 *
 * Caution: changing these codes breaks stored ACLs, hence forces initdb.
 */
typedef uint32 AclMode;			/* a bitmask of privilege bits */

#define ACL_INSERT		(1<<0)	/* for relations */
#define ACL_SELECT		(1<<1)
#define ACL_UPDATE		(1<<2)
#define ACL_DELETE		(1<<3)
#define ACL_TRUNCATE	(1<<4)
#define ACL_REFERENCES	(1<<5)
#define ACL_TRIGGER		(1<<6)
#define ACL_EXECUTE		(1<<7)	/* for functions */
#define ACL_USAGE		(1<<8)	/* for languages, namespaces, FDWs, and
								 * servers */
#define ACL_CREATE		(1<<9)	/* for namespaces and databases */
#define ACL_CREATE_TEMP (1<<10) /* for databases */
#define ACL_CONNECT		(1<<11) /* for databases */
#define N_ACL_RIGHTS	12		/* 1 plus the last 1<<x */
#define ACL_NO_RIGHTS	0
/* Currently, SELECT ... FOR [KEY] UPDATE/SHARE requires UPDATE privileges */
#define ACL_SELECT_FOR_UPDATE	ACL_UPDATE


/*****************************************************************************
 *	Query Tree
 *****************************************************************************/

/*
 * ParentStmtType represents whether the query is included in
 * a utility stmt. And it indicates the type of this utility stmt.
 * PARENTSTMTTYPE_NONE		query is not included in a utility stmt.
 * PARENTSTMTTYPE_CTAS		query is included in a CreateTableAsStmt.
 * PARENTSTMTTYPE_COPY		query is included in a CopyStmt.
 * PARENTSTMTTYPE_REFRESH_MATVIEW		query is included in a RefreshMatviewStmt.
 *
 * Previously we added the isCtas field to Query to indicate that
 * the query is included in CreateTableAsStmt. For this type of
 * query, you need to make a different MPP plan. The copy statement
 * also contains the query, which also requires a different query
 * plan.
 * In postgres, we don't need to make a different query plan for the
 * query in the utility stament. But in greenplum, we need to. So we
 * use a field to indicate whether the query is contained in utitily
 * statemnt, and the type of utitily statemnt.
 */

typedef uint8 ParentStmtType;

#define PARENTSTMTTYPE_NONE	0
#define PARENTSTMTTYPE_CTAS	1
#define PARENTSTMTTYPE_COPY	2
#define PARENTSTMTTYPE_REFRESH_MATVIEW	3

/*
 * Query -
 *	  Parse analysis turns all statements into a Query tree
 *	  for further processing by the rewriter and planner.
 *
 *	  Utility statements (i.e. non-optimizable statements) have the
 *	  utilityStmt field set, and the rest of the Query is mostly dummy.
 *
 *	  Planning converts a Query tree into a Plan tree headed by a PlannedStmt
 *	  node --- the Query structure is not used by the executor.
 */
typedef struct Query
{
	NodeTag		type;

	CmdType		commandType;	/* select|insert|update|delete|utility */

	QuerySource querySource;	/* where did I come from? */

	uint64		queryId;		/* query identifier (can be set by plugins) */

	bool		canSetTag;		/* do I set the command result tag? */

	Node	   *utilityStmt;	/* non-null if commandType == CMD_UTILITY */

	int			resultRelation; /* rtable index of target relation for
								 * INSERT/UPDATE/DELETE; 0 for SELECT */

	bool		hasAggs;		/* has aggregates in tlist or havingQual */
	bool		hasWindowFuncs; /* has window functions in tlist */
	bool		hasTargetSRFs;	/* has set-returning functions in tlist */
	bool		hasSubLinks;	/* has subquery SubLink */
	bool        hasDynamicFunctions; /* has functions with unstable return types */
	bool		hasFuncsWithExecRestrictions; /* has functions with EXECUTE ON MASTER or ALL SEGMENTS */
	bool		hasDistinctOn;	/* distinctClause is from DISTINCT ON */
	bool		hasRecursive;	/* WITH RECURSIVE was specified */
	bool		hasModifyingCTE;	/* has INSERT/UPDATE/DELETE in WITH */
	bool		hasForUpdate;	/* FOR [KEY] UPDATE/SHARE was specified */
	bool		hasRowSecurity; /* rewriter has applied some RLS policy */
	bool        canOptSelectLockingClause; /* Whether can do some optimization on select with locking clause */

	bool		isReturn;		/* is a RETURN statement */

	List	   *cteList;		/* WITH list (of CommonTableExpr's) */

	List	   *rtable;			/* list of range table entries */
	FromExpr   *jointree;		/* table join tree (FROM and WHERE clauses) */

	List	   *targetList;		/* target list (of TargetEntry) */

	OverridingKind override;	/* OVERRIDING clause */

	OnConflictExpr *onConflict; /* ON CONFLICT DO [NOTHING | UPDATE] */

	List	   *returningList;	/* return-values list (of TargetEntry) */

	List	   *groupClause;	/* a list of SortGroupClause's */
	bool		groupDistinct;	/* is the group by clause distinct? */

	List	   *groupingSets;	/* a list of GroupingSet's if present */

	Node	   *havingQual;		/* qualifications applied to groups */

	List	   *windowClause;	/* defined window specifications */

	List	   *distinctClause; /* a list of SortGroupClause's */

	List	   *sortClause;		/* a list of SortGroupClause's */

	List	   *scatterClause;	/* a list of tle's */
	bool		isTableValueSelect; /* GPDB: Is this a TABLE (...) subquery argument? */

	Node	   *limitOffset;	/* # of result tuples to skip (int8 expr) */
	Node	   *limitCount;		/* # of result tuples to return (int8 expr) */
	LimitOption limitOption;	/* limit type */

	List	   *rowMarks;		/* a list of RowMarkClause's */

	Node	   *setOperations;	/* set-operation tree if this is top level of
								 * a UNION/INTERSECT/EXCEPT query */
	List	   *constraintDeps; /* a list of pg_constraint OIDs that the query
								 * depends on to be semantically valid */

	List	   *withCheckOptions;	/* a list of WithCheckOption's (added
									 * during rewrite) */

	/*
	 * MPP: Used only on QD. Don't serialize. Holds the result distribution
	 * policy for SELECT ... INTO and set operations.
	 */
	struct GpPolicy *intoPolicy;

	/*
	 * GPDB: Used to indicate this query is part of CTAS or COPY so that its plan
	 * would always be dispatched in parallel.
	 */
	ParentStmtType	parentStmtType;

	/*
	 * The following two fields identify the portion of the source text string
	 * containing this query.  They are typically only populated in top-level
	 * Queries, not in sub-queries.  When not set, they might both be zero, or
	 * both be -1 meaning "unknown".
	 */
	int			stmt_location;	/* start location, or -1 if unknown */
	int			stmt_len;		/* length in bytes; 0 means "rest of string" */
} Query;

/****************************************************************************
 *	Supporting data structures for Parse Trees
 *
 *	Most of these node types appear in raw parsetrees output by the grammar,
 *	and get transformed to something else by the analyzer.  A few of them
 *	are used as-is in transformed querytrees.
 ****************************************************************************/

/*
 * TypeName - specifies a type in definitions
 *
 * For TypeName structures generated internally, it is often easier to
 * specify the type by OID than by name.  If "names" is NIL then the
 * actual type OID is given by typeOid, otherwise typeOid is unused.
 * Similarly, if "typmods" is NIL then the actual typmod is expected to
 * be prespecified in typemod, otherwise typemod is unused.
 *
 * If pct_type is true, then names is actually a field name and we look up
 * the type of that field.  Otherwise (the normal case), names is a type
 * name possibly qualified with schema and database name.
 */
typedef struct TypeName
{
	NodeTag		type;
	List	   *names;			/* qualified name (list of Value strings) */
	Oid			typeOid;		/* type identified by OID */
	bool		timezone;		/* timezone specified? */
	bool		setof;			/* is a set? */
	bool		pct_type;		/* %TYPE specified? */
	List	   *typmods;		/* type modifier expression(s) */
	int32		typemod;		/* prespecified type modifier */
	List	   *arrayBounds;	/* array bounds */
	int			location;		/* token location, or -1 if unknown */
} TypeName;

/*
 * ColumnRef - specifies a reference to a column, or possibly a whole tuple
 *
 * The "fields" list must be nonempty.  It can contain string Value nodes
 * (representing names) and A_Star nodes (representing occurrence of a '*').
 * Currently, A_Star must appear only as the last list element --- the grammar
 * is responsible for enforcing this!
 *
 * Note: any container subscripting or selection of fields from composite columns
 * is represented by an A_Indirection node above the ColumnRef.  However,
 * for simplicity in the normal case, initial field selection from a table
 * name is represented within ColumnRef and not by adding A_Indirection.
 */
typedef struct ColumnRef
{
	NodeTag		type;
	List	   *fields;			/* field names (Value strings) or A_Star */
	int			location;		/* token location, or -1 if unknown */
} ColumnRef;

/*
 * ParamRef - specifies a $n parameter reference
 */
typedef struct ParamRef
{
	NodeTag		type;
	int			number;			/* the number of the parameter */
	int			location;		/* token location, or -1 if unknown */
} ParamRef;

/*
 * A_Expr - infix, prefix, and postfix expressions
 */
typedef enum A_Expr_Kind
{
	AEXPR_OP,					/* normal operator */
	AEXPR_OP_ANY,				/* scalar op ANY (array) */
	AEXPR_OP_ALL,				/* scalar op ALL (array) */
	AEXPR_DISTINCT,				/* IS DISTINCT FROM - name must be "=" */
	AEXPR_NOT_DISTINCT,			/* IS NOT DISTINCT FROM - name must be "=" */
	AEXPR_NULLIF,				/* NULLIF - name must be "=" */
	AEXPR_IN,					/* [NOT] IN - name must be "=" or "<>" */
	AEXPR_LIKE,					/* [NOT] LIKE - name must be "~~" or "!~~" */
	AEXPR_ILIKE,				/* [NOT] ILIKE - name must be "~~*" or "!~~*" */
	AEXPR_SIMILAR,				/* [NOT] SIMILAR - name must be "~" or "!~" */
	AEXPR_BETWEEN,				/* name must be "BETWEEN" */
	AEXPR_NOT_BETWEEN,			/* name must be "NOT BETWEEN" */
	AEXPR_BETWEEN_SYM,			/* name must be "BETWEEN SYMMETRIC" */
	AEXPR_NOT_BETWEEN_SYM		/* name must be "NOT BETWEEN SYMMETRIC" */
} A_Expr_Kind;

typedef struct A_Expr
{
	NodeTag		type;
	A_Expr_Kind kind;			/* see above */
	List	   *name;			/* possibly-qualified name of operator */
	Node	   *lexpr;			/* left argument, or NULL if none */
	Node	   *rexpr;			/* right argument, or NULL if none */
	int			location;		/* token location, or -1 if unknown */
} A_Expr;

/*
 * A_Const - a literal constant
 */
typedef struct A_Const
{
	NodeTag		type;
	Value		val;			/* value (includes type info, see value.h) */
	int			location;		/* token location, or -1 if unknown */
} A_Const;

/*
 * TypeCast - a CAST expression
 */
typedef struct TypeCast
{
	NodeTag		type;
	Node	   *arg;			/* the expression being casted */
	TypeName   *typeName;		/* the target type */
	int			location;		/* token location, or -1 if unknown */
} TypeCast;

/*
 * CollateClause - a COLLATE expression
 */
typedef struct CollateClause
{
	NodeTag		type;
	Node	   *arg;			/* input expression */
	List	   *collname;		/* possibly-qualified collation name */
	int			location;		/* token location, or -1 if unknown */
} CollateClause;

/*
 * RoleSpec - a role name or one of a few special values.
 */
typedef enum RoleSpecType
{
	ROLESPEC_CSTRING,			/* role name is stored as a C string */
	ROLESPEC_CURRENT_ROLE,		/* role spec is CURRENT_ROLE */
	ROLESPEC_CURRENT_USER,		/* role spec is CURRENT_USER */
	ROLESPEC_SESSION_USER,		/* role spec is SESSION_USER */
	ROLESPEC_PUBLIC				/* role name is "public" */
} RoleSpecType;

typedef struct RoleSpec
{
	NodeTag		type;
	RoleSpecType roletype;		/* Type of this rolespec */
	char	   *rolename;		/* filled only for ROLESPEC_CSTRING */
	int			location;		/* token location, or -1 if unknown */
} RoleSpec;

/*
 * FuncCall - a function or aggregate invocation
 *
 * agg_order (if not NIL) indicates we saw 'foo(... ORDER BY ...)', or if
 * agg_within_group is true, it was 'foo(...) WITHIN GROUP (ORDER BY ...)'.
 * agg_star indicates we saw a 'foo(*)' construct, while agg_distinct
 * indicates we saw 'foo(DISTINCT ...)'.  In any of these cases, the
 * construct *must* be an aggregate call.  Otherwise, it might be either an
 * aggregate or some other kind of function.  However, if FILTER or OVER is
 * present it had better be an aggregate or window function.
 *
 * Normally, you'd initialize this via makeFuncCall() and then only change the
 * parts of the struct its defaults don't match afterwards, as needed.
 */
typedef struct FuncCall
{
	NodeTag		type;
	List	   *funcname;		/* qualified name of function */
	List	   *args;			/* the arguments (list of exprs) */
	List	   *agg_order;		/* ORDER BY (list of SortBy) */
	Node	   *agg_filter;		/* FILTER clause, if any */
	struct WindowDef *over;		/* OVER clause, if any */
	bool		agg_within_group;	/* ORDER BY appeared in WITHIN GROUP */
	bool		agg_star;		/* argument was really '*' */
	bool		agg_distinct;	/* arguments were labeled DISTINCT */
	bool		func_variadic;	/* last argument was labeled VARIADIC */
	CoercionForm funcformat;	/* how to display this node */
	int			location;		/* token location, or -1 if unknown */
} FuncCall;

/*
 * A_Star - '*' representing all columns of a table or compound field
 *
 * This can appear within ColumnRef.fields, A_Indirection.indirection, and
 * ResTarget.indirection lists.
 */
typedef struct A_Star
{
	NodeTag		type;
} A_Star;

/*
 * A_Indices - array subscript or slice bounds ([idx] or [lidx:uidx])
 *
 * In slice case, either or both of lidx and uidx can be NULL (omitted).
 * In non-slice case, uidx holds the single subscript and lidx is always NULL.
 */
typedef struct A_Indices
{
	NodeTag		type;
	bool		is_slice;		/* true if slice (i.e., colon present) */
	Node	   *lidx;			/* slice lower bound, if any */
	Node	   *uidx;			/* subscript, or slice upper bound if any */
} A_Indices;

/*
 * A_Indirection - select a field and/or array element from an expression
 *
 * The indirection list can contain A_Indices nodes (representing
 * subscripting), string Value nodes (representing field selection --- the
 * string value is the name of the field to select), and A_Star nodes
 * (representing selection of all fields of a composite type).
 * For example, a complex selection operation like
 *				(foo).field1[42][7].field2
 * would be represented with a single A_Indirection node having a 4-element
 * indirection list.
 *
 * Currently, A_Star must appear only as the last list element --- the grammar
 * is responsible for enforcing this!
 */
typedef struct A_Indirection
{
	NodeTag		type;
	Node	   *arg;			/* the thing being selected from */
	List	   *indirection;	/* subscripts and/or field names and/or * */
} A_Indirection;

/*
 * A_ArrayExpr - an ARRAY[] construct
 */
typedef struct A_ArrayExpr
{
	NodeTag		type;
	List	   *elements;		/* array element expressions */
	int			location;		/* token location, or -1 if unknown */
} A_ArrayExpr;

/*
 * ResTarget -
 *	  result target (used in target list of pre-transformed parse trees)
 *
 * In a SELECT target list, 'name' is the column label from an
 * 'AS ColumnLabel' clause, or NULL if there was none, and 'val' is the
 * value expression itself.  The 'indirection' field is not used.
 *
 * INSERT uses ResTarget in its target-column-names list.  Here, 'name' is
 * the name of the destination column, 'indirection' stores any subscripts
 * attached to the destination, and 'val' is not used.
 *
 * In an UPDATE target list, 'name' is the name of the destination column,
 * 'indirection' stores any subscripts attached to the destination, and
 * 'val' is the expression to assign.
 *
 * See A_Indirection for more info about what can appear in 'indirection'.
 */
typedef struct ResTarget
{
	NodeTag		type;
	char	   *name;			/* column name or NULL */
	List	   *indirection;	/* subscripts, field names, and '*', or NIL */
	Node	   *val;			/* the value expression to compute or assign */
	int			location;		/* token location, or -1 if unknown */
} ResTarget;

/*
 * MultiAssignRef - element of a row source expression for UPDATE
 *
 * In an UPDATE target list, when we have SET (a,b,c) = row-valued-expression,
 * we generate separate ResTarget items for each of a,b,c.  Their "val" trees
 * are MultiAssignRef nodes numbered 1..n, linking to a common copy of the
 * row-valued-expression (which parse analysis will process only once, when
 * handling the MultiAssignRef with colno=1).
 */
typedef struct MultiAssignRef
{
	NodeTag		type;
	Node	   *source;			/* the row-valued expression */
	int			colno;			/* column number for this target (1..n) */
	int			ncolumns;		/* number of targets in the construct */
} MultiAssignRef;

/*
 * SortBy - for ORDER BY clause
 */
typedef struct SortBy
{
	NodeTag		type;
	Node	   *node;			/* expression to sort on */
	SortByDir	sortby_dir;		/* ASC/DESC/USING/default */
	SortByNulls sortby_nulls;	/* NULLS FIRST/LAST */
	List	   *useOp;			/* name of op to use, if SORTBY_USING */
	int			location;		/* operator location, or -1 if none/unknown */
} SortBy;

/*
 * WindowDef - raw representation of WINDOW and OVER clauses
 *
 * For entries in a WINDOW list, "name" is the window name being defined.
 * For OVER clauses, we use "name" for the "OVER window" syntax, or "refname"
 * for the "OVER (window)" syntax, which is subtly different --- the latter
 * implies overriding the window frame clause.
 */
typedef struct WindowDef
{
	NodeTag		type;
	char	   *name;			/* window's own name */
	char	   *refname;		/* referenced window name, if any */
	List	   *partitionClause;	/* PARTITION BY expression list */
	List	   *orderClause;	/* ORDER BY (list of SortBy) */
	int			frameOptions;	/* frame_clause options, see below */
	Node	   *startOffset;	/* expression for starting bound, if any */
	Node	   *endOffset;		/* expression for ending bound, if any */
	int			location;		/* parse location, or -1 if none/unknown */
} WindowDef;

/*
 * frameOptions is an OR of these bits.  The NONDEFAULT and BETWEEN bits are
 * used so that ruleutils.c can tell which properties were specified and
 * which were defaulted; the correct behavioral bits must be set either way.
 * The START_foo and END_foo options must come in pairs of adjacent bits for
 * the convenience of gram.y, even though some of them are useless/invalid.
 */
#define FRAMEOPTION_NONDEFAULT					0x00001 /* any specified? */
#define FRAMEOPTION_RANGE						0x00002 /* RANGE behavior */
#define FRAMEOPTION_ROWS						0x00004 /* ROWS behavior */
#define FRAMEOPTION_GROUPS						0x00008 /* GROUPS behavior */
#define FRAMEOPTION_BETWEEN						0x00010 /* BETWEEN given? */
#define FRAMEOPTION_START_UNBOUNDED_PRECEDING	0x00020 /* start is U. P. */
#define FRAMEOPTION_END_UNBOUNDED_PRECEDING		0x00040 /* (disallowed) */
#define FRAMEOPTION_START_UNBOUNDED_FOLLOWING	0x00080 /* (disallowed) */
#define FRAMEOPTION_END_UNBOUNDED_FOLLOWING		0x00100 /* end is U. F. */
#define FRAMEOPTION_START_CURRENT_ROW			0x00200 /* start is C. R. */
#define FRAMEOPTION_END_CURRENT_ROW				0x00400 /* end is C. R. */
#define FRAMEOPTION_START_OFFSET_PRECEDING		0x00800 /* start is O. P. */
#define FRAMEOPTION_END_OFFSET_PRECEDING		0x01000 /* end is O. P. */
#define FRAMEOPTION_START_OFFSET_FOLLOWING		0x02000 /* start is O. F. */
#define FRAMEOPTION_END_OFFSET_FOLLOWING		0x04000 /* end is O. F. */
#define FRAMEOPTION_EXCLUDE_CURRENT_ROW			0x08000 /* omit C.R. */
#define FRAMEOPTION_EXCLUDE_GROUP				0x10000 /* omit C.R. & peers */
#define FRAMEOPTION_EXCLUDE_TIES				0x20000 /* omit C.R.'s peers */

#define FRAMEOPTION_START_OFFSET \
	(FRAMEOPTION_START_OFFSET_PRECEDING | FRAMEOPTION_START_OFFSET_FOLLOWING)
#define FRAMEOPTION_END_OFFSET \
	(FRAMEOPTION_END_OFFSET_PRECEDING | FRAMEOPTION_END_OFFSET_FOLLOWING)
#define FRAMEOPTION_EXCLUSION \
	(FRAMEOPTION_EXCLUDE_CURRENT_ROW | FRAMEOPTION_EXCLUDE_GROUP | \
	 FRAMEOPTION_EXCLUDE_TIES)

#define FRAMEOPTION_DEFAULTS \
	(FRAMEOPTION_RANGE | FRAMEOPTION_START_UNBOUNDED_PRECEDING | \
	 FRAMEOPTION_END_CURRENT_ROW)

/*
 * RangeSubselect - subquery appearing in a FROM clause
 */
typedef struct RangeSubselect
{
	NodeTag		type;
	bool		lateral;		/* does it have LATERAL prefix? */
	Node	   *subquery;		/* the untransformed sub-select clause */
	Alias	   *alias;			/* table alias & optional column aliases */
} RangeSubselect;

/*
 * RangeFunction - function call appearing in a FROM clause
 *
 * functions is a List because we use this to represent the construct
 * ROWS FROM(func1(...), func2(...), ...).  Each element of this list is a
 * two-element sublist, the first element being the untransformed function
 * call tree, and the second element being a possibly-empty list of ColumnDef
 * nodes representing any columndef list attached to that function within the
 * ROWS FROM() syntax.
 *
 * alias and coldeflist represent any alias and/or columndef list attached
 * at the top level.  (We disallow coldeflist appearing both here and
 * per-function, but that's checked in parse analysis, not by the grammar.)
 */
typedef struct RangeFunction
{
	NodeTag		type;
	bool		lateral;		/* does it have LATERAL prefix? */
	bool		ordinality;		/* does it have WITH ORDINALITY suffix? */
	bool		is_rowsfrom;	/* is result of ROWS FROM() syntax? */
	List	   *functions;		/* per-function information, see above */
	Alias	   *alias;			/* table alias & optional column aliases */
	List	   *coldeflist;		/* list of ColumnDef nodes to describe result
								 * of function returning RECORD */
} RangeFunction;

/*
 * RangeTableFunc - raw form of "table functions" such as XMLTABLE
 */
typedef struct RangeTableFunc
{
	NodeTag		type;
	bool		lateral;		/* does it have LATERAL prefix? */
	Node	   *docexpr;		/* document expression */
	Node	   *rowexpr;		/* row generator expression */
	List	   *namespaces;		/* list of namespaces as ResTarget */
	List	   *columns;		/* list of RangeTableFuncCol */
	Alias	   *alias;			/* table alias & optional column aliases */
	int			location;		/* token location, or -1 if unknown */
} RangeTableFunc;

/*
 * RangeTableFuncCol - one column in a RangeTableFunc->columns
 *
 * If for_ordinality is true (FOR ORDINALITY), then the column is an int4
 * column and the rest of the fields are ignored.
 */
typedef struct RangeTableFuncCol
{
	NodeTag		type;
	char	   *colname;		/* name of generated column */
	TypeName   *typeName;		/* type of generated column */
	bool		for_ordinality; /* does it have FOR ORDINALITY? */
	bool		is_not_null;	/* does it have NOT NULL? */
	Node	   *colexpr;		/* column filter expression */
	Node	   *coldefexpr;		/* column default value expression */
	int			location;		/* token location, or -1 if unknown */
} RangeTableFuncCol;

/*
 * RangeTableSample - TABLESAMPLE appearing in a raw FROM clause
 *
 * This node, appearing only in raw parse trees, represents
 *		<relation> TABLESAMPLE <method> (<params>) REPEATABLE (<num>)
 * Currently, the <relation> can only be a RangeVar, but we might in future
 * allow RangeSubselect and other options.  Note that the RangeTableSample
 * is wrapped around the node representing the <relation>, rather than being
 * a subfield of it.
 */
typedef struct RangeTableSample
{
	NodeTag		type;
	Node	   *relation;		/* relation to be sampled */
	List	   *method;			/* sampling method name (possibly qualified) */
	List	   *args;			/* argument(s) for sampling method */
	Node	   *repeatable;		/* REPEATABLE expression, or NULL if none */
	int			location;		/* method name location, or -1 if unknown */
} RangeTableSample;

/*
 * ColumnDef - column definition (used in various creates)
 *
 * If the column has a default value, we may have the value expression
 * in either "raw" form (an untransformed parse tree) or "cooked" form
 * (a post-parse-analysis, executable expression tree), depending on
 * how this ColumnDef node was created (by parsing, or by inheritance
 * from an existing relation).  We should never have both in the same node!
 *
 * Similarly, we may have a COLLATE specification in either raw form
 * (represented as a CollateClause with arg==NULL) or cooked form
 * (the collation's OID).
 *
 * The constraints list may contain a CONSTR_DEFAULT item in a raw
 * parsetree produced by gram.y, but transformCreateStmt will remove
 * the item and set raw_default instead.  CONSTR_DEFAULT items
 * should not appear in any subsequent processing.
 */
typedef struct ColumnDef
{
	NodeTag		type;
	char	   *colname;		/* name of column */
	TypeName   *typeName;		/* type of column */
	char	   *compression;	/* compression method for column */
	int			inhcount;		/* number of times column is inherited */
	bool		is_local;		/* column has local (non-inherited) def'n */
	bool		is_not_null;	/* NOT NULL constraint specified? */
	bool		is_from_type;	/* column definition came from table type */
	AttrNumber	attnum;			/* attribute number */
	char		storage;		/* attstorage setting, or 0 for default */
	Node	   *raw_default;	/* default value (untransformed parse tree) */
	Node	   *cooked_default; /* default value (transformed expr tree) */

	/*
	 * A "cooked missing val" is a pre-computed value to store in
	 * pg_attribute.attmissingval. It's always a single-element array.
	 * It's computed in the QD, and dispatched to the segments in ADD COLUMN,
	 * so that every segment gets the same value.
	 */
	bool		hasCookedMissingVal;
	Datum		missingVal;
	bool		missingIsNull;

	char		identity;		/* attidentity setting */
	RangeVar   *identitySequence;	/* to store identity sequence name for
									 * ALTER TABLE ... ADD COLUMN */
	char		generated;		/* attgenerated setting */
	CollateClause *collClause;	/* untransformed COLLATE spec, if any */
	Oid			collOid;		/* collation OID (InvalidOid if not set) */
	List	   *constraints;	/* other constraints on column */
	List	   *encoding;		/* ENCODING clause */
	List	   *fdwoptions;		/* per-column FDW options */
	int			location;		/* parse location, or -1 if none/unknown */
} ColumnDef;

/*
 * TableLikeClause - CREATE TABLE ( ... LIKE ... ) clause
 */
typedef struct TableLikeClause
{
	NodeTag		type;
	RangeVar   *relation;
	bits32		options;		/* OR of TableLikeOption flags */
	Oid			relationOid;	/* If table has been looked up, its OID */
} TableLikeClause;

typedef enum TableLikeOption
{
	CREATE_TABLE_LIKE_COMMENTS = 1 << 0,
	CREATE_TABLE_LIKE_COMPRESSION = 1 << 1,
	CREATE_TABLE_LIKE_CONSTRAINTS = 1 << 2,
	CREATE_TABLE_LIKE_DEFAULTS = 1 << 3,
	CREATE_TABLE_LIKE_GENERATED = 1 << 4,
	CREATE_TABLE_LIKE_IDENTITY = 1 << 5,
	CREATE_TABLE_LIKE_INDEXES = 1 << 6,
	CREATE_TABLE_LIKE_STATISTICS = 1 << 7,
	CREATE_TABLE_LIKE_STORAGE = 1 << 8,
	CREATE_TABLE_LIKE_ALL = PG_INT32_MAX
} TableLikeOption;

/*
 * IndexElem - index parameters (used in CREATE INDEX, and in ON CONFLICT)
 *
 * For a plain index attribute, 'name' is the name of the table column to
 * index, and 'expr' is NULL.  For an index expression, 'name' is NULL and
 * 'expr' is the expression tree.
 */
typedef struct IndexElem
{
	NodeTag		type;
	char	   *name;			/* name of attribute to index, or NULL */
	Node	   *expr;			/* expression to index, or NULL */
	char	   *indexcolname;	/* name for index column; NULL = default */
	List	   *collation;		/* name of collation; NIL = default */
	List	   *opclass;		/* name of desired opclass; NIL = default */
	List	   *opclassopts;	/* opclass-specific options, or NIL */
	SortByDir	ordering;		/* ASC/DESC/default */
	SortByNulls nulls_ordering; /* FIRST/LAST/default */
} IndexElem;

/*
 * column reference encoding clause for storage
 */
typedef struct ColumnReferenceStorageDirective
{
	NodeTag		type;
	char	   *column;	  /* column name, or NULL for DEFAULTs (deflt==true) */
	bool		deflt;
	List	   *encoding;
} ColumnReferenceStorageDirective;

/*
 * DefElem - a generic "name = value" option definition
 *
 * In some contexts the name can be qualified.  Also, certain SQL commands
 * allow a SET/ADD/DROP action to be attached to option settings, so it's
 * convenient to carry a field for that too.  (Note: currently, it is our
 * practice that the grammar allows namespace and action only in statements
 * where they are relevant; C code can just ignore those fields in other
 * statements.)
 */
typedef enum DefElemAction
{
	DEFELEM_UNSPEC,				/* no action given */
	DEFELEM_SET,
	DEFELEM_ADD,
	DEFELEM_DROP
} DefElemAction;

typedef struct DefElem
{
	NodeTag		type;
	char	   *defnamespace;	/* NULL if unqualified name */
	char	   *defname;
	Node	   *arg;			/* a (Value *) or a (TypeName *) */
	DefElemAction defaction;	/* unspecified action, or SET/ADD/DROP */
	int			location;		/* token location, or -1 if unknown */
} DefElem;

/*
 * LockingClause - raw representation of FOR [NO KEY] UPDATE/[KEY] SHARE
 *		options
 *
 * Note: lockedRels == NIL means "all relations in query".  Otherwise it
 * is a list of RangeVar nodes.  (We use RangeVar mainly because it carries
 * a location field --- currently, parse analysis insists on unqualified
 * names in LockingClause.)
 */
typedef struct LockingClause
{
	NodeTag		type;
	List	   *lockedRels;		/* FOR [KEY] UPDATE/SHARE relations */
	LockClauseStrength strength;
	LockWaitPolicy waitPolicy;	/* NOWAIT and SKIP LOCKED */
} LockingClause;

/*
 * XMLSERIALIZE (in raw parse tree only)
 */
typedef struct XmlSerialize
{
	NodeTag		type;
	XmlOptionType xmloption;	/* DOCUMENT or CONTENT */
	Node	   *expr;
	TypeName   *typeName;
	int			location;		/* token location, or -1 if unknown */
} XmlSerialize;

/*
 * DISTRIBUTED BY (<col> [opcass] [, ...])
 */
typedef struct DistributionKeyElem
{
	NodeTag		type;
	char	   *name;			/* name of attribute to index, or NULL */
	List	   *opclass;		/* name of desired opclass; NIL = default */
	int			location;		/* token location, or -1 if unknown */
} DistributionKeyElem;

/* Partitioning related definitions */

/*
 * PartitionElem - parse-time representation of a single partition key
 *
 * expr can be either a raw expression tree or a parse-analyzed expression.
 * We don't store these on-disk, though.
 */
typedef struct PartitionElem
{
	NodeTag		type;
	char	   *name;			/* name of column to partition on, or NULL */
	Node	   *expr;			/* expression to partition on, or NULL */
	List	   *collation;		/* name of collation; NIL = default */
	List	   *opclass;		/* name of desired opclass; NIL = default */
	int			location;		/* token location, or -1 if unknown */
} PartitionElem;

/*
 * PartitionSpec - parse-time representation of a partition key specification
 *
 * This represents the key space we will be partitioning on.
 */
typedef struct PartitionSpec
{
	NodeTag		type;
	char	   *strategy;		/* partitioning strategy ('hash', 'list' or
								 * 'range') */
	List	   *partParams;		/* List of PartitionElems */

	struct GpPartitionDefinition *gpPartDef;
	struct PartitionSpec         *subPartSpec;     /* subpartition specification */
	int                          location;		/* token location, or -1 if unknown */
} PartitionSpec;

/* Internal codes for partitioning strategies */
#define PARTITION_STRATEGY_HASH		'h'
#define PARTITION_STRATEGY_LIST		'l'
#define PARTITION_STRATEGY_RANGE	'r'

/*
 * PartitionBoundSpec - a partition bound specification
 *
 * This represents the portion of the partition key space assigned to a
 * particular partition.  These are stored on disk in pg_class.relpartbound.
 */
struct PartitionBoundSpec
{
	NodeTag		type;

	char		strategy;		/* see PARTITION_STRATEGY codes above */
	bool		is_default;		/* is it a default partition bound? */

	/* Partitioning info for HASH strategy: */
	int			modulus;
	int			remainder;

	/* Partitioning info for LIST strategy: */
	List	   *listdatums;		/* List of Consts (or A_Consts in raw tree) */

	/* Partitioning info for RANGE strategy: */
	List	   *lowerdatums;	/* List of PartitionRangeDatums */
	List	   *upperdatums;	/* List of PartitionRangeDatums */

	int			location;		/* token location, or -1 if unknown */
};

/*
 * PartitionRangeDatum - one of the values in a range partition bound
 *
 * This can be MINVALUE, MAXVALUE or a specific bounded value.
 */
typedef enum PartitionRangeDatumKind
{
	PARTITION_RANGE_DATUM_MINVALUE = -1,	/* less than any other value */
	PARTITION_RANGE_DATUM_VALUE = 0,	/* a specific (bounded) value */
	PARTITION_RANGE_DATUM_MAXVALUE = 1	/* greater than any other value */
} PartitionRangeDatumKind;

typedef struct PartitionRangeDatum
{
	NodeTag		type;

	PartitionRangeDatumKind kind;
	Node	   *value;			/* Const (or A_Const in raw tree), if kind is
								 * PARTITION_RANGE_DATUM_VALUE, else NULL */

	int			location;		/* token location, or -1 if unknown */
} PartitionRangeDatum;

/*
 * PartitionCmd - info for ALTER TABLE/INDEX ATTACH/DETACH PARTITION commands
 */
typedef struct PartitionCmd
{
	NodeTag		type;
	RangeVar   *name;			/* name of partition to attach/detach */
	PartitionBoundSpec *bound;	/* FOR VALUES, if attaching */
	bool		concurrent;
} PartitionCmd;

/****************************************************************************
 *	Nodes for a Query tree
 ****************************************************************************/

/*--------------------
 * RangeTblEntry -
 *	  A range table is a List of RangeTblEntry nodes.
 *
 *	  A range table entry may represent a plain relation, a sub-select in
 *	  FROM, or the result of a JOIN clause.  (Only explicit JOIN syntax
 *	  produces an RTE, not the implicit join resulting from multiple FROM
 *	  items.  This is because we only need the RTE to deal with SQL features
 *	  like outer joins and join-output-column aliasing.)  Other special
 *	  RTE types also exist, as indicated by RTEKind.
 *
 *	  Note that we consider RTE_RELATION to cover anything that has a pg_class
 *	  entry.  relkind distinguishes the sub-cases.
 *
 *	  alias is an Alias node representing the AS alias-clause attached to the
 *	  FROM expression, or NULL if no clause.
 *
 *	  eref is the table reference name and column reference names (either
 *	  real or aliases).  Note that system columns (OID etc) are not included
 *	  in the column list.
 *	  eref->aliasname is required to be present, and should generally be used
 *	  to identify the RTE for error messages etc.
 *
 *	  In RELATION RTEs, the colnames in both alias and eref are indexed by
 *	  physical attribute number; this means there must be colname entries for
 *	  dropped columns.  When building an RTE we insert empty strings ("") for
 *	  dropped columns.  Note however that a stored rule may have nonempty
 *	  colnames for columns dropped since the rule was created (and for that
 *	  matter the colnames might be out of date due to column renamings).
 *	  The same comments apply to FUNCTION RTEs when a function's return type
 *	  is a named composite type.
 *
 *	  In JOIN RTEs, the colnames in both alias and eref are one-to-one with
 *	  joinaliasvars entries.  A JOIN RTE will omit columns of its inputs when
 *	  those columns are known to be dropped at parse time.  Again, however,
 *	  a stored rule might contain entries for columns dropped since the rule
 *	  was created.  (This is only possible for columns not actually referenced
 *	  in the rule.)  When loading a stored rule, we replace the joinaliasvars
 *	  items for any such columns with null pointers.  (We can't simply delete
 *	  them from the joinaliasvars list, because that would affect the attnums
 *	  of Vars referencing the rest of the list.)
 *
 *	  inh is true for relation references that should be expanded to include
 *	  inheritance children, if the rel has any.  This *must* be false for
 *	  RTEs other than RTE_RELATION entries.
 *
 *	  inFromCl marks those range variables that are listed in the FROM clause.
 *	  It's false for RTEs that are added to a query behind the scenes, such
 *	  as the NEW and OLD variables for a rule, or the subqueries of a UNION.
 *	  This flag is not used during parsing (except in transformLockingClause,
 *	  q.v.); the parser now uses a separate "namespace" data structure to
 *	  control visibility.  But it is needed by ruleutils.c to determine
 *	  whether RTEs should be shown in decompiled queries.
 *
 *	  requiredPerms and checkAsUser specify run-time access permissions
 *	  checks to be performed at query startup.  The user must have *all*
 *	  of the permissions that are OR'd together in requiredPerms (zero
 *	  indicates no permissions checking).  If checkAsUser is not zero,
 *	  then do the permissions checks using the access rights of that user,
 *	  not the current effective user ID.  (This allows rules to act as
 *	  setuid gateways.)  Permissions checks only apply to RELATION RTEs.
 *
 *	  For SELECT/INSERT/UPDATE permissions, if the user doesn't have
 *	  table-wide permissions then it is sufficient to have the permissions
 *	  on all columns identified in selectedCols (for SELECT) and/or
 *	  insertedCols and/or updatedCols (INSERT with ON CONFLICT DO UPDATE may
 *	  have all 3).  selectedCols, insertedCols and updatedCols are bitmapsets,
 *	  which cannot have negative integer members, so we subtract
 *	  FirstLowInvalidHeapAttributeNumber from column numbers before storing
 *	  them in these fields.  A whole-row Var reference is represented by
 *	  setting the bit for InvalidAttrNumber.
 *
 *	  updatedCols is also used in some other places, for example, to determine
 *	  which triggers to fire and in FDWs to know which changed columns they
 *	  need to ship off.
 *
 *	  Generated columns that are caused to be updated by an update to a base
 *	  column are listed in extraUpdatedCols.  This is not considered for
 *	  permission checking, but it is useful in those places that want to know
 *	  the full set of columns being updated as opposed to only the ones the
 *	  user explicitly mentioned in the query.  (There is currently no need for
 *	  an extraInsertedCols, but it could exist.)  Note that extraUpdatedCols
 *	  is populated during query rewrite, NOT in the parser, since generated
 *	  columns could be added after a rule has been parsed and stored.
 *
 *	  securityQuals is a list of security barrier quals (boolean expressions),
 *	  to be tested in the listed order before returning a row from the
 *	  relation.  It is always NIL in parser output.  Entries are added by the
 *	  rewriter to implement security-barrier views and/or row-level security.
 *	  Note that the planner turns each boolean expression into an implicitly
 *	  AND'ed sublist, as is its usual habit with qualification expressions.
 *--------------------
 */
typedef enum RTEKind
{
	RTE_RELATION,				/* ordinary relation reference */
	RTE_SUBQUERY,				/* subquery in FROM */
	RTE_JOIN,					/* join */
	RTE_FUNCTION,				/* function in FROM */
	RTE_TABLEFUNC,				/* TableFunc(.., column list) */
	RTE_VALUES,					/* VALUES (<exprlist>), (<exprlist>), ... */
	RTE_CTE,					/* common table expr (WITH list element) */
	RTE_NAMEDTUPLESTORE,		/* tuplestore, e.g. for AFTER triggers */
	RTE_RESULT					/* RTE represents an empty FROM clause; such
								 * RTEs are added by the planner, they're not
								 * present during parsing or rewriting */
	,
	RTE_VOID,                   /* CDB: deleted RTE */
	RTE_TABLEFUNCTION,          /* CDB: Functions over multiset input */
} RTEKind;

typedef struct RangeTblEntry
{
	NodeTag		type;

	RTEKind		rtekind;		/* see above */

	/*
	 * XXX the fields applicable to only some rte kinds should be merged into
	 * a union.  I didn't do this yet because the diffs would impact a lot of
	 * code that is being actively worked on.  FIXME someday.
	 */

	/*
	 * Fields valid for a plain relation RTE (else zero):
	 *
	 * As a special case, RTE_NAMEDTUPLESTORE can also set relid to indicate
	 * that the tuple format of the tuplestore is the same as the referenced
	 * relation.  This allows plans referencing AFTER trigger transition
	 * tables to be invalidated if the underlying table is altered.
	 *
	 * rellockmode is really LOCKMODE, but it's declared int to avoid having
	 * to include lock-related headers here.  It must be RowExclusiveLock if
	 * the RTE is an INSERT/UPDATE/DELETE target, else RowShareLock if the RTE
	 * is a SELECT FOR UPDATE/FOR SHARE target, else AccessShareLock.
	 *
	 * Note: in some cases, rule expansion may result in RTEs that are marked
	 * with RowExclusiveLock even though they are not the target of the
	 * current query; this happens if a DO ALSO rule simply scans the original
	 * target table.  We leave such RTEs with their original lockmode so as to
	 * avoid getting an additional, lesser lock.
	 */
	Oid			relid;			/* OID of the relation */
	char		relkind;		/* relation kind (see pg_class.relkind) */
	int			rellockmode;	/* lock level that query requires on the rel */
	struct TableSampleClause *tablesample;	/* sampling info, or NULL */

	/*
	 * Fields valid for a subquery RTE (else NULL):
	 */
	Query	   *subquery;		/* the sub-query */
	bool		security_barrier;	/* is from security_barrier view? */

	/* These are for pre-planned sub-queries only.  They are internal to
	 * window planning.
	 */
	struct PlannerInfo *subquery_root;
	List		*subquery_rtable;
	List		*subquery_pathkeys;

	/*
	 * Fields valid for a join RTE (else NULL/zero):
	 *
	 * joinaliasvars is a list of (usually) Vars corresponding to the columns
	 * of the join result.  An alias Var referencing column K of the join
	 * result can be replaced by the K'th element of joinaliasvars --- but to
	 * simplify the task of reverse-listing aliases correctly, we do not do
	 * that until planning time.  In detail: an element of joinaliasvars can
	 * be a Var of one of the join's input relations, or such a Var with an
	 * implicit coercion to the join's output column type, or a COALESCE
	 * expression containing the two input column Vars (possibly coerced).
	 * Elements beyond the first joinmergedcols entries are always just Vars,
	 * and are never referenced from elsewhere in the query (that is, join
	 * alias Vars are generated only for merged columns).  We keep these
	 * entries only because they're needed in expandRTE() and similar code.
	 *
	 * Within a Query loaded from a stored rule, it is possible for non-merged
	 * joinaliasvars items to be null pointers, which are placeholders for
	 * (necessarily unreferenced) columns dropped since the rule was made.
	 * Also, once planning begins, joinaliasvars items can be almost anything,
	 * as a result of subquery-flattening substitutions.
	 *
	 * joinleftcols is an integer list of physical column numbers of the left
	 * join input rel that are included in the join; likewise joinrighttcols
	 * for the right join input rel.  (Which rels those are can be determined
	 * from the associated JoinExpr.)  If the join is USING/NATURAL, then the
	 * first joinmergedcols entries in each list identify the merged columns.
	 * The merged columns come first in the join output, then remaining
	 * columns of the left input, then remaining columns of the right.
	 *
	 * Note that input columns could have been dropped after creation of a
	 * stored rule, if they are not referenced in the query (in particular,
	 * merged columns could not be dropped); this is not accounted for in
	 * joinleftcols/joinrighttcols.
	 */
	JoinType	jointype;		/* type of join */
	int			joinmergedcols; /* number of merged (JOIN USING) columns */
	List	   *joinaliasvars;	/* list of alias-var expansions */
	List	   *joinleftcols;	/* left-side input column numbers */
	List	   *joinrightcols;	/* right-side input column numbers */

	/*
	 * join_using_alias is an alias clause attached directly to JOIN/USING. It
	 * is different from the alias field (below) in that it does not hide the
	 * range variables of the tables being joined.
	 */
	Alias	   *join_using_alias;

	/*
	 * Fields valid for a function RTE (else NIL/zero):
	 *
	 * When funcordinality is true, the eref->colnames list includes an alias
	 * for the ordinality column.  The ordinality column is otherwise
	 * implicit, and must be accounted for "by hand" in places such as
	 * expandRTE().
	 */
	List	   *functions;		/* list of RangeTblFunction nodes */
	bool		funcordinality; /* is this called WITH ORDINALITY? */

	/*
	 * Fields valid for a TableFunc RTE (else NULL):
	 */
	TableFunc  *tablefunc;

	/*
	 * Fields valid for a values RTE (else NIL):
	 */
	List	   *values_lists;	/* list of expression lists */

	/*
	 * Fields valid for a CTE RTE (else NULL/zero):
	 */
	char	   *ctename;		/* name of the WITH list item */
	Index		ctelevelsup;	/* number of query levels up */
	bool		self_reference; /* is this a recursive self-reference? */

	/*
	 * Fields valid for CTE, VALUES, ENR, and TableFunc RTEs (else NIL):
	 *
	 * We need these for CTE RTEs so that the types of self-referential
	 * columns are well-defined.  For VALUES RTEs, storing these explicitly
	 * saves having to re-determine the info by scanning the values_lists. For
	 * ENRs, we store the types explicitly here (we could get the information
	 * from the catalogs if 'relid' was supplied, but we'd still need these
	 * for TupleDesc-based ENRs, so we might as well always store the type
	 * info here).  For TableFuncs, these fields are redundant with data in
	 * the TableFunc node, but keeping them here allows some code sharing with
	 * the other cases.
	 *
	 * For ENRs only, we have to consider the possibility of dropped columns.
	 * A dropped column is included in these lists, but it will have zeroes in
	 * all three lists (as well as an empty-string entry in eref).  Testing
	 * for zero coltype is the standard way to detect a dropped column.
	 */
	List	   *coltypes;		/* OID list of column type OIDs */
	List	   *coltypmods;		/* integer list of column typmods */
	List	   *colcollations;	/* OID list of column collation OIDs */

	/*
	 * Fields valid for ENR RTEs (else NULL/zero):
	 */
	char	   *enrname;		/* name of ephemeral named relation */
	double		enrtuples;		/* estimated or actual from caller */

	/* GPDB: Valid for base-relations, true if GP_DIST_RANDOM
	 * pseudo-function was specified as modifier in FROM-clause
	 */
	bool		forceDistRandom;

	/*
	 * Fields valid in all RTEs:
	 */
	Alias	   *alias;			/* user-written alias clause, if any */
	Alias	   *eref;			/* expanded reference names */
	bool		lateral;		/* subquery, function, or values is LATERAL? */
	bool		inh;			/* inheritance requested? */
	bool		inFromCl;		/* present in FROM clause? */
	AclMode		requiredPerms;	/* bitmask of required access permissions */
	Oid			checkAsUser;	/* if valid, check access as this role */
	Bitmapset  *selectedCols;	/* columns needing SELECT permission */
	Bitmapset  *insertedCols;	/* columns needing INSERT permission */
	Bitmapset  *updatedCols;	/* columns needing UPDATE permission */
	Bitmapset  *extraUpdatedCols;	/* generated columns being updated */
	List	   *securityQuals;	/* security barrier quals to apply, if any */
} RangeTblEntry;

/*
 * RangeTblFunction -
 *	  RangeTblEntry subsidiary data for one function in a FUNCTION RTE.
 *
 * If the function had a column definition list (required for an
 * otherwise-unspecified RECORD result), funccolnames lists the names given
 * in the definition list, funccoltypes lists their declared column types,
 * funccoltypmods lists their typmods, funccolcollations their collations.
 * Otherwise, those fields are NIL.
 *
 * Notice we don't attempt to store info about the results of functions
 * returning named composite types, because those can change from time to
 * time.  We do however remember how many columns we thought the type had
 * (including dropped columns!), so that we can successfully ignore any
 * columns added after the query was parsed.
 */
typedef struct RangeTblFunction
{
	NodeTag		type;

	Node	   *funcexpr;		/* expression tree for func call */
	int			funccolcount;	/* number of columns it contributes to RTE */
	/* These fields record the contents of a column definition list, if any: */
	List	   *funccolnames;	/* column names (list of String) */
	List	   *funccoltypes;	/* OID list of column type OIDs */
	List	   *funccoltypmods; /* integer list of column typmods */
	List	   *funccolcollations;	/* OID list of column collation OIDs */

	bytea	   *funcuserdata;	/* describe function user data. assume bytea */

	/* This is set during planning for use by the executor: */
	Bitmapset  *funcparams;		/* PARAM_EXEC Param IDs affecting this func */
} RangeTblFunction;

/*
 * TableSampleClause - TABLESAMPLE appearing in a transformed FROM clause
 *
 * Unlike RangeTableSample, this is a subnode of the relevant RangeTblEntry.
 */
typedef struct TableSampleClause
{
	NodeTag		type;
	Oid			tsmhandler;		/* OID of the tablesample handler function */
	List	   *args;			/* tablesample argument expression(s) */
	Expr	   *repeatable;		/* REPEATABLE expression, or NULL if none */
} TableSampleClause;

/*
 * WithCheckOption -
 *		representation of WITH CHECK OPTION checks to be applied to new tuples
 *		when inserting/updating an auto-updatable view, or RLS WITH CHECK
 *		policies to be applied when inserting/updating a relation with RLS.
 */
typedef enum WCOKind
{
	WCO_VIEW_CHECK,				/* WCO on an auto-updatable view */
	WCO_RLS_INSERT_CHECK,		/* RLS INSERT WITH CHECK policy */
	WCO_RLS_UPDATE_CHECK,		/* RLS UPDATE WITH CHECK policy */
	WCO_RLS_CONFLICT_CHECK		/* RLS ON CONFLICT DO UPDATE USING policy */
} WCOKind;

typedef struct WithCheckOption
{
	NodeTag		type;
	WCOKind		kind;			/* kind of WCO */
	char	   *relname;		/* name of relation that specified the WCO */
	char	   *polname;		/* name of RLS policy being checked */
	Node	   *qual;			/* constraint qual to check */
	bool		cascaded;		/* true for a cascaded WCO on a view */
} WithCheckOption;

/*
 * SortGroupClause -
 *	   representation of ORDER BY, GROUP BY, DISTINCT, DISTINCT ON items
 *
 * You might think that ORDER BY is only interested in defining ordering,
 * and GROUP/DISTINCT are only interested in defining equality.  However,
 * one way to implement grouping is to sort and then apply a "uniq"-like
 * filter.  So it's also interesting to keep track of possible sort operators
 * for GROUP/DISTINCT, and in particular to try to sort for the grouping
 * in a way that will also yield a requested ORDER BY ordering.  So we need
 * to be able to compare ORDER BY and GROUP/DISTINCT lists, which motivates
 * the decision to give them the same representation.
 *
 * tleSortGroupRef must match ressortgroupref of exactly one entry of the
 *		query's targetlist; that is the expression to be sorted or grouped by.
 * eqop is the OID of the equality operator.
 * sortop is the OID of the ordering operator (a "<" or ">" operator),
 *		or InvalidOid if not available.
 * nulls_first means about what you'd expect.  If sortop is InvalidOid
 *		then nulls_first is meaningless and should be set to false.
 * hashable is true if eqop is hashable (note this condition also depends
 *		on the datatype of the input expression).
 *
 * In an ORDER BY item, all fields must be valid.  (The eqop isn't essential
 * here, but it's cheap to get it along with the sortop, and requiring it
 * to be valid eases comparisons to grouping items.)  Note that this isn't
 * actually enough information to determine an ordering: if the sortop is
 * collation-sensitive, a collation OID is needed too.  We don't store the
 * collation in SortGroupClause because it's not available at the time the
 * parser builds the SortGroupClause; instead, consult the exposed collation
 * of the referenced targetlist expression to find out what it is.
 *
 * In a grouping item, eqop must be valid.  If the eqop is a btree equality
 * operator, then sortop should be set to a compatible ordering operator.
 * We prefer to set eqop/sortop/nulls_first to match any ORDER BY item that
 * the query presents for the same tlist item.  If there is none, we just
 * use the default ordering op for the datatype.
 *
 * If the tlist item's type has a hash opclass but no btree opclass, then
 * we will set eqop to the hash equality operator, sortop to InvalidOid,
 * and nulls_first to false.  A grouping item of this kind can only be
 * implemented by hashing, and of course it'll never match an ORDER BY item.
 *
 * The hashable flag is provided since we generally have the requisite
 * information readily available when the SortGroupClause is constructed,
 * and it's relatively expensive to get it again later.  Note there is no
 * need for a "sortable" flag since OidIsValid(sortop) serves the purpose.
 *
 * A query might have both ORDER BY and DISTINCT (or DISTINCT ON) clauses.
 * In SELECT DISTINCT, the distinctClause list is as long or longer than the
 * sortClause list, while in SELECT DISTINCT ON it's typically shorter.
 * The two lists must match up to the end of the shorter one --- the parser
 * rearranges the distinctClause if necessary to make this true.  (This
 * restriction ensures that only one sort step is needed to both satisfy the
 * ORDER BY and set up for the Unique step.  This is semantically necessary
 * for DISTINCT ON, and presents no real drawback for DISTINCT.)
 */
typedef struct SortGroupClause
{
	NodeTag		type;
	Index		tleSortGroupRef;	/* reference into targetlist */
	Oid			eqop;			/* the equality operator ('=' op) */
	Oid			sortop;			/* the ordering operator ('<' op), or 0 */
	bool		nulls_first;	/* do NULLs come before normal values? */
	bool		hashable;		/* can eqop be implemented by hashing? */
} SortGroupClause;

/*
 * GroupingSet -
 *		representation of CUBE, ROLLUP and GROUPING SETS clauses
 *
 * In a Query with grouping sets, the groupClause contains a flat list of
 * SortGroupClause nodes for each distinct expression used.  The actual
 * structure of the GROUP BY clause is given by the groupingSets tree.
 *
 * In the raw parser output, GroupingSet nodes (of all types except SIMPLE
 * which is not used) are potentially mixed in with the expressions in the
 * groupClause of the SelectStmt.  (An expression can't contain a GroupingSet,
 * but a list may mix GroupingSet and expression nodes.)  At this stage, the
 * content of each node is a list of expressions, some of which may be RowExprs
 * which represent sublists rather than actual row constructors, and nested
 * GroupingSet nodes where legal in the grammar.  The structure directly
 * reflects the query syntax.
 *
 * In parse analysis, the transformed expressions are used to build the tlist
 * and groupClause list (of SortGroupClause nodes), and the groupingSets tree
 * is eventually reduced to a fixed format:
 *
 * EMPTY nodes represent (), and obviously have no content
 *
 * SIMPLE nodes represent a list of one or more expressions to be treated as an
 * atom by the enclosing structure; the content is an integer list of
 * ressortgroupref values (see SortGroupClause)
 *
 * CUBE and ROLLUP nodes contain a list of one or more SIMPLE nodes.
 *
 * SETS nodes contain a list of EMPTY, SIMPLE, CUBE or ROLLUP nodes, but after
 * parse analysis they cannot contain more SETS nodes; enough of the syntactic
 * transforms of the spec have been applied that we no longer have arbitrarily
 * deep nesting (though we still preserve the use of cube/rollup).
 *
 * Note that if the groupingSets tree contains no SIMPLE nodes (only EMPTY
 * nodes at the leaves), then the groupClause will be empty, but this is still
 * an aggregation query (similar to using aggs or HAVING without GROUP BY).
 *
 * As an example, the following clause:
 *
 * GROUP BY GROUPING SETS ((a,b), CUBE(c,(d,e)))
 *
 * looks like this after raw parsing:
 *
 * SETS( RowExpr(a,b) , CUBE( c, RowExpr(d,e) ) )
 *
 * and parse analysis converts it to:
 *
 * SETS( SIMPLE(1,2), CUBE( SIMPLE(3), SIMPLE(4,5) ) )
 */
typedef enum
{
	GROUPING_SET_EMPTY,
	GROUPING_SET_SIMPLE,
	GROUPING_SET_ROLLUP,
	GROUPING_SET_CUBE,
	GROUPING_SET_SETS
} GroupingSetKind;

typedef struct GroupingSet
{
	NodeTag		type;
	GroupingSetKind kind;
	List	   *content;
	int			location;
} GroupingSet;

/*
 * WindowClause -
 *		transformed representation of WINDOW and OVER clauses
 *
 * A parsed Query's windowClause list contains these structs.  "name" is set
 * if the clause originally came from WINDOW, and is NULL if it originally
 * was an OVER clause (but note that we collapse out duplicate OVERs).
 * partitionClause and orderClause are lists of SortGroupClause structs.
 * If we have RANGE with offset PRECEDING/FOLLOWING, the semantics of that are
 * specified by startInRangeFunc/inRangeColl/inRangeAsc/inRangeNullsFirst
 * for the start offset, or endInRangeFunc/inRange* for the end offset.
 * winref is an ID number referenced by WindowFunc nodes; it must be unique
 * among the members of a Query's windowClause list.
 * When refname isn't null, the partitionClause is always copied from there;
 * the orderClause might or might not be copied (see copiedOrder); the framing
 * options are never copied, per spec.
 */
typedef struct WindowClause
{
	NodeTag		type;
	char	   *name;			/* window name (NULL in an OVER clause) */
	char	   *refname;		/* referenced window name, if any */
	List	   *partitionClause;	/* PARTITION BY list */
	List	   *orderClause;	/* ORDER BY list */
	int			frameOptions;	/* frame_clause options, see WindowDef */
	Node	   *startOffset;	/* expression for starting bound, if any */
	Node	   *endOffset;		/* expression for ending bound, if any */
	Oid			startInRangeFunc;	/* in_range function for startOffset */
	Oid			endInRangeFunc; /* in_range function for endOffset */
	Oid			inRangeColl;	/* collation for in_range tests */
	bool		inRangeAsc;		/* use ASC sort order for in_range tests? */
	bool		inRangeNullsFirst;	/* nulls sort first for in_range tests? */
	Index		winref;			/* ID referenced by window functions */
	bool		copiedOrder;	/* did we copy orderClause from refname? */
} WindowClause;

/*
 * RowMarkClause -
 *	   parser output representation of FOR [KEY] UPDATE/SHARE clauses
 *
 * Query.rowMarks contains a separate RowMarkClause node for each relation
 * identified as a FOR [KEY] UPDATE/SHARE target.  If one of these clauses
 * is applied to a subquery, we generate RowMarkClauses for all normal and
 * subquery rels in the subquery, but they are marked pushedDown = true to
 * distinguish them from clauses that were explicitly written at this query
 * level.  Also, Query.hasForUpdate tells whether there were explicit FOR
 * UPDATE/SHARE/KEY SHARE clauses in the current query level.
 */
typedef struct RowMarkClause
{
	NodeTag		type;
	Index		rti;			/* range table index of target relation */
	LockClauseStrength strength;
	LockWaitPolicy waitPolicy;	/* NOWAIT and SKIP LOCKED */
	bool		pushedDown;		/* pushed down from higher query level? */
} RowMarkClause;

/*
 * WithClause -
 *	   representation of WITH clause
 *
 * Note: WithClause does not propagate into the Query representation;
 * but CommonTableExpr does.
 */
typedef struct WithClause
{
	NodeTag		type;
	List	   *ctes;			/* list of CommonTableExprs */
	bool		recursive;		/* true = WITH RECURSIVE */
	int			location;		/* token location, or -1 if unknown */
} WithClause;

/*
 * InferClause -
 *		ON CONFLICT unique index inference clause
 *
 * Note: InferClause does not propagate into the Query representation.
 */
typedef struct InferClause
{
	NodeTag		type;
	List	   *indexElems;		/* IndexElems to infer unique index */
	Node	   *whereClause;	/* qualification (partial-index predicate) */
	char	   *conname;		/* Constraint name, or NULL if unnamed */
	int			location;		/* token location, or -1 if unknown */
} InferClause;

/*
 * OnConflictClause -
 *		representation of ON CONFLICT clause
 *
 * Note: OnConflictClause does not propagate into the Query representation.
 */
typedef struct OnConflictClause
{
	NodeTag		type;
	OnConflictAction action;	/* DO NOTHING or UPDATE? */
	InferClause *infer;			/* Optional index inference clause */
	List	   *targetList;		/* the target list (of ResTarget) */
	Node	   *whereClause;	/* qualifications */
	int			location;		/* token location, or -1 if unknown */
} OnConflictClause;

/*
 * CommonTableExpr -
 *	   representation of WITH list element
 */

typedef enum CTEMaterialize
{
	CTEMaterializeDefault,		/* no option specified */
	CTEMaterializeAlways,		/* MATERIALIZED */
	CTEMaterializeNever			/* NOT MATERIALIZED */
} CTEMaterialize;

typedef struct CTESearchClause
{
	NodeTag		type;
	List	   *search_col_list;
	bool		search_breadth_first;
	char	   *search_seq_column;
	int			location;
} CTESearchClause;

typedef struct CTECycleClause
{
	NodeTag		type;
	List	   *cycle_col_list;
	char	   *cycle_mark_column;
	Node	   *cycle_mark_value;
	Node	   *cycle_mark_default;
	char	   *cycle_path_column;
	int			location;
	/* These fields are set during parse analysis: */
	Oid			cycle_mark_type;	/* common type of _value and _default */
	int			cycle_mark_typmod;
	Oid			cycle_mark_collation;
	Oid			cycle_mark_neop;	/* <> operator for type */
} CTECycleClause;

typedef struct CommonTableExpr
{
	NodeTag		type;
	char	   *ctename;		/* query name (never qualified) */
	List	   *aliascolnames;	/* optional list of column names */
	CTEMaterialize ctematerialized; /* is this an optimization fence? */
	/* SelectStmt/InsertStmt/etc before parse analysis, Query afterwards: */
	Node	   *ctequery;		/* the CTE's subquery */
	CTESearchClause *search_clause;
	CTECycleClause *cycle_clause;
	int			location;		/* token location, or -1 if unknown */
	/* These fields are set during parse analysis: */
	bool		cterecursive;	/* is this CTE actually recursive? */
	int			cterefcount;	/* number of RTEs referencing this CTE
								 * (excluding internal self-references) */
	List	   *ctecolnames;	/* list of output column names */
	List	   *ctecoltypes;	/* OID list of output column type OIDs */
	List	   *ctecoltypmods;	/* integer list of output column typmods */
	List	   *ctecolcollations;	/* OID list of column collation OIDs */
} CommonTableExpr;

/* Convenience macro to get the output tlist of a CTE's query */
#define GetCTETargetList(cte) \
	(AssertMacro(IsA((cte)->ctequery, Query)), \
	 ((Query *) (cte)->ctequery)->commandType == CMD_SELECT ? \
	 ((Query *) (cte)->ctequery)->targetList : \
	 ((Query *) (cte)->ctequery)->returningList)

/*
 * TriggerTransition -
 *	   representation of transition row or table naming clause
 *
 * Only transition tables are initially supported in the syntax, and only for
 * AFTER triggers, but other permutations are accepted by the parser so we can
 * give a meaningful message from C code.
 */
typedef struct TriggerTransition
{
	NodeTag		type;
	char	   *name;
	bool		isNew;
	bool		isTable;
} TriggerTransition;

/*****************************************************************************
 *		Raw Grammar Output Statements
 *****************************************************************************/

/*
 *		RawStmt --- container for any one statement's raw parse tree
 *
 * Parse analysis converts a raw parse tree headed by a RawStmt node into
 * an analyzed statement headed by a Query node.  For optimizable statements,
 * the conversion is complex.  For utility statements, the parser usually just
 * transfers the raw parse tree (sans RawStmt) into the utilityStmt field of
 * the Query node, and all the useful work happens at execution time.
 *
 * stmt_location/stmt_len identify the portion of the source text string
 * containing this raw statement (useful for multi-statement strings).
 */
typedef struct RawStmt
{
	NodeTag		type;
	Node	   *stmt;			/* raw parse tree */
	int			stmt_location;	/* start location, or -1 if unknown */
	int			stmt_len;		/* length in bytes; 0 means "rest of string" */
} RawStmt;

/*****************************************************************************
 *		Optimizable Statements
 *****************************************************************************/

/* ----------------------
 *		Insert Statement
 *
 * The source expression is represented by SelectStmt for both the
 * SELECT and VALUES cases.  If selectStmt is NULL, then the query
 * is INSERT ... DEFAULT VALUES.
 * ----------------------
 */
typedef struct InsertStmt
{
	NodeTag		type;
	RangeVar   *relation;		/* relation to insert into */
	List	   *cols;			/* optional: names of the target columns */
	Node	   *selectStmt;		/* the source SELECT/VALUES, or NULL */
	OnConflictClause *onConflictClause; /* ON CONFLICT clause */
	List	   *returningList;	/* list of expressions to return */
	WithClause *withClause;		/* WITH clause */
	OverridingKind override;	/* OVERRIDING clause */
} InsertStmt;

/* ----------------------
 *		Delete Statement
 * ----------------------
 */
typedef struct DeleteStmt
{
	NodeTag		type;
	RangeVar   *relation;		/* relation to delete from */
	List	   *usingClause;	/* optional using clause for more tables */
	Node	   *whereClause;	/* qualifications */
	List	   *returningList;	/* list of expressions to return */
	WithClause *withClause;		/* WITH clause */
} DeleteStmt;

/* ----------------------
 *		Update Statement
 * ----------------------
 */
typedef struct UpdateStmt
{
	NodeTag		type;
	RangeVar   *relation;		/* relation to update */
	List	   *targetList;		/* the target list (of ResTarget) */
	Node	   *whereClause;	/* qualifications */
	List	   *fromClause;		/* optional from clause for more tables */
	List	   *returningList;	/* list of expressions to return */
	WithClause *withClause;		/* WITH clause */
} UpdateStmt;

/* ----------------------
 *		Select Statement
 *
 * A "simple" SELECT is represented in the output of gram.y by a single
 * SelectStmt node; so is a VALUES construct.  A query containing set
 * operators (UNION, INTERSECT, EXCEPT) is represented by a tree of SelectStmt
 * nodes, in which the leaf nodes are component SELECTs and the internal nodes
 * represent UNION, INTERSECT, or EXCEPT operators.  Using the same node
 * type for both leaf and internal nodes allows gram.y to stick ORDER BY,
 * LIMIT, etc, clause values into a SELECT statement without worrying
 * whether it is a simple or compound SELECT.
 * ----------------------
 */
typedef enum SetOperation
{
	SETOP_NONE = 0,
	SETOP_UNION,
	SETOP_INTERSECT,
	SETOP_EXCEPT
} SetOperation;

/*
 * In raw parser output, this represents what the user wrote in the
 * DISTRIBUTED BY clause. In parse analysis, if no distributed by
 * was given, we add implicit columns.
 *
 * 'keyCols' is a List of IndexElems. It is used as a handy container
 * for column name + operator class pair. Only the 'indexcolname' and
 * 'opclass' fields are used.
 */
typedef struct DistributedBy
{
	NodeTag		type;
	GpPolicyType ptype;
	int			numsegments;
	List	   *keyCols;	/* valid when ptype is POLICYTYPE_PARTITIONED */
} DistributedBy;

typedef struct SelectStmt
{
	NodeTag		type;

	/*
	 * These fields are used only in "leaf" SelectStmts.
	 */
	List	   *distinctClause; /* NULL, list of DISTINCT ON exprs, or
								 * lcons(NIL,NIL) for all (SELECT DISTINCT) */
	IntoClause *intoClause;		/* target for SELECT INTO */
	List	   *targetList;		/* the target list (of ResTarget) */
	List	   *fromClause;		/* the FROM clause */
	Node	   *whereClause;	/* WHERE qualification */
	List	   *groupClause;	/* GROUP BY clauses */
	bool		groupDistinct;	/* Is this GROUP BY DISTINCT? */
	Node	   *havingClause;	/* HAVING conditional-expression */
	List	   *windowClause;	/* window specification clauses */
	List       *scatterClause;	/* GPDB: TableValueExpr data distribution */

	/*
	 * In a "leaf" node representing a VALUES list, the above fields are all
	 * null, and instead this field is set.  Note that the elements of the
	 * sublists are just expressions, without ResTarget decoration. Also note
	 * that a list element can be DEFAULT (represented as a SetToDefault
	 * node), regardless of the context of the VALUES list. It's up to parse
	 * analysis to reject that where not valid.
	 */
	List	   *valuesLists;	/* untransformed list of expression lists */

	/*
	 * These fields are used in both "leaf" SelectStmts and upper-level
	 * SelectStmts.
	 */
	List	   *sortClause;		/* sort clause (a list of SortBy's) */
	Node	   *limitOffset;	/* # of result tuples to skip */
	Node	   *limitCount;		/* # of result tuples to return */
	LimitOption limitOption;	/* limit type */
	List	   *lockingClause;	/* FOR UPDATE (list of LockingClause's) */
	WithClause *withClause;		/* WITH clause */

	/*
	 * These fields are used only in upper-level SelectStmts.
	 */
	SetOperation op;			/* type of set op */
	bool		all;			/* ALL specified? */
	struct SelectStmt *larg;	/* left child */
	struct SelectStmt *rarg;	/* right child */
	/* Eventually add fields for CORRESPONDING spec here */

	/*
	 * Greenplum specific field.
	 * If disableLockingOptimization is true, we do not try to
	 * optimize the behavior of locking clause, this means
	 * we will lock the table in Exclusive Mode and do not
	 * emit lockrows plannode.
	 */
	bool disableLockingOptimization;
} SelectStmt;


/* ----------------------
 *		Set Operation node for post-analysis query trees
 *
 * After parse analysis, a SELECT with set operations is represented by a
 * top-level Query node containing the leaf SELECTs as subqueries in its
 * range table.  Its setOperations field shows the tree of set operations,
 * with leaf SelectStmt nodes replaced by RangeTblRef nodes, and internal
 * nodes replaced by SetOperationStmt nodes.  Information about the output
 * column types is added, too.  (Note that the child nodes do not necessarily
 * produce these types directly, but we've checked that their output types
 * can be coerced to the output column type.)  Also, if it's not UNION ALL,
 * information about the types' sort/group semantics is provided in the form
 * of a SortGroupClause list (same representation as, eg, DISTINCT).
 * The resolved common column collations are provided too; but note that if
 * it's not UNION ALL, it's okay for a column to not have a common collation,
 * so a member of the colCollations list could be InvalidOid even though the
 * column has a collatable type.
 * ----------------------
 */
typedef struct SetOperationStmt
{
	NodeTag		type;
	SetOperation op;			/* type of set op */
	bool		all;			/* ALL specified? */
	Node	   *larg;			/* left child */
	Node	   *rarg;			/* right child */
	/* Eventually add fields for CORRESPONDING spec here */

	/* Fields derived during parse analysis: */
	List	   *colTypes;		/* OID list of output column type OIDs */
	List	   *colTypmods;		/* integer list of output column typmods */
	List	   *colCollations;	/* OID list of output column collation OIDs */
	List	   *groupClauses;	/* a list of SortGroupClause's */
	/* groupClauses is NIL if UNION ALL, but must be set otherwise */
} SetOperationStmt;


/*
 * RETURN statement (inside SQL function body)
 */
typedef struct ReturnStmt
{
	NodeTag		type;
	Node	   *returnval;
} ReturnStmt;


/* ----------------------
 *		PL/pgSQL Assignment Statement
 *
 * Like SelectStmt, this is transformed into a SELECT Query.
 * However, the targetlist of the result looks more like an UPDATE.
 * ----------------------
 */
typedef struct PLAssignStmt
{
	NodeTag		type;

	char	   *name;			/* initial column name */
	List	   *indirection;	/* subscripts and field names, if any */
	int			nnames;			/* number of names to use in ColumnRef */
	SelectStmt *val;			/* the PL/pgSQL expression to assign */
	int			location;		/* name's token location, or -1 if unknown */
} PLAssignStmt;


/*****************************************************************************
 *		Other Statements (no optimizations required)
 *
 *		These are not touched by parser/analyze.c except to put them into
 *		the utilityStmt field of a Query.  This is eventually passed to
 *		ProcessUtility (by-passing rewriting and planning).  Some of the
 *		statements do need attention from parse analysis, and this is
 *		done by routines in parser/parse_utilcmd.c after ProcessUtility
 *		receives the command for execution.
 *		DECLARE CURSOR, EXPLAIN, and CREATE TABLE AS are special cases:
 *		they contain optimizable statements, which get processed normally
 *		by parser/analyze.c.
 *****************************************************************************/

/*
 * When a command can act on several kinds of objects with only one
 * parse structure required, use these constants to designate the
 * object type.  Note that commands typically don't support all the types.
 */

typedef enum ObjectType
{
	OBJECT_ACCESS_METHOD,
	OBJECT_AGGREGATE,
	OBJECT_AMOP,
	OBJECT_AMPROC,
	OBJECT_ATTRIBUTE,			/* type's attribute, when distinct from column */
	OBJECT_CAST,
	OBJECT_COLUMN,
	OBJECT_COLLATION,
	OBJECT_CONVERSION,
	OBJECT_DATABASE,
	OBJECT_DEFAULT,
	OBJECT_DEFACL,
	OBJECT_DOMAIN,
	OBJECT_DOMCONSTRAINT,
	OBJECT_EVENT_TRIGGER,
	OBJECT_EXTENSION,
	OBJECT_FDW,
	OBJECT_FOREIGN_SERVER,
	OBJECT_FOREIGN_TABLE,
	OBJECT_FUNCTION,
	OBJECT_INDEX,
	OBJECT_LANGUAGE,
	OBJECT_LARGEOBJECT,
	OBJECT_MATVIEW,
	OBJECT_OPCLASS,
	OBJECT_OPERATOR,
	OBJECT_OPFAMILY,
	OBJECT_POLICY,
	OBJECT_PROCEDURE,
	OBJECT_PUBLICATION,
	OBJECT_PUBLICATION_REL,
	OBJECT_ROLE,
	OBJECT_ROUTINE,
	OBJECT_RULE,
	OBJECT_SCHEMA,
	OBJECT_SEQUENCE,
	OBJECT_SUBSCRIPTION,
	OBJECT_STATISTIC_EXT,
	OBJECT_TABCONSTRAINT,
	OBJECT_TABLE,
	OBJECT_EXTPROTOCOL,
	OBJECT_TABLESPACE,
	OBJECT_TRANSFORM,
	OBJECT_TRIGGER,
	OBJECT_TSCONFIGURATION,
	OBJECT_TSDICTIONARY,
	OBJECT_TSPARSER,
	OBJECT_TSTEMPLATE,
	OBJECT_TYPE,
	OBJECT_USER_MAPPING,
	OBJECT_VIEW,
	OBJECT_RESQUEUE,
	OBJECT_RESGROUP
} ObjectType;

/* Event triggers and extended statistics are only stored on the QD node.*/
#define shouldDispatchForObject(object_type) \
	(object_type != OBJECT_EVENT_TRIGGER && object_type != OBJECT_STATISTIC_EXT)

/* ----------------------
 *		Create Schema Statement
 *
 * NOTE: the schemaElts list contains raw parsetrees for component statements
 * of the schema, such as CREATE TABLE, GRANT, etc.  These are analyzed and
 * executed after the schema itself is created.
 * ----------------------
 */
typedef struct CreateSchemaStmt
{
	NodeTag		type;
	char	   *schemaname;		/* the name of the schema to create */
	RoleSpec   *authrole;		/* the owner of the created schema */
	List	   *schemaElts;		/* schema components (list of parsenodes) */
	bool		if_not_exists;	/* just do nothing if schema already exists? */

	/*
	 * In GPDB, when a CreateSchemaStmt is dispatched to executor nodes, the
	 * following field is set.
	 *
	 * There's a special case for when the temporary namespace is created,
	 * on the first use in the session. There are actually two temporary
	 * namespaces, the regular one, and a temporary toast namespace. They are
	 * both created in the same command, with istemp='true'.
	 */
	bool        istemp;         /* true for temp schemas (internal only) */
} CreateSchemaStmt;

typedef enum DropBehavior
{
	DROP_RESTRICT,				/* drop fails if any dependent objects */
	DROP_CASCADE				/* remove dependent objects too */
} DropBehavior;

/* ----------------------
 *		Compound utility
 *
 * ----------------------
 */
typedef struct CompoundUtilityStmt
{
	NodeTag		type;

	List	   *schemaElts;		/* schema components (list of parsenodes) */

} CompoundUtilityStmt;


/* ----------------------
 *	Alter Table
 * ----------------------
 */
typedef struct AlterTableStmt
{
	NodeTag		type;
	RangeVar   *relation;		/* table to work on */
	List	   *cmds;			/* list of subcommands */
	ObjectType	objtype;		/* type of object */
	bool		missing_ok;		/* skip error if table missing */

	int			lockmode;
	List	   *wqueue;
	bool	   is_internal;     /* GPDB: set for internal generated alter table stmt */
} AlterTableStmt;

typedef enum AlterTableType
{
	AT_AddColumn,				/* add column */
	AT_AddColumnRecurse,		/* internal to commands/tablecmds.c */
	AT_AddColumnToView,			/* implicitly via CREATE OR REPLACE VIEW */
	AT_ColumnDefault,			/* alter column default */
	AT_CookedColumnDefault,		/* add a pre-cooked column default */
	AT_DropNotNull,				/* alter column drop not null */
	AT_SetNotNull,				/* alter column set not null */
	AT_DropExpression,			/* alter column drop expression */
	AT_CheckNotNull,			/* check column is already marked not null */
	AT_SetStatistics,			/* alter column set statistics */
	AT_SetOptions,				/* alter column set ( options ) */
	AT_ResetOptions,			/* alter column reset ( options ) */
	AT_SetStorage,				/* alter column set storage */
	AT_SetCompression,			/* alter column set compression */
	AT_DropColumn,				/* drop column */
	AT_DropColumnRecurse,		/* internal to commands/tablecmds.c */
	AT_AddIndex,				/* add index */
	AT_ReAddIndex,				/* internal to commands/tablecmds.c */
	AT_AddConstraint,			/* add constraint */
	AT_AddConstraintRecurse,	/* internal to commands/tablecmds.c */
	AT_ReAddConstraint,			/* internal to commands/tablecmds.c */
	AT_ReAddDomainConstraint,	/* internal to commands/tablecmds.c */
	AT_AlterConstraint,			/* alter constraint */
	AT_ValidateConstraint,		/* validate constraint */
	AT_ValidateConstraintRecurse,	/* internal to commands/tablecmds.c */
	AT_AddIndexConstraint,		/* add constraint using existing index */
	AT_DropConstraint,			/* drop constraint */
	AT_DropConstraintRecurse,	/* internal to commands/tablecmds.c */
	AT_ReAddComment,			/* internal to commands/tablecmds.c */
	AT_AlterColumnType,			/* alter column type */
	AT_AlterColumnGenericOptions,	/* alter column OPTIONS (...) */
	AT_ChangeOwner,				/* change owner */
	AT_ClusterOn,				/* CLUSTER ON */
	AT_DropCluster,				/* SET WITHOUT CLUSTER */
	AT_SetLogged,				/* SET LOGGED */
	AT_SetUnLogged,				/* SET UNLOGGED */
	AT_DropOids,				/* SET WITHOUT OIDS */
	AT_SetTableSpace,			/* SET TABLESPACE */
	AT_SetRelOptions,			/* SET (...) -- AM specific parameters */
	AT_ResetRelOptions,			/* RESET (...) -- AM specific parameters */
	AT_ReplaceRelOptions,		/* replace reloption list in its entirety */
	AT_EnableTrig,				/* ENABLE TRIGGER name */
	AT_EnableAlwaysTrig,		/* ENABLE ALWAYS TRIGGER name */
	AT_EnableReplicaTrig,		/* ENABLE REPLICA TRIGGER name */
	AT_DisableTrig,				/* DISABLE TRIGGER name */
	AT_EnableTrigAll,			/* ENABLE TRIGGER ALL */
	AT_DisableTrigAll,			/* DISABLE TRIGGER ALL */
	AT_EnableTrigUser,			/* ENABLE TRIGGER USER */
	AT_DisableTrigUser,			/* DISABLE TRIGGER USER */
	AT_EnableRule,				/* ENABLE RULE name */
	AT_EnableAlwaysRule,		/* ENABLE ALWAYS RULE name */
	AT_EnableReplicaRule,		/* ENABLE REPLICA RULE name */
	AT_DisableRule,				/* DISABLE RULE name */
	AT_AddInherit,				/* INHERIT parent */
	AT_DropInherit,				/* NO INHERIT parent */
	AT_AddOf,					/* OF <type_name> */
	AT_DropOf,					/* NOT OF */
	AT_ReplicaIdentity,			/* REPLICA IDENTITY */
	AT_EnableRowSecurity,		/* ENABLE ROW SECURITY */
	AT_DisableRowSecurity,		/* DISABLE ROW SECURITY */
	AT_ForceRowSecurity,		/* FORCE ROW SECURITY */
	AT_NoForceRowSecurity,		/* NO FORCE ROW SECURITY */
	AT_GenericOptions,			/* OPTIONS (...) */
	AT_AttachPartition,			/* ATTACH PARTITION */
	AT_DetachPartition,			/* DETACH PARTITION */
	AT_DetachPartitionFinalize, /* DETACH PARTITION FINALIZE */
	AT_AddIdentity,				/* ADD IDENTITY */
	AT_SetIdentity,				/* SET identity column options */
	AT_DropIdentity,			/* DROP IDENTITY */
<<<<<<< HEAD

	AT_SetDistributedBy,		/* SET DISTRIBUTED BY */
	AT_ExpandTable,          /* EXPAND DISTRIBUTED */
	AT_ExpandPartitionTablePrepare,	/* EXPAND PARTITION PREPARE */

	/* GPDB: Legacy commands to manipulate partitions */
	AT_PartAdd,					/* Add */
	AT_PartAlter,				/* Alter */
	AT_PartDrop,				/* Drop */
	AT_PartExchange,			/* Exchange */
	AT_PartRename,				/* Rename */
	AT_PartSetTemplate,			/* Set Subpartition Template */
	AT_PartSplit,				/* Split */
	AT_PartTruncate				/* Truncate */
=======
	AT_ReAddStatistics			/* internal to commands/tablecmds.c */
>>>>>>> d457cb4e
} AlterTableType;

typedef struct ReplicaIdentityStmt
{
	NodeTag		type;
	char		identity_type;
	char	   *name;
} ReplicaIdentityStmt;

typedef struct AlterTableCmd	/* one subcommand of an ALTER TABLE */
{
	NodeTag		type;
	AlterTableType subtype;		/* Type of table alteration to apply */
	char	   *name;			/* column, constraint, or trigger to act on,
								 * or tablespace */
	int16		num;			/* attribute number for columns referenced by
								 * number */
	RoleSpec   *newowner;
	Node	   *def;			/* definition of new column, index,
								 * constraint, or parent table */
	Node	   *transform;		/* transformation expr for ALTER TYPE */
	DropBehavior behavior;		/* RESTRICT or CASCADE for DROP cases */
	bool		missing_ok;		/* skip error if missing? */

	/*
	 * Extra information dispatched from QD to QEs in AT_SetDistributedBy and
	 * AT_ExpandTable
	 */
	int	        backendId;     /* backend ID on QD, if a temporary table was created */

	/* Used for for GPDB's partition syntax to support parser_errposition() */
	const char *queryString;

	GpPolicy   *policy;

} AlterTableCmd;

typedef enum GpAlterPartitionIdType
{
	AT_AP_IDNone,				/* no ID */
	AT_AP_IDName,				/* IDentify by Name */
	AT_AP_IDValue,				/* IDentifier FOR Value */
	AT_AP_IDDefault,			/* IDentify DEFAULT partition */
} GpAlterPartitionIdType;

typedef struct GpAlterPartitionId /* Identify a partition by name, val, pos */
{
	NodeTag		type;
	GpAlterPartitionIdType idtype;/* Type of table alteration to apply */
	Node	   *partiddef;		/* partition id definition */
	int			location;		/* token location, or -1 if unknown */
} GpAlterPartitionId;

typedef struct GpDropPartitionCmd
{
	NodeTag		type;
	Node	   *partid;			/* partition id of the partition to drop */
	DropBehavior behavior;		/* RESTRICT or CASCADE */
	bool	   missing_ok;
} GpDropPartitionCmd;

typedef struct GpAlterPartitionCmd
{
	NodeTag		type;
	GpAlterPartitionId 	   *partid;			/* partition id of the partition to add */
	Node       *arg;            /* argument 1 */
	int         location;   /* token location, or -1 if unknown */
} GpAlterPartitionCmd;

/*
 * In PostgreSQL, the lower boundary is always inclusive and the upper
 * boundary is exclusive. The legacy syntax was more flexible.
 */
typedef enum GpPartitionEdgeBounding
{
	PART_EDGE_UNSPECIFIED,
	PART_EDGE_INCLUSIVE,
	PART_EDGE_EXCLUSIVE
} GpPartitionEdgeBounding;

/* the "values" of a START or END spec in a RANGE partition */
typedef struct GpPartitionRangeItem
{
	NodeTag					type;
	List					*val;		/*  value */
	GpPartitionEdgeBounding edge;		/* inclusive/exclusive ? */
	int						location;	/* token location, or -1 if unknown */
} GpPartitionRangeItem;

typedef struct GpSplitPartitionCmd
{
	NodeTag				 type;
	GpAlterPartitionId	 *partid;
	GpPartitionRangeItem *start;
	GpPartitionRangeItem *end;
	List				 *at;
	GpAlterPartitionCmd  *arg2;
	int					 location;
} GpSplitPartitionCmd;

/* ----------------------
 * Alter Collation
 * ----------------------
 */
typedef struct AlterCollationStmt
{
	NodeTag		type;
	List	   *collname;
} AlterCollationStmt;


/* ----------------------
 *	Alter Domain
 *
 * The fields are used in different ways by the different variants of
 * this command.
 * ----------------------
 */
typedef struct AlterDomainStmt
{
	NodeTag		type;
	char		subtype;		/*------------
								 *	T = alter column default
								 *	N = alter column drop not null
								 *	O = alter column set not null
								 *	C = add constraint
								 *	X = drop constraint
								 *------------
								 */
	List	   *typeName;		/* domain to work on */
	char	   *name;			/* column or constraint name to act on */
	Node	   *def;			/* definition of default or constraint */
	DropBehavior behavior;		/* RESTRICT or CASCADE for DROP cases */
	bool		missing_ok;		/* skip error if missing? */
} AlterDomainStmt;


/* ----------------------
 *		Grant|Revoke Statement
 * ----------------------
 */
typedef enum GrantTargetType
{
	ACL_TARGET_OBJECT,			/* grant on specific named object(s) */
	ACL_TARGET_ALL_IN_SCHEMA,	/* grant on all objects in given schema(s) */
	ACL_TARGET_DEFAULTS			/* ALTER DEFAULT PRIVILEGES */
} GrantTargetType;

typedef struct GrantStmt
{
	NodeTag		type;
	bool		is_grant;		/* true = GRANT, false = REVOKE */
	GrantTargetType targtype;	/* type of the grant target */
	ObjectType	objtype;		/* kind of object being operated on */
	List	   *objects;		/* list of RangeVar nodes, ObjectWithArgs
								 * nodes, or plain names (as Value strings) */
	List	   *privileges;		/* list of AccessPriv nodes */
	/* privileges == NIL denotes ALL PRIVILEGES */
	List	   *grantees;		/* list of RoleSpec nodes */
	bool		grant_option;	/* grant or revoke grant option */
	RoleSpec   *grantor;
	DropBehavior behavior;		/* drop behavior (for REVOKE) */
} GrantStmt;

/*
 * ObjectWithArgs represents a function/procedure/operator name plus parameter
 * identification.
 *
 * objargs includes only the types of the input parameters of the object.
 * In some contexts, that will be all we have, and it's enough to look up
 * objects according to the traditional Postgres rules (i.e., when only input
 * arguments matter).
 *
 * objfuncargs, if not NIL, carries the full specification of the parameter
 * list, including parameter mode annotations.
 *
 * Some grammar productions can set args_unspecified = true instead of
 * providing parameter info.  In this case, lookup will succeed only if
 * the object name is unique.  Note that otherwise, NIL parameter lists
 * mean zero arguments.
 */
typedef struct ObjectWithArgs
{
	NodeTag		type;
	List	   *objname;		/* qualified name of function/operator */
	List	   *objargs;		/* list of Typename nodes (input args only) */
	List	   *objfuncargs;	/* list of FunctionParameter nodes */
	bool		args_unspecified;	/* argument list was omitted? */
} ObjectWithArgs;

/*
 * An access privilege, with optional list of column names
 * priv_name == NULL denotes ALL PRIVILEGES (only used with a column list)
 * cols == NIL denotes "all columns"
 * Note that simple "ALL PRIVILEGES" is represented as a NIL list, not
 * an AccessPriv with both fields null.
 */
typedef struct AccessPriv
{
	NodeTag		type;
	char	   *priv_name;		/* string name of privilege */
	List	   *cols;			/* list of Value strings */
} AccessPriv;

/* ----------------------
 *		Grant/Revoke Role Statement
 *
 * Note: because of the parsing ambiguity with the GRANT <privileges>
 * statement, granted_roles is a list of AccessPriv; the execution code
 * should complain if any column lists appear.  grantee_roles is a list
 * of role names, as Value strings.
 * ----------------------
 */
typedef struct GrantRoleStmt
{
	NodeTag		type;
	List	   *granted_roles;	/* list of roles to be granted/revoked */
	List	   *grantee_roles;	/* list of member roles to add/delete */
	bool		is_grant;		/* true = GRANT, false = REVOKE */
	bool		admin_opt;		/* with admin option */
	RoleSpec   *grantor;		/* set grantor to other than current role */
	DropBehavior behavior;		/* drop behavior (for REVOKE) */
} GrantRoleStmt;

/*
 * Node that represents the single row error handling (SREH) clause.
 * used in COPY and External Tables.
 */
typedef struct SingleRowErrorDesc
{
	NodeTag			type;
	int				rejectlimit;		/* per segment error reject limit */
	bool			is_limit_in_rows;	/* true for ROWS false for PERCENT */
	char			log_error_type;		/* 't' enable log errors.
										   'p' enable log errors persistently.
										   'f' disable log errors */
} SingleRowErrorDesc;

/* ----------------------
 *	Alter Default Privileges Statement
 * ----------------------
 */
typedef struct AlterDefaultPrivilegesStmt
{
	NodeTag		type;
	List	   *options;		/* list of DefElem */
	GrantStmt  *action;			/* GRANT/REVOKE action (with objects=NIL) */
} AlterDefaultPrivilegesStmt;

/* ----------------------
 *		Copy Statement
 *
 * We support "COPY relation FROM file", "COPY relation TO file", and
 * "COPY (query) TO file".  In any given CopyStmt, exactly one of "relation"
 * and "query" must be non-NULL.
 * ----------------------
 */
typedef struct CopyStmt
{
	NodeTag		type;
	RangeVar   *relation;		/* the relation to copy */
	Node	   *query;			/* the query (SELECT or DML statement with
								 * RETURNING) to copy, as a raw parse tree */
	List	   *attlist;		/* List of column names (as Strings), or NIL
								 * for all columns */
	bool		is_from;		/* TO or FROM */
	bool		is_program;		/* is 'filename' a program to popen? */
	char	   *filename;		/* filename, or NULL for STDIN/STDOUT */
	List	   *options;		/* List of DefElem nodes */
	Node	   *whereClause;	/* WHERE condition (or NULL) */

	Node	   *sreh;			/* Single row error handling info */
} CopyStmt;

/* ----------------------
 * SET Statement (includes RESET)
 *
 * "SET var TO DEFAULT" and "RESET var" are semantically equivalent, but we
 * preserve the distinction in VariableSetKind for CreateCommandTag().
 * ----------------------
 */
typedef enum
{
	VAR_SET_VALUE,				/* SET var = value */
	VAR_SET_DEFAULT,			/* SET var TO DEFAULT */
	VAR_SET_CURRENT,			/* SET var FROM CURRENT */
	VAR_SET_MULTI,				/* special case for SET TRANSACTION ... */
	VAR_RESET,					/* RESET var */
	VAR_RESET_ALL				/* RESET ALL */
} VariableSetKind;

typedef struct VariableSetStmt
{
	NodeTag		type;
	VariableSetKind kind;
	char	   *name;			/* variable to be set */
	List	   *args;			/* List of A_Const nodes */
	bool		is_local;		/* SET LOCAL? */
} VariableSetStmt;

/* ----------------------
 * Show Statement
 * ----------------------
 */
typedef struct VariableShowStmt
{
	NodeTag		type;
	char	   *name;
} VariableShowStmt;

/* ----------------------
 *		Create Table Statement
 *
 * NOTE: in the raw gram.y output, ColumnDef and Constraint nodes are
 * intermixed in tableElts, and constraints is NIL.  After parse analysis,
 * tableElts contains just ColumnDefs, and constraints contains just
 * Constraint nodes (in fact, only CONSTR_CHECK nodes, in the present
 * implementation).
 * ----------------------
 */

typedef struct CreateStmt
{
	NodeTag		type;
	RangeVar   *relation;		/* relation to create */
	List	   *tableElts;		/* column definitions (list of ColumnDef) */
	List	   *inhRelations;	/* relations to inherit from (list of
								 * RangeVar) */
	PartitionBoundSpec *partbound;	/* FOR VALUES clause */
	PartitionSpec *partspec;	/* PARTITION BY clause */

	TypeName   *ofTypename;		/* OF typename */
	List	   *constraints;	/* constraints (list of Constraint nodes) */
	List	   *options;		/* options from WITH clause */
	OnCommitAction oncommit;	/* what do we do at COMMIT? */
	char	   *tablespacename; /* table space to use, or NULL */
	char	   *accessMethod;	/* table access method */
	bool		if_not_exists;	/* just do nothing if it already exists? */

	DistributedBy *distributedBy;   /* what columns we distribute the data by */
	Node       *partitionBy;     /* what columns we partition the data by */
	char	    relKind;         /* CDB: force relkind to this */
	Oid			ownerid;		/* OID of the role to own this. if InvalidOid, GetUserId() */
	bool		buildAoBlkdir; /* whether to build the block directory for an AO table */
	List	   *attr_encodings; /* attribute storage directives */
	bool		isCtas;			/* CDB: is create table as */
	Node       *intoQuery;      /* CDB: only set for matview with no data */
	GpPolicy   *intoPolicy;     /* CDB: only set for matview with no data */

	/* names chosen for partition indexes */
	List	   *part_idx_oids;
	List	   *part_idx_names;
} CreateStmt;

/* ----------------------
 *	Definitions for external tables
 * ----------------------
 */
typedef enum ExtTableType
{
	EXTTBL_TYPE_LOCATION,		/* table defined with LOCATION clause */
	EXTTBL_TYPE_EXECUTE			/* table defined with EXECUTE clause */
} ExtTableType;

typedef struct
{
	NodeTag			type;
	ExtTableType	exttabletype;
	List			*location_list;
	List			*on_clause;
	char			*command_string;
} ExtTableTypeDesc;

typedef struct CreateExternalStmt
{
	NodeTag		type;
	RangeVar   *relation;		/* external relation to create */
	List	   *tableElts;		/* column definitions (list of ColumnDef) */
	ExtTableTypeDesc *exttypedesc;    /* LOCATION or EXECUTE information */
	char	   *format;			/* data format name */
	List	   *formatOpts;		/* List of DefElem nodes for data format */
	bool		isweb;
	bool		iswritable;
	Node	   *sreh;			/* Single row error handling info */
	List       *extOptions;		/* generic options to external table */
	List	   *encoding;		/* List (size 1 max) of DefElem nodes for
								   data encoding */
	DistributedBy *distributedBy;   /* what columns we distribute the data by */

} CreateExternalStmt;

/* ----------------------
 *	Definitions for foreign tables
 * ----------------------
 */
typedef struct CreateForeignStmt
{
	NodeTag		type;
	RangeVar   *relation;		/* foreign relation to create */
	List	   *tableElts;		/* column definitions (list of ColumnDef) */
	char	   *srvname;		/* server name */
	List	   *options;		/* generic options to foreign table */

} CreateForeignStmt;

/* ----------
 * Definitions for constraints in CreateStmt
 *
 * Note that column defaults are treated as a type of constraint,
 * even though that's a bit odd semantically.
 *
 * For constraints that use expressions (CONSTR_CHECK, CONSTR_DEFAULT)
 * we may have the expression in either "raw" form (an untransformed
 * parse tree) or "cooked" form (the nodeToString representation of
 * an executable expression tree), depending on how this Constraint
 * node was created (by parsing, or by inheritance from an existing
 * relation).  We should never have both in the same node!
 *
 * FKCONSTR_ACTION_xxx values are stored into pg_constraint.confupdtype
 * and pg_constraint.confdeltype columns; FKCONSTR_MATCH_xxx values are
 * stored into pg_constraint.confmatchtype.  Changing the code values may
 * require an initdb!
 *
 * If skip_validation is true then we skip checking that the existing rows
 * in the table satisfy the constraint, and just install the catalog entries
 * for the constraint.  A new FK constraint is marked as valid iff
 * initially_valid is true.  (Usually skip_validation and initially_valid
 * are inverses, but we can set both true if the table is known empty.)
 *
 * Constraint attributes (DEFERRABLE etc) are initially represented as
 * separate Constraint nodes for simplicity of parsing.  parse_utilcmd.c makes
 * a pass through the constraints list to insert the info into the appropriate
 * Constraint node.
 * ----------
 */

typedef enum ConstrType			/* types of constraints */
{
	CONSTR_NULL,				/* not standard SQL, but a lot of people
								 * expect it */
	CONSTR_NOTNULL,
	CONSTR_DEFAULT,
	CONSTR_IDENTITY,
	CONSTR_GENERATED,
	CONSTR_CHECK,
	CONSTR_PRIMARY,
	CONSTR_UNIQUE,
	CONSTR_EXCLUSION,
	CONSTR_FOREIGN,
	CONSTR_ATTR_DEFERRABLE,		/* attributes for previous constraint node */
	CONSTR_ATTR_NOT_DEFERRABLE,
	CONSTR_ATTR_DEFERRED,
	CONSTR_ATTR_IMMEDIATE
} ConstrType;

/* Foreign key action codes */
#define FKCONSTR_ACTION_NOACTION	'a'
#define FKCONSTR_ACTION_RESTRICT	'r'
#define FKCONSTR_ACTION_CASCADE		'c'
#define FKCONSTR_ACTION_SETNULL		'n'
#define FKCONSTR_ACTION_SETDEFAULT	'd'

/* Foreign key matchtype codes */
#define FKCONSTR_MATCH_FULL			'f'
#define FKCONSTR_MATCH_PARTIAL		'p'
#define FKCONSTR_MATCH_SIMPLE		's'

typedef struct Constraint
{
	NodeTag		type;
	ConstrType	contype;		/* see above */

	/* Fields used for most/all constraint types: */
	char	   *conname;		/* Constraint name, or NULL if unnamed */
	bool		deferrable;		/* DEFERRABLE? */
	bool		initdeferred;	/* INITIALLY DEFERRED? */
	int			location;		/* token location, or -1 if unknown */

	/* Fields used for constraints with expressions (CHECK and DEFAULT): */
	bool		is_no_inherit;	/* is constraint non-inheritable? */
	Node	   *raw_expr;		/* expr, as untransformed parse tree */
	char	   *cooked_expr;	/* expr, as nodeToString representation */
	char		generated_when; /* ALWAYS or BY DEFAULT */

	/* Fields used for unique constraints (UNIQUE and PRIMARY KEY): */
	List	   *keys;			/* String nodes naming referenced key
								 * column(s) */
	List	   *including;		/* String nodes naming referenced nonkey
								 * column(s) */

	/* Fields used for EXCLUSION constraints: */
	List	   *exclusions;		/* list of (IndexElem, operator name) pairs */

	/* Fields used for index constraints (UNIQUE, PRIMARY KEY, EXCLUSION): */
	List	   *options;		/* options from WITH clause */
	char	   *indexname;		/* existing index to use; otherwise NULL */
	char	   *indexspace;		/* index tablespace; NULL for default */
	bool		reset_default_tblspc;	/* reset default_tablespace prior to
										 * creating the index */
	/* These could be, but currently are not, used for UNIQUE/PKEY: */
	char	   *access_method;	/* index access method; NULL for default */
	Node	   *where_clause;	/* partial index predicate */

	/* Fields used for FOREIGN KEY constraints: */
	RangeVar   *pktable;		/* Primary key table */
	List	   *fk_attrs;		/* Attributes of foreign key */
	List	   *pk_attrs;		/* Corresponding attrs in PK table */
	char		fk_matchtype;	/* FULL, PARTIAL, SIMPLE */
	char		fk_upd_action;	/* ON UPDATE action */
	char		fk_del_action;	/* ON DELETE action */
	List	   *old_conpfeqop;	/* pg_constraint.conpfeqop of my former self */
	Oid			old_pktable_oid;	/* pg_constraint.confrelid of my former
									 * self */

	/* Fields used for constraints that allow a NOT VALID specification */
	bool		skip_validation;	/* skip validation of existing rows? */
	bool		initially_valid;	/* start the new constraint as valid */
} Constraint;

/* ----------
 * Definitions for Table Partition clauses in CreateStmt
 *
 * These are GPDB extensions to the PostgreSQL syntax, to allow specifying
 * partitions as part of the CREATE TABLE command that creates the
 * partitioned table. For example:
 *
 * create table foo_p (i int, j int)
 * partition by range(j) (start(1) end(10) every(1));
 *
 * The "partition by range(j)" is PostgreSQL syntax, but the "(start(1)
 * end(10) every(1)" is GPDB specific.
 * ----------
 */

/*
 * An element in a partition configuration. This represents a single clause --
 * or perhaps an expansion of a single clause.
 */
typedef struct GpPartDefElem
{
	NodeTag				type;
	char			   *partName;	/* partition name (optional) */
	Node			   *boundSpec;	/* boundary specification */
	Node			   *subSpec;	/* subpartition spec */
	bool                isDefault;	/* TRUE if default partition declaration */
	List 			   *options;	/* options from WITH clause */
	char 			   *accessMethod;	/* table access method */
	char			   *tablespacename; /* table space to use, or NULL */
	List			   *colencs;	/* column encoding clauses */
	int					location;	/* token location, or -1 if unknown */
} GpPartDefElem;

/* partition boundary specification */
typedef struct GpPartitionRangeSpec
{
	NodeTag				type;

	GpPartitionRangeItem	*partStart;		/* start of range */
	GpPartitionRangeItem	*partEnd;		/* end */
	List 			   *partEvery;		/* every specification */
	/* MPP-6297: check for WITH (tablename=name) clause */
	int					location;		/* token location, or -1 if unknown */
} GpPartitionRangeSpec;

/* VALUES clause specification */
typedef struct GpPartitionListSpec
{
	NodeTag				type;
	List			   *partValues;		/* VALUES clause for LIST partition */
	int					location;
} GpPartitionListSpec;

typedef struct GpPartitionDefinition	/* a Partition Definition */
{
	NodeTag				type;
	List			   *partDefElems;	/* partition definition element list */
	List			   *encClauses;     /* ENCODING () clauses */
	bool				isTemplate;
	bool				fromCatalog;	/* whether the subpartition specification
										 * is read from gp_partition_template */
	int					location;		/* token location, or -1 if unknown */
} GpPartitionDefinition;

/* ----------------------
 *		Create/Drop TableSpace Statements
 * ----------------------
 */

typedef struct CreateTableSpaceStmt
{
	NodeTag		type;
	char	   *tablespacename;
	RoleSpec   *owner;
	char	   *location;
	List	   *options;
} CreateTableSpaceStmt;

typedef struct DropTableSpaceStmt
{
	NodeTag		type;
	char	   *tablespacename;
	bool		missing_ok;		/* skip error if missing? */
} DropTableSpaceStmt;

typedef struct AlterTableSpaceOptionsStmt
{
	NodeTag		type;
	char	   *tablespacename;
	List	   *options;
	bool		isReset;
} AlterTableSpaceOptionsStmt;

typedef struct AlterTableMoveAllStmt
{
	NodeTag		type;
	char	   *orig_tablespacename;
	ObjectType	objtype;		/* Object type to move */
	List	   *roles;			/* List of roles to move objects of */
	char	   *new_tablespacename;
	bool		nowait;
} AlterTableMoveAllStmt;

/* ----------------------
 *		Create/Alter Extension Statements
 * ----------------------
 */

typedef enum CreateExtensionState
{
	CREATE_EXTENSION_INIT,		/* not start to create extension */
	CREATE_EXTENSION_BEGIN,     /* start to create extension */
	CREATE_EXTENSION_END		/* finish to create extension */
} CreateExtensionState;

typedef enum UpdateExtensionState
{
	UPDATE_EXTENSION_INIT,		/* not start to update extension */
	UPDATE_EXTENSION_BEGIN,     /* start to update extension */
	UPDATE_EXTENSION_END		/* finish to update extension */
} UpdateExtensionState;

typedef struct CreateExtensionStmt
{
	NodeTag		type;
	char	   *extname;
	bool		if_not_exists;	/* just do nothing if it already exists? */
	List	   *options;		/* List of DefElem nodes */
	CreateExtensionState create_ext_state;		/* create extension state */
} CreateExtensionStmt;

/* Only used for ALTER EXTENSION UPDATE; later might need an action field */
typedef struct AlterExtensionStmt
{
	NodeTag		type;
	char	   *extname;
	List	   *options;		/* List of DefElem nodes */
	UpdateExtensionState update_ext_state;	/* update extension state, only used for ALTER EXTENSION UPDATE */
} AlterExtensionStmt;

typedef struct AlterExtensionContentsStmt
{
	NodeTag		type;
	char	   *extname;		/* Extension's name */
	int			action;			/* +1 = add object, -1 = drop object */
	ObjectType	objtype;		/* Object's type */
	Node	   *object;			/* Qualified name of the object */
} AlterExtensionContentsStmt;

/* ----------------------
 *		Create/Alter FOREIGN DATA WRAPPER Statements
 * ----------------------
 */

typedef struct CreateFdwStmt
{
	NodeTag		type;
	char	   *fdwname;		/* foreign-data wrapper name */
	List	   *func_options;	/* HANDLER/VALIDATOR options */
	List	   *options;		/* generic options to FDW */
} CreateFdwStmt;

typedef struct AlterFdwStmt
{
	NodeTag		type;
	char	   *fdwname;		/* foreign-data wrapper name */
	List	   *func_options;	/* HANDLER/VALIDATOR options */
	List	   *options;		/* generic options to FDW */
} AlterFdwStmt;

/* ----------------------
 *		Create/Alter FOREIGN SERVER Statements
 * ----------------------
 */

typedef struct CreateForeignServerStmt
{
	NodeTag		type;
	char	   *servername;		/* server name */
	char	   *servertype;		/* optional server type */
	char	   *version;		/* optional server version */
	char	   *fdwname;		/* FDW name */
	bool		if_not_exists;	/* just do nothing if it already exists? */
	List	   *options;		/* generic options to server */
} CreateForeignServerStmt;

typedef struct AlterForeignServerStmt
{
	NodeTag		type;
	char	   *servername;		/* server name */
	char	   *version;		/* optional server version */
	List	   *options;		/* generic options to server */
	bool		has_version;	/* version specified */
} AlterForeignServerStmt;

/* ----------------------
 *		Create FOREIGN TABLE Statement
 * ----------------------
 */

typedef struct CreateForeignTableStmt
{
	CreateStmt	base;
	char	   *servername;
	List	   *options;
	DistributedBy *distributedBy;   /* what columns we distribute the data by */
} CreateForeignTableStmt;

/* ----------------------
 *		Create/Drop USER MAPPING Statements
 * ----------------------
 */

typedef struct CreateUserMappingStmt
{
	NodeTag		type;
	RoleSpec   *user;			/* user role */
	char	   *servername;		/* server name */
	bool		if_not_exists;	/* just do nothing if it already exists? */
	List	   *options;		/* generic options to server */
} CreateUserMappingStmt;

typedef struct AlterUserMappingStmt
{
	NodeTag		type;
	RoleSpec   *user;			/* user role */
	char	   *servername;		/* server name */
	List	   *options;		/* generic options to server */
} AlterUserMappingStmt;

typedef struct DropUserMappingStmt
{
	NodeTag		type;
	RoleSpec   *user;			/* user role */
	char	   *servername;		/* server name */
	bool		missing_ok;		/* ignore missing mappings */
} DropUserMappingStmt;

/* ----------------------
 *		Import Foreign Schema Statement
 * ----------------------
 */

typedef enum ImportForeignSchemaType
{
	FDW_IMPORT_SCHEMA_ALL,		/* all relations wanted */
	FDW_IMPORT_SCHEMA_LIMIT_TO, /* include only listed tables in import */
	FDW_IMPORT_SCHEMA_EXCEPT	/* exclude listed tables from import */
} ImportForeignSchemaType;

typedef struct ImportForeignSchemaStmt
{
	NodeTag		type;
	char	   *server_name;	/* FDW server name */
	char	   *remote_schema;	/* remote schema name to query */
	char	   *local_schema;	/* local schema to create objects in */
	ImportForeignSchemaType list_type;	/* type of table list */
	List	   *table_list;		/* List of RangeVar */
	List	   *options;		/* list of options to pass to FDW */
} ImportForeignSchemaStmt;

/*----------------------
 *		Create POLICY Statement
 *----------------------
 */
typedef struct CreatePolicyStmt
{
	NodeTag		type;
	char	   *policy_name;	/* Policy's name */
	RangeVar   *table;			/* the table name the policy applies to */
	char	   *cmd_name;		/* the command name the policy applies to */
	bool		permissive;		/* restrictive or permissive policy */
	List	   *roles;			/* the roles associated with the policy */
	Node	   *qual;			/* the policy's condition */
	Node	   *with_check;		/* the policy's WITH CHECK condition. */
} CreatePolicyStmt;

/*----------------------
 *		Alter POLICY Statement
 *----------------------
 */
typedef struct AlterPolicyStmt
{
	NodeTag		type;
	char	   *policy_name;	/* Policy's name */
	RangeVar   *table;			/* the table name the policy applies to */
	List	   *roles;			/* the roles associated with the policy */
	Node	   *qual;			/* the policy's condition */
	Node	   *with_check;		/* the policy's WITH CHECK condition. */
} AlterPolicyStmt;

/*----------------------
 *		Create ACCESS METHOD Statement
 *----------------------
 */
typedef struct CreateAmStmt
{
	NodeTag		type;
	char	   *amname;			/* access method name */
	List	   *handler_name;	/* handler function name */
	char		amtype;			/* type of access method */
} CreateAmStmt;

/* ----------------------
 *		Create TRIGGER Statement
 * ----------------------
 */
typedef struct CreateTrigStmt
{
	NodeTag		type;
	bool		replace;		/* replace trigger if already exists */
	bool		isconstraint;	/* This is a constraint trigger */
	char	   *trigname;		/* TRIGGER's name */
	RangeVar   *relation;		/* relation trigger is on */
	List	   *funcname;		/* qual. name of function to call */
	List	   *args;			/* list of (T_String) Values or NIL */
	bool		row;			/* ROW/STATEMENT */
	/* timing uses the TRIGGER_TYPE bits defined in catalog/pg_trigger.h */
	int16		timing;			/* BEFORE, AFTER, or INSTEAD */
	/* events uses the TRIGGER_TYPE bits defined in catalog/pg_trigger.h */
	int16		events;			/* "OR" of INSERT/UPDATE/DELETE/TRUNCATE */
	List	   *columns;		/* column names, or NIL for all columns */
	Node	   *whenClause;		/* qual expression, or NULL if none */
	/* explicitly named transition data */
	List	   *transitionRels; /* TriggerTransition nodes, or NIL if none */
	/* The remaining fields are only used for constraint triggers */
	bool		deferrable;		/* [NOT] DEFERRABLE */
	bool		initdeferred;	/* INITIALLY {DEFERRED|IMMEDIATE} */
	RangeVar   *constrrel;		/* opposite relation, if RI trigger */
} CreateTrigStmt;

/* ----------------------
 *		Create EVENT TRIGGER Statement
 * ----------------------
 */
typedef struct CreateEventTrigStmt
{
	NodeTag		type;
	char	   *trigname;		/* TRIGGER's name */
	char	   *eventname;		/* event's identifier */
	List	   *whenclause;		/* list of DefElems indicating filtering */
	List	   *funcname;		/* qual. name of function to call */
} CreateEventTrigStmt;

/* ----------------------
 *		Alter EVENT TRIGGER Statement
 * ----------------------
 */
typedef struct AlterEventTrigStmt
{
	NodeTag		type;
	char	   *trigname;		/* TRIGGER's name */
	char		tgenabled;		/* trigger's firing configuration WRT
								 * session_replication_role */
} AlterEventTrigStmt;

/* ----------------------
 *		Create LANGUAGE Statements
 * ----------------------
 */
typedef struct CreatePLangStmt
{
	NodeTag		type;
	bool		replace;		/* T => replace if already exists */
	char	   *plname;			/* PL name */
	List	   *plhandler;		/* PL call handler function (qual. name) */
	List	   *plinline;		/* optional inline function (qual. name) */
	List	   *plvalidator;	/* optional validator function (qual. name) */
	bool		pltrusted;		/* PL is trusted */
} CreatePLangStmt;

/* ----------------------
 *	Create/Alter/Drop Resource Queue Statements
 * ----------------------
 */
typedef struct CreateQueueStmt
{
	NodeTag		type;
	char	   *queue;			/* resource queue name */
	List	   *options;		/* List of DefElem nodes */
} CreateQueueStmt;

typedef struct AlterQueueStmt
{
	NodeTag		type;
	char	   *queue;			/* resource queue  name */
	List	   *options;		/* List of DefElem nodes */
} AlterQueueStmt;

typedef struct DropQueueStmt
{
	NodeTag		type;
	char	   *queue;			/* resource queue to remove */
} DropQueueStmt;

/* ----------------------
 *	Create/Alter/Drop Resource Group Statements
 * ----------------------
 */
typedef struct CreateResourceGroupStmt
{
	NodeTag		type;
	char	   *name;			/* resource group name */
	List	   *options;		/* List of DefElem nodes */
} CreateResourceGroupStmt;

typedef struct DropResourceGroupStmt
{
	NodeTag		type;
	char	   *name;			/* resource group to remove */
} DropResourceGroupStmt;

typedef struct AlterResourceGroupStmt
{
	NodeTag		type;
	char	   *name;			/* resource group to alter */
	List	   *options;		/* List of DefElem nodes */
} AlterResourceGroupStmt;

/* ----------------------
 *	Create/Alter/Drop Role Statements
 *
 * Note: these node types are also used for the backwards-compatible
 * Create/Alter/Drop User/Group statements.  In the ALTER and DROP cases
 * there's really no need to distinguish what the original spelling was,
 * but for CREATE we mark the type because the defaults vary.
 * ----------------------
 */
typedef enum RoleStmtType
{
	ROLESTMT_ROLE,
	ROLESTMT_USER,
	ROLESTMT_GROUP
} RoleStmtType;

typedef struct CreateRoleStmt
{
	NodeTag		type;
	RoleStmtType stmt_type;		/* ROLE/USER/GROUP */
	char	   *role;			/* role name */
	List	   *options;		/* List of DefElem nodes */
} CreateRoleStmt;

typedef struct AlterRoleStmt
{
	NodeTag		type;
	RoleSpec   *role;			/* role */
	List	   *options;		/* List of DefElem nodes */
	int			action;			/* +1 = add members, -1 = drop members */
} AlterRoleStmt;

typedef struct AlterRoleSetStmt
{
	NodeTag		type;
	RoleSpec   *role;			/* role */
	char	   *database;		/* database name, or NULL */
	VariableSetStmt *setstmt;	/* SET or RESET subcommand */
} AlterRoleSetStmt;

typedef struct DropRoleStmt
{
	NodeTag		type;
	List	   *roles;			/* List of roles to remove */
	bool		missing_ok;		/* skip error if a role is missing? */
} DropRoleStmt;

typedef struct DenyLoginPoint
{
	NodeTag			type;
	Value 		   *day;
	Value		   *time;
} DenyLoginPoint;

typedef struct DenyLoginInterval
{
	NodeTag			type;
	DenyLoginPoint *start;
	DenyLoginPoint *end;
} DenyLoginInterval;


/* ----------------------
 *		{Create|Alter} SEQUENCE Statement
 * ----------------------
 */

typedef struct CreateSeqStmt
{
	NodeTag		type;
	RangeVar   *sequence;		/* the sequence to create */
	List	   *options;
	Oid			ownerId;		/* ID of owner, or InvalidOid for default */
	bool		for_identity;
	bool		if_not_exists;	/* just do nothing if it already exists? */
} CreateSeqStmt;

typedef struct AlterSeqStmt
{
	NodeTag		type;
	RangeVar   *sequence;		/* the sequence to alter */
	List	   *options;
	bool		for_identity;
	bool		missing_ok;		/* skip error if a role is missing? */
} AlterSeqStmt;

/* ----------------------
 *		Create {Aggregate|Operator|Type|Protocol} Statement
 * ----------------------
 */
typedef struct DefineStmt
{
	NodeTag		type;
	ObjectType	kind;			/* aggregate, operator, type, protocol */
	bool		oldstyle;		/* hack to signal old CREATE AGG syntax */
	List	   *defnames;		/* qualified name (list of Value strings) */
	List	   *args;			/* a list of TypeName (if needed) */
	List	   *definition;		/* a list of DefElem */
	bool		if_not_exists;	/* just do nothing if it already exists? */
	bool		replace;		/* replace if already exists? */

	bool		trusted;		/* used only for PROTOCOL as this point */
} DefineStmt;

/* ----------------------
 *		Create Domain Statement
 * ----------------------
 */
typedef struct CreateDomainStmt
{
	NodeTag		type;
	List	   *domainname;		/* qualified name (list of Value strings) */
	TypeName   *typeName;		/* the base type */
	CollateClause *collClause;	/* untransformed COLLATE spec, if any */
	List	   *constraints;	/* constraints (list of Constraint nodes) */
} CreateDomainStmt;

/* ----------------------
 *		Create Operator Class Statement
 * ----------------------
 */
typedef struct CreateOpClassStmt
{
	NodeTag		type;
	List	   *opclassname;	/* qualified name (list of Value strings) */
	List	   *opfamilyname;	/* qualified name (ditto); NIL if omitted */
	char	   *amname;			/* name of index AM opclass is for */
	TypeName   *datatype;		/* datatype of indexed column */
	List	   *items;			/* List of CreateOpClassItem nodes */
	bool		isDefault;		/* Should be marked as default for type? */
} CreateOpClassStmt;

#define OPCLASS_ITEM_OPERATOR		1
#define OPCLASS_ITEM_FUNCTION		2
#define OPCLASS_ITEM_STORAGETYPE	3

typedef struct CreateOpClassItem
{
	NodeTag		type;
	int			itemtype;		/* see codes above */
	ObjectWithArgs *name;		/* operator or function name and args */
	int			number;			/* strategy num or support proc num */
	List	   *order_family;	/* only used for ordering operators */
	List	   *class_args;		/* amproclefttype/amprocrighttype or
								 * amoplefttype/amoprighttype */
	/* fields used for a storagetype item: */
	TypeName   *storedtype;		/* datatype stored in index */
} CreateOpClassItem;

/* ----------------------
 *		Create Operator Family Statement
 * ----------------------
 */
typedef struct CreateOpFamilyStmt
{
	NodeTag		type;
	List	   *opfamilyname;	/* qualified name (list of Value strings) */
	char	   *amname;			/* name of index AM opfamily is for */
} CreateOpFamilyStmt;

/* ----------------------
 *		Alter Operator Family Statement
 * ----------------------
 */
typedef struct AlterOpFamilyStmt
{
	NodeTag		type;
	List	   *opfamilyname;	/* qualified name (list of Value strings) */
	char	   *amname;			/* name of index AM opfamily is for */
	bool		isDrop;			/* ADD or DROP the items? */
	List	   *items;			/* List of CreateOpClassItem nodes */
} AlterOpFamilyStmt;

/* ----------------------
 *		DROP Statement, applies to:
 *        Table, External Table, Sequence, View, Index, Type, Domain,
 *        Conversion, Schema
 * ----------------------
 */

typedef struct DropStmt
{
	NodeTag		type;
	List	   *objects;		/* list of names */
	ObjectType	removeType;		/* object type */
	DropBehavior behavior;		/* RESTRICT or CASCADE behavior */
	bool		missing_ok;		/* skip error if object is missing? */
	bool		concurrent;		/* drop index concurrently? */
} DropStmt;

/* ----------------------
 *				Truncate Table Statement
 * ----------------------
 */
typedef struct TruncateStmt
{
	NodeTag		type;
	List	   *relations;		/* relations (RangeVars) to be truncated */
	bool		restart_seqs;	/* restart owned sequences? */
	DropBehavior behavior;		/* RESTRICT or CASCADE behavior */
} TruncateStmt;

/* ----------------------
 *				Comment On Statement
 * ----------------------
 */
typedef struct CommentStmt
{
	NodeTag		type;
	ObjectType	objtype;		/* Object's type */
	Node	   *object;			/* Qualified name of the object */
	char	   *comment;		/* Comment to insert, or NULL to remove */
} CommentStmt;

/* ----------------------
 *				SECURITY LABEL Statement
 * ----------------------
 */
typedef struct SecLabelStmt
{
	NodeTag		type;
	ObjectType	objtype;		/* Object's type */
	Node	   *object;			/* Qualified name of the object */
	char	   *provider;		/* Label provider (or NULL) */
	char	   *label;			/* New security label to be assigned */
} SecLabelStmt;

/* ----------------------
 *		Declare Cursor Statement
 *
 * The "query" field is initially a raw parse tree, and is converted to a
 * Query node during parse analysis.  Note that rewriting and planning
 * of the query are always postponed until execution.
 * ----------------------
 */
#define CURSOR_OPT_BINARY		0x0001	/* BINARY */
#define CURSOR_OPT_SCROLL		0x0002	/* SCROLL explicitly given */
#define CURSOR_OPT_NO_SCROLL	0x0004	/* NO SCROLL explicitly given */
#define CURSOR_OPT_INSENSITIVE	0x0008	/* INSENSITIVE */
#define CURSOR_OPT_ASENSITIVE	0x0010	/* ASENSITIVE */
#define CURSOR_OPT_HOLD			0x0020	/* WITH HOLD */
/* these planner-control flags do not correspond to any SQL grammar: */
#define CURSOR_OPT_FAST_PLAN	0x0100	/* prefer fast-start plan */
#define CURSOR_OPT_GENERIC_PLAN 0x0200	/* force use of generic plan */
#define CURSOR_OPT_CUSTOM_PLAN	0x0400	/* force use of custom plan */
#define CURSOR_OPT_PARALLEL_OK	0x0800	/* parallel mode OK */

/*
 * This is used to request the planner to create a plan that's updatable with
 * CURRENT OF. It can be passed to SPI_prepare_cursor.
 */
#define CURSOR_OPT_UPDATABLE	0x0200	/* updateable with CURRENT OF, if possible */
#define CURSOR_OPT_PARALLEL_RETRIEVE 0x0400	/* Cursor for parallel retrieving */

/* GPDB additions */
#define CURSOR_OPT_SKIP_FOREIGN_PARTITIONS	0x1000	/* don't expand foreign partitions */

typedef struct DeclareCursorStmt
{
	NodeTag		type;
	char	   *portalname;		/* name of the portal (cursor) */
	int			options;		/* bitmask of options (see above) */
	Node	   *query;			/* the query (see comments above) */
} DeclareCursorStmt;

/* ----------------------
 *		Close Portal Statement
 * ----------------------
 */
typedef struct ClosePortalStmt
{
	NodeTag		type;
	char	   *portalname;		/* name of the portal (cursor) */
	/* NULL means CLOSE ALL */
} ClosePortalStmt;

/* ----------------------
 *		Fetch Statement (also Move)
 * ----------------------
 */
typedef enum FetchDirection
{
	/* for these, howMany is how many rows to fetch; FETCH_ALL means ALL */
	FETCH_FORWARD,
	FETCH_BACKWARD,
	/* for these, howMany indicates a position; only one row is fetched */
	FETCH_ABSOLUTE,
	FETCH_RELATIVE
} FetchDirection;

#define FETCH_ALL	INT64CONST(0x7FFFFFFFFFFFFFFF)

typedef struct FetchStmt
{
	NodeTag		type;
	FetchDirection direction;	/* see above */
	int64		howMany;		/* number of rows, or position argument */
	char	   *portalname;		/* name of portal (cursor) */
	bool		ismove;			/* true if MOVE */
} FetchStmt;

/* ----------------------
 *		Create Index Statement
 *
 * This represents creation of an index and/or an associated constraint.
 * If isconstraint is true, we should create a pg_constraint entry along
 * with the index.  But if indexOid isn't InvalidOid, we are not creating an
 * index, just a UNIQUE/PKEY constraint using an existing index.  isconstraint
 * must always be true in this case, and the fields describing the index
 * properties are empty.
 * ----------------------
 */
typedef struct IndexStmt
{
	NodeTag		type;
	char	   *idxname;		/* name of new index, or NULL for default */
	RangeVar   *relation;		/* relation to build index on */
	Oid			relationOid;
	char	   *accessMethod;	/* name of access method (eg. btree) */
	char	   *tableSpace;		/* tablespace, or NULL for default */
	List	   *indexParams;	/* columns to index: a list of IndexElem */
	List	   *indexIncludingParams;	/* additional columns to index: a list
										 * of IndexElem */
	List	   *options;		/* WITH clause options: a list of DefElem */
	Node	   *whereClause;	/* qualification (partial-index predicate) */
	List	   *excludeOpNames; /* exclusion operator names, or NIL if none */
	char	   *idxcomment;		/* comment to apply to index, or NULL */
	Oid			indexOid;		/* OID of an existing index, if any */
	Oid			oldNode;		/* relfilenode of existing storage, if any */
	SubTransactionId oldCreateSubid;	/* rd_createSubid of oldNode */
	SubTransactionId oldFirstRelfilenodeSubid;	/* rd_firstRelfilenodeSubid of
												 * oldNode */
	bool		unique;			/* is index unique? */
	bool		primary;		/* is index a primary key? */
	bool		isconstraint;	/* is it for a pkey/unique constraint? */
	bool		deferrable;		/* is the constraint DEFERRABLE? */
	bool		initdeferred;	/* is the constraint INITIALLY DEFERRED? */
	bool		transformed;	/* true when transformIndexStmt is finished */
	bool		concurrent;		/* should this be a concurrent index build? */
	bool		if_not_exists;	/* just do nothing if index already exists? */
	bool		reset_default_tblspc;	/* reset default_tablespace prior to
										 * executing */
} IndexStmt;

/* ----------------------
 *		Create Statistics Statement
 * ----------------------
 */
typedef struct CreateStatsStmt
{
	NodeTag		type;
	List	   *defnames;		/* qualified name (list of Value strings) */
	List	   *stat_types;		/* stat types (list of Value strings) */
	List	   *exprs;			/* expressions to build statistics on */
	List	   *relations;		/* rels to build stats on (list of RangeVar) */
	char	   *stxcomment;		/* comment to apply to stats, or NULL */
	bool		transformed;	/* true when transformStatsStmt is finished */
	bool		if_not_exists;	/* do nothing if stats name already exists */
} CreateStatsStmt;

/*
 * StatsElem - statistics parameters (used in CREATE STATISTICS)
 *
 * For a plain attribute, 'name' is the name of the referenced table column
 * and 'expr' is NULL.  For an expression, 'name' is NULL and 'expr' is the
 * expression tree.
 */
typedef struct StatsElem
{
	NodeTag		type;
	char	   *name;			/* name of attribute to index, or NULL */
	Node	   *expr;			/* expression to index, or NULL */
} StatsElem;


/* ----------------------
 *		Alter Statistics Statement
 * ----------------------
 */
typedef struct AlterStatsStmt
{
	NodeTag		type;
	List	   *defnames;		/* qualified name (list of Value strings) */
	int			stxstattarget;	/* statistics target */
	bool		missing_ok;		/* skip error if statistics object is missing */
} AlterStatsStmt;

/* ----------------------
 *		Create Function Statement
 * ----------------------
 */
typedef struct CreateFunctionStmt
{
	NodeTag		type;
	bool		is_procedure;	/* it's really CREATE PROCEDURE */
	bool		replace;		/* T => replace if already exists */
	List	   *funcname;		/* qualified name of function to create */
	List	   *parameters;		/* a list of FunctionParameter */
	TypeName   *returnType;		/* the return type */
	List	   *options;		/* a list of DefElem */
	Node	   *sql_body;
} CreateFunctionStmt;

typedef enum FunctionParameterMode
{
	/* the assigned enum values appear in pg_proc, don't change 'em! */
	FUNC_PARAM_IN = 'i',		/* input only */
	FUNC_PARAM_OUT = 'o',		/* output only */
	FUNC_PARAM_INOUT = 'b',		/* both */
	FUNC_PARAM_VARIADIC = 'v',	/* variadic (always input) */
	FUNC_PARAM_TABLE = 't',		/* table function output column */
	/* this is not used in pg_proc: */
	FUNC_PARAM_DEFAULT = 'd'	/* default; effectively same as IN */
} FunctionParameterMode;

typedef struct FunctionParameter
{
	NodeTag		type;
	char	   *name;			/* parameter name, or NULL if not given */
	TypeName   *argType;		/* TypeName for parameter type */
	FunctionParameterMode mode; /* IN/OUT/etc */
	Node	   *defexpr;		/* raw default expr, or NULL if not given */
} FunctionParameter;

typedef struct AlterFunctionStmt
{
	NodeTag		type;
	ObjectType	objtype;
	ObjectWithArgs *func;		/* name and args of function */
	List	   *actions;		/* list of DefElem */
} AlterFunctionStmt;

/* ----------------------
 *		DO Statement
 *
 * DoStmt is the raw parser output, InlineCodeBlock is the execution-time API
 * ----------------------
 */
typedef struct DoStmt
{
	NodeTag		type;
	List	   *args;			/* List of DefElem nodes */
} DoStmt;

typedef struct InlineCodeBlock
{
	NodeTag		type;
	char	   *source_text;	/* source text of anonymous code block */
	Oid			langOid;		/* OID of selected language */
	bool		langIsTrusted;	/* trusted property of the language */
	bool		atomic;			/* atomic execution context */
} InlineCodeBlock;

/* ----------------------
 *		CALL statement
 *
 * OUT-mode arguments are removed from the transformed funcexpr.  The outargs
 * list contains copies of the expressions for all output arguments, in the
 * order of the procedure's declared arguments.  (outargs is never evaluated,
 * but is useful to the caller as a reference for what to assign to.)
 * ----------------------
 */
typedef struct CallStmt
{
	NodeTag		type;
	FuncCall   *funccall;		/* from the parser */
	FuncExpr   *funcexpr;		/* transformed call, with only input args */
	List	   *outargs;		/* transformed output-argument expressions */
} CallStmt;

typedef struct CallContext
{
	NodeTag		type;
	bool		atomic;
} CallContext;

/* ----------------------
 *		Alter Object Rename Statement
 * ----------------------
 */
typedef struct RenameStmt
{
	NodeTag		type;
	ObjectType	renameType;		/* OBJECT_TABLE, OBJECT_COLUMN, etc */
	ObjectType	relationType;	/* if column name, associated relation type */
	RangeVar   *relation;		/* in case it's a table */
	Oid			objid;			/* in case it's a table */
	Node	   *object;			/* in case it's some other object */
	char	   *subname;		/* name of contained object (column, rule,
								 * trigger, etc) */
	char	   *newname;		/* the new name */
	DropBehavior behavior;		/* RESTRICT or CASCADE behavior */

	bool		missing_ok;		/* skip error if missing? */
} RenameStmt;

/* ----------------------
 * ALTER object DEPENDS ON EXTENSION extname
 * ----------------------
 */
typedef struct AlterObjectDependsStmt
{
	NodeTag		type;
	ObjectType	objectType;		/* OBJECT_FUNCTION, OBJECT_TRIGGER, etc */
	RangeVar   *relation;		/* in case a table is involved */
	Node	   *object;			/* name of the object */
	Value	   *extname;		/* extension name */
	bool		remove;			/* set true to remove dep rather than add */
} AlterObjectDependsStmt;

/* ----------------------
 *		ALTER object SET SCHEMA Statement
 * ----------------------
 */
typedef struct AlterObjectSchemaStmt
{
	NodeTag		type;
	ObjectType	objectType;		/* OBJECT_TABLE, OBJECT_TYPE, etc */
	RangeVar   *relation;		/* in case it's a table */
	Node	   *object;			/* in case it's some other object */
	char	   *newschema;		/* the new schema */
	bool		missing_ok;		/* skip error if missing? */
} AlterObjectSchemaStmt;

/* ----------------------
 *		Alter Object Owner Statement
 * ----------------------
 */
typedef struct AlterOwnerStmt
{
	NodeTag		type;
	ObjectType	objectType;		/* OBJECT_TABLE, OBJECT_TYPE, etc */
	RangeVar   *relation;		/* in case it's a table */
	Node	   *object;			/* in case it's some other object */
	RoleSpec   *newowner;		/* the new owner */
} AlterOwnerStmt;

<<<<<<< HEAD
/* ----------------------
 * ALTER TYPE ... SET DEFAULT ENCODING ()
 * ----------------------
 */
typedef struct AlterTypeStmt
{
	NodeTag		type;
	List	   *typeName;
	List	   *encoding;
} AlterTypeStmt;

=======
>>>>>>> d457cb4e
/* ----------------------
 *		Alter Operator Set ( this-n-that )
 * ----------------------
 */
typedef struct AlterOperatorStmt
{
	NodeTag		type;
	ObjectWithArgs *opername;	/* operator name and argument types */
	List	   *options;		/* List of DefElem nodes */
} AlterOperatorStmt;

/* ------------------------
 *		Alter Type Set ( this-n-that )
 * ------------------------
 */
typedef struct AlterTypeStmt
{
	NodeTag		type;
	List	   *typeName;		/* type name (possibly qualified) */
	List	   *options;		/* List of DefElem nodes */
} AlterTypeStmt;

/* ----------------------
 *		Create Rule Statement
 * ----------------------
 */
typedef struct RuleStmt
{
	NodeTag		type;
	RangeVar   *relation;		/* relation the rule is for */
	char	   *rulename;		/* name of the rule */
	Node	   *whereClause;	/* qualifications */
	CmdType		event;			/* SELECT, INSERT, etc */
	bool		instead;		/* is a 'do instead'? */
	List	   *actions;		/* the action statements */
	bool		replace;		/* OR REPLACE */
} RuleStmt;

/* ----------------------
 *		Notify Statement
 * ----------------------
 */
typedef struct NotifyStmt
{
	NodeTag		type;
	char	   *conditionname;	/* condition name to notify */
	char	   *payload;		/* the payload string, or NULL if none */
} NotifyStmt;

/* ----------------------
 *		Listen Statement
 * ----------------------
 */
typedef struct ListenStmt
{
	NodeTag		type;
	char	   *conditionname;	/* condition name to listen on */
} ListenStmt;

/* ----------------------
 *		Unlisten Statement
 * ----------------------
 */
typedef struct UnlistenStmt
{
	NodeTag		type;
	char	   *conditionname;	/* name to unlisten on, or NULL for all */
} UnlistenStmt;

/* ----------------------
 *		{Begin|Commit|Rollback} Transaction Statement
 * ----------------------
 */
typedef enum TransactionStmtKind
{
	TRANS_STMT_BEGIN,
	TRANS_STMT_START,			/* semantically identical to BEGIN */
	TRANS_STMT_COMMIT,
	TRANS_STMT_ROLLBACK,
	TRANS_STMT_SAVEPOINT,
	TRANS_STMT_RELEASE,
	TRANS_STMT_ROLLBACK_TO,
	TRANS_STMT_PREPARE,
	TRANS_STMT_COMMIT_PREPARED,
	TRANS_STMT_ROLLBACK_PREPARED
} TransactionStmtKind;

typedef struct TransactionStmt
{
	NodeTag		type;
	TransactionStmtKind kind;	/* see above */
	List	   *options;		/* for BEGIN/START commands */
	char	   *savepoint_name; /* for savepoint commands */
	char	   *gid;			/* for two-phase-commit related commands */
	bool		chain;			/* AND CHAIN option */
} TransactionStmt;

/* ----------------------
 *		Create Type Statement, composite types
 * ----------------------
 */
typedef struct CompositeTypeStmt
{
	NodeTag		type;
	RangeVar   *typevar;		/* the composite type to be created */
	List	   *coldeflist;		/* list of ColumnDef nodes */
} CompositeTypeStmt;

/* ----------------------
 *		Create Type Statement, enum types
 * ----------------------
 */
typedef struct CreateEnumStmt
{
	NodeTag		type;
	List	   *typeName;		/* qualified name (list of Value strings) */
	List	   *vals;			/* enum values (list of Value strings) */
} CreateEnumStmt;

/* ----------------------
 *		Create Type Statement, range types
 * ----------------------
 */
typedef struct CreateRangeStmt
{
	NodeTag		type;
	List	   *typeName;		/* qualified name (list of Value strings) */
	List	   *params;			/* range parameters (list of DefElem) */
} CreateRangeStmt;

/* ----------------------
 *		Alter Type Statement, enum types
 * ----------------------
 */
typedef struct AlterEnumStmt
{
	NodeTag		type;
	List	   *typeName;		/* qualified name (list of Value strings) */
	char	   *oldVal;			/* old enum value's name, if renaming */
	char	   *newVal;			/* new enum value's name */
	char	   *newValNeighbor; /* neighboring enum value, if specified */
	bool		newValIsAfter;	/* place new enum value after neighbor? */
	bool		skipIfNewValExists; /* no error if new already exists? */
} AlterEnumStmt;

/* ----------------------
 *		Create View Statement
 * ----------------------
 */
typedef enum ViewCheckOption
{
	NO_CHECK_OPTION,
	LOCAL_CHECK_OPTION,
	CASCADED_CHECK_OPTION
} ViewCheckOption;

typedef struct ViewStmt
{
	NodeTag		type;
	RangeVar   *view;			/* the view to be created */
	List	   *aliases;		/* target column names */
	Node	   *query;			/* the SELECT query (as a raw parse tree) */
	bool		replace;		/* replace an existing view? */
	List	   *options;		/* options from WITH clause */
	ViewCheckOption withCheckOption;	/* WITH CHECK OPTION */
} ViewStmt;

/* ----------------------
 *		Load Statement
 * ----------------------
 */
typedef struct LoadStmt
{
	NodeTag		type;
	char	   *filename;		/* file to load */
} LoadStmt;

/* ----------------------
 *		Createdb Statement
 * ----------------------
 */
typedef struct CreatedbStmt
{
	NodeTag		type;
	char	   *dbname;			/* name of database to create */
	List	   *options;		/* List of DefElem nodes */
} CreatedbStmt;

/* ----------------------
 *	Alter Database
 * ----------------------
 */
typedef struct AlterDatabaseStmt
{
	NodeTag		type;
	char	   *dbname;			/* name of database to alter */
	List	   *options;		/* List of DefElem nodes */
} AlterDatabaseStmt;

typedef struct AlterDatabaseSetStmt
{
	NodeTag		type;
	char	   *dbname;			/* database name */
	VariableSetStmt *setstmt;	/* SET or RESET subcommand */
} AlterDatabaseSetStmt;

/* ----------------------
 *		Dropdb Statement
 * ----------------------
 */
typedef struct DropdbStmt
{
	NodeTag		type;
	char	   *dbname;			/* database to drop */
	bool		missing_ok;		/* skip error if db is missing? */
	List	   *options;		/* currently only FORCE is supported */
} DropdbStmt;

/* ----------------------
 *		Alter System Statement
 * ----------------------
 */
typedef struct AlterSystemStmt
{
	NodeTag		type;
	VariableSetStmt *setstmt;	/* SET subcommand */
} AlterSystemStmt;

/* ----------------------
 *		Cluster Statement (support pbrown's cluster index implementation)
 * ----------------------
 */
typedef struct ClusterStmt
{
	NodeTag		type;
	RangeVar   *relation;		/* relation being indexed, or NULL if all */
	char	   *indexname;		/* original index defined */
	List	   *params;			/* list of DefElem nodes */
} ClusterStmt;

/* ----------------------
 *		Vacuum and Analyze Statements
 *
 * Even though these are nominally two statements, it's convenient to use
 * just one node type for both.
 * ----------------------
 */

typedef struct VacuumStmt
{
	NodeTag		type;
	List	   *options;		/* list of DefElem nodes */
	List	   *rels;			/* list of VacuumRelation, or NIL for all */
	bool		is_vacuumcmd;	/* true for VACUUM, false for ANALYZE */
} VacuumStmt;

/*
 * Info about a single target table of VACUUM/ANALYZE.
 *
 * If the OID field is set, it always identifies the table to process.
 * Then the relation field can be NULL; if it isn't, it's used only to report
 * failure to open/lock the relation.
 */
typedef struct VacuumRelation
{
	NodeTag		type;
	RangeVar   *relation;		/* table name to process, or NULL */
	Oid			oid;			/* table's OID; InvalidOid if not looked up */
	List	   *va_cols;		/* list of column names, or NIL for all */
} VacuumRelation;

/* ----------------------
 *		Explain Statement
 *
 * The "query" field is initially a raw parse tree, and is converted to a
 * Query node during parse analysis.  Note that rewriting and planning
 * of the query are always postponed until execution.
 * ----------------------
 */
typedef struct ExplainStmt
{
	NodeTag		type;
	Node	   *query;			/* the query (see comments above) */
	List	   *options;		/* list of DefElem nodes */
} ExplainStmt;

/* ----------------------
 *		CREATE TABLE AS Statement (a/k/a SELECT INTO)
 *
 * A query written as CREATE TABLE AS will produce this node type natively.
 * A query written as SELECT ... INTO will be transformed to this form during
 * parse analysis.
 * A query written as CREATE MATERIALIZED view will produce this node type,
 * during parse analysis, since it needs all the same data.
 *
 * The "query" field is handled similarly to EXPLAIN, though note that it
 * can be a SELECT or an EXECUTE, but not other DML statements.
 * ----------------------
 */
typedef struct CreateTableAsStmt
{
	NodeTag		type;
	Node	   *query;			/* the query (see comments above) */
	IntoClause *into;			/* destination table */
	ObjectType	objtype;		/* OBJECT_TABLE or OBJECT_MATVIEW */
	bool		is_select_into; /* it was written as SELECT INTO */
	bool		if_not_exists;	/* just do nothing if it already exists? */
} CreateTableAsStmt;

/* ----------------------
 *		REFRESH MATERIALIZED VIEW Statement
 * ----------------------
 */
typedef struct RefreshMatViewStmt
{
	NodeTag		type;
	bool		concurrent;		/* allow concurrent access? */
	bool		skipData;		/* true for WITH NO DATA */
	RangeVar   *relation;		/* relation to insert into */
} RefreshMatViewStmt;

/* ----------------------
 * Checkpoint Statement
 * ----------------------
 */
typedef struct CheckPointStmt
{
	NodeTag		type;
} CheckPointStmt;

/* ----------------------
 * Discard Statement
 * ----------------------
 */

typedef enum DiscardMode
{
	DISCARD_ALL,
	DISCARD_PLANS,
	DISCARD_SEQUENCES,
	DISCARD_TEMP
} DiscardMode;

typedef struct DiscardStmt
{
	NodeTag		type;
	DiscardMode target;
} DiscardStmt;

/* ----------------------
 *		LOCK Statement
 * ----------------------
 */
typedef struct LockStmt
{
	NodeTag		type;
	List	   *relations;		/* relations to lock */
	int			mode;			/* lock mode */
	bool		nowait;			/* no wait mode */
} LockStmt;

/* ----------------------
 *		SET CONSTRAINTS Statement
 * ----------------------
 */
typedef struct ConstraintsSetStmt
{
	NodeTag		type;
	List	   *constraints;	/* List of names as RangeVars */
	bool		deferred;
} ConstraintsSetStmt;

/* ----------------------
 *		REINDEX Statement
 * ----------------------
 */
typedef enum ReindexObjectType
{
	REINDEX_OBJECT_INDEX,		/* index */
	REINDEX_OBJECT_TABLE,		/* table or materialized view */
	REINDEX_OBJECT_SCHEMA,		/* schema */
	REINDEX_OBJECT_SYSTEM,		/* system catalogs */
	REINDEX_OBJECT_DATABASE		/* database */
} ReindexObjectType;

typedef struct ReindexStmt
{
	NodeTag		type;
	ReindexObjectType kind;		/* REINDEX_OBJECT_INDEX, REINDEX_OBJECT_TABLE,
								 * etc. */
	RangeVar   *relation;		/* Table or index to reindex */
	const char *name;			/* name of database to reindex */
<<<<<<< HEAD
	int			options;		/* Reindex options flags */
	bool		concurrent;		/* reindex concurrently? */
	Oid			relid;			/* oid of table or index, used by QE */
=======
	List	   *params;			/* list of DefElem nodes */
>>>>>>> d457cb4e
} ReindexStmt;

/* ----------------------
 *		CREATE CONVERSION Statement
 * ----------------------
 */
typedef struct CreateConversionStmt
{
	NodeTag		type;
	List	   *conversion_name;	/* Name of the conversion */
	char	   *for_encoding_name;	/* source encoding name */
	char	   *to_encoding_name;	/* destination encoding name */
	List	   *func_name;		/* qualified conversion function name */
	bool		def;			/* is this a default conversion? */
} CreateConversionStmt;

/* ----------------------
 *	CREATE CAST Statement
 * ----------------------
 */
typedef struct CreateCastStmt
{
	NodeTag		type;
	TypeName   *sourcetype;
	TypeName   *targettype;
	ObjectWithArgs *func;
	CoercionContext context;
	bool		inout;
} CreateCastStmt;

/* ----------------------
 *	CREATE TRANSFORM Statement
 * ----------------------
 */
typedef struct CreateTransformStmt
{
	NodeTag		type;
	bool		replace;
	TypeName   *type_name;
	char	   *lang;
	ObjectWithArgs *fromsql;
	ObjectWithArgs *tosql;
} CreateTransformStmt;

/* ----------------------
 *		PREPARE Statement
 * ----------------------
 */
typedef struct PrepareStmt
{
	NodeTag		type;
	char	   *name;			/* Name of plan, arbitrary */
	List	   *argtypes;		/* Types of parameters (List of TypeName) */
	Node	   *query;			/* The query itself (as a raw parsetree) */
} PrepareStmt;


/* ----------------------
 *		EXECUTE Statement
 * ----------------------
 */

typedef struct ExecuteStmt
{
	NodeTag		type;
	char	   *name;			/* The name of the plan to execute */
	List	   *params;			/* Values to assign to parameters */
} ExecuteStmt;


/* ----------------------
 *		DEALLOCATE Statement
 * ----------------------
 */
typedef struct DeallocateStmt
{
	NodeTag		type;
	char	   *name;			/* The name of the plan to remove */
	/* NULL means DEALLOCATE ALL */
} DeallocateStmt;

/*
 *		DROP OWNED statement
 */
typedef struct DropOwnedStmt
{
	NodeTag		type;
	List	   *roles;
	DropBehavior behavior;
} DropOwnedStmt;

/*
 *		REASSIGN OWNED statement
 */
typedef struct ReassignOwnedStmt
{
	NodeTag		type;
	List	   *roles;
	RoleSpec   *newrole;
} ReassignOwnedStmt;

/*
 * TS Dictionary stmts: DefineStmt, RenameStmt and DropStmt are default
 */
typedef struct AlterTSDictionaryStmt
{
	NodeTag		type;
	List	   *dictname;		/* qualified name (list of Value strings) */
	List	   *options;		/* List of DefElem nodes */
} AlterTSDictionaryStmt;

/*
 * TS Configuration stmts: DefineStmt, RenameStmt and DropStmt are default
 */
typedef enum AlterTSConfigType
{
	ALTER_TSCONFIG_ADD_MAPPING,
	ALTER_TSCONFIG_ALTER_MAPPING_FOR_TOKEN,
	ALTER_TSCONFIG_REPLACE_DICT,
	ALTER_TSCONFIG_REPLACE_DICT_FOR_TOKEN,
	ALTER_TSCONFIG_DROP_MAPPING
} AlterTSConfigType;

typedef struct AlterTSConfigurationStmt
{
	NodeTag		type;
	AlterTSConfigType kind;		/* ALTER_TSCONFIG_ADD_MAPPING, etc */
	List	   *cfgname;		/* qualified name (list of Value strings) */

	/*
	 * dicts will be non-NIL if ADD/ALTER MAPPING was specified. If dicts is
	 * NIL, but tokentype isn't, DROP MAPPING was specified.
	 */
	List	   *tokentype;		/* list of Value strings */
	List	   *dicts;			/* list of list of Value strings */
	bool		override;		/* if true - remove old variant */
	bool		replace;		/* if true - replace dictionary by another */
	bool		missing_ok;		/* for DROP - skip error if missing? */
} AlterTSConfigurationStmt;

typedef struct CreatePublicationStmt
{
	NodeTag		type;
	char	   *pubname;		/* Name of the publication */
	List	   *options;		/* List of DefElem nodes */
	List	   *tables;			/* Optional list of tables to add */
	bool		for_all_tables; /* Special publication for all tables in db */
} CreatePublicationStmt;

typedef struct AlterPublicationStmt
{
	NodeTag		type;
	char	   *pubname;		/* Name of the publication */

	/* parameters used for ALTER PUBLICATION ... WITH */
	List	   *options;		/* List of DefElem nodes */

	/* parameters used for ALTER PUBLICATION ... ADD/DROP TABLE */
	List	   *tables;			/* List of tables to add/drop */
	bool		for_all_tables; /* Special publication for all tables in db */
	DefElemAction tableAction;	/* What action to perform with the tables */
} AlterPublicationStmt;

typedef struct CreateSubscriptionStmt
{
	NodeTag		type;
	char	   *subname;		/* Name of the subscription */
	char	   *conninfo;		/* Connection string to publisher */
	List	   *publication;	/* One or more publication to subscribe to */
	List	   *options;		/* List of DefElem nodes */
} CreateSubscriptionStmt;

typedef enum AlterSubscriptionType
{
	ALTER_SUBSCRIPTION_OPTIONS,
	ALTER_SUBSCRIPTION_CONNECTION,
	ALTER_SUBSCRIPTION_SET_PUBLICATION,
	ALTER_SUBSCRIPTION_ADD_PUBLICATION,
	ALTER_SUBSCRIPTION_DROP_PUBLICATION,
	ALTER_SUBSCRIPTION_REFRESH,
	ALTER_SUBSCRIPTION_ENABLED
} AlterSubscriptionType;

typedef struct AlterSubscriptionStmt
{
	NodeTag		type;
	AlterSubscriptionType kind; /* ALTER_SUBSCRIPTION_OPTIONS, etc */
	char	   *subname;		/* Name of the subscription */
	char	   *conninfo;		/* Connection string to publisher */
	List	   *publication;	/* One or more publication to subscribe to */
	List	   *options;		/* List of DefElem nodes */
} AlterSubscriptionStmt;

typedef struct DropSubscriptionStmt
{
	NodeTag		type;
	char	   *subname;		/* Name of the subscription */
	bool		missing_ok;		/* Skip error if missing? */
	DropBehavior behavior;		/* RESTRICT or CASCADE behavior */
} DropSubscriptionStmt;

typedef struct RetrieveStmt
{
	NodeTag		type;
	char		*endpoint_name;
	int64		count;
	bool		is_all;
} RetrieveStmt;

#endif							/* PARSENODES_H */<|MERGE_RESOLUTION|>--- conflicted
+++ resolved
@@ -12,13 +12,9 @@
  * identifying statement boundaries in multi-statement source strings.
  *
  *
-<<<<<<< HEAD
- * Portions Copyright (c) 2006-2009, Greenplum inc
+ * Portions Copyright (c) 2006-2009, Cloudberry inc
  * Portions Copyright (c) 2012-Present VMware, Inc. or its affiliates.
- * Portions Copyright (c) 1996-2019, PostgreSQL Global Development Group
-=======
  * Portions Copyright (c) 1996-2021, PostgreSQL Global Development Group
->>>>>>> d457cb4e
  * Portions Copyright (c) 1994, Regents of the University of California
  *
  * src/include/nodes/parsenodes.h
@@ -270,7 +266,6 @@
 	NodeTag		type;
 	List	   *names;			/* qualified name (list of Value strings) */
 	Oid			typeOid;		/* type identified by OID */
-	bool		timezone;		/* timezone specified? */
 	bool		setof;			/* is a set? */
 	bool		pct_type;		/* %TYPE specified? */
 	List	   *typmods;		/* type modifier expression(s) */
@@ -1809,7 +1804,7 @@
 	/* Eventually add fields for CORRESPONDING spec here */
 
 	/*
-	 * Greenplum specific field.
+	 * Cloudberry specific field.
 	 * If disableLockingOptimization is true, we do not try to
 	 * optimize the behavior of locking clause, this means
 	 * we will lock the table in Exclusive Mode and do not
@@ -1964,7 +1959,7 @@
 
 /* Event triggers and extended statistics are only stored on the QD node.*/
 #define shouldDispatchForObject(object_type) \
-	(object_type != OBJECT_EVENT_TRIGGER && object_type != OBJECT_STATISTIC_EXT)
+	(object_type != OBJECT_EVENT_TRIGGER)
 
 /* ----------------------
  *		Create Schema Statement
@@ -1984,7 +1979,7 @@
 
 	/*
 	 * In GPDB, when a CreateSchemaStmt is dispatched to executor nodes, the
-	 * following field is set.
+	 * following fields are set.
 	 *
 	 * There's a special case for when the temporary namespace is created,
 	 * on the first use in the session. There are actually two temporary
@@ -1992,6 +1987,7 @@
 	 * both created in the same command, with istemp='true'.
 	 */
 	bool        istemp;         /* true for temp schemas (internal only) */
+	bool		pop_search_path;	/* true for pop search path only (internal only) */
 } CreateSchemaStmt;
 
 typedef enum DropBehavior
@@ -2102,8 +2098,9 @@
 	AT_AddIdentity,				/* ADD IDENTITY */
 	AT_SetIdentity,				/* SET identity column options */
 	AT_DropIdentity,			/* DROP IDENTITY */
-<<<<<<< HEAD
-
+	AT_ReAddStatistics,			/* internal to commands/tablecmds.c */
+
+	/* GPDB-specific commands */
 	AT_SetDistributedBy,		/* SET DISTRIBUTED BY */
 	AT_ExpandTable,          /* EXPAND DISTRIBUTED */
 	AT_ExpandPartitionTablePrepare,	/* EXPAND PARTITION PREPARE */
@@ -2117,9 +2114,6 @@
 	AT_PartSetTemplate,			/* Set Subpartition Template */
 	AT_PartSplit,				/* Split */
 	AT_PartTruncate				/* Truncate */
-=======
-	AT_ReAddStatistics			/* internal to commands/tablecmds.c */
->>>>>>> d457cb4e
 } AlterTableType;
 
 typedef struct ReplicaIdentityStmt
@@ -3370,6 +3364,12 @@
  * properties are empty.
  * ----------------------
  */
+typedef enum IndexConcurrentlyPhase {
+	CONCURRENTLY_INIT,
+	CONCURRENTLY_BUILD_INDEX,
+	CONCURRENTLY_VALIDATE_INDEX,
+} IndexConcurrentlyPhase;
+
 typedef struct IndexStmt
 {
 	NodeTag		type;
@@ -3400,6 +3400,10 @@
 	bool		if_not_exists;	/* just do nothing if index already exists? */
 	bool		reset_default_tblspc;	/* reset default_tablespace prior to
 										 * executing */
+	IndexConcurrentlyPhase concurrentlyPhase; /* phase of index 
+											   * concurrently build */
+	Oid indexRelationOid; /* relationOid of index, dispatch to QEs when 
+						   * concurrently build */
 } IndexStmt;
 
 /* ----------------------
@@ -3595,20 +3599,6 @@
 	RoleSpec   *newowner;		/* the new owner */
 } AlterOwnerStmt;
 
-<<<<<<< HEAD
-/* ----------------------
- * ALTER TYPE ... SET DEFAULT ENCODING ()
- * ----------------------
- */
-typedef struct AlterTypeStmt
-{
-	NodeTag		type;
-	List	   *typeName;
-	List	   *encoding;
-} AlterTypeStmt;
-
-=======
->>>>>>> d457cb4e
 /* ----------------------
  *		Alter Operator Set ( this-n-that )
  * ----------------------
@@ -3994,6 +3984,28 @@
 	REINDEX_OBJECT_DATABASE		/* database */
 } ReindexObjectType;
 
+typedef enum ReindexConcurrentlyPhase
+{
+	REINDEX_CONCURRENTLY_INIT,
+	REINDEX_CONCURRENTLY_CREATE_INDEX,
+	REINDEX_CONCURRENTLY_BUILD_INDEX,
+	REINDEX_CONCURRENTLY_VALIDATE_INDEX,
+	REINDEX_CONCURRENTLY_SWAP_INDEX,
+	REINDEX_CONCURRENTLY_OLD_INDEX_DEAD,
+	REINDEX_CONCURRENTLY_OLD_INDEX_DROP,
+} ReindexConcurrentlyPhase;
+
+typedef struct ReindexIndexInfo
+{
+	NodeTag type;
+	Oid indexId;
+	Oid tableId;
+	Oid amId;
+	bool safe; /* for set_indexsafe_procflags */
+	char *ccNewName;
+	char *ccOldName;
+} ReindexIndexInfo;
+
 typedef struct ReindexStmt
 {
 	NodeTag		type;
@@ -4001,13 +4013,11 @@
 								 * etc. */
 	RangeVar   *relation;		/* Table or index to reindex */
 	const char *name;			/* name of database to reindex */
-<<<<<<< HEAD
-	int			options;		/* Reindex options flags */
-	bool		concurrent;		/* reindex concurrently? */
-	Oid			relid;			/* oid of table or index, used by QE */
-=======
 	List	   *params;			/* list of DefElem nodes */
->>>>>>> d457cb4e
+	Oid			relid;			/* oid of table or index */
+	ReindexConcurrentlyPhase concurrentlyPhase;
+	List	   *newIndexInfo;
+	List	   *oldIndexInfo;
 } ReindexStmt;
 
 /* ----------------------
