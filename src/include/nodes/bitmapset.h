/*-------------------------------------------------------------------------
 *
 * bitmapset.h
 *	  PostgreSQL generic bitmap set package
 *
 * A bitmap set can represent any set of nonnegative integers, although
 * it is mainly intended for sets where the maximum value is not large,
 * say at most a few hundred.  By convention, a NULL pointer is always
 * accepted by all operations to represent the empty set.  (But beware
 * that this is not the only representation of the empty set.  Use
 * bms_is_empty() in preference to testing for NULL.)
 *
 *
 * Copyright (c) 2003-2019, PostgreSQL Global Development Group
 *
 * src/include/nodes/bitmapset.h
 *
 *-------------------------------------------------------------------------
 */
#ifndef BITMAPSET_H
#define BITMAPSET_H

/*
 * Forward decl to save including pg_list.h
 */
struct List;

/*
 * Data representation
 *
 * Larger bitmap word sizes generally give better performance, so long as
 * they're not wider than the processor can handle efficiently.  We use
 * 64-bit words if pointers are that large, else 32-bit words.
 */
#if SIZEOF_VOID_P >= 8

#define BITS_PER_BITMAPWORD 64
typedef uint64 bitmapword;		/* must be an unsigned type */
typedef int64 signedbitmapword; /* must be the matching signed type */

#else

#define BITS_PER_BITMAPWORD 32
typedef uint32 bitmapword;		/* must be an unsigned type */
typedef int32 signedbitmapword; /* must be the matching signed type */

#endif

typedef struct Bitmapset
{
	int			nwords;			/* number of words in array */
	bitmapword	words[FLEXIBLE_ARRAY_MEMBER];	/* really [nwords] */
} Bitmapset;


/* result of bms_subset_compare */
typedef enum
{
	BMS_EQUAL,					/* sets are equal */
	BMS_SUBSET1,				/* first set is a subset of the second */
	BMS_SUBSET2,				/* second set is a subset of the first */
	BMS_DIFFERENT				/* neither set is a subset of the other */
} BMS_Comparison;

/* result of bms_membership */
typedef enum
{
	BMS_EMPTY_SET,				/* 0 members */
	BMS_SINGLETON,				/* 1 member */
	BMS_MULTIPLE				/* >1 member */
} BMS_Membership;


/*
 * function prototypes in nodes/bitmapset.c
 */

extern Bitmapset *bms_copy(const Bitmapset *a);
extern bool bms_equal(const Bitmapset *a, const Bitmapset *b);
<<<<<<< HEAD
extern int bms_compare(const Bitmapset *a, const Bitmapset *b);
=======
extern int	bms_compare(const Bitmapset *a, const Bitmapset *b);
>>>>>>> 9e1c9f95
extern Bitmapset *bms_make_singleton(int x);
extern void bms_free(Bitmapset *a);

extern Bitmapset *bms_union(const Bitmapset *a, const Bitmapset *b);
extern Bitmapset *bms_intersect(const Bitmapset *a, const Bitmapset *b);
extern Bitmapset *bms_difference(const Bitmapset *a, const Bitmapset *b);
extern bool bms_is_subset(const Bitmapset *a, const Bitmapset *b);
extern BMS_Comparison bms_subset_compare(const Bitmapset *a, const Bitmapset *b);
extern bool bms_is_member(int x, const Bitmapset *a);
extern int	bms_member_index(Bitmapset *a, int x);
extern bool bms_overlap(const Bitmapset *a, const Bitmapset *b);
extern bool bms_overlap_list(const Bitmapset *a, const struct List *b);
extern bool bms_nonempty_difference(const Bitmapset *a, const Bitmapset *b);
extern int	bms_singleton_member(const Bitmapset *a);
extern bool bms_get_singleton_member(const Bitmapset *a, int *member);
extern int	bms_num_members(const Bitmapset *a);

/* optimized tests when we don't need to know exact membership count: */
extern BMS_Membership bms_membership(const Bitmapset *a);
extern bool bms_is_empty(const Bitmapset *a);

/* these routines recycle (modify or free) their non-const inputs: */

extern Bitmapset *bms_add_member(Bitmapset *a, int x);
extern Bitmapset *bms_del_member(Bitmapset *a, int x);
extern Bitmapset *bms_add_members(Bitmapset *a, const Bitmapset *b);
extern Bitmapset *bms_add_range(Bitmapset *a, int lower, int upper);
extern Bitmapset *bms_int_members(Bitmapset *a, const Bitmapset *b);
extern Bitmapset *bms_del_members(Bitmapset *a, const Bitmapset *b);
extern Bitmapset *bms_join(Bitmapset *a, Bitmapset *b);

/* support for iterating through the integer elements of a set: */
extern int	bms_first_member(Bitmapset *a);
extern int	bms_next_member(const Bitmapset *a, int prevbit);
extern int	bms_prev_member(const Bitmapset *a, int prevbit);

/* support for hashtables using Bitmapsets as keys: */
extern uint32 bms_hash_value(const Bitmapset *a);

<<<<<<< HEAD
/* 
 * returns true iff the bitmap is sufficently large that
 * it stores the bit for member x
 */
extern bool bms_covers_member(const Bitmapset *a, int x);

/* 
 * Extend the bitmap a to have at least wc number of words.
 * If wc is smaller than the bitmap a, the bitmap a
 * is returned
 */
extern Bitmapset *bms_resize(Bitmapset *a, int wc);

#endif   /* BITMAPSET_H */
=======
#endif							/* BITMAPSET_H */
>>>>>>> 9e1c9f95
<|MERGE_RESOLUTION|>--- conflicted
+++ resolved
@@ -32,7 +32,23 @@
  * they're not wider than the processor can handle efficiently.  We use
  * 64-bit words if pointers are that large, else 32-bit words.
  */
-#if SIZEOF_VOID_P >= 8
+/*
+ * GPDB_12_MERGE_FIXME Disable 64-bit word size for bitmap sets.
+ * Appenoptimized tables use bitmapset interface to encode tuple visibility.
+ * These bitmap sets make their way to disk, inside aovisimap tuples.
+ * Increasing word size will affect the ability to interpret existing
+ * appendoptimized visibility data written with 32-bit word size.  Therefore,
+ * we must continue to use 32-bit bitmap words or rewrite all existing
+ * appendoptimized tables during upgrade (not viable).  The goal of this fixme
+ * is to explore if the performance benefit of larger bitmapwords can still be
+ * availed by distinguishing on-disk bitmap usage from strictly in-memory
+ * bitmap usage.  E.g. define a new type bitmapword32 and use it in
+ * appendoptimized code.  On a related note, tbm_bitmapword is Greenplum
+ * specific 64-bit wide type used for TID bitmaps.  Can we start using
+ * bitmapword for TID bitmaps, just like upastream, and eliminate
+ * tbm_bitmapword?
+ */
+#if false && SIZEOF_VOID_P >= 8
 
 #define BITS_PER_BITMAPWORD 64
 typedef uint64 bitmapword;		/* must be an unsigned type */
@@ -77,11 +93,7 @@
 
 extern Bitmapset *bms_copy(const Bitmapset *a);
 extern bool bms_equal(const Bitmapset *a, const Bitmapset *b);
-<<<<<<< HEAD
-extern int bms_compare(const Bitmapset *a, const Bitmapset *b);
-=======
 extern int	bms_compare(const Bitmapset *a, const Bitmapset *b);
->>>>>>> 9e1c9f95
 extern Bitmapset *bms_make_singleton(int x);
 extern void bms_free(Bitmapset *a);
 
@@ -121,7 +133,6 @@
 /* support for hashtables using Bitmapsets as keys: */
 extern uint32 bms_hash_value(const Bitmapset *a);
 
-<<<<<<< HEAD
 /* 
  * returns true iff the bitmap is sufficently large that
  * it stores the bit for member x
@@ -135,7 +146,4 @@
  */
 extern Bitmapset *bms_resize(Bitmapset *a, int wc);
 
-#endif   /* BITMAPSET_H */
-=======
-#endif							/* BITMAPSET_H */
->>>>>>> 9e1c9f95
+#endif							/* BITMAPSET_H */