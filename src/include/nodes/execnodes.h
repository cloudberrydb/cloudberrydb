/*-------------------------------------------------------------------------
 *
 * execnodes.h
 *	  definitions for executor state nodes
 *
 *
 * Portions Copyright (c) 2005-2009, Greenplum inc
 * Portions Copyright (c) 2012-Present Pivotal Software, Inc.
 * Portions Copyright (c) 1996-2009, PostgreSQL Global Development Group
 * Portions Copyright (c) 1994, Regents of the University of California
 *
 * $PostgreSQL: pgsql/src/include/nodes/execnodes.h,v 1.197 2008/12/28 18:54:00 tgl Exp $
 *
 *-------------------------------------------------------------------------
 */
#ifndef EXECNODES_H
#define EXECNODES_H

#include "access/genam.h"
#include "access/heapam.h"
#include "access/skey.h"
#include "nodes/params.h"
#include "nodes/plannodes.h"
#include "nodes/relation.h"
#include "nodes/tidbitmap.h"
#include "utils/hsearch.h"
#include "utils/rel.h"
#include "utils/snapshot.h"
#include "utils/tuplestore.h"

#include "gpmon/gpmon.h"                /* gpmon_packet_t */

/*
 * partition selector ids start from 1. Sometimes we use 0 to initialize variables
 */
#define InvalidPartitionSelectorId  0

struct CdbExplain_ShowStatCtx;          /* private, in "cdb/cdbexplain.c" */
struct ChunkTransportState;             /* #include "cdb/cdbinterconnect.h" */
struct StringInfoData;                  /* #include "lib/stringinfo.h" */
struct MemTupleBinding;
struct MemTupleData;
struct HeapScanDescData;
struct FileScanDescData;
struct MirroredBufferPoolBulkLoadInfo;
struct SliceTable;

/* ----------------
 *	  IndexInfo information
 *
 *		this struct holds the information needed to construct new index
 *		entries for a particular index.  Used for both index_build and
 *		retail creation of index entries.
 *
 *		NumIndexAttrs		number of columns in this index
 *		KeyAttrNumbers		underlying-rel attribute numbers used as keys
 *							(zeroes indicate expressions)
 *		Expressions			expr trees for expression entries, or NIL if none
 *		ExpressionsState	exec state for expressions, or NIL if none
 *		Predicate			partial-index predicate, or NIL if none
 *		PredicateState		exec state for predicate, or NIL if none
 *		Unique				is it a unique index?
 *		ReadyForInserts		is it valid for inserts?
 *		Concurrent			are we doing a concurrent index build?
 *		BrokenHotChain		did we detect any broken HOT chains?
 *
 * ii_Concurrent and ii_BrokenHotChain are used only during index build;
 * they're conventionally set to false otherwise.
 * ----------------
 */
typedef struct IndexInfo
{
	NodeTag		type;
	int			ii_NumIndexAttrs;
	AttrNumber	ii_KeyAttrNumbers[INDEX_MAX_KEYS];
	List	   *ii_Expressions; /* list of Expr */
	List	   *ii_ExpressionsState;	/* list of ExprState */
	List	   *ii_Predicate;	/* list of Expr */
	List	   *ii_PredicateState;		/* list of ExprState */
	bool		ii_Unique;
	bool		ii_ReadyForInserts;
	bool		ii_Concurrent;
	bool		ii_BrokenHotChain;
} IndexInfo;

/* ----------------
 *	  ExprContext_CB
 *
 *		List of callbacks to be called at ExprContext shutdown.
 * ----------------
 */
typedef void (*ExprContextCallbackFunction) (Datum arg);

typedef struct ExprContext_CB
{
	struct ExprContext_CB *next;
	ExprContextCallbackFunction function;
	Datum		arg;
} ExprContext_CB;

/* ----------------
 *	  ExprContext
 *
 *		This class holds the "current context" information
 *		needed to evaluate expressions for doing tuple qualifications
 *		and tuple projections.	For example, if an expression refers
 *		to an attribute in the current inner tuple then we need to know
 *		what the current inner tuple is and so we look at the expression
 *		context.
 *
 *	There are two memory contexts associated with an ExprContext:
 *	* ecxt_per_query_memory is a query-lifespan context, typically the same
 *	  context the ExprContext node itself is allocated in.	This context
 *	  can be used for purposes such as storing function call cache info.
 *	* ecxt_per_tuple_memory is a short-term context for expression results.
 *	  As the name suggests, it will typically be reset once per tuple,
 *	  before we begin to evaluate expressions for that tuple.  Each
 *	  ExprContext normally has its very own per-tuple memory context.
 *
 *	CurrentMemoryContext should be set to ecxt_per_tuple_memory before
 *	calling ExecEvalExpr() --- see ExecEvalExprSwitchContext().
 * ----------------
 */
typedef struct ExprContext
{
	NodeTag		type;

	/* Tuples that Var nodes in expression may refer to */
	TupleTableSlot *ecxt_scantuple;
	TupleTableSlot *ecxt_innertuple;
	TupleTableSlot *ecxt_outertuple;

	/* Memory contexts for expression evaluation --- see notes above */
	MemoryContext ecxt_per_query_memory;
	MemoryContext ecxt_per_tuple_memory;

	/* Values to substitute for Param nodes in expression */
	ParamExecData *ecxt_param_exec_vals;		/* for PARAM_EXEC params */
	ParamListInfo ecxt_param_list_info; /* for other param types */

	/*
<<<<<<< HEAD
	 * Values to substitute for Aggref nodes in the expressions of an Agg
	 * node, or for WindowFunc nodes within a WindowAgg node.
=======
	 * Values to substitute for Aggref nodes in the expressions of an Agg node,
	 * or for WindowFunc nodes within a WindowAgg node.
>>>>>>> 95b07bc7
	 */
	Datum	   *ecxt_aggvalues; /* precomputed values for aggs/windowfuncs */
	bool	   *ecxt_aggnulls;	/* null flags for aggs/windowfuncs */

	/* Value to substitute for CaseTestExpr nodes in expression */
	Datum		caseValue_datum;
	bool		caseValue_isNull;

	/* Value to substitute for CoerceToDomainValue nodes in expression */
	Datum		domainValue_datum;
	bool		domainValue_isNull;

	/* Link to containing EState (NULL if a standalone ExprContext) */
	struct EState *ecxt_estate;

	/* Functions to call back when ExprContext is shut down */
	ExprContext_CB *ecxt_callbacks;

	/* Representing the final grouping and group_id for a tuple
	 * in a grouping extension query. */
	uint64      grouping;
	uint32      group_id;
} ExprContext;

/*
 * Set-result status returned by ExecEvalExpr()
 */
typedef enum
{
	ExprSingleResult,			/* expression does not return a set */
	ExprMultipleResult,			/* this result is an element of a set */
	ExprEndResult				/* there are no more elements in the set */
} ExprDoneCond;

/*
 * Return modes for functions returning sets.  Note values must be chosen
 * as separate bits so that a bitmask can be formed to indicate supported
 * modes.  SFRM_Materialize_Random and SFRM_Materialize_Preferred are
 * auxiliary flags about SFRM_Materialize mode, rather than separate modes.
 */
typedef enum
{
	SFRM_ValuePerCall = 0x01,	/* one value returned per call */
	SFRM_Materialize = 0x02,	/* result set instantiated in Tuplestore */
	SFRM_Materialize_Random = 0x04,		/* Tuplestore needs randomAccess */
	SFRM_Materialize_Preferred = 0x08	/* caller prefers Tuplestore */
} SetFunctionReturnMode;

/*
 * When calling a function that might return a set (multiple rows),
 * a node of this type is passed as fcinfo->resultinfo to allow
 * return status to be passed back.  A function returning set should
 * raise an error if no such resultinfo is provided.
 */
typedef struct ReturnSetInfo
{
	NodeTag		type;
	/* values set by caller: */
	ExprContext *econtext;		/* context function is being called in */
	TupleDesc	expectedDesc;	/* tuple descriptor expected by caller */
	int			allowedModes;	/* bitmask: return modes caller can handle */
	/* result status from function (but pre-initialized by caller): */
	SetFunctionReturnMode returnMode;	/* actual return mode */
	ExprDoneCond isDone;		/* status for ValuePerCall mode */
	/* fields filled by function in Materialize return mode: */
	Tuplestorestate *setResult; /* holds the complete returned tuple set */
	TupleDesc	setDesc;		/* actual descriptor for returned tuples */
} ReturnSetInfo;

typedef struct ExecVariableListCodegenInfo
{
	/* Pointer to store ExecVariableListCodegen from Codegen */
	void* code_generator;
	/* Function pointer that points to either regular or generated slot_deform_tuple */
	ExecVariableListFn ExecVariableList_fn;
} ExecVariableListCodegenInfo;

/* ----------------
 *		ProjectionInfo node information
 *
 *		This is all the information needed to perform projections ---
 *		that is, form new tuples by evaluation of targetlist expressions.
 *		Nodes which need to do projections create one of these.
 *
 *		ExecProject() evaluates the tlist, forms a tuple, and stores it
 *		in the given slot.	Note that the result will be a "virtual" tuple
 *		unless ExecMaterializeSlot() is then called to force it to be
 *		converted to a physical tuple.	The slot must have a tupledesc
 *		that matches the output of the tlist!
 *
 *		The planner very often produces tlists that consist entirely of
 *		simple Var references (lower levels of a plan tree almost always
 *		look like that).  So we have an optimization to handle that case
 *		with minimum overhead.
 *
 *		targetlist		target list for projection
 *		exprContext		expression context in which to evaluate targetlist
 *		slot			slot to place projection result in
 *		itemIsDone		workspace for ExecProject
 *		isVarList		TRUE if simple-Var-list optimization applies
 *		varSlotOffsets	array indicating which slot each simple Var is from
 *		varNumbers		array indicating attr numbers of simple Vars
 *		lastInnerVar	highest attnum from inner tuple slot (0 if none)
 *		lastOuterVar	highest attnum from outer tuple slot (0 if none)
 *		lastScanVar		highest attnum from scan tuple slot (0 if none)
 * ----------------
 */
typedef struct ProjectionInfo
{
	NodeTag		type;
	List	   *pi_targetlist;
	ExprContext *pi_exprContext;
	TupleTableSlot *pi_slot;
	ExprDoneCond *pi_itemIsDone;
	bool		pi_isVarList;
	int		   *pi_varSlotOffsets;
	int		   *pi_varNumbers;
	int			pi_lastInnerVar;
	int			pi_lastOuterVar;
	int			pi_lastScanVar;

#ifdef USE_CODEGEN
    ExecVariableListCodegenInfo ExecVariableList_gen_info;
#endif
} ProjectionInfo;

/* ----------------
 *	  JunkFilter
 *
 *	  This class is used to store information regarding junk attributes.
 *	  A junk attribute is an attribute in a tuple that is needed only for
 *	  storing intermediate information in the executor, and does not belong
 *	  in emitted tuples.  For example, when we do an UPDATE query,
 *	  the planner adds a "junk" entry to the targetlist so that the tuples
 *	  returned to ExecutePlan() contain an extra attribute: the ctid of
 *	  the tuple to be updated.	This is needed to do the update, but we
 *	  don't want the ctid to be part of the stored new tuple!  So, we
 *	  apply a "junk filter" to remove the junk attributes and form the
 *	  real output tuple.  The junkfilter code also provides routines to
 *	  extract the values of the junk attribute(s) from the input tuple.
 *
 *	  targetList:		the original target list (including junk attributes).
 *	  cleanTupType:		the tuple descriptor for the "clean" tuple (with
 *						junk attributes removed).
 *	  cleanMap:			A map with the correspondence between the non-junk
 *						attribute numbers of the "original" tuple and the
 *						attribute numbers of the "clean" tuple.
 *	  resultSlot:		tuple slot used to hold cleaned tuple.
 *	  junkAttNo:		not used by junkfilter code.  Can be used by caller
 *						to remember the attno of a specific junk attribute
 *						(execMain.c stores the "ctid" attno here).
 * ----------------
 */
typedef struct JunkFilter
{
	NodeTag		type;
	List	   *jf_targetList;
	TupleDesc	jf_cleanTupType;
	AttrNumber *jf_cleanMap;
	TupleTableSlot *jf_resultSlot;
	AttrNumber	jf_junkAttNo;
} JunkFilter;

typedef void *RelationUpdateDesc;
typedef void *RelationDeleteDesc;

/* ----------------
 *	  ResultRelInfo information
 *
 *		Whenever we update an existing relation, we have to
 *		update indices on the relation, and perhaps also fire triggers.
 *		The ResultRelInfo class is used to hold all the information needed
 *		about a result relation, including indices.. -cim 10/15/89
 *
 *		RangeTableIndex			result relation's range table index
 *		RelationDesc			relation descriptor for result relation
 *		NumIndices				# of indices existing on result relation
 *		IndexRelationDescs		array of relation descriptors for indices
 *		IndexRelationInfo		array of key/attr info for indices
 *		TrigDesc				triggers to be fired, if any
 *		TrigFunctions			cached lookup info for trigger functions
 *		TrigInstrument			optional runtime measurements for triggers
 *		ConstraintExprs			array of constraint-checking expr states
 *		junkFilter				for removing junk attributes from tuples
 *		projectReturning		for computing a RETURNING list
 *		tupdesc_match			???
 *		mt_bind					???
 *		aoInsertDesc			context for appendonly relation buffered INSERT.
 *		aoDeleteDesc			context for appendonly relation buffered DELETE.
 *		ao_segno				the AO segfile we inserted into.
 *		extinsertDesc			???
 *		aosegno					???
 *		aoprocessed				???
 *		partInsertMap			map input attrno to target attrno
 *		partSlot				TupleTableSlot for the target part relation
 *		resultSlot          	TupleTableSlot for the target relation
 * ----------------
 */
typedef struct ResultRelInfo
{
	NodeTag		type;
	Index		ri_RangeTableIndex;
	Relation	ri_RelationDesc;
	int			ri_NumIndices;
	RelationPtr ri_IndexRelationDescs;
	IndexInfo **ri_IndexRelationInfo;
	TriggerDesc *ri_TrigDesc;
	FmgrInfo   *ri_TrigFunctions;
	struct Instrumentation *ri_TrigInstrument;
	List	  **ri_ConstraintExprs;
	JunkFilter *ri_junkFilter;
	ProjectionInfo *ri_projectReturning;
	int			tupdesc_match;
	struct MemTupleBinding *mt_bind;

	struct AppendOnlyInsertDescData *ri_aoInsertDesc;
	struct AOCSInsertDescData *ri_aocsInsertDesc;
	struct ExternalInsertDescData *ri_extInsertDesc;

	RelationDeleteDesc ri_deleteDesc;
	RelationUpdateDesc ri_updateDesc;

	int			ri_aosegno;
	uint64		ri_aoprocessed; /* tuples added/deleted for AO */
	struct AttrMap *ri_partInsertMap;
	TupleTableSlot *ri_partSlot;
	TupleTableSlot *ri_resultSlot;
	/* Parent relation in checkPartitionUpdate */
	Relation	ri_PartitionParent;
	/* tupdesc_match for checkPartitionUpdate */
	int			ri_PartCheckTupDescMatch;
	/* Attribute map in checkPartitionUpdate */
	struct AttrMap *ri_PartCheckMap;
} ResultRelInfo;

typedef struct ShareNodeEntry
{
	NodeTag		type;

	Node	   *sharePlan;
	Node	   *shareState;
	int			refcount; /* reference count to guard from too-eager-free risk */
} ShareNodeEntry;

/*
 * PartitionAccessMethods
 *    Defines the lookup access methods for partitions, one for each level.
 */
typedef struct PartitionAccessMethods
{
	/* Number of partition levels */
	int			partLevels;

	/* Access methods, one for each level */
	void	  **amstate;

	/* Memory context for access methods */
	MemoryContext part_cxt;
} PartitionAccessMethods;

typedef struct PartitionState
{
	NodeTag		type;

	AttrNumber	max_partition_attr;
	int			result_partition_array_size; /* max elements of result relation array */
	HTAB	   *result_partition_hash;
	PartitionAccessMethods *accessMethods;
} PartitionState;

/*
 * PartitionMetadata
 *   Defines the metadata for partitions.
 */
typedef struct PartitionMetadata
{
	PartitionNode *partsAndRules;
	PartitionAccessMethods *accessMethods;
} PartitionMetadata;

/*
 * PartOidEntry
 *   Defines an entry in the shared partOid hash table.
 */
typedef struct PartOidEntry
{
	/* oid of an individual leaf partition */
	Oid			partOid;

	/* list of partition selectors that produced the above part oid */
	List	   *selectorList;
} PartOidEntry;

/*
 * DynamicPartitionIterator
 *   Defines the iterator state to iterate over a set of partitions.
 */
typedef struct DynamicPartitionIterator
{
	/* An HTAB of partition oids to work on. */
	HTAB	   *partitionOids;

	/* The current HTAB iterator */
	HASH_SEQ_STATUS *partitionIterator;

	/*
	 * If the HTAB is not completely iterated, we need to
	 * call hash_seq_term.
	 */
	bool		shouldCallHashSeqTerm;

	/* The relation oid at current iterator position. */
	Oid			curRelOid;

	/*
	 * The per-partition memory context to prevent memory leak during
	 * processing multiple partitions.
	 */
	MemoryContext partitionMemoryContext;
} DynamicPartitionIterator;

/*
 * DynamicTableScanInfo
 *   Encapsulate the information that is needed to maintain the pid indexes
 * for all dynamic table scans in a plan.
 */
typedef struct DynamicTableScanInfo
{
	/*
	 * The total number of unique dynamic table scans in the plan.
	 */
	int			numScans;

	/*
	 * List containing the number of partition selectors for every scan id.
	 * Element #i in the list corresponds to scan id i
	 */
	List	   *numSelectorsPerScanId;

	/*
	 * An array of pid indexes, one for each unique dynamic table scans.
	 * Each of these pid indexes maintains unique pids that are involved
	 * in the scan.
	 */
	HTAB	  **pidIndexes;

	/*
	 * An array of *pointers* to DynamicPartitionIterator to record the
	 * current hash table iterator position.
	 */
	DynamicPartitionIterator **iterators;

	/*
	 * Partitioning metadata for all relevant partition tables.
	 */
	List	   *partsMetadata;
} DynamicTableScanInfo;

/*
 * Number of pids used when initializing the pid-index hash table for each dynamic
 * table scan.
 */
#define INITIAL_NUM_PIDS 1000

/*
 * The initial estimate size for dynamic table scan pid-index array, and the
 * default incremental number when the array is out of space.
 */
#define NUM_PID_INDEXES_ADDED 10

/* ----------------
 *	  EState information
 *
 * Master working state for an Executor invocation
 * ----------------
 */
typedef struct EState
{
	NodeTag		type;

	/* Basic state for all query types: */
	ScanDirection es_direction; /* current scan direction */
	Snapshot	es_snapshot;	/* time qual to use */
	Snapshot	es_crosscheck_snapshot; /* crosscheck time qual for RI */
	List	   *es_range_table; /* List of RangeTblEntry */

	/* If query can insert/delete tuples, the command ID to mark them with */
	CommandId	es_output_cid;

	/* Info about target table for insert/update/delete queries: */
	ResultRelInfo *es_result_relations; /* array of ResultRelInfos */
	int			es_num_result_relations;		/* length of array */
	ResultRelInfo *es_result_relation_info;		/* currently active array elt */
	JunkFilter *es_junkFilter;	/* currently active junk filter */

	/* Stuff used for firing triggers: */
	List	   *es_trig_target_relations;		/* trigger-only ResultRelInfos */

	/* partitioning info for target relation */
	PartitionNode *es_result_partitions;

	/* AO fileseg info for target relation */
	List	   *es_result_aosegnos;

	TupleTableSlot *es_trig_tuple_slot; /* for trigger output tuples */

	/* Parameter info: */
	ParamListInfo es_param_list_info;	/* values of external params */
	ParamExecData *es_param_exec_vals;	/* values of internal params */

	/* Other working state: */
	MemoryContext es_query_cxt; /* per-query context in which EState lives */

	List	   *es_tupleTable;	/* List of TupleTableSlots */

	uint64		es_processed;	/* # of tuples processed */
	Oid			es_lastoid;		/* last oid processed (by INSERT) */
	List	   *es_rowMarks;	/* not good place, but there is no other */

	bool		es_instrument;	/* true requests runtime instrumentation */
	bool		es_select_into; /* true if doing SELECT INTO */
	bool		es_into_oids;	/* true to generate OIDs in SELECT INTO */

	List	   *es_exprcontexts;	/* List of ExprContexts within EState */

	List	   *es_subplanstates;		/* List of PlanState for SubPlans */

	/*
	 * this ExprContext is for per-output-tuple operations, such as constraint
	 * checks and index-value computations.  It will be reset for each output
	 * tuple.  Note that it will be created only if needed.
	 */
	ExprContext *es_per_tuple_exprcontext;

	/* Below is to re-evaluate plan qual in READ COMMITTED mode */
	PlannedStmt *es_plannedstmt;	/* link to top of plan tree */
	struct evalPlanQual *es_evalPlanQual;		/* chain of PlanQual states */
	bool	   *es_evTupleNull; /* local array of EPQ status */
	HeapTuple  *es_evTuple;		/* shared array of EPQ substitute tuples */
	bool		es_useEvalPlan; /* evaluating EPQ tuples? */

	/* Additions for MPP plan slicing. */
	struct SliceTable *es_sliceTable;

	/* Current positions of cursors used in CURRENT OF expressions */
	List	   *es_cursorPositions;

	/* Data structure for node sharing */
	List	  **es_sharenode;

	int			active_recv_id;
	void	   *motionlayer_context;  /* Motion Layer state */
	struct ChunkTransportState *interconnect_context; /* Interconnect state */

	/* MPP used resources */
	bool		es_interconnect_is_setup;   /* is interconnect set-up?    */

	bool		es_got_eos;			/* was end-of-stream recieved? */

	bool		cancelUnfinished;	/* when we're cleaning up, we need to make sure that we know it */

	/* results from qExec processes */
	struct CdbDispatcherState *dispatcherState;

	/* CDB: EXPLAIN ANALYZE statistics */
	struct CdbExplain_ShowStatCtx  *showstatctx;

	/* CDB: partitioning state info */
	PartitionState *es_partition_state;

	/*
	 * The slice number for the current node that is
	 * being processed. During the tree traversal,
	 * this value is set by Motion and InitPlan nodes.
	 *
	 * currentSliceIdInPlan and currentExecutingSliceId
	 * are basically the same, except for InitPlan nodes.
	 * For InitPlan nodes, the nodes in the top slice have
	 * an assigned slice id in the plan, while the executing
	 * slice id for these nodes is the root slice id.
	 */
	int			currentSliceIdInPlan;
	int			currentExecutingSliceId;

	/*
	 * This is >0, if we're processing a subplan.
	 * This is used to determine whether we could eager free
	 * the Material node on top of Broadcast inside a subplan
	 * (for supporting correlated subqueries). The Material
	 * node can be eager-free'ed only when this value is 0.
	 */
	int			currentSubplanLevel;

	/*
	 * The root slice id for this EState.
	 */
	int			rootSliceId;

	struct PlanState *planstate;        /* plan's state tree */
	/*
	 * Information relevant to dynamic table scans.
	 */
	DynamicTableScanInfo *dynamicTableScanInfo;

	/* Should the executor skip past the alien plan nodes */
	bool eliminateAliens;
} EState;

struct PlanState;
struct MotionState;

extern struct MotionState *getMotionState(struct PlanState *ps, int sliceIndex);
extern int LocallyExecutingSliceIndex(EState *estate);
extern int RootSliceIndex(EState *estate);
#ifdef USE_ASSERT_CHECKING
extern void SliceLeafMotionStateAreValid(struct MotionState *ms);
#endif

/*
 * es_rowMarks is a list of these structs.  See RowMarkClause for details
 * about rti and prti.  toidAttno is not used in a "plain" rowmark.
 */
typedef struct ExecRowMark
{
	Relation	relation;		/* opened and RowShareLock'd relation */
	Index		rti;			/* its range table index */
	Index		prti;			/* parent range table index, if child */
	bool		forUpdate;		/* true = FOR UPDATE, false = FOR SHARE */
	bool		noWait;			/* NOWAIT option */
	AttrNumber	ctidAttNo;		/* resno of its ctid junk attribute */
	AttrNumber	toidAttNo;		/* resno of tableoid junk attribute, if any */
	ItemPointerData curCtid;	/* ctid of currently locked tuple, if any */
} ExecRowMark;


/* ----------------------------------------------------------------
 *				 Tuple Hash Tables
 *
 * All-in-memory tuple hash tables are used for a number of purposes.
 *
 * Note: tab_hash_funcs are for the key datatype(s) stored in the table,
 * and tab_eq_funcs are non-cross-type equality operators for those types.
 * Normally these are the only functions used, but FindTupleHashEntry()
 * supports searching a hashtable using cross-data-type hashing.  For that,
 * the caller must supply hash functions for the LHS datatype as well as
 * the cross-type equality operators to use.  in_hash_funcs and cur_eq_funcs
 * are set to point to the caller's function arrays while doing such a search.
 * During LookupTupleHashEntry(), they point to tab_hash_funcs and
 * tab_eq_funcs respectively.
 * ----------------------------------------------------------------
 */
typedef struct TupleHashEntryData *TupleHashEntry;
typedef struct TupleHashTableData *TupleHashTable;

typedef struct TupleHashEntryData
{
	/* firstTuple must be the first field in this struct! */
	struct MemTupleData *firstTuple;	/* copy of first tuple in this group */
	/* there may be additional data beyond the end of this struct */
} TupleHashEntryData;			/* VARIABLE LENGTH STRUCT */

typedef struct TupleHashTableData
{
	HTAB	   *hashtab;		/* underlying dynahash table */
	int			numCols;		/* number of columns in lookup key */
	AttrNumber *keyColIdx;		/* attr numbers of key columns */
	FmgrInfo   *tab_hash_funcs; /* hash functions for table datatype(s) */
	FmgrInfo   *tab_eq_funcs;	/* equality functions for table datatype(s) */
	MemoryContext tablecxt;		/* memory context containing table */
	MemoryContext tempcxt;		/* context for function evaluations */
	Size		entrysize;		/* actual size to make each hash entry */
	TupleTableSlot *tableslot;	/* slot for referencing table entries */
	/* The following fields are set transiently for each table search: */
	TupleTableSlot *inputslot;	/* current input tuple's slot */
	FmgrInfo   *in_hash_funcs;	/* hash functions for input datatype(s) */
	FmgrInfo   *cur_eq_funcs;	/* equality functions for input vs. table */
} TupleHashTableData;

typedef HASH_SEQ_STATUS TupleHashIterator;

/*
 * Use InitTupleHashIterator/TermTupleHashIterator for a read/write scan.
 * Use ResetTupleHashIterator if the table can be frozen (in this case no
 * explicit scan termination is needed).
 */
#define InitTupleHashIterator(htable, iter) \
	hash_seq_init(iter, (htable)->hashtab)
#define TermTupleHashIterator(iter) \
	hash_seq_term(iter)
#define ResetTupleHashIterator(htable, iter) \
	do { \
		hash_freeze((htable)->hashtab); \
		hash_seq_init(iter, (htable)->hashtab); \
	} while (0)
#define ScanTupleHashTable(iter) \
	((TupleHashEntry) hash_seq_search(iter))

/* Abstraction of different memory management calls */
typedef struct MemoryManagerContainer
{
	void *manager; /* memory manager instance */
	void *(*alloc)(void *manager, Size len);
	void (*free)(void *manager, void *pointer);
	/*
	 * If existing space is too small, the realloced space is how many
	 * times of the existing one.
	 */
	int realloc_ratio;
} MemoryManagerContainer;

static inline void *cxt_alloc(void *manager, Size len)
{
	return MemoryContextAlloc((MemoryContext)manager, len);
}

static inline void cxt_free(void *manager, void *pointer)
{
    UnusedArg(manager);
	if (pointer != NULL)
		pfree(pointer);
}

/* ----------------------------------------------------------------
 *				 Expression State Trees
 *
 * Each executable expression tree has a parallel ExprState tree.
 *
 * Unlike PlanState, there is not an exact one-for-one correspondence between
 * ExprState node types and Expr node types.  Many Expr node types have no
 * need for node-type-specific run-time state, and so they can use plain
 * ExprState or GenericExprState as their associated ExprState node type.
 * ----------------------------------------------------------------
 */

/* ----------------
 *		ExprState node
 *
 * ExprState is the common superclass for all ExprState-type nodes.
 *
 * It can also be instantiated directly for leaf Expr nodes that need no
 * local run-time state (such as Var, Const, or Param).
 *
 * To save on dispatch overhead, each ExprState node contains a function
 * pointer to the routine to execute to evaluate the node.
 * ----------------
 */

typedef struct ExprState ExprState;

typedef Datum (*ExprStateEvalFunc) (ExprState *expression,
												ExprContext *econtext,
												bool *isNull,
												ExprDoneCond *isDone);

struct ExprState
{
	NodeTag		type;
	Expr	   *expr;			/* associated Expr node */
	ExprStateEvalFunc evalfunc; /* routine to run to execute node */

#ifdef USE_CODEGEN
	void *ExecEvalExpr_code_generator;
#endif

};

/* ----------------
 *		GenericExprState node
 *
 * This is used for Expr node types that need no local run-time state,
 * but have one child Expr node.
 * ----------------
 */
typedef struct GenericExprState
{
	ExprState	xprstate;
	ExprState  *arg;			/* state of my child node */
} GenericExprState;

/* ----------------
 *		WholeRowVarExprState node
 * ----------------
 */
typedef struct WholeRowVarExprState
{
	ExprState	xprstate;
	struct PlanState *parent;	/* parent PlanState, or NULL if none */
	JunkFilter *wrv_junkFilter; /* JunkFilter to remove resjunk cols */
} WholeRowVarExprState;

/* ----------------
 *		AggrefExprState node
 * ----------------
 */
typedef struct AggrefExprState
{
	ExprState	xprstate;
	List	   *args;			/* states of argument expressions */
	ExprState  *aggfilter;		/* FILTER expression */
	List	   *inputTargets;	/* combined TargetList */
	List	   *inputSortClauses; /* list of SortClause */
	int			aggno;			/* ID number for agg within its plan node */
} AggrefExprState;

/*
 * ----------------
 *		GroupingFuncExprState node
 * ----------------
 */
typedef struct GroupingFuncExprState
{
	ExprState  xprstate;
	List          *args;
	int        ngrpcols;   /* number of unique grouping attributes */
} GroupingFuncExprState;

/* ----------------
 *		WindowFuncExprState node
 * ----------------
 */
typedef struct WindowFuncExprState
{
	ExprState	xprstate;
	struct WindowState *windowstate; /* reflect parent window state */
	List	   *args;			/* states of argument expressions */
	ExprState  *aggfilter;		/* FILTER expression */
	bool	   *argtypbyval;	/* pg_type.typbyval for each argument */
	int16	   *argtyplen;		/* pg_type.typlen of each argument */
	int			funcno;			/* index in window state's func_state array */
	char		winkind;		/* pg_window.winkind */
} WindowFuncExprState;

/* ----------------
 *		WindowFuncExprState node
 * ----------------
 */
typedef struct WindowFuncExprState
{
	ExprState	xprstate;
	List	   *args;			/* states of argument expressions */
	int			wfuncno;		/* ID number for wfunc within its plan node */
} WindowFuncExprState;

/* ----------------
 *		ArrayRefExprState node
 *
 * Note: array types can be fixed-length (typlen > 0), but only when the
 * element type is itself fixed-length.  Otherwise they are varlena structures
 * and have typlen = -1.  In any case, an array type is never pass-by-value.
 * ----------------
 */
typedef struct ArrayRefExprState
{
	ExprState	xprstate;
	List	   *refupperindexpr;	/* states for child nodes */
	List	   *reflowerindexpr;
	ExprState  *refexpr;
	ExprState  *refassgnexpr;
	int16		refattrlength;	/* typlen of array type */
	int16		refelemlength;	/* typlen of the array element type */
	bool		refelembyval;	/* is the element type pass-by-value? */
	char		refelemalign;	/* typalign of the element type */
} ArrayRefExprState;

/* ----------------
 *		FuncExprState node
 *
 * Although named for FuncExpr, this is also used for OpExpr, DistinctExpr,
 * and NullIf nodes; be careful to check what xprstate.expr is actually
 * pointing at!
 * ----------------
 */
typedef struct FuncExprState
{
	ExprState	xprstate;
	List	   *args;			/* states of argument expressions */

	/*
	 * Function manager's lookup info for the target function.  If func.fn_oid
	 * is InvalidOid, we haven't initialized it yet (nor any of the following
	 * fields).
	 */
	FmgrInfo	func;

	/*
	 * For a set-returning function (SRF) that returns a tuplestore, we
	 * keep the tuplestore here and dole out the result rows one at a time.
	 * The slot holds the row currently being returned.
	 */
	Tuplestorestate *funcResultStore;
	TupleTableSlot *funcResultSlot;

	/*
	 * In some cases we need to compute a tuple descriptor for the function's
	 * output.  If so, it's stored here.
	 */
	TupleDesc	funcResultDesc;
	bool		funcReturnsTuple;	/* valid when funcResultDesc isn't NULL */

	/*
	 * We need to store argument values across calls when evaluating a SRF
	 * that uses value-per-call mode.
	 *
	 * setArgsValid is true when we are evaluating a set-valued function and
	 * we are in the middle of a call series; we want to pass the same
	 * argument values to the function again (and again, until it returns
	 * ExprEndResult).
	 */
	bool		setArgsValid;

	/*
	 * Flag to remember whether we found a set-valued argument to the
	 * function. This causes the function result to be a set as well. Valid
	 * only when setArgsValid is true or funcResultStore isn't NULL.
	 */
	bool		setHasSetArg;	/* some argument returns a set */

	/*
	 * Flag to remember whether we have registered a shutdown callback for
	 * this FuncExprState.	We do so only if funcResultStore or setArgsValid
	 * has been set at least once (since all the callback is for is to release
	 * the tuplestore or clear setArgsValid).
	 */
	bool		shutdown_reg;	/* a shutdown callback is registered */

	/*
	 * Current argument data for a set-valued function; contains valid data
	 * only if setArgsValid is true.
	 */
	FunctionCallInfoData setArgs;

	/* Fast Path */
	ExprState  *fp_arg[2];
	Datum		fp_datum[2];
	bool		fp_null[2];
} FuncExprState;

/* ----------------
 *		ScalarArrayOpExprState node
 *
 * This is a FuncExprState plus some additional data.
 * ----------------
 */
typedef struct ScalarArrayOpExprState
{
	FuncExprState fxprstate;
	/* Cached info about array element type */
	Oid			element_type;
	int16		typlen;
	bool		typbyval;
	char		typalign;

	/* Fast path x in ('A', 'B', 'C') */
	int			fp_n;
	int		   *fp_len;
	Datum	   *fp_datum;
} ScalarArrayOpExprState;

/* ----------------
 *		BoolExprState node
 * ----------------
 */
typedef struct BoolExprState
{
	ExprState	xprstate;
	List	   *args;			/* states of argument expression(s) */
} BoolExprState;

/* ----------------
 *		PartSelectedExprState node
 * ----------------
 */
typedef struct PartSelectedExprState
{
	ExprState	xprstate;
} PartSelectedExprState;

/* ----------------
 *		PartDefaultExprState node
 * ----------------
 */
typedef struct PartDefaultExprState
{
	ExprState	xprstate;

	/* PartitionSelectorState where expression evaluator can look for rules */
	struct PartitionSelectorState *selector;
} PartDefaultExprState;

/* ----------------
 *		PartBoundExprState node
 * ----------------
 */
typedef struct PartBoundExprState
{
	ExprState	xprstate;

	/* PartitionSelectorState where expression evaluator can look for rules */
	struct PartitionSelectorState *selector;
} PartBoundExprState;

/* ----------------
 *		PartBoundInclusionExprState node
 * ----------------
 */
typedef struct PartBoundInclusionExprState
{
	ExprState	xprstate;

	/* PartitionSelectorState where expression evaluator can look for rules */
	struct PartitionSelectorState *selector;
} PartBoundInclusionExprState;

/* ----------------
 *		PartBoundOpenExprState node
 * ----------------
 */
typedef struct PartBoundOpenExprState
{
	ExprState	xprstate;

	/* PartitionSelectorState where expression evaluator can look for rules */
	struct PartitionSelectorState *selector;
} PartBoundOpenExprState;

/* ----------------
 *		PartListRuleExprState node
 * ----------------
 */
typedef struct PartListRuleExprState
{
	ExprState	xprstate;

	/* PartitionSelectorState where expression evaluator can look for rules */
	struct PartitionSelectorState *selector;
} PartListRuleExprState;

/* ----------------
 *		PartListNullTestExprState node
 * ----------------
 */
typedef struct PartListNullTestExprState
{
	ExprState	xprstate;

	/* PartitionSelectorState where expression evaluator can look for rules */
	struct PartitionSelectorState *selector;
} PartListNullTestExprState;

/* ----------------
 *		SubPlanState node
 * ----------------
 */
typedef struct SubPlanState
{
	ExprState	xprstate;
	struct PlanState *planstate;	/* subselect plan's state tree */
	ExprState  *testexpr;		/* state of combining expression */
	List	   *args;			/* states of argument expression(s) */
	struct MemTupleData *curTuple;                /* copy of most recent tuple from subplan */
	Datum		curArray;		/* most recent array from ARRAY() subplan */
	/* these are used when hashing the subselect's output: */
	ProjectionInfo *projLeft;	/* for projecting lefthand exprs */
	ProjectionInfo *projRight;	/* for projecting subselect output */
	TupleHashTable hashtable;	/* hash table for no-nulls subselect rows */
	TupleHashTable hashnulls;	/* hash table for rows with null(s) */
	bool		havehashrows;	/* TRUE if hashtable is not empty */
	bool		havenullrows;	/* TRUE if hashnulls is not empty */
	MemoryContext hashtablecxt;	/* memory context containing hash tables */
	MemoryContext hashtempcxt;	/* temp memory context for hash tables */
	ExprContext *innerecontext; /* econtext for computing inner tuples */
	AttrNumber *keyColIdx;		/* control data for hash tables */
	FmgrInfo   *tab_hash_funcs; /* hash functions for table datatype(s) */
	FmgrInfo   *tab_eq_funcs;	/* equality functions for table datatype(s) */
	FmgrInfo   *lhs_hash_funcs; /* hash functions for lefthand datatype(s) */
	FmgrInfo   *cur_eq_funcs;	/* equality functions for LHS vs. table */
} SubPlanState;

/* ----------------
 *		AlternativeSubPlanState node
 * ----------------
 */
typedef struct AlternativeSubPlanState
{
	ExprState	xprstate;
	List	   *subplans;		/* states of alternative subplans */
	int			active;			/* list index of the one we're using */
} AlternativeSubPlanState;

/* ----------------
 *		FieldSelectState node
 * ----------------
 */
typedef struct FieldSelectState
{
	ExprState	xprstate;
	ExprState  *arg;			/* input expression */
	TupleDesc	argdesc;		/* tupdesc for most recent input */
} FieldSelectState;

/* ----------------
 *		FieldStoreState node
 * ----------------
 */
typedef struct FieldStoreState
{
	ExprState	xprstate;
	ExprState  *arg;			/* input tuple value */
	List	   *newvals;		/* new value(s) for field(s) */
	TupleDesc	argdesc;		/* tupdesc for most recent input */
} FieldStoreState;

/* ----------------
 *		CoerceViaIOState node
 * ----------------
 */
typedef struct CoerceViaIOState
{
	ExprState	xprstate;
	ExprState  *arg;			/* input expression */
	FmgrInfo	outfunc;		/* lookup info for source output function */
	FmgrInfo	infunc;			/* lookup info for result input function */
	Oid			intypioparam;	/* argument needed for input function */
} CoerceViaIOState;

/* ----------------
 *		ArrayCoerceExprState node
 * ----------------
 */
typedef struct ArrayCoerceExprState
{
	ExprState	xprstate;
	ExprState  *arg;			/* input array value */
	Oid			resultelemtype; /* element type of result array */
	FmgrInfo	elemfunc;		/* lookup info for element coercion function */
	/* use struct pointer to avoid including array.h here */
	struct ArrayMapState *amstate;		/* workspace for array_map */
} ArrayCoerceExprState;

/* ----------------
 *		ConvertRowtypeExprState node
 * ----------------
 */
typedef struct ConvertRowtypeExprState
{
	ExprState	xprstate;
	ExprState  *arg;			/* input tuple value */
	TupleDesc	indesc;			/* tupdesc for source rowtype */
	TupleDesc	outdesc;		/* tupdesc for result rowtype */
	AttrNumber *attrMap;		/* indexes of input fields, or 0 for null */
	Datum	   *invalues;		/* workspace for deconstructing source */
	bool	   *inisnull;
	Datum	   *outvalues;		/* workspace for constructing result */
	bool	   *outisnull;
} ConvertRowtypeExprState;

/* ----------------
 *		CaseExprState node
 * ----------------
 */
typedef struct CaseExprState
{
	ExprState	xprstate;
	ExprState  *arg;			/* implicit equality comparison argument */
	List	   *args;			/* the arguments (list of WHEN clauses) */
	ExprState  *defresult;		/* the default result (ELSE clause) */
} CaseExprState;

/* ----------------
 *		CaseWhenState node
 * ----------------
 */
typedef struct CaseWhenState
{
	ExprState	xprstate;
	ExprState  *expr;			/* condition expression */
	ExprState  *result;			/* substitution result */
} CaseWhenState;

/* ----------------
 *		ArrayExprState node
 *
 * Note: ARRAY[] expressions always produce varlena arrays, never fixed-length
 * arrays.
 * ----------------
 */
typedef struct ArrayExprState
{
	ExprState	xprstate;
	List	   *elements;		/* states for child nodes */
	int16		elemlength;		/* typlen of the array element type */
	bool		elembyval;		/* is the element type pass-by-value? */
	char		elemalign;		/* typalign of the element type */
} ArrayExprState;

/* ----------------
 *		RowExprState node
 * ----------------
 */
typedef struct RowExprState
{
	ExprState	xprstate;
	List	   *args;			/* the arguments */
	TupleDesc	tupdesc;		/* descriptor for result tuples */
} RowExprState;

/* ----------------
 *		RowCompareExprState node
 * ----------------
 */
typedef struct RowCompareExprState
{
	ExprState	xprstate;
	List	   *largs;			/* the left-hand input arguments */
	List	   *rargs;			/* the right-hand input arguments */
	FmgrInfo   *funcs;			/* array of comparison function info */
} RowCompareExprState;

/* ----------------
 *		CoalesceExprState node
 * ----------------
 */
typedef struct CoalesceExprState
{
	ExprState	xprstate;
	List	   *args;			/* the arguments */
} CoalesceExprState;

/* ----------------
 *		MinMaxExprState node
 * ----------------
 */
typedef struct MinMaxExprState
{
	ExprState	xprstate;
	List	   *args;			/* the arguments */
	FmgrInfo	cfunc;			/* lookup info for comparison func */
} MinMaxExprState;

/* ----------------
 *		XmlExprState node
 * ----------------
 */
typedef struct XmlExprState
{
	ExprState	xprstate;
	List	   *named_args;		/* ExprStates for named arguments */
	FmgrInfo   *named_outfuncs; /* array of output fns for named arguments */
	List	   *args;			/* ExprStates for other arguments */
} XmlExprState;

/* ----------------
 *		NullTestState node
 * ----------------
 */
typedef struct NullTestState
{
	ExprState	xprstate;
	ExprState  *arg;			/* input expression */
	bool		argisrow;		/* T if input is of a composite type */
	/* used only if argisrow: */
	TupleDesc	argdesc;		/* tupdesc for most recent input */
} NullTestState;

/* ----------------
 *		CoerceToDomainState node
 * ----------------
 */
typedef struct CoerceToDomainState
{
	ExprState	xprstate;
	ExprState  *arg;			/* input expression */
	/* Cached list of constraints that need to be checked */
	List	   *constraints;	/* list of DomainConstraintState nodes */
} CoerceToDomainState;


/* ----------------
 *		PercentileExprState node
 * ----------------
 */
typedef struct PercentileExprState
{
	ExprState	xprstate;
	List	   *args;			/* states of argument expressions */
	List	   *tlist;			/* combined TargetList */
	int			aggno;			/* ID number within its plan node */
} PercentileExprState;

/*
 * DomainConstraintState - one item to check during CoerceToDomain
 *
 * Note: this is just a Node, and not an ExprState, because it has no
 * corresponding Expr to link to.  Nonetheless it is part of an ExprState
 * tree, so we give it a name following the xxxState convention.
 */
typedef enum DomainConstraintType
{
	DOM_CONSTRAINT_NOTNULL,
	DOM_CONSTRAINT_CHECK
} DomainConstraintType;

typedef struct DomainConstraintState
{
	NodeTag		type;
	DomainConstraintType constrainttype;		/* constraint type */
	char	   *name;			/* name of constraint (for error msgs) */
	ExprState  *check_expr;		/* for CHECK, a boolean expression */
} DomainConstraintState;


/* ----------------------------------------------------------------
 *				 Executor State Trees
 *
 * An executing query has a PlanState tree paralleling the Plan tree
 * that describes the plan.
 * ----------------------------------------------------------------
 */

/* ----------------
 *		PlanState node
 *
 * We never actually instantiate any PlanState nodes; this is just the common
 * abstract superclass for all PlanState-type nodes.
 * ----------------
 */
typedef struct PlanState
{
	NodeTag		type;

	Plan	   *plan;			/* associated Plan node */

	EState	   *state;			/* at execution time, states of individual
								 * nodes point to one EState for the whole
								 * top-level plan */

	bool		fHadSentGpmon;

	/*
	 * Common structural data for all Plan types.  These links to subsidiary
	 * state trees parallel links in the associated plan tree (except for the
	 * subPlan list, which does not exist in the plan tree).
	 */
	List	   *targetlist;		/* target list to be computed at this node */
	List	   *qual;			/* implicitly-ANDed qual conditions */
	struct PlanState *lefttree; /* input plan tree(s) */
	struct PlanState *righttree;
	List	   *initPlan;		/* Init SubPlanState nodes (un-correlated expr
								 * subselects) */
	List	   *subPlan;		/* SubPlanState nodes in my expressions */

	/*
	 * State for management of parameter-change-driven rescanning
	 */
	Bitmapset  *chgParam;		/* set of IDs of changed Params */

	/*
	 * Indicate whether it is unsafe to eager free the memory used by this node when
	 * this node outputted its last row.
	 *
	 * The unsafe cases are Mark/Restore, Rescan on Material/Sort on top of a Motion.
	 */
	bool		delayEagerFree;

	/*
	 * Other run-time state needed by most if not all node types.
	 */
	TupleTableSlot *ps_ResultTupleSlot; /* slot for my result tuples */
	ExprContext *ps_ExprContext;	/* node's expression-evaluation context */
	ProjectionInfo *ps_ProjInfo;	/* info for doing tuple projection */

	/* The manager manages all the code generators and generation process */
	void *CodegenManager;

	/*
	 * EXPLAIN ANALYZE statistics collection
	 */
	struct Instrumentation *instrument;     /* runtime stats for this node */
	struct StringInfoData  *cdbexplainbuf;  /* EXPLAIN ANALYZE report buf */
	void      (*cdbexplainfun)(struct PlanState *planstate, struct StringInfoData *buf);
	/* callback before ExecutorEnd */

	/*
	 * GpMon packet
	 */
	int		gpmon_plan_tick;
	gpmon_packet_t gpmon_pkt;
} PlanState;

/* Gpperfmon helper functions defined in execGpmon.c */
extern void CheckSendPlanStateGpmonPkt(PlanState *ps);
extern void EndPlanStateGpmonPkt(PlanState *ps);
extern void InitPlanNodeGpmonPkt(Plan* plan, gpmon_packet_t *gpmon_pkt, EState *estate);

extern uint64 PlanStateOperatorMemKB(const PlanState *ps);

static inline void Gpmon_Incr_Rows_Out(gpmon_packet_t *pkt)
{
    ++pkt->u.qexec.rowsout;
}

/* ----------------
 *	these are are defined to avoid confusion problems with "left"
 *	and "right" and "inner" and "outer".  The convention is that
 *	the "left" plan is the "outer" plan and the "right" plan is
 *	the inner plan, but these make the code more readable.
 * ----------------
 */
#define innerPlanState(node)		(((PlanState *)(node))->righttree)
#define outerPlanState(node)		(((PlanState *)(node))->lefttree)


/* ----------------
 *	 ResultState information
 * ----------------
 */
typedef struct ResultState
{
	PlanState	ps;				/* its first field is NodeTag */
	ExprState  *resconstantqual;
	bool		inputFullyConsumed;		/* are we done? */
	bool		rs_checkqual;	/* do we need to check the qual? */
	bool		isSRF;			/* state flag for processing set-valued
								 * functions in targetlist */
	ExprDoneCond lastSRFCond;	/* Applicable only if isSRF is true.
								 * Represents the last done flag */
} ResultState;

/* ----------------
 *	 RepeatState information
 * ----------------
 */
typedef struct RepeatState
{
	PlanState	ps;				/* its first field is NodeTag */

	bool		repeat_done;	/* are we done? */
	TupleTableSlot *slot;		/* The current tuple */
	int			repeat_count;	/* The number of repeats for the current tuple */
	ExprState  *expr_state;		/* The state to evaluate the expression */
} RepeatState;

/* ----------------
 *	 AppendState information
 *
 *		nplans			how many plans are in the list
 *		whichplan		which plan is being executed (0 .. n-1)
 *		firstplan		first plan to execute (usually 0)
 *		lastplan		last plan to execute (usually n-1)
 * ----------------
 */
typedef struct AppendState
{
	PlanState	ps;				/* its first field is NodeTag */
	PlanState **appendplans;	/* array of PlanStates for my inputs */
	int			eflags;			/* used to initialize each subplan */
	int			as_nplans;
	int			as_whichplan;
	int			as_firstplan;
	int			as_lastplan;
} AppendState;

/*
 * SequenceState
 */
typedef struct SequenceState
{
	PlanState	ps;
	PlanState **subplans;
	int			numSubplans;

	/*
	 * True if no subplan has been executed.
	 */
	bool		initState;
} SequenceState;

/* ----------------
 *	 RecursiveUnionState information
 *
 *		RecursiveUnionState is used for performing a recursive union.
 *
 *		recursing			T when we're done scanning the non-recursive term
 *		intermediate_empty	T if intermediate_table is currently empty
 *		working_table		working table (to be scanned by recursive term)
 *		intermediate_table	current recursive output (next generation of WT)
 * ----------------
 */
typedef struct RecursiveUnionState
{
	PlanState	ps;				/* its first field is NodeTag */
	bool		recursing;
	bool		intermediate_empty;
	Tuplestorestate *working_table;
	Tuplestorestate *intermediate_table;

	/* Remaining fields are unused in UNION ALL case */
	FmgrInfo   *eqfunctions;	/* per-grouping-field equality fns */
	FmgrInfo   *hashfunctions;	/* per-grouping-field hash fns */
	MemoryContext tempContext;	/* short-term context for comparisons */
	TupleHashTable hashtable;	/* hash table for tuples already seen */
	MemoryContext tableContext;	/* memory context containing hash table */
} RecursiveUnionState;

/* ----------------
 *	 BitmapAndState information
 * ----------------
 */
typedef struct BitmapAndState
{
	PlanState	ps;				/* its first field is NodeTag */
	PlanState **bitmapplans;	/* array of PlanStates for my inputs */
	int			nplans;			/* number of input plans */
	Node	   *bitmap;			/* output stream bitmap */
} BitmapAndState;

/* ----------------
 *	 BitmapOrState information
 * ----------------
 */
typedef struct BitmapOrState
{
	PlanState	ps;				/* its first field is NodeTag */
	PlanState **bitmapplans;	/* array of PlanStates for my inputs */
	int			nplans;			/* number of input plans */
	Node	   *bitmap;			/* output bitmap */
} BitmapOrState;

/* ----------------------------------------------------------------
 *				 Scan State Information
 * ----------------------------------------------------------------
 */

/* What stage the scan node is currently
 *
 * 	SCAN_INIT: we are initializing the scan state
 * 	SCAN_FIRST: part of the initialization is done and we are
 * 		ready to scan the first relation of possibly multiple
 * 		relations, if it is a dynamic scan.
 * 	SCAN_SCAN: all initializations for reading tuples are done
 * 		and we are either reading tuples, or ready to read tuples
 * 	SCAN_MARKPOS: we have marked a position in the scan state
 * 	SCAN_NEXT: we are done with the current relation and waiting
 * 		for the next relation (if multi-partition)
 * 	SCAN_DONE: we are done with all relations/partitions, but
 * 		the scan state is still valid for a ReScan (i.e., we
 * 		haven't destroyed our scan state yet)
 * 	SCAN_END: we are completely done. We cannot ReScan, without
 * 		redoing the whole initialization phase again.
 */
typedef enum
{
        SCAN_INIT           = 0,
        SCAN_FIRST          = 1,
        SCAN_SCAN           = 2,
        SCAN_MARKPOS        = 4,
        SCAN_NEXT           = 8,
        SCAN_DONE           = 16,
        SCAN_RESCAN         = 32,
        SCAN_END            = 64,
} ScanStatus;

/*
 * TableType
 *   Enum for different types of tables. The code relies on the enum being
 *   unsigned so the minimum member value should be zero. Reordering and/or
 *   renumbering the enum will most likely break assumptions and should be
 *   refrained from.
 */
typedef enum
{
	TableTypeHeap = 0,
	TableTypeAppendOnly = 1,
	TableTypeAOCS = 2,
	TableTypeInvalid,
} TableType;

/* ----------------
 *	 ScanState information
 *
 *		ScanState extends PlanState for node types that represent
 *		scans of an underlying relation.  It can also be used for nodes
 *		that scan the output of an underlying plan node --- in that case,
 *		only ScanTupleSlot is actually useful, and it refers to the tuple
 *		retrieved from the subplan.
 *
 *		currentRelation    relation being scanned (NULL if none)
 *		ScanTupleSlot	   pointer to slot in tuple table holding scan tuple
 *		scan_state		   the stage of scanning
 *		tableType		   the table type of the target relation
 * ----------------
 */
typedef struct ScanState
{
	PlanState	ps;				/* its first field is NodeTag */
	Relation	ss_currentRelation;
	TupleTableSlot *ss_ScanTupleSlot;

	int			scan_state;

	/* The type of the table that is being scanned */
	TableType	tableType;
} ScanState;

/*
 * SeqScanOpaqueData
 *   Additional state data (in addition to ScanState) for scanning heap table.
 */
typedef struct SeqScanOpaqueData
{
	struct HeapScanDescData * ss_currentScanDesc;

	struct {
		HeapTupleData item[512];
		int bot, top;
		HeapTuple last;
		int seen_EOS;
	} ss_heapTupleData;

} SeqScanOpaqueData;

/*
 * SeqScanState
 *   State data for scanning heap table.
 */
typedef struct SeqScanState
{
	ScanState ss;
	SeqScanOpaqueData *opaque;
} SeqScanState;

/*
 * These structs store information about index quals that don't have simple
 * constant right-hand sides.  See comments for ExecIndexBuildScanKeys()
 * for discussion.
 */
typedef struct
{
	ScanKey		scan_key;		/* scankey to put value into */
	ExprState  *key_expr;		/* expr to evaluate to get value */
} IndexRuntimeKeyInfo;

typedef struct
{
	ScanKey		scan_key;		/* scankey to put value into */
	ExprState  *array_expr;		/* expr to evaluate to get array value */
	int			next_elem;		/* next array element to use */
	int			num_elems;		/* number of elems in current array value */
	Datum	   *elem_values;	/* array of num_elems Datums */
	bool	   *elem_nulls;		/* array of num_elems is-null flags */
} IndexArrayKeyInfo;

/* ----------------
 *	 IndexScanState information
 *
 *		indexqualorig	   execution state for indexqualorig expressions
 *		ScanKeys		   Skey structures to scan index rel
 *		NumScanKeys		   number of Skey structs
 *		RuntimeKeys		   info about Skeys that must be evaluated at runtime
 *		NumRuntimeKeys	   number of RuntimeKeys structs
 *		RuntimeKeysReady   true if runtime Skeys have been computed
 *		RuntimeContext	   expr context for evaling runtime Skeys
 *		RelationDesc	   index relation descriptor
 *		ScanDesc		   index scan descriptor
 * ----------------
 */
typedef struct IndexScanState
{
	ScanState	ss;				/* its first field is NodeTag */
	List	   *indexqualorig;
	ScanKey		iss_ScanKeys;
	int			iss_NumScanKeys;
	IndexRuntimeKeyInfo *iss_RuntimeKeys;
	int			iss_NumRuntimeKeys;
	bool		iss_RuntimeKeysReady;
	ExprContext *iss_RuntimeContext;
	Relation	iss_RelationDesc;
	IndexScanDesc iss_ScanDesc;

	/*
	 * tableOid is the oid of the partition or relation on which our current
	 * index relation is defined.
	 */
	Oid			tableOid;
} IndexScanState;

/*
 * DynamicIndexScanState
 */
typedef struct DynamicIndexScanState
{
	ScanState	ss;

	int			eflags;
	IndexScanState *indexScanState;
	List	   *tuptable;
	ExprContext *outer_exprContext;

	/*
	* Partition id index that mantains all unique partition ids for the
	* DynamicIndexScan.
	*/
	HTAB *pidxIndex;

	/*
	* Status of the part to retrieve (result of the sequential search in a hash table).
	*/
	HASH_SEQ_STATUS pidxStatus;

	/* Like DynamicTableScanState, this flag is required to handle error condition.
	 * This flag prevent ExecEndDynamicIndexScan from calling hash_seq_term() or
	 * a NULL hash table. */
	bool shouldCallHashSeqTerm;

	/*
	 * We will create a new copy of logicalIndexInfo in this memory context for
	 * each partition. This memory context will be reset per-partition to free
	 * up previous partition's logicalIndexInfo memory
	 */
	MemoryContext partitionMemoryContext;

	/* The partition oid for which the current varnos are mapped */
	Oid columnLayoutOid;
} DynamicIndexScanState;

/* ----------------
 *	 BitmapIndexScanState information
 *
 *		result			   bitmap to return output into, or NULL
 *		ScanKeys		   Skey structures to scan index rel
 *		NumScanKeys		   number of Skey structs
 *		RuntimeKeys		   info about Skeys that must be evaluated at runtime
 *		NumRuntimeKeys	   number of RuntimeKeys structs
 *		ArrayKeys		   info about Skeys that come from ScalarArrayOpExprs
 *		NumArrayKeys	   number of ArrayKeys structs
 *		RuntimeKeysReady   true if runtime Skeys have been computed
 *		RuntimeContext	   expr context for evaling runtime Skeys
 *		RelationDesc	   index relation descriptor
 *		ScanDesc		   index scan descriptor
 * ----------------
 */
typedef struct BitmapIndexScanState
{
	ScanState	ss;				/* its first field is NodeTag */
	Node       *biss_result;	/* output bitmap */
	ScanKey		biss_ScanKeys;
	int			biss_NumScanKeys;
	IndexRuntimeKeyInfo *biss_RuntimeKeys;
	int			biss_NumRuntimeKeys;
	IndexArrayKeyInfo *biss_ArrayKeys;
	int			biss_NumArrayKeys;
	bool		biss_RuntimeKeysReady;
	ExprContext *biss_RuntimeContext;
	Relation	biss_RelationDesc;
	IndexScanDesc biss_ScanDesc;
} BitmapIndexScanState;

/*
 * DynamicBitmapIndexScanState
 */
typedef struct DynamicBitmapIndexScanState
{
	ScanState	ss;

	int			eflags;
	BitmapIndexScanState *bitmapIndexScanState;
	ExprContext *outer_exprContext;

	/*
	 * We will create a new copy of logicalIndexInfo in this memory context for
	 * each partition. This memory context will be reset per-partition to free
	 * up previous partition's logicalIndexInfo memory
	 */
	MemoryContext partitionMemoryContext;

	/* The partition oid for which the current varnos are mapped */
	Oid			columnLayoutOid;
} DynamicBitmapIndexScanState;

/* ----------------
 *	 BitmapHeapScanState information
 *
 *		bitmapqualorig	   execution state for bitmapqualorig expressions
 *		tbm				   bitmap obtained from child index scan(s)
 *		tbmres			   current-page data
 * ----------------
 */
typedef struct BitmapHeapScanState
{
	ScanState	ss;				/* its first field is NodeTag */
	struct HeapScanDescData *ss_currentScanDesc;
	List	   *bitmapqualorig;
	Node	   *tbm;
	TBMIterateResult *tbmres;
} BitmapHeapScanState;

/* ----------------
 *	 BitmapAppendOnlyScanState information
 *
 *		bitmapqualorig	   execution state for bitmapqualorig expressions
 *		tbm				   bitmap obtained from child index scan(s)
 *		tbmres			   current-page data
 * ----------------
 */
typedef struct BitmapAppendOnlyScanState
{
	ScanState		 ss;     /* its first field is NodeTag */

	struct AppendOnlyFetchDescData	*baos_currentAOFetchDesc;
	struct AOCSFetchDescData *baos_currentAOCSFetchDesc;
	struct AOCSFetchDescData *baos_currentAOCSLossyFetchDesc;
	List	   *baos_bitmapqualorig;
	Node  		*baos_tbm;
	TBMIterateResult *baos_tbmres;
	bool		baos_gotpage;
	int			baos_cindex;
	bool		baos_lossy;
	int			baos_ntuples;
	bool        isAORow; /* If this is for AO Row tables. */
} BitmapAppendOnlyScanState;

/* ----------------
 *	 BitmapTableScanState information
 *
 *		scanDesc			an opaque (scan method dependent) scan descriptor
 *		bitmapqualorig		execution state for bitmapqualorig expressions
 *		tbm					bitmap obtained from child index scan(s)
 *		tbmres				current bitmap-page data
 *		isLossyBitmapPage	is the current bitmap-page lossy?
 *		recheckTuples		should the tuples be rechecked for eligibility because of visibility issues
 *		needNewBitmapPage	are we done with current bitmap page and therefore need a new one?
 *		iterator			an opaque iterator object to iterate a bitmap page and the corresponding table data
 * ----------------
 */
typedef struct BitmapTableScanState
{
	ScanState        			ss;                                /* its first field is NodeTag */

	void 						*scanDesc;
	List           				*bitmapqualorig;
	Node  						*tbm;
	TBMIterateResult 	*tbmres;
	bool						isLossyBitmapPage;
	bool						recheckTuples;
	bool						needNewBitmapPage;
	void						*iterator;
} BitmapTableScanState;

/* ----------------
 *	 TidScanState information
 *
 *		isCurrentOf    scan has a CurrentOfExpr qual
 *		NumTids		   number of tids in this scan
 *		TidPtr		   index of currently fetched tid
 *		TidList		   evaluated item pointers (array of size NumTids)
 * ----------------
 */
typedef struct TidScanState
{
	ScanState	ss;				/* its first field is NodeTag */
	List	   *tss_tidquals;	/* list of ExprState nodes */
	bool		tss_isCurrentOf;
	int			tss_NumTids;
	int			tss_TidPtr;
	int			tss_MarkTidPtr;
	ItemPointerData *tss_TidList;
	HeapTupleData tss_htup;
} TidScanState;

/* ----------------
 *	 SubqueryScanState information
 *
 *		SubqueryScanState is used for scanning a sub-query in the range table.
 *		ScanTupleSlot references the current output tuple of the sub-query.
 * ----------------
 */
typedef struct SubqueryScanState
{
	ScanState	ss;				/* its first field is NodeTag */
	PlanState  *subplan;
	bool		cdb_want_ctid;	/* true => ctid is referenced in targetlist */
	ItemPointerData cdb_fake_ctid;
} SubqueryScanState;

/* ----------------
 *	 FunctionScanState information
 *
 *		Function nodes are used to scan the results of a
 *		function appearing in FROM (typically a function returning set).
 *
 *		eflags				node's capability flags
 *		tupdesc				expected return tuple description
 *		tuplestorestate		private state of tuplestore.c
 *		funcexpr			state for function expression being evaluated
 *		cdb_want_ctid		true => ctid is referenced in targetlist
 *		cdb_fake_ctid
 *		cdb_mark_ctid
 * ----------------
 */
typedef struct FunctionScanState
{
	ScanState	ss;				/* its first field is NodeTag */
	int			eflags;
	TupleDesc	tupdesc;
	Tuplestorestate *tuplestorestate;
	ExprState  *funcexpr;
	bool		cdb_want_ctid;
	ItemPointerData cdb_fake_ctid;
	ItemPointerData cdb_mark_ctid;
} FunctionScanState;


/* ----------------
 * TableFunctionState information
 *
 *   Table Function nodes are used to scan the results of a table function
 *   operating over a table as input.
 * ----------------
 */
typedef struct TableFunctionState
{
	ScanState	ss;				/* Table Function is a Scan */
	struct AnyTableData *inputscan;		/* subquery scan data */
	TupleDesc	resultdesc;		/* Function Result descriptor */
	HeapTupleData tuple;		/* Returned tuple */
	FuncExprState *fcache;		/* Function Call Cache */
	FunctionCallInfoData fcinfo;	/* Function Call Context */
	ReturnSetInfo rsinfo;		/* Resultset Context */
	bool		is_rowtype;		/* Function returns records */
	bool		is_firstcall;
	bytea	   *userdata;		/* bytea given by describe func */
} TableFunctionState;


/* ----------------
 *	 ValuesScanState information
 *
 *		ValuesScan nodes are used to scan the results of a VALUES list
 *
 *		rowcontext			per-expression-list context
 *		exprlists			array of expression lists being evaluated
 *		array_len			size of array
 *		curr_idx			current array index (0-based)
 *		marked_idx			marked position (for mark/restore)
 *
 *	Note: ss.ps.ps_ExprContext is used to evaluate any qual or projection
 *	expressions attached to the node.  We create a second ExprContext,
 *	rowcontext, in which to build the executor expression state for each
 *	Values sublist.  Resetting this context lets us get rid of expression
 *	state for each row, avoiding major memory leakage over a long values list.
 * ----------------
 */
typedef struct ValuesScanState
{
	ScanState	ss;				/* its first field is NodeTag */
	ExprContext *rowcontext;
	List	  **exprlists;
	int			array_len;
	int			curr_idx;
	int			marked_idx;
	bool		cdb_want_ctid;	/* true => ctid is referenced in targetlist */
} ValuesScanState;

/* ----------------
 *	 CteScanState information
 *
 *		CteScan nodes are used to scan a CommonTableExpr query.
 *
 * Multiple CteScan nodes can read out from the same CTE query.  We use
 * a tuplestore to hold rows that have been read from the CTE query but
 * not yet consumed by all readers.
 * ----------------
 */
typedef struct CteScanState
{
	ScanState	ss;				/* its first field is NodeTag */
	int			eflags;			/* capability flags to pass to tuplestore */
	int			readptr;		/* index of my tuplestore read pointer */
	PlanState  *cteplanstate;	/* PlanState for the CTE query itself */
	/* Link to the "leader" CteScanState (possibly this same node) */
	struct CteScanState *leader;
	/* The remaining fields are only valid in the "leader" CteScanState */
	Tuplestorestate *cte_table;	/* rows already read from the CTE query */
	bool		eof_cte;		/* reached end of CTE query? */
} CteScanState;

/* ----------------
 *	 WorkTableScanState information
 *
 *		WorkTableScan nodes are used to scan the work table created by
 *		a RecursiveUnion node.  We locate the RecursiveUnion node
 *		during executor startup.
 * ----------------
 */
typedef struct WorkTableScanState
{
	ScanState	ss;				/* its first field is NodeTag */
	RecursiveUnionState *rustate;
} WorkTableScanState;


/* ----------------
 *         ExternalScanState information
 *
 *	 ExternalScan nodes are used to scan external tables
 *
 *	 ess_ScanDesc                the state of the file data scan
 * ----------------
 */
typedef struct ExternalScanState
{
	ScanState	ss;
	struct FileScanDescData *ess_ScanDesc;
	bool		cdb_want_ctid;
	ItemPointerData cdb_fake_ctid;
} ExternalScanState;

/* ----------------
 * AppendOnlyScanState information
 *
 *   AppendOnlyScan nodes are used to scan append only tables
 *
 *   aos_ScanDesc is the additional data that is needed for scanning
 * AppendOnly table.
 * ----------------
 */
typedef struct AppendOnlyScanState
{
	ScanState	ss;
	struct AppendOnlyScanDescData *aos_ScanDesc;
} AppendOnlyScanState;

/*
 * AOCSScanOpaqueData
 *    Additional data (in addition to ScanState) for scanning AppendOnly
 * columnar table.
 */
typedef struct AOCSScanOpaqueData
{
	/*
	 * The array to indicate columns that are involved in the scan.
	 */
	bool	   *proj;
	int			ncol;

	struct AOCSScanDescData *scandesc;
} AOCSScanOpaqueData;

/* -----------------------------------------------
 *      AOCSScanState
 * -----------------------------------------------
 */
typedef struct AOCSScanState
{
	ScanState ss;
	AOCSScanOpaqueData *opaque;
} AOCSScanState;

/*
 * TableScanState
 *   Encapsulate the scan state for different table type.
 *
 * During execution, the 'opaque' is mapped to different XXXOpaqueData
 * for different table type.
 */
typedef struct TableScanState
{
	ScanState	ss;

	/*
	 * Opaque data that is associated with different table type.
	 */
	void	   *opaque;
} TableScanState;

/*
 * DynamicTableScanState
 */
typedef struct DynamicTableScanState
{
	TableScanState tableScanState;

	/*
	 * Pid index that maintains all unique partition pids for this dynamic
	 * table scan to scan.
	 */
	HTAB *pidIndex;

	/*
	 * The status of sequentially scan the pid index.
	 */
	HASH_SEQ_STATUS pidStatus;

	/*
	 * Should we call hash_seq_term()? This is required
	 * to handle error condition, where we are required to explicitly
	 * call hash_seq_term(). Also, if we don't have any partition, this
	 * flag should prevent ExecEndDynamicTableScan from calling
	 * hash_seq_term() on a NULL hash table.
	 */
	bool shouldCallHashSeqTerm;

	/*
	 * The first partition requires initialization of expression states,
	 * such as qual and targetlist, regardless of whether we need to re-map varattno
	 */
	bool firstPartition;
	/*
	 * lastRelOid is the last relation that corresponds to the
	 * varattno mapping of qual and target list. Each time we open a new partition, we will
	 * compare the last relation with current relation by using varattnos_map()
	 * and then convert the varattno to the new varattno
	 */
	Oid lastRelOid;

	/*
	 * scanrelid is the RTE index for this scan node. It will be used to select
	 * varno whose varattno will be remapped, if necessary
	 */
	Index scanrelid;

	/*
	 * This memory context will be reset per-partition to free
	 * up previous partition's memory
	 */
	MemoryContext partitionMemoryContext;


} DynamicTableScanState;

/* ----------------------------------------------------------------
 *				 Join State Information
 * ----------------------------------------------------------------
 */

/* ----------------
 *	 JoinState information
 *
 *		Superclass for state nodes of join plans.
 * ----------------
 */
typedef struct JoinState
{
	PlanState	ps;
	JoinType	jointype;
	List	   *joinqual;		/* JOIN quals (in addition to ps.qual) */
} JoinState;

/* ----------------
 *	 NestLoopState information
 *
 *		NeedNewOuter	   true if need new outer tuple on next call
 *		MatchedOuter	   true if found a join match for current outer tuple
 *		NullInnerTupleSlot prepared null tuple for left outer joins
 * ----------------
 */
typedef struct NestLoopState
{
	JoinState	js;				/* its first field is NodeTag */
	bool		nl_NeedNewOuter;
	bool		nl_MatchedOuter;
	bool		nl_innerSquelchNeeded;	/*CDB*/
	bool		shared_outer;
	bool		prefetch_inner;
	bool		reset_inner; /*CDB-OLAP*/
	bool		require_inner_reset; /*CDB-OLAP*/

	TupleTableSlot *nl_NullInnerTupleSlot;

	List	   *nl_InnerJoinKeys;        /* list of ExprState nodes */
	List	   *nl_OuterJoinKeys;        /* list of ExprState nodes */
	bool		nl_innerSideScanned;      /* set to true once we've scanned all inner tuples the first time */
	bool		nl_qualResultForNull;     /* the value of the join condition when one of the sides contains a NULL */
} NestLoopState;

/* ----------------
 *	 MergeJoinState information
 *
 *		NumClauses		   number of mergejoinable join clauses
 *		Clauses			   info for each mergejoinable clause
 *		JoinState		   current "state" of join.  see execdefs.h
 *		ExtraMarks		   true to issue extra Mark operations on inner scan
 *		FillOuter		   true if should emit unjoined outer tuples anyway
 *		FillInner		   true if should emit unjoined inner tuples anyway
 *		MatchedOuter	   true if found a join match for current outer tuple
 *		MatchedInner	   true if found a join match for current inner tuple
 *		OuterTupleSlot	   slot in tuple table for cur outer tuple
 *		InnerTupleSlot	   slot in tuple table for cur inner tuple
 *		MarkedTupleSlot    slot in tuple table for marked tuple
 *		NullOuterTupleSlot prepared null tuple for right outer joins
 *		NullInnerTupleSlot prepared null tuple for left outer joins
 *		OuterEContext	   workspace for computing outer tuple's join values
 *		InnerEContext	   workspace for computing inner tuple's join values
 * ----------------
 */
/* private in nodeMergejoin.c: */
typedef struct MergeJoinClauseData *MergeJoinClause;

typedef struct MergeJoinState
{
	JoinState	js;				/* its first field is NodeTag */
	int			mj_NumClauses;
	MergeJoinClause mj_Clauses; /* array of length mj_NumClauses */
	int			mj_JoinState;
	bool		mj_ExtraMarks;
	bool		mj_FillOuter;
	bool		mj_FillInner;
	bool		mj_MatchedOuter;
	bool		mj_MatchedInner;
	TupleTableSlot *mj_OuterTupleSlot;
	TupleTableSlot *mj_InnerTupleSlot;
	TupleTableSlot *mj_MarkedTupleSlot;
	TupleTableSlot *mj_NullOuterTupleSlot;
	TupleTableSlot *mj_NullInnerTupleSlot;
	ExprContext *mj_OuterEContext;
	ExprContext *mj_InnerEContext;
	bool		prefetch_inner; /* MPP-3300 */
	bool		mj_squelchInner; /* MPP-3300 */
} MergeJoinState;

/* ----------------
 *	 HashJoinState information
 *
 *		hj_HashTable			hash table for the hashjoin
 *								(NULL if table not built yet)
 *		hj_CurHashValue			hash value for current outer tuple
 *		hj_CurBucketNo			bucket# for current outer tuple
 *		hj_CurTuple				last inner tuple matched to current outer
 *								tuple, or NULL if starting search
 *								(CurHashValue, CurBucketNo and CurTuple are
 *								 undefined if OuterTupleSlot is empty!)
 *		hj_OuterHashKeys		the outer hash keys in the hashjoin condition
 *		hj_InnerHashKeys		the inner hash keys in the hashjoin condition
 *		hj_HashOperators		the join operators in the hashjoin condition
 *		hj_OuterTupleSlot		tuple slot for outer tuples
 *		hj_HashTupleSlot		tuple slot for hashed tuples
 *		hj_NullInnerTupleSlot	prepared null tuple for left outer joins
 *		hj_FirstOuterTupleSlot	first tuple retrieved from outer plan
 *		hj_NeedNewOuter			true if need new outer tuple on next call
 *		hj_MatchedOuter			true if found a join match for current outer
 *		hj_OuterNotEmpty		true if outer relation known not empty
 *		hj_nonequijoin			true to force hash table to keep nulls
 * ----------------
 */

/* these structs are defined in executor/hashjoin.h: */
typedef struct HashJoinTupleData *HashJoinTuple;
typedef struct HashJoinTableData *HashJoinTable;

typedef struct HashJoinState
{
	JoinState	js;				/* its first field is NodeTag */
	List	   *hashclauses;	/* list of ExprState nodes (hash) */
	List	   *hashqualclauses;	/* CDB: list of ExprState nodes (match) */
	HashJoinTable hj_HashTable;
	uint32		hj_CurHashValue;
	int			hj_CurBucketNo;
	HashJoinTuple hj_CurTuple;
	List	   *hj_OuterHashKeys;		/* list of ExprState nodes */
	List	   *hj_InnerHashKeys;		/* list of ExprState nodes */
	List	   *hj_HashOperators;		/* list of operator OIDs */
	TupleTableSlot *hj_OuterTupleSlot;
	TupleTableSlot *hj_HashTupleSlot;
	TupleTableSlot *hj_NullInnerTupleSlot;
	TupleTableSlot *hj_FirstOuterTupleSlot;
	bool		hj_NeedNewOuter;
	bool		hj_MatchedOuter;
	bool		hj_OuterNotEmpty;
	bool		hj_InnerEmpty;  /* set to true if inner side is empty */
	bool		prefetch_inner;
	bool		hj_nonequijoin;

	/* set if the operator created workfiles */
	bool workfiles_created;
	bool reuse_hashtable; /* Do we need to preserve hash table to support rescan */
} HashJoinState;


/* ----------------------------------------------------------------
 *				 Materialization State Information
 * ----------------------------------------------------------------
 */

/* ----------------
 *         Generic tuplestore structure
 *	 used to communicate between ShareInputScan nodes,
 *	 Materialize and Sort
 *
 * ----------------
 */
typedef union GenericTupStore
{
	struct NTupleStore        *matstore;     /* Used by Materialize */
	void	   *sortstore;	/* Used by Sort */
} GenericTupStore;

/* ----------------
 *	 MaterialState information
 *
 *		materialize nodes are used to materialize the results
 *		of a subplan into a temporary file.
 *
 *		ss.ss_ScanTupleSlot refers to output of underlying plan.
 * ----------------
 */
typedef struct MaterialState
{
	ScanState	ss;				/* its first field is NodeTag */
	int			eflags;			/* capability flags to pass to tuplestore */
	bool		eof_underlying; /* reached end of underlying plan? */
	bool		ts_destroyed;	/* called destroy tuple store? */

	GenericTupStore *ts_state;	/* private state of tuplestore.c */
	void	   *ts_pos;
	void	   *ts_markpos;
	void	   *share_lk_ctxt;
} MaterialState;

/* ----------------
 *	  ShareInputScanState information
 *
 *		State of each scanner of the ShareInput node
 * ----------------
 */
typedef struct ShareInputScanState
{
	ScanState	ss;
	/*
	 * Depends on share_type, we should have a tuplestore_state, tuplestore_pos
	 * or tuplesort_state, tuplesort_pos
	 */
	GenericTupStore *ts_state;
	void	   *ts_pos;
	void	   *ts_markpos;

	void	   *share_lk_ctxt;
	bool		freed; /* is this node already freed? */
} ShareInputScanState;

/* XXX Should move into buf file */
extern void *shareinput_reader_waitready(int share_id, PlanGenerator planGen);
extern void *shareinput_writer_notifyready(int share_id, int nsharer_xslice_notify_ready, PlanGenerator planGen);
extern void shareinput_reader_notifydone(void *, int share_id);
extern void shareinput_writer_waitdone(void *, int share_id, int nsharer_xslice_wait_done);
extern void shareinput_create_bufname_prefix(char* p, int size, int share_id);

/* ----------------
 *	 SortState information
 * ----------------
 */
typedef struct SortState
{
	ScanState	ss;				/* its first field is NodeTag */
	bool		randomAccess;	/* need random access to sort output? */
	bool		bounded;		/* is the result set bounded? */
	int64		bound;			/* if bounded, how many tuples are needed */
	bool		sort_Done;		/* sort completed yet? */
	bool		bounded_Done;	/* value of bounded we did the sort with */
	int64		bound_Done;		/* value of bound we did the sort with */
	GenericTupStore *tuplesortstate; /* private state of tuplesort.c */
	bool		noduplicates;	/* true if discard duplicate rows */

	void	   *share_lk_ctxt;

} SortState;

/* ---------------------
 *	AggState information
 *
 *	ss.ss_ScanTupleSlot refers to output of underlying plan.
 *
 *	Note: ss.ps.ps_ExprContext contains ecxt_aggvalues and
 *	ecxt_aggnulls arrays, which hold the computed agg values for the current
 *	input group during evaluation of an Agg node's output tuple(s).  We
 *	create a second ExprContext, tmpcontext, in which to evaluate input
 *	expressions and run the aggregate transition functions.
 * -------------------------
 */

typedef struct AdvanceAggregatesCodegenInfo
{
	/* Pointer to store AdvanceAggregatesCodegen from Codegen */
	void* code_generator;
	/* Function pointer that points to either regular or generated advance_aggregates */
	AdvanceAggregatesFn AdvanceAggregates_fn;
} AdvanceAggregatesCodegenInfo;

/* these structs are private in nodeAgg.c: */
typedef struct AggStatePerAggData *AggStatePerAgg;
typedef struct AggStatePerGroupData *AggStatePerGroup;

typedef enum HashAggStatus
{
	HASHAGG_BEFORE_FIRST_PASS,
	HASHAGG_IN_A_PASS,
	HASHAGG_BETWEEN_PASSES,
	HASHAGG_STREAMING,
	HASHAGG_END_OF_PASSES
} HashAggStatus;

typedef struct AggState
{
	ScanState	ss;				/* its first field is NodeTag */
	List	   *aggs;			/* all Aggref nodes in targetlist & quals */
	int			numaggs;		/* length of list (could be zero!) */
	FmgrInfo   *eqfunctions;	/* per-grouping-field equality fns */
	FmgrInfo   *hashfunctions;	/* per-grouping-field hash fns */
	AggStatePerAgg peragg;		/* per-Aggref information */
	MemoryContext aggcontext;	/* memory context for long-lived data */
	ExprContext *tmpcontext;	/* econtext for input expressions */
	bool		agg_done;		/* indicates completion of Agg scan */
	bool        has_partial_agg;/* indicate if a partial aggregate result
								 * has been calculated in the previous call.
								 */

	/* these fields are used in AGG_PLAIN and AGG_SORTED modes: */
	AggStatePerGroup pergroup;	/* per-Aggref-per-group working state */
	struct MemTupleData *grp_firstTuple; /* copy of first tuple of current group */
	/* these fields are used in AGG_HASHED mode: */
	TupleHashTable hashtable;	/* hash table with one entry per group */
	TupleTableSlot *hashslot;	/* slot for loading hash table */
	List	   *hash_needed;	/* list of columns needed in hash table */
	TupleHashIterator hashiter; /* for iterating through hash table */

	/* MPP */
	struct HashAggTable *hhashtable;
	HashAggStatus hashaggstatus;
	MemoryManagerContainer mem_manager;

	/* ROLLUP */
	AggStatePerGroup perpassthru; /* per-Aggref-per-pass-through-tuple working state */

	/*
	 * The following are used to define how to modify input tuples to
	 * satisfy the rollup level of this Agg node.
	 */
	int			num_attrs;	/* number of grouping attributes for the Agg node */
	Datum	   *replValues;
	bool	   *replIsnull;
	bool	   *doReplace;
	List	   *percs;			/* all PercentileExpr nodes in targetlist & quals */

	/* set if the operator created workfiles */
	bool		workfiles_created;

#ifdef USE_CODEGEN
	AdvanceAggregatesCodegenInfo AdvanceAggregates_gen_info;
#endif
} AggState;


/* ----------------
 *	WindowState information
 * ----------------
 */
typedef struct WindowStatePerLevelData *WindowStatePerLevel;
typedef struct WindowStatePerFunctionData *WindowStatePerFunction;
typedef struct WindowInputBufferData *WindowInputBuffer;

typedef struct WindowState
{
	PlanState	ps;			/* its first field is NodeTag */
	List	   *wfxstates;	/* all WindowFuncExprState nodes in targetlist */
	FmgrInfo   *eqfunctions; /* equality fns for partition key */
	TupleTableSlot *priorslot;	/* place for prior tuple */
	TupleTableSlot *curslot;		/* current tuple */
	TupleTableSlot *spare;		/* current tuple */

	/* meta data about the current slot */
	bool		cur_slot_is_new;	/* is this a slot from a buffer or outer plan */
	bool		cur_slot_part_break; /* slot breaks the partition key */
	int			cur_slot_key_break; /* break level of the key in the slot */

	/* Array of working states per distinct window function */
	int			numfuncs;
	WindowStatePerFunction func_state;

	/* Per row state */
	int64		row_index;

	/* frame does not require buffering and complexity of invokeWindowFuncs() */
	bool		trivial_frame;

	WindowStatePerLevel level_state;

	/* memory context for transition value processing */
	/* XXX: we should probably have one context per level, so that we can
	 * reset it when there's a key change at that level
	 */
	MemoryContext transcontext;
	MemoryManagerContainer mem_manager;

	/*
	 * context for comparing datums immediately.
	 * we need reset this context every time we run comparison,
	 * since window frame may contain unlimited number of rows.
	 */
	MemoryContext cmpcontext;

	/* framed window functions need access to their frames */
	WindowStatePerFunction cur_funcstate;

	/* input buffer */
	WindowInputBuffer input_buffer;

	/* Indicate if any function need a peer count. */
	bool		need_peercount;

	/* Indicate if child is done returning tuples */
	bool	    is_input_done;
} WindowState;

/* ----------------
 *	WindowAggState information
 * ----------------
 */
/* these structs are private in nodeWindowAgg.c: */
typedef struct WindowStatePerFuncData *WindowStatePerFunc;
typedef struct WindowStatePerAggData *WindowStatePerAgg;

typedef struct WindowAggState
{
	ScanState	ss;					/* its first field is NodeTag */

	/* these fields are filled in by ExecInitExpr: */
	List	   *funcs;				/* all WindowFunc nodes in targetlist */
	int			numfuncs;			/* total number of window functions */
	int			numaggs;			/* number that are plain aggregates */

	WindowStatePerFunc perfunc;		/* per-window-function information */
	WindowStatePerAgg peragg;		/* per-plain-aggregate information */
	FmgrInfo   *partEqfunctions;	/* equality funcs for partition columns */
	FmgrInfo   *ordEqfunctions;		/* equality funcs for ordering columns */
	Tuplestorestate	   *buffer;		/* stores rows of current partition */
	int			current_ptr;		/* read pointer # for current */
	int			agg_ptr;			/* read pointer # for aggregates */
	int64		spooled_rows;		/* total # of rows in buffer */
	int64		currentpos;			/* position of current row in partition */
	int64		frametailpos;		/* current frame tail position */
	int64		aggregatedupto;		/* rows before this one are aggregated */

	MemoryContext wincontext;		/* context for partition-lifespan data */
	ExprContext *tmpcontext;		/* short-term evaluation context */

	bool		all_done;			/* true if the scan is finished */
	bool		partition_spooled;	/* true if all tuples in current partition
									 * have been spooled into tuplestore */
	bool		more_partitions;	/* true if there's more partitions after
									 * this one */

	TupleTableSlot *first_part_slot;	/* first tuple of current or next
										 * partition */

	/* temporary slots for tuples fetched back from tuplestore */
	TupleTableSlot *first_peer_slot;
	TupleTableSlot *temp_slot_1;
	TupleTableSlot *temp_slot_2;
} WindowAggState;

/* ----------------
 *	 UniqueState information
 *
 *		Unique nodes are used "on top of" sort nodes to discard
 *		duplicate tuples returned from the sort phase.	Basically
 *		all it does is compare the current tuple from the subplan
 *		with the previously fetched tuple (stored in its result slot).
 *		If the two are identical in all interesting fields, then
 *		we just fetch another tuple from the sort and try again.
 * ----------------
 */
typedef struct UniqueState
{
	PlanState	ps;				/* its first field is NodeTag */
	FmgrInfo   *eqfunctions;	/* per-field lookup data for equality fns */
	MemoryContext tempContext;	/* short-term context for comparisons */
} UniqueState;

/* ----------------
 *	 HashState information
 * ----------------
 */
typedef struct HashState
{
	PlanState	ps;				/* its first field is NodeTag */
	HashJoinTable hashtable;	/* hash table for the hashjoin */
	List	   *hashkeys;		/* list of ExprState nodes */
	bool		hs_keepnull;	/* Keep nulls */
	bool		hs_quit_if_hashkeys_null;	/* quit building hash table if hashkeys are all null */
	bool		hs_hashkeys_null;	/* found an instance wherein hashkeys are all null */
	/* hashkeys is same as parent's hj_InnerHashKeys */
} HashState;

/* ----------------
 *	 SetOpState information
 *
 *		Even in "sorted" mode, SetOp nodes are more complex than a simple
 *		Unique, since we have to count how many duplicates to return.  But
 *		we also support hashing, so this is really more like a cut-down
 *		form of Agg.
 * ----------------
 */
/* this struct is private in nodeSetOp.c: */
typedef struct SetOpStatePerGroupData *SetOpStatePerGroup;

typedef struct SetOpState
{
	PlanState	ps;				/* its first field is NodeTag */
	FmgrInfo   *eqfunctions;	/* per-grouping-field equality fns */
	FmgrInfo   *hashfunctions;	/* per-grouping-field hash fns */
	bool		setop_done;		/* indicates completion of output scan */
	long		numOutput;		/* number of dups left to output */
	MemoryContext tempContext;	/* short-term context for comparisons */
	/* these fields are used in SETOP_SORTED mode: */
	SetOpStatePerGroup pergroup;	/* per-group working state */
	HeapTuple	grp_firstTuple; /* copy of first tuple of current group */
	/* these fields are used in SETOP_HASHED mode: */
	TupleHashTable hashtable;	/* hash table with one entry per group */
	MemoryContext tableContext;	/* memory context containing hash table */
	bool		table_filled;	/* hash table filled yet? */
	TupleHashIterator hashiter; /* for iterating through hash table */
} SetOpState;

/* ----------------
 *	 LimitState information
 *
 *		Limit nodes are used to enforce LIMIT/OFFSET clauses.
 *		They just select the desired subrange of their subplan's output.
 *
 * offset is the number of initial tuples to skip (0 does nothing).
 * count is the number of tuples to return after skipping the offset tuples.
 * If no limit count was specified, count is undefined and noCount is true.
 * When lstate == LIMIT_INITIAL, offset/count/noCount haven't been set yet.
 * ----------------
 */
typedef enum
{
	LIMIT_INITIAL,				/* initial state for LIMIT node */
	LIMIT_RESCAN,				/* rescan after recomputing parameters */
	LIMIT_EMPTY,				/* there are no returnable rows */
	LIMIT_INWINDOW,				/* have returned a row in the window */
	LIMIT_SUBPLANEOF,			/* at EOF of subplan (within window) */
	LIMIT_WINDOWEND,			/* stepped off end of window */
	LIMIT_WINDOWSTART			/* stepped off beginning of window */
} LimitStateCond;

typedef struct LimitState
{
	PlanState	ps;				/* its first field is NodeTag */
	ExprState  *limitOffset;	/* OFFSET parameter, or NULL if none */
	ExprState  *limitCount;		/* COUNT parameter, or NULL if none */
	int64		offset;			/* current OFFSET value */
	int64		count;			/* current COUNT, if any */
	bool		noCount;		/* if true, ignore count */
	LimitStateCond lstate;		/* state machine status, as above */
	int64		position;		/* 1-based index of last tuple returned */
	TupleTableSlot *subSlot;	/* tuple last obtained from subplan */
} LimitState;

/*
 * DML Operations
 */

/*
 * ExecNode for DML.
 * This operator contains a Plannode in PlanState.
 * The Plannode contains indexes to the resjunk columns
 * needed for deciding the action (Insert/Delete), the table oid
 * and the tuple ctid.
 */
typedef struct DMLState
{
	PlanState	ps;
	JunkFilter *junkfilter;			/* filter that removes junk and dropped attributes */
	TupleTableSlot *cleanedUpSlot;	/* holds 'final' tuple which matches the target relation schema */
} DMLState;

/*
 * ExecNode for Split.
 * This operator contains a Plannode in PlanState.
 * The Plannode contains indexes to the ctid, insert, delete, resjunk columns
 * needed for adding the action (Insert/Delete).
 * A MemoryContext and TupleTableSlot are maintained to keep the INSERT
 * tuple until requested.
 */
typedef struct SplitUpdateState
{
	PlanState	ps;
	bool		processInsert;	/* flag that specifies the operator's next
								 * action. */
	TupleTableSlot *insertTuple;	/* tuple to Insert */
	TupleTableSlot *deleteTuple;	/* tuple to Delete */
} SplitUpdateState;

/*
 * ExecNode for AssertOp.
 * This operator contains a Plannode that contains the expressions
 * to execute.
 */
typedef struct AssertOpState
{
	PlanState	ps;
} AssertOpState;

/*
 * ExecNode for RowTrigger.
 * This operator contains a Plannode that contains the triggers
 * to execute.
 */
typedef struct RowTriggerState
{
	PlanState	ps;
	TupleTableSlot *newTuple;	/* stores new values */
	TupleTableSlot *oldTuple;	/* stores old values */
	TupleTableSlot *triggerTuple;		/* stores returned values by the
										 * trigger */

} RowTriggerState;


typedef enum MotionStateType
{
	MOTIONSTATE_NONE,			/* The motion state is not decided, or non
								 * active in a slice (neither send nor recv) */
	MOTIONSTATE_SEND,			/* The motion is sender */
	MOTIONSTATE_RECV,			/* The motion is recver */
} MotionStateType;

/* ----------------
 *         MotionState information
 * ----------------
 */
typedef struct MotionState
{
	PlanState	ps;				/* its first field is NodeTag */
	MotionStateType mstype;		/* Motion state type */
	bool		stopRequested;	/* set when we want transfer to stop */

	/* For motion send */
	bool		sentEndOfStream;	/* set when end-of-stream has successfully been sent */
	List	   *hashExpr;		/* state struct used for evaluating the hash expressions */
	struct CdbHash *cdbhash;	/* hash api object */

	/* For Motion recv */
	void	   *tupleheap;		/* data structure for match merge in sorted motion node */
	int			routeIdNext;	/* for a sorted motion node, the routeId to get next (same as
								 * the routeId last returned ) */
	bool		tupleheapReady; /* for a sorted motion node, false until we have a tuple from
								 * each source segindex */

	/* The following can be used for debugging, usage stats, etc.  */
	int			numTuplesFromChild;	/* Number of tuples received from child */
	int			numTuplesToAMS;		/* Number of tuples from child that were sent to AMS */
	int			numTuplesFromAMS;	/* Number of tuples received from AMS */
	int			numTuplesToParent;	/* Number of tuples either from child or AMS that were sent to parent */

	struct timeval otherTime;   /* time accumulator used in sending motion node to keep track of time
								 * spent getting the next tuple (not sending). this could mean time spent
								 * in another motion node receiving. */

	struct timeval motionTime;  /* time accumulator for time spent in motion node.  For sending motion node
								 * it is just the amount of time actually sending the tuple thru the
								 * interconnect.  For receiving motion node, it is the time spent waiting
								 * and processing of the next incoming tuple.
								 */

	Oid		   *outputFunArray;	/* output functions for each column (debug only) */

	int			numInputSegs;	/* the number of segments on the sending slice */
} MotionState;

/*
 * ExecNode for PartitionSelector.
 * This operator contains a Plannode in PlanState.
 */
typedef struct PartitionSelectorState
{
	PlanState ps;                                       /* its first field is NodeTag */
	PartitionNode *rootPartitionNode;                   /* PartitionNode for root table */
	PartitionAccessMethods *accessMethods;              /* Access method for partition */
	struct PartitionRule **levelPartRules; 				/* accepted partitions for all levels */
	List *levelEqExprStates;                            /* ExprState for equality expressions for all levels */
	List *levelExprStates;                              /* ExprState for general expressions for all levels */
	ExprState *residualPredicateExprState;              /* ExprState for evaluating residual predicate */
	ExprState *propagationExprState;                    /* ExprState for evaluating propagation expression */

	TupleDesc	partTabDesc;
	TupleTableSlot *partTabSlot;
	ProjectionInfo *partTabProj;
} PartitionSelectorState;

#endif   /* EXECNODES_H */<|MERGE_RESOLUTION|>--- conflicted
+++ resolved
@@ -9,7 +9,7 @@
  * Portions Copyright (c) 1996-2009, PostgreSQL Global Development Group
  * Portions Copyright (c) 1994, Regents of the University of California
  *
- * $PostgreSQL: pgsql/src/include/nodes/execnodes.h,v 1.197 2008/12/28 18:54:00 tgl Exp $
+ * $PostgreSQL: pgsql/src/include/nodes/execnodes.h,v 1.196 2008/11/16 17:34:28 tgl Exp $
  *
  *-------------------------------------------------------------------------
  */
@@ -139,13 +139,8 @@
 	ParamListInfo ecxt_param_list_info; /* for other param types */
 
 	/*
-<<<<<<< HEAD
 	 * Values to substitute for Aggref nodes in the expressions of an Agg
 	 * node, or for WindowFunc nodes within a WindowAgg node.
-=======
-	 * Values to substitute for Aggref nodes in the expressions of an Agg node,
-	 * or for WindowFunc nodes within a WindowAgg node.
->>>>>>> 95b07bc7
 	 */
 	Datum	   *ecxt_aggvalues; /* precomputed values for aggs/windowfuncs */
 	bool	   *ecxt_aggnulls;	/* null flags for aggs/windowfuncs */
@@ -161,7 +156,7 @@
 	/* Link to containing EState (NULL if a standalone ExprContext) */
 	struct EState *ecxt_estate;
 
-	/* Functions to call back when ExprContext is shut down */
+	/* Functions to call back when ExprContext is shut down or rescanned */
 	ExprContext_CB *ecxt_callbacks;
 
 	/* Representing the final grouping and group_id for a tuple
@@ -843,10 +838,9 @@
 typedef struct AggrefExprState
 {
 	ExprState	xprstate;
-	List	   *args;			/* states of argument expressions */
-	ExprState  *aggfilter;		/* FILTER expression */
-	List	   *inputTargets;	/* combined TargetList */
-	List	   *inputSortClauses; /* list of SortClause */
+	List	   *aggdirectargs;	/* states of direct-argument expressions */
+	List	   *args;			/* states of aggregated-argument expressions */
+	ExprState  *aggfilter;		/* state of FILTER expression, if any */
 	int			aggno;			/* ID number for agg within its plan node */
 } AggrefExprState;
 
@@ -869,23 +863,8 @@
 typedef struct WindowFuncExprState
 {
 	ExprState	xprstate;
-	struct WindowState *windowstate; /* reflect parent window state */
 	List	   *args;			/* states of argument expressions */
 	ExprState  *aggfilter;		/* FILTER expression */
-	bool	   *argtypbyval;	/* pg_type.typbyval for each argument */
-	int16	   *argtyplen;		/* pg_type.typlen of each argument */
-	int			funcno;			/* index in window state's func_state array */
-	char		winkind;		/* pg_window.winkind */
-} WindowFuncExprState;
-
-/* ----------------
- *		WindowFuncExprState node
- * ----------------
- */
-typedef struct WindowFuncExprState
-{
-	ExprState	xprstate;
-	List	   *args;			/* states of argument expressions */
 	int			wfuncno;		/* ID number for wfunc within its plan node */
 } WindowFuncExprState;
 
@@ -1322,19 +1301,6 @@
 	List	   *constraints;	/* list of DomainConstraintState nodes */
 } CoerceToDomainState;
 
-
-/* ----------------
- *		PercentileExprState node
- * ----------------
- */
-typedef struct PercentileExprState
-{
-	ExprState	xprstate;
-	List	   *args;			/* states of argument expressions */
-	List	   *tlist;			/* combined TargetList */
-	int			aggno;			/* ID number within its plan node */
-} PercentileExprState;
-
 /*
  * DomainConstraintState - one item to check during CoerceToDomain
  *
@@ -2456,6 +2422,7 @@
 	AggStatePerAgg peragg;		/* per-Aggref information */
 	MemoryContext aggcontext;	/* memory context for long-lived data */
 	ExprContext *tmpcontext;	/* econtext for input expressions */
+	AggStatePerAgg curperagg;	/* identifies currently active aggregate */
 	bool		agg_done;		/* indicates completion of Agg scan */
 	bool        has_partial_agg;/* indicate if a partial aggregate result
 								 * has been calculated in the previous call.
@@ -2486,7 +2453,6 @@
 	Datum	   *replValues;
 	bool	   *replIsnull;
 	bool	   *doReplace;
-	List	   *percs;			/* all PercentileExpr nodes in targetlist & quals */
 
 	/* set if the operator created workfiles */
 	bool		workfiles_created;
@@ -2496,68 +2462,6 @@
 #endif
 } AggState;
 
-
-/* ----------------
- *	WindowState information
- * ----------------
- */
-typedef struct WindowStatePerLevelData *WindowStatePerLevel;
-typedef struct WindowStatePerFunctionData *WindowStatePerFunction;
-typedef struct WindowInputBufferData *WindowInputBuffer;
-
-typedef struct WindowState
-{
-	PlanState	ps;			/* its first field is NodeTag */
-	List	   *wfxstates;	/* all WindowFuncExprState nodes in targetlist */
-	FmgrInfo   *eqfunctions; /* equality fns for partition key */
-	TupleTableSlot *priorslot;	/* place for prior tuple */
-	TupleTableSlot *curslot;		/* current tuple */
-	TupleTableSlot *spare;		/* current tuple */
-
-	/* meta data about the current slot */
-	bool		cur_slot_is_new;	/* is this a slot from a buffer or outer plan */
-	bool		cur_slot_part_break; /* slot breaks the partition key */
-	int			cur_slot_key_break; /* break level of the key in the slot */
-
-	/* Array of working states per distinct window function */
-	int			numfuncs;
-	WindowStatePerFunction func_state;
-
-	/* Per row state */
-	int64		row_index;
-
-	/* frame does not require buffering and complexity of invokeWindowFuncs() */
-	bool		trivial_frame;
-
-	WindowStatePerLevel level_state;
-
-	/* memory context for transition value processing */
-	/* XXX: we should probably have one context per level, so that we can
-	 * reset it when there's a key change at that level
-	 */
-	MemoryContext transcontext;
-	MemoryManagerContainer mem_manager;
-
-	/*
-	 * context for comparing datums immediately.
-	 * we need reset this context every time we run comparison,
-	 * since window frame may contain unlimited number of rows.
-	 */
-	MemoryContext cmpcontext;
-
-	/* framed window functions need access to their frames */
-	WindowStatePerFunction cur_funcstate;
-
-	/* input buffer */
-	WindowInputBuffer input_buffer;
-
-	/* Indicate if any function need a peer count. */
-	bool		need_peercount;
-
-	/* Indicate if child is done returning tuples */
-	bool	    is_input_done;
-} WindowState;
-
 /* ----------------
  *	WindowAggState information
  * ----------------
@@ -2568,39 +2472,82 @@
 
 typedef struct WindowAggState
 {
-	ScanState	ss;					/* its first field is NodeTag */
+	ScanState	ss;				/* its first field is NodeTag */
 
 	/* these fields are filled in by ExecInitExpr: */
-	List	   *funcs;				/* all WindowFunc nodes in targetlist */
-	int			numfuncs;			/* total number of window functions */
-	int			numaggs;			/* number that are plain aggregates */
-
-	WindowStatePerFunc perfunc;		/* per-window-function information */
-	WindowStatePerAgg peragg;		/* per-plain-aggregate information */
+	List	   *funcs;			/* all WindowFunc nodes in targetlist */
+	int			numfuncs;		/* total number of window functions */
+	int			numaggs;		/* number that are plain aggregates */
+
+	WindowStatePerFunc perfunc; /* per-window-function information */
+	WindowStatePerAgg peragg;	/* per-plain-aggregate information */
 	FmgrInfo   *partEqfunctions;	/* equality funcs for partition columns */
-	FmgrInfo   *ordEqfunctions;		/* equality funcs for ordering columns */
-	Tuplestorestate	   *buffer;		/* stores rows of current partition */
-	int			current_ptr;		/* read pointer # for current */
-	int			agg_ptr;			/* read pointer # for aggregates */
-	int64		spooled_rows;		/* total # of rows in buffer */
-	int64		currentpos;			/* position of current row in partition */
-	int64		frametailpos;		/* current frame tail position */
-	int64		aggregatedupto;		/* rows before this one are aggregated */
-
-	MemoryContext wincontext;		/* context for partition-lifespan data */
-	ExprContext *tmpcontext;		/* short-term evaluation context */
-
-	bool		all_done;			/* true if the scan is finished */
-	bool		partition_spooled;	/* true if all tuples in current partition
-									 * have been spooled into tuplestore */
-	bool		more_partitions;	/* true if there's more partitions after
-									 * this one */
+	FmgrInfo   *ordEqfunctions; /* equality funcs for ordering columns */
+	Tuplestorestate *buffer;	/* stores rows of current partition */
+	int			current_ptr;	/* read pointer # for current */
+	int64		spooled_rows;	/* total # of rows in buffer */
+	int64		currentpos;		/* position of current row in partition */
+	int64		frameheadpos;	/* current frame head position */
+	int64		frametailpos;	/* current frame tail position */
+	/* use struct pointer to avoid including windowapi.h here */
+	struct WindowObjectData *agg_winobj;		/* winobj for aggregate
+												 * fetches */
+	int64		aggregatedbase; /* start row for current aggregates */
+	int64		aggregatedupto; /* rows before this one are aggregated */
+
+	int			frameOptions;	/* frame_clause options, see WindowDef */
+	ExprState  *startOffset;	/* expression for starting bound offset */
+	ExprState  *endOffset;		/* expression for ending bound offset */
+	Datum		startOffsetValue;		/* result of startOffset evaluation */
+	Datum		endOffsetValue; /* result of endOffset evaluation */
+
+	FmgrInfo	ordCmpFunction;	/* btree cmp function for first ORDER BY col */
+	bool		ordReverse;		/* is the first ORDER BY col reversed? */
+	bool		start_offset_valid;	/* is startOffsetValue valid for current row? */
+	bool		end_offset_valid;	/* is endOffsetValue valid for current row? */
+
+	ExprState  *startBound;		/* expression for RANGE starting boundary */
+	ExprState  *endBound;		/* expression for RANGE ending boundary */
+	Datum		startBoundValue;
+	bool		startBoundIsNull;
+	Datum		endBoundValue;
+	bool		endBoundIsNull;
+	int16		boundTypeLen;
+	bool		boundTypeByVal;
+
+	ExprState  *startOffsetIsNegative; /* expression to test if startOffset is negative */
+	ExprState  *endOffsetIsNegative; /* expression to test if startOffset is negative */
+
+	/*
+	 * In GPDB, we support RANGE/ROWS start/end expressions to contain
+	 * variables. You lose on some optimizations in that case, so we use
+	 * these flags to indicate if they don't contain any variables, to allow
+	 * those optimizations in the usual case that they don't.
+	 */
+	bool		start_offset_var_free;
+	bool		end_offset_var_free;
+
+	MemoryContext partcontext;	/* context for partition-lifespan data */
+	MemoryContext aggcontext;	/* context for each aggregate data */
+	ExprContext *tmpcontext;	/* short-term evaluation context */
+
+	bool		all_first;		/* true if the scan is starting */
+	bool		all_done;		/* true if the scan is finished */
+	bool		partition_spooled;		/* true if all tuples in current
+										 * partition have been spooled into
+										 * tuplestore */
+	bool		more_partitions;/* true if there's more partitions after this
+								 * one */
+	bool		framehead_valid;/* true if frameheadpos is known up to date
+								 * for current row */
+	bool		frametail_valid;/* true if frametailpos is known up to date
+								 * for current row */
 
 	TupleTableSlot *first_part_slot;	/* first tuple of current or next
 										 * partition */
 
 	/* temporary slots for tuples fetched back from tuplestore */
-	TupleTableSlot *first_peer_slot;
+	TupleTableSlot *agg_row_slot;
 	TupleTableSlot *temp_slot_1;
 	TupleTableSlot *temp_slot_2;
 } WindowAggState;
