/*-------------------------------------------------------------------------
 *
 * nodes.h
 *	  Definitions for tagged nodes.
 *
 *
 * Portions Copyright (c) 2005-2009, Greenplum inc
 * Portions Copyright (c) 2012-Present Pivotal Software, Inc.
 * Portions Copyright (c) 1996-2009, PostgreSQL Global Development Group
 * Portions Copyright (c) 1994, Regents of the University of California
 *
 * $PostgreSQL: pgsql/src/include/nodes/nodes.h,v 1.217 2008/12/28 18:54:00 tgl Exp $
 *
 *-------------------------------------------------------------------------
 */
#ifndef NODES_H
#define NODES_H

/*
 * The first field of every node is NodeTag. Each node created (with makeNode)
 * will have one of the following tags as the value of its first field.
 *
 * Note that the numbers of the node tags are not contiguous. We left holes
 * here so that we can add more tags without changing the existing enum's.
 * (Since node tag numbers never exist outside backend memory, there's no
 * real harm in renumbering, it just costs a full rebuild ...)
 */
typedef enum NodeTag
{
	T_Invalid = 0,

	/*
	 * TAGS FOR EXECUTOR NODES (execnodes.h)
	 */
	T_IndexInfo = 10,
	T_ExprContext,
	T_ProjectionInfo,
	T_JunkFilter,
	T_ResultRelInfo,
	T_EState,
	T_TupleTableSlot,
	T_CdbProcess,
	T_Slice,
	T_SliceTable,
	T_CursorPosInfo,
	T_ShareNodeEntry,
	T_PartitionState,
	T_QueryDispatchDesc,
	T_OidAssignment,

	/*
	 * TAGS FOR PLAN NODES (plannodes.h)
	 */
	T_Plan = 100,
	T_Scan,
	T_Join,

	/* Real plan node starts below.  Scan and Join are "Virtal nodes",
	 * It will take the form of IndexScan, SeqScan, etc.
	 * CteScan will take the form of SubqueryScan.
	 */
	T_Result,
	T_Plan_Start = T_Result,
	T_Append,
	T_RecursiveUnion,
	T_Sequence,
	T_BitmapAnd,
	T_BitmapOr,
	T_SeqScan,
	T_ExternalScan,
	T_AppendOnlyScan,
	T_AOCSScan,
	T_TableScan,
	T_DynamicTableScan,
	T_IndexScan,
	T_DynamicIndexScan,
	T_BitmapIndexScan,
	T_DynamicBitmapIndexScan,
	T_BitmapHeapScan,
	T_BitmapAppendOnlyScan,
	T_BitmapTableScan,
	T_TidScan,
	T_SubqueryScan,
	T_FunctionScan,
	T_TableFunctionScan,
	T_ValuesScan,
	T_CteScan,
	T_WorkTableScan,
	T_NestLoop,
	T_MergeJoin,
	T_HashJoin,
	T_Material,
	T_Sort,
	T_Agg,
	T_WindowAgg,
	T_Unique,
	T_Hash,
	T_SetOp,
	T_Limit,
	T_Motion,
	T_ShareInputScan,
	T_Repeat,
	T_DML,
	T_SplitUpdate,
	T_RowTrigger,
	T_AssertOp,
	T_PartitionSelector,
	T_Plan_End,
	/* this one isn't a subclass of Plan: */
	T_PlanInvalItem,

	/*
	 * TAGS FOR PLAN STATE NODES (execnodes.h)
	 *
	 * These should correspond one-to-one with Plan node types.
	 */
	T_PlanState = 200,
	T_ScanState,
	T_JoinState,

	/* Real plan node starts below.  Scan and Join are "Virtal nodes",
	 * It will take the form of IndexScan, SeqScan, etc.
	 */
	T_ResultState,
	T_AppendState,
	T_RecursiveUnionState,
	T_SequenceState,
	T_BitmapAndState,
	T_BitmapOrState,
	T_SeqScanState,
	T_AppendOnlyScanState,
	T_AOCSScanState,
	T_TableScanState,
	T_DynamicTableScanState,
	T_ExternalScanState,
	T_IndexScanState,
	T_DynamicIndexScanState,
	T_BitmapIndexScanState,
	T_DynamicBitmapIndexScanState,
	T_BitmapHeapScanState,
	T_BitmapAppendOnlyScanState,
	T_BitmapTableScanState,
	T_TidScanState,
	T_SubqueryScanState,
	T_FunctionScanState,
	T_TableFunctionState,
	T_ValuesScanState,
	T_CteScanState,
	T_WorkTableScanState,
	T_NestLoopState,
	T_MergeJoinState,
	T_HashJoinState,
	T_MaterialState,
	T_SortState,
	T_AggState,
	T_WindowAggState,
	T_UniqueState,
	T_HashState,
	T_SetOpState,
	T_LimitState,
	T_MotionState,
	T_ShareInputScanState,
	T_WindowState,
	T_RepeatState,
	T_DMLState,
	T_SplitUpdateState,
	T_RowTriggerState,
	T_AssertOpState,
	T_PartitionSelectorState,
	T_TupleDescNode,

	/*
	 * TAGS FOR PRIMITIVE NODES (primnodes.h)
	 */
	T_Alias = 300,
	T_RangeVar,
	T_Expr,
	T_Var,
	T_Const,
	T_Param,
	T_Aggref,
	T_WindowFunc,
	T_ArrayRef,
	T_FuncExpr,
	T_OpExpr,
	T_DistinctExpr,
	T_ScalarArrayOpExpr,
	T_BoolExpr,
	T_SubLink,
	T_SubPlan,
	T_AlternativeSubPlan,
	T_FieldSelect,
	T_FieldStore,
	T_RelabelType,
	T_CoerceViaIO,
	T_ArrayCoerceExpr,
	T_ConvertRowtypeExpr,
	T_CaseExpr,
	T_CaseWhen,
	T_CaseTestExpr,
	T_ArrayExpr,
	T_RowExpr,
	T_RowCompareExpr,
	T_CoalesceExpr,
	T_MinMaxExpr,
	T_XmlExpr,
	T_NullIfExpr,
	T_NullTest,
	T_BooleanTest,
	T_CoerceToDomain,
	T_CoerceToDomainValue,
	T_SetToDefault,
	T_CurrentOfExpr,
	T_TargetEntry,
	T_RangeTblRef,
	T_JoinExpr,
	T_FromExpr,
	T_IntoClause,
	T_Flow,
	T_WindowFrame,
	T_WindowFrameEdge,
	T_WindowKey,
	T_Grouping,
	T_GroupId,
    T_AggOrder,
	T_PercentileExpr,
	T_DMLActionExpr,
	T_PartSelectedExpr,
	T_PartDefaultExpr,
	T_PartBoundExpr,
	T_PartBoundInclusionExpr,
	T_PartBoundOpenExpr,
	T_PartListRuleExpr,
	T_PartListNullTestExpr,
	T_TableOidInfo,

	/*
	 * TAGS FOR EXPRESSION STATE NODES (execnodes.h)
	 *
	 * These correspond (not always one-for-one) to primitive nodes derivedO
	 * from Expr.
	 */
	T_ExprState = 400,
	T_GenericExprState,
	T_AggrefExprState,
	T_WindowFuncExprState,
	T_ArrayRefExprState,
	T_FuncExprState,
	T_ScalarArrayOpExprState,
	T_BoolExprState,
	T_SubPlanState,
	T_AlternativeSubPlanState,
	T_FieldSelectState,
	T_FieldStoreState,
	T_CoerceViaIOState,
	T_ArrayCoerceExprState,
	T_ConvertRowtypeExprState,
	T_CaseExprState,
	T_CaseWhenState,
	T_ArrayExprState,
	T_RowExprState,
	T_RowCompareExprState,
	T_CoalesceExprState,
	T_MinMaxExprState,
	T_XmlExprState,
	T_NullTestState,
	T_CoerceToDomainState,
	T_DomainConstraintState,
	T_WholeRowVarExprState,		/* will be in a more natural position in 9.3 */
	T_GroupingFuncExprState,
	T_PercentileExprState,
	T_PartSelectedExprState,
	T_PartDefaultExprState,
	T_PartBoundExprState,
	T_PartBoundInclusionExprState,
	T_PartBoundOpenExprState,
	T_PartListRuleExprState,
	T_PartListNullTestExprState,

	/*
	 * TAGS FOR PLANNER NODES (relation.h)
	 */
	T_PlannerInfo = 500,
	T_PlannerGlobal,
	T_RelOptInfo,
	T_IndexOptInfo,
	T_Path,
	T_AppendOnlyPath,
	T_AOCSPath,
	T_ExternalPath,
	T_IndexPath,
	T_BitmapHeapPath,
	T_BitmapAppendOnlyPath,
	T_BitmapTableScanPath,
	T_BitmapAndPath,
	T_BitmapOrPath,
	T_NestPath,
	T_MergePath,
	T_HashPath,
	T_TidPath,
	T_AppendPath,
	T_ResultPath,
	T_MaterialPath,
	T_UniquePath,
	T_CtePath,
	T_EquivalenceClass,
	T_EquivalenceMember,
	T_PathKey,
	T_RestrictInfo,
	T_InnerIndexscanInfo,
	T_PlaceHolderVar,
	T_SpecialJoinInfo,
	T_AppendRelInfo,
	T_PlaceHolderInfo,
	T_Partition,
	T_PartitionRule,
	T_PartitionNode,
	T_PgPartRule,
	T_SegfileMapNode,
	T_PlannerParamItem,

    /* Tags for MPP planner nodes (relation.h) */
    T_CdbMotionPath = 580,
    T_CdbRelDedupInfo,
    T_CdbRelColumnInfo,

	/*
	 * TAGS FOR MEMORY NODES (memnodes.h)
	 */
	T_MemoryContext = 600,
	T_AllocSetContext,
	T_MemoryAccount,

	/*
	 * TAGS FOR VALUE NODES (value.h)
	 */
	T_Value = 650,
	T_Integer,
	T_Float,
	T_String,
	T_BitString,
	T_Null,

	/*
	 * TAGS FOR LIST NODES (pg_list.h)
	 */
	T_List,
	T_IntList,
	T_OidList,

	/*
	 * TAGS FOR STATEMENT NODES (mostly in parsenodes.h)
	 */
	T_Query = 700,
	T_PlannedStmt,
	T_InsertStmt,
	T_DeleteStmt,
	T_UpdateStmt,
	T_SelectStmt,
	T_AlterTableStmt,
	T_AlterTableCmd,
	T_AlterDomainStmt,
	T_SetOperationStmt,
	T_GrantStmt,
	T_GrantRoleStmt,
	T_ClosePortalStmt,
	T_ClusterStmt,
	T_CopyStmt,
	T_CreateStmt,
	T_SingleRowErrorDesc,
	T_ExtTableTypeDesc,
	T_CreateExternalStmt,
	T_DefineStmt,
	T_DropStmt,
	T_TruncateStmt,
	T_CommentStmt,
	T_FetchStmt,
	T_IndexStmt,
	T_CreateFunctionStmt,
	T_AlterFunctionStmt,
	T_RemoveFuncStmt,
	T_DoStmt,
	T_RenameStmt,
	T_RuleStmt,
	T_NotifyStmt,
	T_ListenStmt,
	T_UnlistenStmt,
	T_TransactionStmt,
	T_ViewStmt,
	T_LoadStmt,
	T_CreateDomainStmt,
	T_CreatedbStmt,
	T_DropdbStmt,
	T_VacuumStmt,
	T_ExplainStmt,
	T_CreateSeqStmt,
	T_AlterSeqStmt,
	T_VariableSetStmt,
	T_VariableShowStmt,
	T_DiscardStmt,
	T_CreateTrigStmt,
	T_DropPropertyStmt,
	T_CreatePLangStmt,
	T_DropPLangStmt,
	T_CreateRoleStmt,
	T_AlterRoleStmt,
	T_DropRoleStmt,
	T_CreateQueueStmt,
	T_AlterQueueStmt,
	T_DropQueueStmt,
	T_CreateResourceGroupStmt,
	T_DropResourceGroupStmt,
	T_AlterResourceGroupStmt,
	T_LockStmt,
	T_ConstraintsSetStmt,
	T_ReindexStmt,
	T_CheckPointStmt,
	T_CreateSchemaStmt,
	T_AlterDatabaseStmt,
	T_AlterDatabaseSetStmt,
	T_AlterRoleSetStmt,
	T_CreateConversionStmt,
	T_CreateCastStmt,
	T_DropCastStmt,
	T_CreateOpClassStmt,
	T_CreateOpFamilyStmt,
	T_AlterOpFamilyStmt,
	T_RemoveOpClassStmt,
	T_RemoveOpFamilyStmt,
	T_PrepareStmt,
	T_ExecuteStmt,
	T_DeallocateStmt,
	T_DeclareCursorStmt,
	T_CreateTableSpaceStmt,
	T_DropTableSpaceStmt,
	T_AlterObjectSchemaStmt,
	T_AlterOwnerStmt,
	T_DropOwnedStmt,
	T_ReassignOwnedStmt,
	T_CompositeTypeStmt,
	T_CreateEnumStmt,
	T_AlterTSDictionaryStmt,
	T_AlterTSConfigurationStmt,
	T_CreateFdwStmt,
	T_AlterFdwStmt,
	T_DropFdwStmt,
	T_CreateForeignServerStmt,
	T_AlterForeignServerStmt,
	T_DropForeignServerStmt,
	T_CreateUserMappingStmt,
	T_AlterUserMappingStmt,
	T_DropUserMappingStmt,
	T_PartitionBy,
	T_PartitionElem,
	T_PartitionRangeItem,
	T_PartitionBoundSpec,
	T_PartitionSpec,
	T_PartitionValuesSpec,
	T_AlterPartitionId,
	T_AlterPartitionCmd,
	T_InheritPartitionCmd,
	T_CreateFileSpaceStmt,
	T_FileSpaceEntry,
	T_DropFileSpaceStmt,
	T_TableValueExpr,
	T_DenyLoginInterval,
	T_DenyLoginPoint,
	T_AlterTypeStmt,
	T_CreateExtensionStmt,
	T_AlterExtensionStmt,
	T_AlterExtensionContentsStmt,
	T_SetDistributionCmd,

	/*
	 * TAGS FOR PARSE TREE NODES (parsenodes.h)
	 */
	T_A_Expr = 900,
	T_ColumnRef,
	T_ParamRef,
	T_A_Const,
	T_FuncCall,
	T_A_Star,
	T_A_Indices,
	T_A_Indirection,
	T_A_ArrayExpr,
	T_ResTarget,
	T_TypeCast,
	T_SortBy,
	T_WindowDef,
	T_RangeSubselect,
	T_RangeFunction,
	T_TypeName,
	T_ColumnDef,
	T_IndexElem,
	T_Constraint,
	T_DefElem,
	T_OptionDefElem,
	T_RangeTblEntry,
	T_GroupingClause,
	T_GroupingFunc,
	T_WindowClause,
	T_SortGroupClause,
	T_WindowClause,
	T_FkConstraint,
	T_PrivGrantee,
	T_FuncWithArgs,
	T_PrivTarget,
	T_CreateOpClassItem,
	T_InhRelation,
	T_FunctionParameter,
	T_LockingClause,
	T_RowMarkClause,
	T_XmlSerialize,
	T_WithClause,
	T_CommonTableExpr,
	T_ColumnReferenceStorageDirective,

	/*
	 * TAGS FOR REPLICATION GRAMMAR PARSE NODES (replnodes.h)
	 */
	T_IdentifySystemCmd,
	T_BaseBackupCmd,
	T_StartReplicationCmd,

	/*
	 * TAGS FOR RANDOM OTHER STUFF
	 *
	 * These are objects that aren't part of parse/plan/execute node tree
	 * structures, but we give them NodeTags anyway for identification
	 * purposes (usually because they are involved in APIs where we want to
	 * pass multiple object types through the same pointer).
	 */
	T_TriggerData = 950,		/* in commands/trigger.h */
	T_ReturnSetInfo,			/* in nodes/execnodes.h */
<<<<<<< HEAD
	T_InlineCodeBlock,			/* in nodes/parsenodes.h */
    T_HashBitmap,               /* in nodes/tidbitmap.h */
    T_StreamBitmap,             /* in nodes/tidbitmap.h */
	T_FormatterData,            /* in access/formatter.h */
	T_ExtProtocolData,          /* in access/extprotocol.h */
	T_ExtProtocolValidatorData, /* in access/extprotocol.h */
	T_SelectedParts,            /* in executor/nodePartitionSelector.h */
	T_CookedConstraint,			/* in catalog/heap.h */

    /* CDB: tags for random other stuff */
    T_CdbExplain_StatHdr = 1000,             /* in cdb/cdbexplain.c */

=======
	T_WindowObjectData,			/* private in nodeWindowAgg.c */
	T_TIDBitmap					/* in nodes/tidbitmap.h */
>>>>>>> 95b07bc7
} NodeTag;

/*
 * The first field of a node of any type is guaranteed to be the NodeTag.
 * Hence the type of any node can be gotten by casting it to Node. Declaring
 * a variable to be of Node * (instead of void *) can also facilitate
 * debugging.
 */
typedef struct Node
{
	NodeTag		type;
} Node;

#define nodeTag(nodeptr)		(((Node*)(nodeptr))->type)

/*
 * newNode -
 *	  create a new node of the specified size and tag the node with the
 *	  specified tag.
 *
 * !WARNING!: Avoid using newNode directly. You should be using the
 *	  macro makeNode.  eg. to create a Query node, use makeNode(Query)
 *
 * Note: the size argument should always be a compile-time constant, so the
 * apparent risk of multiple evaluation doesn't matter in practice.
 */
#ifdef __GNUC__

/* With GCC, we can use a compound statement within an expression */
#define newNode(size, tag) \
({	Node   *_result; \
	AssertMacro((size) >= sizeof(Node));		/* need the tag, at least */ \
	_result = (Node *) palloc0fast(size); \
	_result->type = (tag); \
	_result; \
})

#else

/*
 *	There is no way to dereference the palloc'ed pointer to assign the
 *	tag, and also return the pointer itself, so we need a holder variable.
 *	Fortunately, this macro isn't recursive so we just define
 *	a global variable for this purpose.
 */
extern PGDLLIMPORT Node *newNodeMacroHolder;

#define newNode(size, tag) \
( \
	AssertMacro((size) >= sizeof(Node)),		/* need the tag, at least */ \
	newNodeMacroHolder = (Node *) palloc0fast(size), \
	newNodeMacroHolder->type = (tag), \
	newNodeMacroHolder \
)

#endif   /* __GNUC__ */


#define makeNode(_type_)		((_type_ *) newNode(sizeof(_type_),T_##_type_))
#define NodeSetTag(nodeptr,t)	(((Node*)(nodeptr))->type = (t))

#define IsA(nodeptr,_type_)		(nodeTag(nodeptr) == T_##_type_)

/* ----------------------------------------------------------------
 *					  extern declarations follow
 * ----------------------------------------------------------------
 */

/*
 * nodes/{outfuncs.c,print.c}
 */
extern char *nodeToString(void *obj);

/*
 * nodes/outfast.c. This special version of nodeToString is only used by serializeNode.
 * It's a quick hack that allocates 8K buffer for StringInfo struct through initStringIinfoSizeOf
 */
extern char *nodeToBinaryStringFast(void *obj, int * size);

extern Node *readNodeFromBinaryString(const char *str, int len);
/*
 * nodes/{readfuncs.c,read.c}
 */
extern void *stringToNode(char *str);

/*
 * nodes/copyfuncs.c
 */
extern void *copyObject(void *obj);

/*
 * nodes/equalfuncs.c
 */
extern bool equal(void *a, void *b);


/*
 * Typedefs for identifying qualifier selectivities and plan costs as such.
 * These are just plain "double"s, but declaring a variable as Selectivity
 * or Cost makes the intent more obvious.
 *
 * These could have gone into plannodes.h or some such, but many files
 * depend on them...
 */
typedef double Selectivity;		/* fraction of tuples a qualifier will pass */
typedef double Cost;			/* execution cost (in page-access units) */


/*
 * CmdType -
 *	  enums for type of operation represented by a Query or PlannedStmt
 *
 * This is needed in both parsenodes.h and plannodes.h, so put it here...
 */
typedef enum CmdType
{
	CMD_UNKNOWN,
	CMD_SELECT,					/* select stmt */
	CMD_UPDATE,					/* update stmt */
	CMD_INSERT,					/* insert stmt */
	CMD_DELETE,
	CMD_UTILITY,				/* cmds like create, destroy, copy, vacuum,
								 * etc. */
	CMD_NOTHING					/* dummy command for instead nothing rules
								 * with qual */
} CmdType;


/*
 * JoinType -
 *	  enums for types of relation joins
 *
 * JoinType determines the exact semantics of joining two relations using
 * a matching qualification.  For example, it tells what to do with a tuple
 * that has no match in the other relation.
 *
 * This is needed in both parsenodes.h and plannodes.h, so put it here...
 */
typedef enum JoinType
{
	/*
	 * The canonical kinds of joins according to the SQL JOIN syntax.
	 * Only these codes can appear in parser output (e.g., JoinExpr nodes).
	 */
	JOIN_INNER,					/* matching tuple pairs only */
	JOIN_LEFT,					/* pairs + unmatched LHS tuples */
	JOIN_FULL,					/* pairs + unmatched LHS + unmatched RHS */
	JOIN_RIGHT,					/* pairs + unmatched RHS tuples */

	/*
	 * Semijoins and anti-semijoins (as defined in relational theory) do
	 * not appear in the SQL JOIN syntax, but there are standard idioms for
	 * representing them (e.g., using EXISTS).  The planner recognizes these
	 * cases and converts them to joins.  So the planner and executor must
	 * support these codes.  NOTE: in JOIN_SEMI output, it is unspecified
	 * which matching RHS row is joined to.  In JOIN_ANTI output, the row
	 * is guaranteed to be null-extended.
     *
     * CDB: We no longer use JOIN_REVERSE_IN, JOIN_UNIQUE_OUTER or
     * JOIN_UNIQUE_INNER.  The definitions are retained in case they
     * might be referenced in the source code of user-defined
     * selectivity functions brought over from PostgreSQL.
	 */
	JOIN_SEMI,					/* 1 copy of each LHS row that has match(es) */
	JOIN_ANTI,					/* 1 copy of each LHS row that has no match */
	JOIN_LASJ_NOTIN,			/* Left Anti Semi Join with Not-In semantics:
									If any NULL values are produced by inner side,
									return no join results. Otherwise, same as LASJ */
	JOIN_REVERSE_IN,			/* at most one result per inner row */

	/*
	 * These codes are used internally in the planner, but are not supported
	 * by the executor (nor, indeed, by most of the planner).
	 */
	JOIN_UNIQUE_OUTER,			/* LHS path must be made unique */
	JOIN_UNIQUE_INNER			/* RHS path must be made unique */

	/*
	 * We might need additional join types someday.
	 */
} JoinType;

/*
 * OUTER joins are those for which pushed-down quals must behave differently
 * from the join's own quals.  This is in fact everything except INNER and
 * SEMI joins.  However, this macro must also exclude the JOIN_UNIQUE symbols
 * since those are temporary proxies for what will eventually be an INNER
 * join.
 *
 * Note: semijoins are a hybrid case, but we choose to treat them as not
 * being outer joins.  This is okay principally because the SQL syntax makes
 * it impossible to have a pushed-down qual that refers to the inner relation
 * of a semijoin; so there is no strong need to distinguish join quals from
 * pushed-down quals.  This is convenient because for almost all purposes,
 * quals attached to a semijoin can be treated the same as innerjoin quals.
 */
#define IS_OUTER_JOIN(jointype) \
	(((1 << (jointype)) & \
	  ((1 << JOIN_LEFT) | \
	   (1 << JOIN_FULL) | \
	   (1 << JOIN_RIGHT) | \
	   (1 << JOIN_ANTI) | \
	   (1 << JOIN_LASJ_NOTIN))) != 0)

/*
 * FlowType - kinds of tuple flows in parallelized plans.
 *
 * This enum is a MPP extension.
 */
typedef enum FlowType
{
	FLOW_UNDEFINED,		/* used prior to calculation of type of derived flow */
	FLOW_SINGLETON,		/* flow has single stream */
	FLOW_REPLICATED,	/* flow is replicated across IOPs */
	FLOW_PARTITIONED,	/* flow is partitioned across IOPs */
} FlowType;

/*
 * DispatchMethod - MPP dispatch method.
 *
 * There are currently three possibilties, an initial value of undetermined,
 * and a value for each of the ways the dispatch code implements.
 */
typedef enum DispatchMethod
{
	DISPATCH_UNDETERMINED = 0,	/* Used prior to determination. */
	DISPATCH_SEQUENTIAL,		/* Dispatch on entry postgres process only. */
	DISPATCH_PARALLEL			/* Dispatch on query executor and entry processes. */

} DispatchMethod;

/*
 * Inside the executor, if a caller to some data type manipulation functions
 * (e.g., int8inc()) is doing aggregate or window function work, we want to
 * avoid copying the input datum and just write directly over the input. This
 * isn't legal if the function is being used outside this context.
 */
#define IS_AGG_EXECUTION_NODE(node) \
	((IsA((Node *)(node), AggState) || IsA((Node *)(node), WindowState)) ? \
	 true : false)

/*
 * If the partIndex in Scan set to 0 then we don't have
 * any dynamic partition scanning
 */
#define INVALID_PART_INDEX 0

#endif   /* NODES_H */<|MERGE_RESOLUTION|>--- conflicted
+++ resolved
@@ -9,7 +9,7 @@
  * Portions Copyright (c) 1996-2009, PostgreSQL Global Development Group
  * Portions Copyright (c) 1994, Regents of the University of California
  *
- * $PostgreSQL: pgsql/src/include/nodes/nodes.h,v 1.217 2008/12/28 18:54:00 tgl Exp $
+ * $PostgreSQL: pgsql/src/include/nodes/nodes.h,v 1.216 2008/12/19 16:25:19 petere Exp $
  *
  *-------------------------------------------------------------------------
  */
@@ -160,7 +160,6 @@
 	T_LimitState,
 	T_MotionState,
 	T_ShareInputScanState,
-	T_WindowState,
 	T_RepeatState,
 	T_DMLState,
 	T_SplitUpdateState,
@@ -217,13 +216,8 @@
 	T_FromExpr,
 	T_IntoClause,
 	T_Flow,
-	T_WindowFrame,
-	T_WindowFrameEdge,
-	T_WindowKey,
 	T_Grouping,
 	T_GroupId,
-    T_AggOrder,
-	T_PercentileExpr,
 	T_DMLActionExpr,
 	T_PartSelectedExpr,
 	T_PartDefaultExpr,
@@ -268,7 +262,6 @@
 	T_DomainConstraintState,
 	T_WholeRowVarExprState,		/* will be in a more natural position in 9.3 */
 	T_GroupingFuncExprState,
-	T_PercentileExprState,
 	T_PartSelectedExprState,
 	T_PartDefaultExprState,
 	T_PartBoundExprState,
@@ -500,7 +493,6 @@
 	T_GroupingFunc,
 	T_WindowClause,
 	T_SortGroupClause,
-	T_WindowClause,
 	T_FkConstraint,
 	T_PrivGrantee,
 	T_FuncWithArgs,
@@ -532,7 +524,7 @@
 	 */
 	T_TriggerData = 950,		/* in commands/trigger.h */
 	T_ReturnSetInfo,			/* in nodes/execnodes.h */
-<<<<<<< HEAD
+	T_WindowObjectData,			/* private in nodeWindowAgg.c */
 	T_InlineCodeBlock,			/* in nodes/parsenodes.h */
     T_HashBitmap,               /* in nodes/tidbitmap.h */
     T_StreamBitmap,             /* in nodes/tidbitmap.h */
@@ -545,10 +537,6 @@
     /* CDB: tags for random other stuff */
     T_CdbExplain_StatHdr = 1000,             /* in cdb/cdbexplain.c */
 
-=======
-	T_WindowObjectData,			/* private in nodeWindowAgg.c */
-	T_TIDBitmap					/* in nodes/tidbitmap.h */
->>>>>>> 95b07bc7
 } NodeTag;
 
 /*
@@ -787,7 +775,7 @@
  * isn't legal if the function is being used outside this context.
  */
 #define IS_AGG_EXECUTION_NODE(node) \
-	((IsA((Node *)(node), AggState) || IsA((Node *)(node), WindowState)) ? \
+	((IsA((Node *)(node), AggState) || IsA((Node *)(node), WindowAggState)) ? \
 	 true : false)
 
 /*
