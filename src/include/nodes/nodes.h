/*-------------------------------------------------------------------------
 *
 * nodes.h
 *	  Definitions for tagged nodes.
 *
 *
 * Portions Copyright (c) 2005-2009, Greenplum inc
 * Portions Copyright (c) 2012-Present Pivotal Software, Inc.
 * Portions Copyright (c) 1996-2009, PostgreSQL Global Development Group
 * Portions Copyright (c) 1994, Regents of the University of California
 *
<<<<<<< HEAD
 * $PostgreSQL: pgsql/src/include/nodes/nodes.h,v 1.215 2008/11/22 22:47:06 tgl Exp $
=======
 * $PostgreSQL: pgsql/src/include/nodes/nodes.h,v 1.216 2008/12/19 16:25:19 petere Exp $
>>>>>>> 38e93482
 *
 *-------------------------------------------------------------------------
 */
#ifndef NODES_H
#define NODES_H

/*
 * The first field of every node is NodeTag. Each node created (with makeNode)
 * will have one of the following tags as the value of its first field.
 *
 * Note that the numbers of the node tags are not contiguous. We left holes
 * here so that we can add more tags without changing the existing enum's.
 * (Since node tag numbers never exist outside backend memory, there's no
 * real harm in renumbering, it just costs a full rebuild ...)
 */
typedef enum NodeTag
{
	T_Invalid = 0,

	/*
	 * TAGS FOR EXECUTOR NODES (execnodes.h)
	 */
	T_IndexInfo = 10,
	T_ExprContext,
	T_ProjectionInfo,
	T_JunkFilter,
	T_ResultRelInfo,
	T_EState,
	T_TupleTableSlot,
	T_CdbProcess,
	T_Slice,
	T_SliceTable,
	T_CursorPosInfo,
	T_ShareNodeEntry,
	T_PartitionState,
	T_QueryDispatchDesc,
	T_OidAssignment,

	/*
	 * TAGS FOR PLAN NODES (plannodes.h)
	 */
	T_Plan = 100,
	T_Scan,
	T_Join,

	/* Real plan node starts below.  Scan and Join are "Virtal nodes",
	 * It will take the form of IndexScan, SeqScan, etc.
	 * CteScan will take the form of SubqueryScan.
	 */
	T_Result,
	T_Plan_Start = T_Result,
	T_Append,
	T_RecursiveUnion,
<<<<<<< HEAD
	T_Sequence,
=======
>>>>>>> 38e93482
	T_BitmapAnd,
	T_BitmapOr,
	T_SeqScan,
	T_ExternalScan,
	T_AppendOnlyScan,
	T_AOCSScan,
	T_TableScan,
	T_DynamicTableScan,
	T_IndexScan,
	T_DynamicIndexScan,
	T_BitmapIndexScan,
	T_DynamicBitmapIndexScan,
	T_BitmapHeapScan,
	T_BitmapAppendOnlyScan,
	T_BitmapTableScan,
	T_TidScan,
	T_SubqueryScan,
	T_FunctionScan,
	T_TableFunctionScan,
	T_ValuesScan,
	T_CteScan,
	T_WorkTableScan,
<<<<<<< HEAD
=======
	T_Join,
>>>>>>> 38e93482
	T_NestLoop,
	T_MergeJoin,
	T_HashJoin,
	T_Material,
	T_Sort,
	T_Agg,
	T_WindowAgg,
	T_Unique,
	T_Hash,
	T_SetOp,
	T_Limit,
<<<<<<< HEAD
	T_Motion,
	T_ShareInputScan,
	T_Repeat,
	T_DML,
	T_SplitUpdate,
	T_RowTrigger,
	T_AssertOp,
	T_PartitionSelector,
	T_Plan_End,
=======
>>>>>>> 38e93482
	/* this one isn't a subclass of Plan: */
	T_PlanInvalItem,

	/*
	 * TAGS FOR PLAN STATE NODES (execnodes.h)
	 *
	 * These should correspond one-to-one with Plan node types.
	 */
	T_PlanState = 200,
	T_ScanState,
	T_JoinState,

	/* Real plan node starts below.  Scan and Join are "Virtal nodes",
	 * It will take the form of IndexScan, SeqScan, etc.
	 */
	T_ResultState,
	T_AppendState,
	T_RecursiveUnionState,
<<<<<<< HEAD
	T_SequenceState,
=======
>>>>>>> 38e93482
	T_BitmapAndState,
	T_BitmapOrState,
	T_SeqScanState,
	T_AppendOnlyScanState,
	T_AOCSScanState,
	T_TableScanState,
	T_DynamicTableScanState,
	T_ExternalScanState,
	T_IndexScanState,
	T_DynamicIndexScanState,
	T_BitmapIndexScanState,
	T_DynamicBitmapIndexScanState,
	T_BitmapHeapScanState,
	T_BitmapAppendOnlyScanState,
	T_BitmapTableScanState,
	T_TidScanState,
	T_SubqueryScanState,
	T_FunctionScanState,
	T_TableFunctionState,
	T_ValuesScanState,
	T_CteScanState,
	T_WorkTableScanState,
<<<<<<< HEAD
=======
	T_JoinState,
>>>>>>> 38e93482
	T_NestLoopState,
	T_MergeJoinState,
	T_HashJoinState,
	T_MaterialState,
	T_SortState,
	T_AggState,
	T_UniqueState,
	T_HashState,
	T_SetOpState,
	T_LimitState,
	T_MotionState,
	T_ShareInputScanState,
	T_WindowState,
	T_RepeatState,
	T_DMLState,
	T_SplitUpdateState,
	T_RowTriggerState,
	T_AssertOpState,
	T_PartitionSelectorState,
	T_TupleDescNode,

	/*
	 * TAGS FOR PRIMITIVE NODES (primnodes.h)
	 */
	T_Alias = 300,
	T_RangeVar,
	T_Expr,
	T_Var,
	T_Const,
	T_Param,
	T_Aggref,
	T_WindowFunc,
	T_ArrayRef,
	T_FuncExpr,
	T_OpExpr,
	T_DistinctExpr,
	T_ScalarArrayOpExpr,
	T_BoolExpr,
	T_SubLink,
	T_SubPlan,
	T_AlternativeSubPlan,
	T_FieldSelect,
	T_FieldStore,
	T_RelabelType,
	T_CoerceViaIO,
	T_ArrayCoerceExpr,
	T_ConvertRowtypeExpr,
	T_CaseExpr,
	T_CaseWhen,
	T_CaseTestExpr,
	T_ArrayExpr,
	T_RowExpr,
	T_RowCompareExpr,
	T_CoalesceExpr,
	T_MinMaxExpr,
	T_XmlExpr,
	T_NullIfExpr,
	T_NullTest,
	T_BooleanTest,
	T_CoerceToDomain,
	T_CoerceToDomainValue,
	T_SetToDefault,
	T_CurrentOfExpr,
	T_TargetEntry,
	T_RangeTblRef,
	T_JoinExpr,
	T_FromExpr,
	T_IntoClause,
	T_Flow,
	T_WindowFrame,
	T_WindowFrameEdge,
	T_WindowKey,
	T_Grouping,
	T_GroupId,
    T_AggOrder,
	T_PercentileExpr,
	T_DMLActionExpr,
	T_PartSelectedExpr,
	T_PartDefaultExpr,
	T_PartBoundExpr,
	T_PartBoundInclusionExpr,
	T_PartBoundOpenExpr,
	T_PartListRuleExpr,
	T_PartListNullTestExpr,
	T_TableOidInfo,

	/*
	 * TAGS FOR EXPRESSION STATE NODES (execnodes.h)
	 *
	 * These correspond (not always one-for-one) to primitive nodes derivedO
	 * from Expr.
	 */
	T_ExprState = 400,
	T_GenericExprState,
	T_AggrefExprState,
	T_WindowFuncExprState,
	T_ArrayRefExprState,
	T_FuncExprState,
	T_ScalarArrayOpExprState,
	T_BoolExprState,
	T_SubPlanState,
	T_AlternativeSubPlanState,
	T_FieldSelectState,
	T_FieldStoreState,
	T_CoerceViaIOState,
	T_ArrayCoerceExprState,
	T_ConvertRowtypeExprState,
	T_CaseExprState,
	T_CaseWhenState,
	T_ArrayExprState,
	T_RowExprState,
	T_RowCompareExprState,
	T_CoalesceExprState,
	T_MinMaxExprState,
	T_XmlExprState,
	T_NullTestState,
	T_CoerceToDomainState,
	T_DomainConstraintState,
	T_WholeRowVarExprState,		/* will be in a more natural position in 9.3 */
	T_GroupingFuncExprState,
	T_PercentileExprState,
	T_PartSelectedExprState,
	T_PartDefaultExprState,
	T_PartBoundExprState,
	T_PartBoundInclusionExprState,
	T_PartBoundOpenExprState,
	T_PartListRuleExprState,
	T_PartListNullTestExprState,

	/*
	 * TAGS FOR PLANNER NODES (relation.h)
	 */
	T_PlannerInfo = 500,
	T_PlannerGlobal,
	T_RelOptInfo,
	T_IndexOptInfo,
	T_Path,
	T_AppendOnlyPath,
	T_AOCSPath,
	T_ExternalPath,
	T_IndexPath,
	T_BitmapHeapPath,
	T_BitmapAppendOnlyPath,
	T_BitmapTableScanPath,
	T_BitmapAndPath,
	T_BitmapOrPath,
	T_NestPath,
	T_MergePath,
	T_HashPath,
	T_TidPath,
	T_AppendPath,
	T_ResultPath,
	T_MaterialPath,
	T_UniquePath,
	T_CtePath,
	T_EquivalenceClass,
	T_EquivalenceMember,
	T_PathKey,
	T_RestrictInfo,
	T_InnerIndexscanInfo,
<<<<<<< HEAD
=======
	T_FlattenedSubLink,
>>>>>>> 38e93482
	T_PlaceHolderVar,
	T_SpecialJoinInfo,
	T_AppendRelInfo,
	T_PlaceHolderInfo,
<<<<<<< HEAD
	T_Partition,
	T_PartitionRule,
	T_PartitionNode,
	T_PgPartRule,
	T_SegfileMapNode,
=======
>>>>>>> 38e93482
	T_PlannerParamItem,

    /* Tags for MPP planner nodes (relation.h) */
    T_CdbMotionPath = 580,
    T_CdbRelDedupInfo,
    T_CdbRelColumnInfo,

	/*
	 * TAGS FOR MEMORY NODES (memnodes.h)
	 */
	T_MemoryContext = 600,
	T_AllocSetContext,
	T_MemoryAccount,

	/*
	 * TAGS FOR VALUE NODES (value.h)
	 */
	T_Value = 650,
	T_Integer,
	T_Float,
	T_String,
	T_BitString,
	T_Null,

	/*
	 * TAGS FOR LIST NODES (pg_list.h)
	 */
	T_List,
	T_IntList,
	T_OidList,

	/*
	 * TAGS FOR STATEMENT NODES (mostly in parsenodes.h)
	 */
	T_Query = 700,
	T_PlannedStmt,
	T_InsertStmt,
	T_DeleteStmt,
	T_UpdateStmt,
	T_SelectStmt,
	T_AlterTableStmt,
	T_AlterTableCmd,
	T_AlterDomainStmt,
	T_SetOperationStmt,
	T_GrantStmt,
	T_GrantRoleStmt,
	T_ClosePortalStmt,
	T_ClusterStmt,
	T_CopyStmt,
	T_CreateStmt,
	T_SingleRowErrorDesc,
	T_ExtTableTypeDesc,
	T_CreateExternalStmt,
	T_DefineStmt,
	T_DropStmt,
	T_TruncateStmt,
	T_CommentStmt,
	T_FetchStmt,
	T_IndexStmt,
	T_CreateFunctionStmt,
	T_AlterFunctionStmt,
	T_RemoveFuncStmt,
	T_DoStmt,
	T_RenameStmt,
	T_RuleStmt,
	T_NotifyStmt,
	T_ListenStmt,
	T_UnlistenStmt,
	T_TransactionStmt,
	T_ViewStmt,
	T_LoadStmt,
	T_CreateDomainStmt,
	T_CreatedbStmt,
	T_DropdbStmt,
	T_VacuumStmt,
	T_ExplainStmt,
	T_CreateSeqStmt,
	T_AlterSeqStmt,
	T_VariableSetStmt,
	T_VariableShowStmt,
	T_DiscardStmt,
	T_CreateTrigStmt,
	T_DropPropertyStmt,
	T_CreatePLangStmt,
	T_DropPLangStmt,
	T_CreateRoleStmt,
	T_AlterRoleStmt,
	T_DropRoleStmt,
	T_CreateQueueStmt,
	T_AlterQueueStmt,
	T_DropQueueStmt,
	T_CreateResourceGroupStmt,
	T_DropResourceGroupStmt,
	T_AlterResourceGroupStmt,
	T_LockStmt,
	T_ConstraintsSetStmt,
	T_ReindexStmt,
	T_CheckPointStmt,
	T_CreateSchemaStmt,
	T_AlterDatabaseStmt,
	T_AlterDatabaseSetStmt,
	T_AlterRoleSetStmt,
	T_CreateConversionStmt,
	T_CreateCastStmt,
	T_DropCastStmt,
	T_CreateOpClassStmt,
	T_CreateOpFamilyStmt,
	T_AlterOpFamilyStmt,
	T_RemoveOpClassStmt,
	T_RemoveOpFamilyStmt,
	T_PrepareStmt,
	T_ExecuteStmt,
	T_DeallocateStmt,
	T_DeclareCursorStmt,
	T_CreateTableSpaceStmt,
	T_DropTableSpaceStmt,
	T_AlterObjectSchemaStmt,
	T_AlterOwnerStmt,
	T_DropOwnedStmt,
	T_ReassignOwnedStmt,
	T_CompositeTypeStmt,
	T_CreateEnumStmt,
	T_AlterTSDictionaryStmt,
	T_AlterTSConfigurationStmt,
<<<<<<< HEAD
	T_PartitionBy,
	T_PartitionElem,
	T_PartitionRangeItem,
	T_PartitionBoundSpec,
	T_PartitionSpec,
	T_PartitionValuesSpec,
	T_AlterPartitionId,
	T_AlterPartitionCmd,
	T_InheritPartitionCmd,
	T_CreateFileSpaceStmt,
	T_FileSpaceEntry,
	T_DropFileSpaceStmt,
	T_TableValueExpr,
	T_DenyLoginInterval,
	T_DenyLoginPoint,
	T_AlterTypeStmt,
	T_CreateExtensionStmt,
	T_AlterExtensionStmt,
	T_AlterExtensionContentsStmt,
	T_SetDistributionCmd,
=======
	T_CreateFdwStmt,
	T_AlterFdwStmt,
	T_DropFdwStmt,
	T_CreateForeignServerStmt,
	T_AlterForeignServerStmt,
	T_DropForeignServerStmt,
	T_CreateUserMappingStmt,
	T_AlterUserMappingStmt,
	T_DropUserMappingStmt,
>>>>>>> 38e93482

	/*
	 * TAGS FOR PARSE TREE NODES (parsenodes.h)
	 */
	T_A_Expr = 900,
	T_ColumnRef,
	T_ParamRef,
	T_A_Const,
	T_FuncCall,
	T_A_Star,
	T_A_Indices,
	T_A_Indirection,
	T_A_ArrayExpr,
	T_ResTarget,
	T_TypeCast,
	T_SortBy,
	T_WindowDef,
	T_RangeSubselect,
	T_RangeFunction,
	T_TypeName,
	T_ColumnDef,
	T_IndexElem,
	T_Constraint,
	T_DefElem,
	T_OptionDefElem,
	T_RangeTblEntry,
	T_GroupingClause,
	T_GroupingFunc,
	T_WindowClause,
	T_SortGroupClause,
	T_FkConstraint,
	T_PrivGrantee,
	T_FuncWithArgs,
	T_PrivTarget,
	T_CreateOpClassItem,
	T_InhRelation,
	T_FunctionParameter,
	T_LockingClause,
	T_RowMarkClause,
	T_XmlSerialize,
	T_WithClause,
	T_CommonTableExpr,
<<<<<<< HEAD
	T_ColumnReferenceStorageDirective,

	/*
	 * TAGS FOR REPLICATION GRAMMAR PARSE NODES (replnodes.h)
	 */
	T_IdentifySystemCmd,
	T_BaseBackupCmd,
	T_StartReplicationCmd,
=======
>>>>>>> 38e93482

	/*
	 * TAGS FOR RANDOM OTHER STUFF
	 *
	 * These are objects that aren't part of parse/plan/execute node tree
	 * structures, but we give them NodeTags anyway for identification
	 * purposes (usually because they are involved in APIs where we want to
	 * pass multiple object types through the same pointer).
	 */
	T_TriggerData = 950,		/* in commands/trigger.h */
	T_ReturnSetInfo,			/* in nodes/execnodes.h */
	T_InlineCodeBlock,			/* in nodes/parsenodes.h */
    T_HashBitmap,               /* in nodes/tidbitmap.h */
    T_StreamBitmap,             /* in nodes/tidbitmap.h */
	T_FormatterData,            /* in access/formatter.h */
	T_ExtProtocolData,          /* in access/extprotocol.h */
	T_ExtProtocolValidatorData, /* in access/extprotocol.h */
	T_SelectedParts,            /* in executor/nodePartitionSelector.h */
	T_CookedConstraint,			/* in catalog/heap.h */

    /* CDB: tags for random other stuff */
    T_CdbExplain_StatHdr = 1000,             /* in cdb/cdbexplain.c */

} NodeTag;

/*
 * The first field of a node of any type is guaranteed to be the NodeTag.
 * Hence the type of any node can be gotten by casting it to Node. Declaring
 * a variable to be of Node * (instead of void *) can also facilitate
 * debugging.
 */
typedef struct Node
{
	NodeTag		type;
} Node;

#define nodeTag(nodeptr)		(((Node*)(nodeptr))->type)

/*
 * newNode -
 *	  create a new node of the specified size and tag the node with the
 *	  specified tag.
 *
 * !WARNING!: Avoid using newNode directly. You should be using the
 *	  macro makeNode.  eg. to create a Query node, use makeNode(Query)
 *
 * Note: the size argument should always be a compile-time constant, so the
 * apparent risk of multiple evaluation doesn't matter in practice.
 */
#ifdef __GNUC__

/* With GCC, we can use a compound statement within an expression */
#define newNode(size, tag) \
({	Node   *_result; \
	AssertMacro((size) >= sizeof(Node));		/* need the tag, at least */ \
	_result = (Node *) palloc0fast(size); \
	_result->type = (tag); \
	_result; \
})
<<<<<<< HEAD
=======

>>>>>>> 38e93482
#else

/*
 *	There is no way to dereference the palloc'ed pointer to assign the
 *	tag, and also return the pointer itself, so we need a holder variable.
 *	Fortunately, this macro isn't recursive so we just define
 *	a global variable for this purpose.
 */
extern PGDLLIMPORT Node *newNodeMacroHolder;

#define newNode(size, tag) \
( \
	AssertMacro((size) >= sizeof(Node)),		/* need the tag, at least */ \
	newNodeMacroHolder = (Node *) palloc0fast(size), \
	newNodeMacroHolder->type = (tag), \
	newNodeMacroHolder \
)
#endif   /* __GNUC__ */

#endif   /* __GNUC__ */


#define makeNode(_type_)		((_type_ *) newNode(sizeof(_type_),T_##_type_))
#define NodeSetTag(nodeptr,t)	(((Node*)(nodeptr))->type = (t))

#define IsA(nodeptr,_type_)		(nodeTag(nodeptr) == T_##_type_)

/* ----------------------------------------------------------------
 *					  extern declarations follow
 * ----------------------------------------------------------------
 */

/*
 * nodes/{outfuncs.c,print.c}
 */
extern char *nodeToString(void *obj);

/*
 * nodes/outfast.c. This special version of nodeToString is only used by serializeNode.
 * It's a quick hack that allocates 8K buffer for StringInfo struct through initStringIinfoSizeOf
 */
extern char *nodeToBinaryStringFast(void *obj, int * size);

extern Node *readNodeFromBinaryString(const char *str, int len);
/*
 * nodes/{readfuncs.c,read.c}
 */
extern void *stringToNode(char *str);

/*
 * nodes/copyfuncs.c
 */
extern void *copyObject(void *obj);

/*
 * nodes/equalfuncs.c
 */
extern bool equal(void *a, void *b);


/*
 * Typedefs for identifying qualifier selectivities and plan costs as such.
 * These are just plain "double"s, but declaring a variable as Selectivity
 * or Cost makes the intent more obvious.
 *
 * These could have gone into plannodes.h or some such, but many files
 * depend on them...
 */
typedef double Selectivity;		/* fraction of tuples a qualifier will pass */
typedef double Cost;			/* execution cost (in page-access units) */


/*
 * CmdType -
 *	  enums for type of operation represented by a Query or PlannedStmt
 *
 * This is needed in both parsenodes.h and plannodes.h, so put it here...
 */
typedef enum CmdType
{
	CMD_UNKNOWN,
	CMD_SELECT,					/* select stmt */
	CMD_UPDATE,					/* update stmt */
	CMD_INSERT,					/* insert stmt */
	CMD_DELETE,
	CMD_UTILITY,				/* cmds like create, destroy, copy, vacuum,
								 * etc. */
	CMD_NOTHING					/* dummy command for instead nothing rules
								 * with qual */
} CmdType;


/*
 * JoinType -
 *	  enums for types of relation joins
 *
 * JoinType determines the exact semantics of joining two relations using
 * a matching qualification.  For example, it tells what to do with a tuple
 * that has no match in the other relation.
 *
 * This is needed in both parsenodes.h and plannodes.h, so put it here...
 */
typedef enum JoinType
{
	/*
	 * The canonical kinds of joins according to the SQL JOIN syntax.
	 * Only these codes can appear in parser output (e.g., JoinExpr nodes).
	 */
	JOIN_INNER,					/* matching tuple pairs only */
	JOIN_LEFT,					/* pairs + unmatched LHS tuples */
	JOIN_FULL,					/* pairs + unmatched LHS + unmatched RHS */
	JOIN_RIGHT,					/* pairs + unmatched RHS tuples */

	/*
	 * Semijoins and anti-semijoins (as defined in relational theory) do
	 * not appear in the SQL JOIN syntax, but there are standard idioms for
	 * representing them (e.g., using EXISTS).  The planner recognizes these
	 * cases and converts them to joins.  So the planner and executor must
	 * support these codes.  NOTE: in JOIN_SEMI output, it is unspecified
	 * which matching RHS row is joined to.  In JOIN_ANTI output, the row
	 * is guaranteed to be null-extended.
<<<<<<< HEAD
     *
     * CDB: We no longer use JOIN_REVERSE_IN, JOIN_UNIQUE_OUTER or
     * JOIN_UNIQUE_INNER.  The definitions are retained in case they
     * might be referenced in the source code of user-defined
     * selectivity functions brought over from PostgreSQL.
	 */
	JOIN_SEMI,					/* 1 copy of each LHS row that has match(es) */
	JOIN_ANTI,					/* 1 copy of each LHS row that has no match */
	JOIN_LASJ_NOTIN,			/* Left Anti Semi Join with Not-In semantics:
									If any NULL values are produced by inner side,
									return no join results. Otherwise, same as LASJ */
	JOIN_REVERSE_IN,			/* at most one result per inner row */
=======
	 */
	JOIN_SEMI,					/* 1 copy of each LHS row that has match(es) */
	JOIN_ANTI,					/* 1 copy of each LHS row that has no match */

>>>>>>> 38e93482
	/*
	 * These codes are used internally in the planner, but are not supported
	 * by the executor (nor, indeed, by most of the planner).
	 */
	JOIN_UNIQUE_OUTER,			/* LHS path must be made unique */
	JOIN_UNIQUE_INNER			/* RHS path must be made unique */
<<<<<<< HEAD
=======

>>>>>>> 38e93482
	/*
	 * We might need additional join types someday.
	 */
} JoinType;

/*
 * OUTER joins are those for which pushed-down quals must behave differently
 * from the join's own quals.  This is in fact everything except INNER and
 * SEMI joins.  However, this macro must also exclude the JOIN_UNIQUE symbols
 * since those are temporary proxies for what will eventually be an INNER
 * join.
 *
 * Note: semijoins are a hybrid case, but we choose to treat them as not
 * being outer joins.  This is okay principally because the SQL syntax makes
 * it impossible to have a pushed-down qual that refers to the inner relation
 * of a semijoin; so there is no strong need to distinguish join quals from
 * pushed-down quals.  This is convenient because for almost all purposes,
 * quals attached to a semijoin can be treated the same as innerjoin quals.
 */
#define IS_OUTER_JOIN(jointype) \
	(((1 << (jointype)) & \
	  ((1 << JOIN_LEFT) | \
	   (1 << JOIN_FULL) | \
	   (1 << JOIN_RIGHT) | \
<<<<<<< HEAD
	   (1 << JOIN_ANTI) | \
	   (1 << JOIN_LASJ_NOTIN))) != 0)

/*
 * FlowType - kinds of tuple flows in parallelized plans.
 *
 * This enum is a MPP extension.
 */
typedef enum FlowType
{
	FLOW_UNDEFINED,		/* used prior to calculation of type of derived flow */
	FLOW_SINGLETON,		/* flow has single stream */
	FLOW_REPLICATED,	/* flow is replicated across IOPs */
	FLOW_PARTITIONED,	/* flow is partitioned across IOPs */
} FlowType;

/*
 * DispatchMethod - MPP dispatch method.
 *
 * There are currently three possibilties, an initial value of undetermined,
 * and a value for each of the ways the dispatch code implements.
 */
typedef enum DispatchMethod
{
	DISPATCH_UNDETERMINED = 0,	/* Used prior to determination. */
	DISPATCH_SEQUENTIAL,		/* Dispatch on entry postgres process only. */
	DISPATCH_PARALLEL			/* Dispatch on query executor and entry processes. */

} DispatchMethod;

/*
 * Inside the executor, if a caller to some data type manipulation functions
 * (e.g., int8inc()) is doing aggregate or window function work, we want to
 * avoid copying the input datum and just write directly over the input. This
 * isn't legal if the function is being used outside this context.
 */
#define IS_AGG_EXECUTION_NODE(node) \
	((IsA((Node *)(node), AggState) || IsA((Node *)(node), WindowState)) ? \
	 true : false)

/*
 * If the partIndex in Scan set to 0 then we don't have
 * any dynamic partition scanning
 */
#define INVALID_PART_INDEX 0
=======
	   (1 << JOIN_ANTI))) != 0)
>>>>>>> 38e93482

#endif   /* NODES_H */<|MERGE_RESOLUTION|>--- conflicted
+++ resolved
@@ -9,11 +9,7 @@
  * Portions Copyright (c) 1996-2009, PostgreSQL Global Development Group
  * Portions Copyright (c) 1994, Regents of the University of California
  *
-<<<<<<< HEAD
- * $PostgreSQL: pgsql/src/include/nodes/nodes.h,v 1.215 2008/11/22 22:47:06 tgl Exp $
-=======
  * $PostgreSQL: pgsql/src/include/nodes/nodes.h,v 1.216 2008/12/19 16:25:19 petere Exp $
->>>>>>> 38e93482
  *
  *-------------------------------------------------------------------------
  */
@@ -67,10 +63,7 @@
 	T_Plan_Start = T_Result,
 	T_Append,
 	T_RecursiveUnion,
-<<<<<<< HEAD
 	T_Sequence,
-=======
->>>>>>> 38e93482
 	T_BitmapAnd,
 	T_BitmapOr,
 	T_SeqScan,
@@ -93,10 +86,6 @@
 	T_ValuesScan,
 	T_CteScan,
 	T_WorkTableScan,
-<<<<<<< HEAD
-=======
-	T_Join,
->>>>>>> 38e93482
 	T_NestLoop,
 	T_MergeJoin,
 	T_HashJoin,
@@ -108,7 +97,6 @@
 	T_Hash,
 	T_SetOp,
 	T_Limit,
-<<<<<<< HEAD
 	T_Motion,
 	T_ShareInputScan,
 	T_Repeat,
@@ -118,8 +106,6 @@
 	T_AssertOp,
 	T_PartitionSelector,
 	T_Plan_End,
-=======
->>>>>>> 38e93482
 	/* this one isn't a subclass of Plan: */
 	T_PlanInvalItem,
 
@@ -138,10 +124,7 @@
 	T_ResultState,
 	T_AppendState,
 	T_RecursiveUnionState,
-<<<<<<< HEAD
 	T_SequenceState,
-=======
->>>>>>> 38e93482
 	T_BitmapAndState,
 	T_BitmapOrState,
 	T_SeqScanState,
@@ -164,10 +147,6 @@
 	T_ValuesScanState,
 	T_CteScanState,
 	T_WorkTableScanState,
-<<<<<<< HEAD
-=======
-	T_JoinState,
->>>>>>> 38e93482
 	T_NestLoopState,
 	T_MergeJoinState,
 	T_HashJoinState,
@@ -328,22 +307,15 @@
 	T_PathKey,
 	T_RestrictInfo,
 	T_InnerIndexscanInfo,
-<<<<<<< HEAD
-=======
-	T_FlattenedSubLink,
->>>>>>> 38e93482
 	T_PlaceHolderVar,
 	T_SpecialJoinInfo,
 	T_AppendRelInfo,
 	T_PlaceHolderInfo,
-<<<<<<< HEAD
 	T_Partition,
 	T_PartitionRule,
 	T_PartitionNode,
 	T_PgPartRule,
 	T_SegfileMapNode,
-=======
->>>>>>> 38e93482
 	T_PlannerParamItem,
 
     /* Tags for MPP planner nodes (relation.h) */
@@ -468,7 +440,15 @@
 	T_CreateEnumStmt,
 	T_AlterTSDictionaryStmt,
 	T_AlterTSConfigurationStmt,
-<<<<<<< HEAD
+	T_CreateFdwStmt,
+	T_AlterFdwStmt,
+	T_DropFdwStmt,
+	T_CreateForeignServerStmt,
+	T_AlterForeignServerStmt,
+	T_DropForeignServerStmt,
+	T_CreateUserMappingStmt,
+	T_AlterUserMappingStmt,
+	T_DropUserMappingStmt,
 	T_PartitionBy,
 	T_PartitionElem,
 	T_PartitionRangeItem,
@@ -489,17 +469,6 @@
 	T_AlterExtensionStmt,
 	T_AlterExtensionContentsStmt,
 	T_SetDistributionCmd,
-=======
-	T_CreateFdwStmt,
-	T_AlterFdwStmt,
-	T_DropFdwStmt,
-	T_CreateForeignServerStmt,
-	T_AlterForeignServerStmt,
-	T_DropForeignServerStmt,
-	T_CreateUserMappingStmt,
-	T_AlterUserMappingStmt,
-	T_DropUserMappingStmt,
->>>>>>> 38e93482
 
 	/*
 	 * TAGS FOR PARSE TREE NODES (parsenodes.h)
@@ -542,7 +511,6 @@
 	T_XmlSerialize,
 	T_WithClause,
 	T_CommonTableExpr,
-<<<<<<< HEAD
 	T_ColumnReferenceStorageDirective,
 
 	/*
@@ -551,8 +519,6 @@
 	T_IdentifySystemCmd,
 	T_BaseBackupCmd,
 	T_StartReplicationCmd,
-=======
->>>>>>> 38e93482
 
 	/*
 	 * TAGS FOR RANDOM OTHER STUFF
@@ -612,10 +578,7 @@
 	_result->type = (tag); \
 	_result; \
 })
-<<<<<<< HEAD
-=======
-
->>>>>>> 38e93482
+
 #else
 
 /*
@@ -633,7 +596,6 @@
 	newNodeMacroHolder->type = (tag), \
 	newNodeMacroHolder \
 )
-#endif   /* __GNUC__ */
 
 #endif   /* __GNUC__ */
 
@@ -737,7 +699,6 @@
 	 * support these codes.  NOTE: in JOIN_SEMI output, it is unspecified
 	 * which matching RHS row is joined to.  In JOIN_ANTI output, the row
 	 * is guaranteed to be null-extended.
-<<<<<<< HEAD
      *
      * CDB: We no longer use JOIN_REVERSE_IN, JOIN_UNIQUE_OUTER or
      * JOIN_UNIQUE_INNER.  The definitions are retained in case they
@@ -750,22 +711,14 @@
 									If any NULL values are produced by inner side,
 									return no join results. Otherwise, same as LASJ */
 	JOIN_REVERSE_IN,			/* at most one result per inner row */
-=======
-	 */
-	JOIN_SEMI,					/* 1 copy of each LHS row that has match(es) */
-	JOIN_ANTI,					/* 1 copy of each LHS row that has no match */
-
->>>>>>> 38e93482
+
 	/*
 	 * These codes are used internally in the planner, but are not supported
 	 * by the executor (nor, indeed, by most of the planner).
 	 */
 	JOIN_UNIQUE_OUTER,			/* LHS path must be made unique */
 	JOIN_UNIQUE_INNER			/* RHS path must be made unique */
-<<<<<<< HEAD
-=======
-
->>>>>>> 38e93482
+
 	/*
 	 * We might need additional join types someday.
 	 */
@@ -790,7 +743,6 @@
 	  ((1 << JOIN_LEFT) | \
 	   (1 << JOIN_FULL) | \
 	   (1 << JOIN_RIGHT) | \
-<<<<<<< HEAD
 	   (1 << JOIN_ANTI) | \
 	   (1 << JOIN_LASJ_NOTIN))) != 0)
 
@@ -836,8 +788,5 @@
  * any dynamic partition scanning
  */
 #define INVALID_PART_INDEX 0
-=======
-	   (1 << JOIN_ANTI))) != 0)
->>>>>>> 38e93482
 
 #endif   /* NODES_H */