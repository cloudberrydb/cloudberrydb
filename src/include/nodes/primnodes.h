--- conflicted
+++ resolved
@@ -943,37 +943,6 @@
 } MinMaxExpr;
 
 /*
-<<<<<<< HEAD
-=======
- * XmlExpr - various SQL/XML functions requiring special grammar productions
- *
- * 'name' carries the "NAME foo" argument (already XML-escaped).
- * 'named_args' and 'arg_names' represent an xml_attribute list.
- * 'args' carries all other arguments.
- */
-typedef enum XmlExprOp
-{
-	IS_XMLCONCAT,				/* XMLCONCAT(args) */
-	IS_XMLELEMENT,				/* XMLELEMENT(name, xml_attributes, args) */
-	IS_XMLFOREST,				/* XMLFOREST(xml_attributes) */
-	IS_XMLPARSE,				/* XMLPARSE(text, is_doc, preserve_ws) */
-	IS_XMLPI,					/* XMLPI(name [, args]) */
-	IS_XMLROOT,					/* XMLROOT(xml, version, standalone) */
-	IS_DOCUMENT					/* xmlval IS DOCUMENT */
-} XmlExprOp;
-
-typedef struct XmlExpr
-{
-	Expr		xpr;
-	XmlExprOp	op;				/* xml function ID */
-	char	   *name;			/* name in xml(NAME foo ...) syntaxes */
-	List	   *named_args;		/* non-XML expressions for xml_attributes */
-	List	   *arg_names;		/* parallel list of Value strings */
-	List	   *args;			/* list of expressions */
-} XmlExpr;
-
-/*
->>>>>>> 02609893
  * NullIfExpr - a NULLIF expression
  *
  * Like DistinctExpr, this is represented the same as an OpExpr referencing
