--- conflicted
+++ resolved
@@ -98,15 +98,10 @@
 								/* number of PersistentEndXactRec style objects */
 
 	int			nsubxacts;		/* number of subtransaction XIDs */
-<<<<<<< HEAD
 
 	/* PersistentEndXactRec style objects for commit */
 	uint8 data[0];		/* VARIABLE LENGTH ARRAY */
 
-=======
-	/* Array of RelFileNode(s) to drop at commit */
-	RelFileNode	xnodes[1];		/* VARIABLE LENGTH ARRAY */
->>>>>>> 38e93482
 	/* ARRAY OF COMMITTED SUBTRANSACTION XIDs FOLLOWS */
 } xl_xact_commit;
 
@@ -121,17 +116,11 @@
 								/* number of PersistentEndXactRec style objects */
 
 	int			nsubxacts;		/* number of subtransaction XIDs */
-<<<<<<< HEAD
 	
 	/* PersistentEndXactRec style objects for abort */
 	uint8 data[0];		/* VARIABLE LENGTH ARRAY */
 	
 	/* ARRAY OF COMMITTED SUBTRANSACTION XIDs FOLLOWS */
-=======
-	/* Array of RelFileNode(s) to drop at abort */
-	RelFileNode	xnodes[1];		/* VARIABLE LENGTH ARRAY */
-	/* ARRAY OF ABORTED SUBTRANSACTION XIDs FOLLOWS */
->>>>>>> 38e93482
 } xl_xact_abort;
 
 #define MinSizeOfXactAbort offsetof(xl_xact_abort, data)
