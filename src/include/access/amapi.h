--- conflicted
+++ resolved
@@ -131,13 +131,8 @@
 									 ScanDirection direction);
 
 /* fetch all valid tuples */
-<<<<<<< HEAD
 typedef Node *(*amgetbitmap_function) (IndexScanDesc scan,
-												   Node *tbm);
-=======
-typedef int64 (*amgetbitmap_function) (IndexScanDesc scan,
-									   TIDBitmap *tbm);
->>>>>>> 9e1c9f95
+									   Node *tbm);
 
 /* end index scan */
 typedef void (*amendscan_function) (IndexScanDesc scan);
