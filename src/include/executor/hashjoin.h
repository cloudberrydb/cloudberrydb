/*-------------------------------------------------------------------------
 *
 * hashjoin.h
 *	  internal structures for hash joins
 *
 *
<<<<<<< HEAD
 * Portions Copyright (c) 2007-2008, Greenplum inc
 * Portions Copyright (c) 2012-Present VMware, Inc. or its affiliates.
 * Portions Copyright (c) 1996-2019, PostgreSQL Global Development Group
=======
 * Portions Copyright (c) 1996-2021, PostgreSQL Global Development Group
>>>>>>> d457cb4e
 * Portions Copyright (c) 1994, Regents of the University of California
 *
 * src/include/executor/hashjoin.h
 *
 *-------------------------------------------------------------------------
 */
#ifndef HASHJOIN_H
#define HASHJOIN_H

#include "nodes/execnodes.h"
#include "port/atomics.h"
#include "storage/barrier.h"
#include "storage/buffile.h"
#include "storage/lwlock.h"

#include "cdb/cdbexplain.h"			/* CdbExplain_Agg */
#include "utils/workfile_mgr.h"

struct StringInfoData;                  /* #include "lib/stringinfo.h" */

/* ----------------------------------------------------------------
 *				hash-join hash table structures
 *
 * Each active hashjoin has a HashJoinTable control block, which is
 * palloc'd in the executor's per-query context.  All other storage needed
 * for the hashjoin is kept in private memory contexts, two for each hashjoin.
 * This makes it easy and fast to release the storage when we don't need it
 * anymore.  (Exception: data associated with the temp files lives in the
 * per-query context too, since we always call buffile.c in that context.)
 *
 * The hashtable contexts are made children of the per-query context, ensuring
 * that they will be discarded at end of statement even if the join is
 * aborted early by an error.  (Likewise, any temporary files we make will
 * be cleaned up by the virtual file manager in event of an error.)
 *
 * Storage that should live through the entire join is allocated from the
 * "hashCxt", while storage that is only wanted for the current batch is
 * allocated in the "batchCxt".  By resetting the batchCxt at the end of
 * each batch, we free all the per-batch storage reliably and without tedium.
 *
 * During first scan of inner relation, we get its tuples from executor.
 * If nbatch > 1 then tuples that don't belong in first batch get saved
 * into inner-batch temp files. The same statements apply for the
 * first scan of the outer relation, except we write tuples to outer-batch
 * temp files.  After finishing the first scan, we do the following for
 * each remaining batch:
 *	1. Read tuples from inner batch file, load into hash buckets.
 *	2. Read tuples from outer batch file, match to hash buckets and output.
 *
 * It is possible to increase nbatch on the fly if the in-memory hash table
 * gets too big.  The hash-value-to-batch computation is arranged so that this
 * can only cause a tuple to go into a later batch than previously thought,
 * never into an earlier batch.  When we increase nbatch, we rescan the hash
 * table and dump out any tuples that are now of a later batch to the correct
 * inner batch file.  Subsequently, while reading either inner or outer batch
 * files, we might find tuples that no longer belong to the current batch;
 * if so, we just dump them out to the correct batch file.
 * ----------------------------------------------------------------
 */

/* these are in nodes/execnodes.h: */
/* typedef struct HashJoinTupleData *HashJoinTuple; */
/* typedef struct HashJoinTableData *HashJoinTable; */

typedef struct HashJoinTupleData
{
	/* link to next tuple in same bucket */
	union
	{
		struct HashJoinTupleData *unshared;
		dsa_pointer shared;
	}			next;
	uint32		hashvalue;		/* tuple's hash code */
	/* Tuple data, in MinimalTuple format, follows on a MAXALIGN boundary */
}			HashJoinTupleData;

#define HJTUPLE_OVERHEAD  MAXALIGN(sizeof(HashJoinTupleData))
#define HJTUPLE_MINTUPLE(hjtup)  \
	((MinimalTuple) ((char *) (hjtup) + HJTUPLE_OVERHEAD))

/*
 * If the outer relation's distribution is sufficiently nonuniform, we attempt
 * to optimize the join by treating the hash values corresponding to the outer
 * relation's MCVs specially.  Inner relation tuples matching these hash
 * values go into the "skew" hashtable instead of the main hashtable, and
 * outer relation tuples with these hash values are matched against that
 * table instead of the main one.  Thus, tuples with these hash values are
 * effectively handled as part of the first batch and will never go to disk.
 * The skew hashtable is limited to SKEW_HASH_MEM_PERCENT of the total memory
 * allowed for the join; while building the hashtables, we decrease the number
 * of MCVs being specially treated if needed to stay under this limit.
 *
 * Note: you might wonder why we look at the outer relation stats for this,
 * rather than the inner.  One reason is that the outer relation is typically
 * bigger, so we get more I/O savings by optimizing for its most common values.
 * Also, for similarly-sized relations, the planner prefers to put the more
 * uniformly distributed relation on the inside, so we're more likely to find
 * interesting skew in the outer relation.
 */
typedef struct HashSkewBucket
{
	uint32		hashvalue;		/* common hash value */
	HashJoinTuple tuples;		/* linked list of inner-relation tuples */
} HashSkewBucket;

#define SKEW_BUCKET_OVERHEAD  MAXALIGN(sizeof(HashSkewBucket))
#define INVALID_SKEW_BUCKET_NO	(-1)
#define SKEW_HASH_MEM_PERCENT  2
#define SKEW_MIN_OUTER_FRACTION  0.01

/*
 * To reduce palloc overhead, the HashJoinTuples for the current batch are
 * packed in 32kB buffers instead of pallocing each tuple individually.
 */
typedef struct HashMemoryChunkData
{
	int			ntuples;		/* number of tuples stored in this chunk */
	size_t		maxlen;			/* size of the chunk's tuple buffer */
	size_t		used;			/* number of buffer bytes already used */

	/* pointer to the next chunk (linked list) */
	union
	{
		struct HashMemoryChunkData *unshared;
		dsa_pointer shared;
	}			next;

	/*
	 * The chunk's tuple buffer starts after the HashMemoryChunkData struct,
	 * at offset HASH_CHUNK_HEADER_SIZE (which must be maxaligned).  Note that
	 * that offset is not included in "maxlen" or "used".
	 */
}			HashMemoryChunkData;

typedef struct HashMemoryChunkData *HashMemoryChunk;

#define HASH_CHUNK_SIZE			(32 * 1024L)
#define HASH_CHUNK_HEADER_SIZE	MAXALIGN(sizeof(HashMemoryChunkData))
#define HASH_CHUNK_DATA(hc)		(((char *) (hc)) + HASH_CHUNK_HEADER_SIZE)
/* tuples exceeding HASH_CHUNK_THRESHOLD bytes are put in their own chunk */
#define HASH_CHUNK_THRESHOLD	(HASH_CHUNK_SIZE / 4)

/* Statistics collection workareas for EXPLAIN ANALYZE */
typedef struct HashJoinBatchStats
{
    uint64      outerfilesize;
    uint64      innerfilesize;
    uint64      irdbytes;           /* inner bytes read from workfile */
    uint64      ordbytes;           /* outer bytes read from workfile */
    uint64      iwrbytes;           /* inner bytes written (to later batches) */
    uint64      owrbytes;           /* outer bytes written (to later batches) */
    uint64      hashspace_final;    /* work_mem for tuples kept in hash table */
    uint64      spillspace_in;      /* work_mem from lower batches to this one */
    uint64      spillspace_out;     /* work_mem from this batch to higher ones */
    uint64      spillrows_out;      /* rows spilled from this batch to higher */
} HashJoinBatchStats;

typedef struct HashJoinTableStats
{
    struct StringInfoData  *joinexplainbuf; /* Join operator's report buf */
    HashJoinBatchStats     *batchstats;     /* -> array[0..nbatchstats-1] */
    int                     nbatchstats;    /* num of batchstats slots */
    int                     endedbatch;     /* index of last batch ended */

    /* These statistics are cumulative over all nontrivial batches... */
    int                     nonemptybatches;    /* num of nontrivial batches */
    Size                    workmem_max;        /* work_mem high water mark */
    CdbExplain_Agg          chainlength;        /* hash chain length stats */
} HashJoinTableStats;


/*
 * For each batch of a Parallel Hash Join, we have a ParallelHashJoinBatch
 * object in shared memory to coordinate access to it.  Since they are
 * followed by variable-sized objects, they are arranged in contiguous memory
 * but not accessed directly as an array.
 */
typedef struct ParallelHashJoinBatch
{
	dsa_pointer buckets;		/* array of hash table buckets */
	Barrier		batch_barrier;	/* synchronization for joining this batch */

	dsa_pointer chunks;			/* chunks of tuples loaded */
	size_t		size;			/* size of buckets + chunks in memory */
	size_t		estimated_size; /* size of buckets + chunks while writing */
	size_t		ntuples;		/* number of tuples loaded */
	size_t		old_ntuples;	/* number of tuples before repartitioning */
	bool		space_exhausted;

	/*
	 * Variable-sized SharedTuplestore objects follow this struct in memory.
	 * See the accessor macros below.
	 */
} ParallelHashJoinBatch;

/* Accessor for inner batch tuplestore following a ParallelHashJoinBatch. */
#define ParallelHashJoinBatchInner(batch)							\
	((SharedTuplestore *)											\
	 ((char *) (batch) + MAXALIGN(sizeof(ParallelHashJoinBatch))))

/* Accessor for outer batch tuplestore following a ParallelHashJoinBatch. */
#define ParallelHashJoinBatchOuter(batch, nparticipants) \
	((SharedTuplestore *)												\
	 ((char *) ParallelHashJoinBatchInner(batch) +						\
	  MAXALIGN(sts_estimate(nparticipants))))

/* Total size of a ParallelHashJoinBatch and tuplestores. */
#define EstimateParallelHashJoinBatch(hashtable)						\
	(MAXALIGN(sizeof(ParallelHashJoinBatch)) +							\
	 MAXALIGN(sts_estimate((hashtable)->parallel_state->nparticipants)) * 2)

/* Accessor for the nth ParallelHashJoinBatch given the base. */
#define NthParallelHashJoinBatch(base, n)								\
	((ParallelHashJoinBatch *)											\
	 ((char *) (base) +													\
	  EstimateParallelHashJoinBatch(hashtable) *  (n)))

/*
 * Each backend requires a small amount of per-batch state to interact with
 * each ParallelHashJoinBatch.
 */
typedef struct ParallelHashJoinBatchAccessor
{
	ParallelHashJoinBatch *shared;	/* pointer to shared state */

	/* Per-backend partial counters to reduce contention. */
	size_t		preallocated;	/* pre-allocated space for this backend */
	size_t		ntuples;		/* number of tuples */
	size_t		size;			/* size of partition in memory */
	size_t		estimated_size; /* size of partition on disk */
	size_t		old_ntuples;	/* how many tuples before repartitioning? */
	bool		at_least_one_chunk; /* has this backend allocated a chunk? */

	bool		done;			/* flag to remember that a batch is done */
	SharedTuplestoreAccessor *inner_tuples;
	SharedTuplestoreAccessor *outer_tuples;
} ParallelHashJoinBatchAccessor;

/*
 * While hashing the inner relation, any participant might determine that it's
 * time to increase the number of buckets to reduce the load factor or batches
 * to reduce the memory size.  This is indicated by setting the growth flag to
 * these values.
 */
typedef enum ParallelHashGrowth
{
	/* The current dimensions are sufficient. */
	PHJ_GROWTH_OK,
	/* The load factor is too high, so we need to add buckets. */
	PHJ_GROWTH_NEED_MORE_BUCKETS,
	/* The memory budget would be exhausted, so we need to repartition. */
	PHJ_GROWTH_NEED_MORE_BATCHES,
	/* Repartitioning didn't help last time, so don't try to do that again. */
	PHJ_GROWTH_DISABLED
} ParallelHashGrowth;

/*
 * The shared state used to coordinate a Parallel Hash Join.  This is stored
 * in the DSM segment.
 */
typedef struct ParallelHashJoinState
{
	dsa_pointer batches;		/* array of ParallelHashJoinBatch */
	dsa_pointer old_batches;	/* previous generation during repartition */
	int			nbatch;			/* number of batches now */
	int			old_nbatch;		/* previous number of batches */
	int			nbuckets;		/* number of buckets */
	ParallelHashGrowth growth;	/* control batch/bucket growth */
	dsa_pointer chunk_work_queue;	/* chunk work queue */
	int			nparticipants;
	size_t		space_allowed;
	size_t		total_tuples;	/* total number of inner tuples */
	LWLock		lock;			/* lock protecting the above */

	Barrier		build_barrier;	/* synchronization for the build phases */
	Barrier		grow_batches_barrier;
	Barrier		grow_buckets_barrier;
	pg_atomic_uint32 distributor;	/* counter for load balancing */

	SharedFileSet fileset;		/* space for shared temporary files */
} ParallelHashJoinState;

/* The phases for building batches, used by build_barrier. */
#define PHJ_BUILD_ELECTING				0
#define PHJ_BUILD_ALLOCATING			1
#define PHJ_BUILD_HASHING_INNER			2
#define PHJ_BUILD_HASHING_OUTER			3
#define PHJ_BUILD_DONE					4

/* The phases for probing each batch, used by for batch_barrier. */
#define PHJ_BATCH_ELECTING				0
#define PHJ_BATCH_ALLOCATING			1
#define PHJ_BATCH_LOADING				2
#define PHJ_BATCH_PROBING				3
#define PHJ_BATCH_DONE					4

/* The phases of batch growth while hashing, for grow_batches_barrier. */
#define PHJ_GROW_BATCHES_ELECTING		0
#define PHJ_GROW_BATCHES_ALLOCATING		1
#define PHJ_GROW_BATCHES_REPARTITIONING 2
#define PHJ_GROW_BATCHES_DECIDING		3
#define PHJ_GROW_BATCHES_FINISHING		4
#define PHJ_GROW_BATCHES_PHASE(n)		((n) % 5)	/* circular phases */

/* The phases of bucket growth while hashing, for grow_buckets_barrier. */
#define PHJ_GROW_BUCKETS_ELECTING		0
#define PHJ_GROW_BUCKETS_ALLOCATING		1
#define PHJ_GROW_BUCKETS_REINSERTING	2
#define PHJ_GROW_BUCKETS_PHASE(n)		((n) % 3)	/* circular phases */

typedef struct HashJoinTableData
{
	int			nbuckets;		/* # buckets in the in-memory hash table */
	int			log2_nbuckets;	/* its log2 (nbuckets must be a power of 2) */

	int			nbuckets_original;	/* # buckets when starting the first hash */
	int			nbuckets_optimal;	/* optimal # buckets (per batch) */
	int			log2_nbuckets_optimal;	/* log2(nbuckets_optimal) */

	/* buckets[i] is head of list of tuples in i'th in-memory bucket */
	union
	{
		/* unshared array is per-batch storage, as are all the tuples */
		struct HashJoinTupleData **unshared;
		/* shared array is per-query DSA area, as are all the tuples */
		dsa_pointer_atomic *shared;
	}			buckets;

	bool		keepNulls;		/* true to store unmatchable NULL tuples */

	bool		skewEnabled;	/* are we using skew optimization? */
	HashSkewBucket **skewBucket;	/* hashtable of skew buckets */
	int			skewBucketLen;	/* size of skewBucket array (a power of 2!) */
	int			nSkewBuckets;	/* number of active skew buckets */
	int		   *skewBucketNums; /* array indexes of active skew buckets */

	int			nbatch;			/* number of batches */
	int			curbatch;		/* current batch #; 0 during 1st pass */

	int			nbatch_original;	/* nbatch when we started inner scan */
	int			nbatch_outstart;	/* nbatch when we started outer scan */

	bool		growEnabled;	/* flag to shut off nbatch increases */

	uint64		totalTuples;	/* # tuples obtained from inner plan */
	uint64		partialTuples;	/* # tuples obtained from inner plan by me */
	uint64		skewTuples;		/* # tuples inserted into skew tuples */

	/*
	 * These arrays are allocated for the life of the hash join, but only if
	 * nbatch > 1.  A file is opened only when we first write a tuple into it
	 * (otherwise its pointer remains NULL).  Note that the zero'th array
	 * elements never get used, since we will process rather than dump out any
	 * tuples of batch zero.
	 */
	BufFile	  **innerBatchFile; /* buffered virtual temp file per batch */
	BufFile   **outerBatchFile; /* buffered virtual temp file per batch */

	/* Representation of all spill file names, for spill file reuse */
	workfile_set * work_set;

	BufFile	   *state_file;

	/*
	 * Info about the datatype-specific hash functions for the datatypes being
	 * hashed. These are arrays of the same length as the number of hash join
	 * clauses (hash keys).
	 */
	FmgrInfo   *outer_hashfunctions;	/* lookup data for hash functions */
	FmgrInfo   *inner_hashfunctions;	/* lookup data for hash functions */
	bool	   *hashStrict;		/* is each hash join operator strict? */
	Oid		   *collations;

	Size		spaceUsed;		/* memory space currently used by tuples */
	Size		spaceAllowed;	/* upper limit for space used */
	Size		spacePeak;		/* peak space used */
	Size		spaceUsedSkew;	/* skew hash table's current space usage */
	Size		spaceAllowedSkew;	/* upper limit for skew hashtable */

	MemoryContext hashCxt;		/* context for whole-hash-join storage */
	MemoryContext batchCxt;		/* context for this-batch-only storage */
	MemoryContext bfCxt;		/* CDB */ /* context for temp buf file */

    HashJoinTableStats *stats;  /* statistics workarea for EXPLAIN ANALYZE */
    bool		eagerlyReleased; /* Has this hash-table been eagerly released? */

    HashJoinState * hjstate; /* reference to the enclosing HashJoinState */
    bool first_pass; /* Is this the first pass (pre-rescan) */

	/* used for dense allocation of tuples (into linked chunks) */
	HashMemoryChunk chunks;		/* one list for the whole batch */

	/* Shared and private state for Parallel Hash. */
	HashMemoryChunk current_chunk;	/* this backend's current chunk */
	dsa_area   *area;			/* DSA area to allocate memory from */
	ParallelHashJoinState *parallel_state;
	ParallelHashJoinBatchAccessor *batches;
	dsa_pointer current_chunk_shared;
}			HashJoinTableData;

#endif							/* HASHJOIN_H */<|MERGE_RESOLUTION|>--- conflicted
+++ resolved
@@ -4,13 +4,9 @@
  *	  internal structures for hash joins
  *
  *
-<<<<<<< HEAD
- * Portions Copyright (c) 2007-2008, Greenplum inc
+ * Portions Copyright (c) 2007-2008, Cloudberry inc
  * Portions Copyright (c) 2012-Present VMware, Inc. or its affiliates.
- * Portions Copyright (c) 1996-2019, PostgreSQL Global Development Group
-=======
  * Portions Copyright (c) 1996-2021, PostgreSQL Global Development Group
->>>>>>> d457cb4e
  * Portions Copyright (c) 1994, Regents of the University of California
  *
  * src/include/executor/hashjoin.h
@@ -363,8 +359,8 @@
 	 * These arrays are allocated for the life of the hash join, but only if
 	 * nbatch > 1.  A file is opened only when we first write a tuple into it
 	 * (otherwise its pointer remains NULL).  Note that the zero'th array
-	 * elements never get used, since we will process rather than dump out any
-	 * tuples of batch zero.
+	 * elements can still get used while nbatch > 1 in GPDB to support rescan
+	 * of hashjoin.
 	 */
 	BufFile	  **innerBatchFile; /* buffered virtual temp file per batch */
 	BufFile   **outerBatchFile; /* buffered virtual temp file per batch */
