/*-------------------------------------------------------------------------
 *
 * nodeAgg.h
 *	  prototypes for nodeAgg.c
 *
 *
 * Portions Copyright (c) 1996-2021, PostgreSQL Global Development Group
 * Portions Copyright (c) 1994, Regents of the University of California
 *
 * src/include/executor/nodeAgg.h
 *
 *-------------------------------------------------------------------------
 */
#ifndef NODEAGG_H
#define NODEAGG_H

#include "access/parallel.h"
#include "nodes/execnodes.h"


/*
 * AggStatePerTransData - per aggregate state value information
 *
 * Working state for updating the aggregate's state value, by calling the
 * transition function with an input row. This struct does not store the
 * information needed to produce the final aggregate result from the transition
 * state, that's stored in AggStatePerAggData instead. This separation allows
 * multiple aggregate results to be produced from a single state value.
 */
typedef struct AggStatePerTransData
{
	/*
	 * These values are set up during ExecInitAgg() and do not change
	 * thereafter:
	 */

	/*
	 * Link to an Aggref expr this state value is for.
	 *
	 * There can be multiple Aggref's sharing the same state value, so long as
	 * the inputs and transition functions are identical and the final
	 * functions are not read-write.  This points to the first one of them.
	 */
	Aggref	   *aggref;

	/*
	 * Is this state value actually being shared by more than one Aggref?
	 */
	bool		aggshared;

	/*
	 * Number of aggregated input columns.  This includes ORDER BY expressions
	 * in both the plain-agg and ordered-set cases.  Ordered-set direct args
	 * are not counted, though.
	 */
	int			numInputs;

	/*
	 * Number of aggregated input columns to pass to the transfn.  This
	 * includes the ORDER BY columns for ordered-set aggs, but not for plain
	 * aggs.  (This doesn't count the transition state value!)
	 */
	int			numTransInputs;

	/* Oid of the state transition or combine function */
	Oid			transfn_oid;

	/* Oid of the serialization function or InvalidOid */
	Oid			serialfn_oid;

	/* Oid of the deserialization function or InvalidOid */
	Oid			deserialfn_oid;

	/* Oid of state value's datatype */
	Oid			aggtranstype;

	/*
	 * fmgr lookup data for transition function or combine function.  Note in
	 * particular that the fn_strict flag is kept here.
	 */
	FmgrInfo	transfn;

	/* fmgr lookup data for serialization function */
	FmgrInfo	serialfn;

	/* fmgr lookup data for deserialization function */
	FmgrInfo	deserialfn;

	/* Input collation derived for aggregate */
	Oid			aggCollation;

	/* number of sorting columns */
	int			numSortCols;

	/* number of sorting columns to consider in DISTINCT comparisons */
	/* (this is either zero or the same as numSortCols) */
	int			numDistinctCols;

	/* deconstructed sorting information (arrays of length numSortCols) */
	AttrNumber *sortColIdx;
	Oid		   *sortOperators;
	Oid		   *sortCollations;
	bool	   *sortNullsFirst;

	/*
	 * Comparators for input columns --- only set/used when aggregate has
	 * DISTINCT flag. equalfnOne version is used for single-column
	 * comparisons, equalfnMulti for the case of multiple columns.
	 */
	FmgrInfo	equalfnOne;
	ExprState  *equalfnMulti;

	/*
	 * initial value from pg_aggregate entry
	 */
	Datum		initValue;
	bool		initValueIsNull;

	/*
	 * We need the len and byval info for the agg's input and transition data
	 * types in order to know how to copy/delete values.
	 *
	 * Note that the info for the input type is used only when handling
	 * DISTINCT aggs with just one argument, so there is only one input type.
	 */
	int16		inputtypeLen,
				transtypeLen;
	bool		inputtypeByVal,
				transtypeByVal;

	/*
	 * Slots for holding the evaluated input arguments.  These are set up
	 * during ExecInitAgg() and then used for each input row requiring either
	 * FILTER or ORDER BY/DISTINCT processing.
	 */
	TupleTableSlot *sortslot;	/* current input tuple */
	TupleTableSlot *uniqslot;	/* used for multi-column DISTINCT */
	TupleDesc	sortdesc;		/* descriptor of input tuples */

	/*
	 * These values are working state that is initialized at the start of an
	 * input tuple group and updated for each input tuple.
	 *
	 * For a simple (non DISTINCT/ORDER BY) aggregate, we just feed the input
	 * values straight to the transition function.  If it's DISTINCT or
	 * requires ORDER BY, we pass the input values into a Tuplesort object;
	 * then at completion of the input tuple group, we scan the sorted values,
	 * eliminate duplicates if needed, and run the transition function on the
	 * rest.
	 *
	 * We need a separate tuplesort for each grouping set.
	 */

	Tuplesortstate **sortstates;	/* sort objects, if DISTINCT or ORDER BY */

	/*
	 * This field is a pre-initialized FunctionCallInfo struct used for
	 * calling this aggregate's transfn.  We save a few cycles per row by not
	 * re-initializing the unchanging fields; which isn't much, but it seems
	 * worth the extra space consumption.
	 */
	FunctionCallInfo transfn_fcinfo;

	/* Likewise for serialization and deserialization functions */
	FunctionCallInfo serialfn_fcinfo;

	FunctionCallInfo deserialfn_fcinfo;
}			AggStatePerTransData;

/*
 * AggStatePerAggData - per-aggregate information
 *
 * This contains the information needed to call the final function, to produce
 * a final aggregate result from the state value. If there are multiple
 * identical Aggrefs in the query, they can all share the same per-agg data.
 *
 * These values are set up during ExecInitAgg() and do not change thereafter.
 */
typedef struct AggStatePerAggData
{
	/*
	 * Link to an Aggref expr this state value is for.
	 *
	 * There can be multiple identical Aggref's sharing the same per-agg. This
	 * points to the first one of them.
	 */
	Aggref	   *aggref;

	/* index to the state value which this agg should use */
	int			transno;

	/* Optional Oid of final function (may be InvalidOid) */
	Oid			finalfn_oid;

	/*
	 * fmgr lookup data for final function --- only valid when finalfn_oid is
	 * not InvalidOid.
	 */
	FmgrInfo	finalfn;

	/*
	 * Number of arguments to pass to the finalfn.  This is always at least 1
	 * (the transition state value) plus any ordered-set direct args. If the
	 * finalfn wants extra args then we pass nulls corresponding to the
	 * aggregated input columns.
	 */
	int			numFinalArgs;

	/* ExprStates for any direct-argument expressions */
	List	   *aggdirectargs;

	/*
	 * We need the len and byval info for the agg's result data type in order
	 * to know how to copy/delete values.
	 */
	int16		resulttypeLen;
	bool		resulttypeByVal;

	/*
	 * "shareable" is false if this agg cannot share state values with other
	 * aggregates because the final function is read-write.
	 */
	bool		shareable;
}			AggStatePerAggData;

/*
 * AggStatePerGroupData - per-aggregate-per-group working state
 *
 * These values are working state that is initialized at the start of
 * an input tuple group and updated for each input tuple.
 *
 * In AGG_PLAIN and AGG_SORTED modes, we have a single array of these
 * structs (pointed to by aggstate->pergroup); we re-use the array for
 * each input group, if it's AGG_SORTED mode.  In AGG_HASHED mode, the
 * hash table contains an array of these structs for each tuple group.
 *
 * Logically, the sortstate field belongs in this struct, but we do not
 * keep it here for space reasons: we don't support DISTINCT aggregates
 * in AGG_HASHED mode, so there's no reason to use up a pointer field
 * in every entry of the hashtable.
 */
typedef struct AggStatePerGroupData
{
#define FIELDNO_AGGSTATEPERGROUPDATA_TRANSVALUE 0
	Datum		transValue;		/* current transition value */
#define FIELDNO_AGGSTATEPERGROUPDATA_TRANSVALUEISNULL 1
	bool		transValueIsNull;

#define FIELDNO_AGGSTATEPERGROUPDATA_NOTRANSVALUE 2
	bool		noTransValue;	/* true if transValue not set yet */

	/*
	 * Note: noTransValue initially has the same value as transValueIsNull,
	 * and if true both are cleared to false at the same time.  They are not
	 * the same though: if transfn later returns a NULL, we want to keep that
	 * NULL and not auto-replace it with a later input value. Only the first
	 * non-NULL input will be auto-substituted.
	 */
}			AggStatePerGroupData;

/*
 * AggStatePerPhaseData - per-grouping-set-phase state
 *
 * Grouping sets are divided into "phases", where a single phase can be
 * processed in one pass over the input. If there is more than one phase, then
 * at the end of input from the current phase, state is reset and another pass
 * taken over the data which has been re-sorted in the mean time.
 *
 * Accordingly, each phase specifies a list of grouping sets and group clause
 * information, plus each phase after the first also has a sort order.
 */
typedef struct AggStatePerPhaseData
{
	AggStrategy aggstrategy;	/* strategy for this phase */
	int			numsets;		/* number of grouping sets (or 0) */
	int		   *gset_lengths;	/* lengths of grouping sets */
	Bitmapset **grouped_cols;	/* column groupings for rollup */
	ExprState **eqfunctions;	/* expression returning equality, indexed by
								 * nr of cols to compare */
	Agg		   *aggnode;		/* Agg node for phase data */
	Sort	   *sortnode;		/* Sort node for input ordering for phase */

	ExprState  *evaltrans;		/* evaluation of transition functions  */

<<<<<<< HEAD
	int		   *group_id;		/* on per gset */
	int		   *gset_id;		/* on per gset */

	/* cached variants of the compiled expression */
	ExprState  *evaltrans_cache
				[2]		/* 0: outerops; 1: TTSOpsMinimalTuple */
				[2];	/* 0: no NULL check; 1: with NULL check */
=======
	/*----------
	 * Cached variants of the compiled expression.
	 * first subscript: 0: outerops; 1: TTSOpsMinimalTuple
	 * second subscript: 0: no NULL check; 1: with NULL check
	 *----------
	 */
	ExprState  *evaltrans_cache[2][2];
>>>>>>> d457cb4e
}			AggStatePerPhaseData;

/*
 * AggStatePerHashData - per-hashtable state
 *
 * When doing grouping sets with hashing, we have one of these for each
 * grouping set. (When doing hashing without grouping sets, we have just one of
 * them.)
 */
typedef struct AggStatePerHashData
{
	TupleHashTable hashtable;	/* hash table with one entry per group */
	TupleHashIterator hashiter; /* for iterating through hash table */
	TupleTableSlot *hashslot;	/* slot for loading hash table */
	FmgrInfo   *hashfunctions;	/* per-grouping-field hash fns */
	Oid		   *eqfuncoids;		/* per-grouping-field equality fns */
	int			numCols;		/* number of hash key columns */
	int			numhashGrpCols; /* number of columns in hash table */
	int			largestGrpColIdx;	/* largest col required for hashing */
	AttrNumber *hashGrpColIdxInput; /* hash col indices in input slot */
	AttrNumber *hashGrpColIdxHash;	/* indices in hash table tuples */
	Agg		   *aggnode;		/* original Agg node, for numGroups etc. */
}			AggStatePerHashData;


extern AggState *ExecInitAgg(Agg *node, EState *estate, int eflags);
extern void ExecEndAgg(AggState *node);
extern void ExecReScanAgg(AggState *node);

extern Size hash_agg_entry_size(int numTrans, Size tupleWidth,
								Size transitionSpace);
<<<<<<< HEAD
extern void hash_agg_set_limits(AggState *aggstate, double hashentrysize, uint64 input_groups,
								int used_bits, Size *mem_limit,
								uint64 *ngroups_limit, int *num_partitions);

extern Datum aggregate_dummy(PG_FUNCTION_ARGS);
=======
extern void hash_agg_set_limits(double hashentrysize, double input_groups,
								int used_bits, Size *mem_limit,
								uint64 *ngroups_limit, int *num_partitions);

/* parallel instrumentation support */
extern void ExecAggEstimate(AggState *node, ParallelContext *pcxt);
extern void ExecAggInitializeDSM(AggState *node, ParallelContext *pcxt);
extern void ExecAggInitializeWorker(AggState *node, ParallelWorkerContext *pwcxt);
extern void ExecAggRetrieveInstrumentation(AggState *node);
>>>>>>> d457cb4e

extern void ExecSquelchAgg(AggState *aggstate);

#endif							/* NODEAGG_H */<|MERGE_RESOLUTION|>--- conflicted
+++ resolved
@@ -282,7 +282,6 @@
 
 	ExprState  *evaltrans;		/* evaluation of transition functions  */
 
-<<<<<<< HEAD
 	int		   *group_id;		/* on per gset */
 	int		   *gset_id;		/* on per gset */
 
@@ -290,15 +289,6 @@
 	ExprState  *evaltrans_cache
 				[2]		/* 0: outerops; 1: TTSOpsMinimalTuple */
 				[2];	/* 0: no NULL check; 1: with NULL check */
-=======
-	/*----------
-	 * Cached variants of the compiled expression.
-	 * first subscript: 0: outerops; 1: TTSOpsMinimalTuple
-	 * second subscript: 0: no NULL check; 1: with NULL check
-	 *----------
-	 */
-	ExprState  *evaltrans_cache[2][2];
->>>>>>> d457cb4e
 }			AggStatePerPhaseData;
 
 /*
@@ -330,24 +320,21 @@
 
 extern Size hash_agg_entry_size(int numTrans, Size tupleWidth,
 								Size transitionSpace);
-<<<<<<< HEAD
-extern void hash_agg_set_limits(AggState *aggstate, double hashentrysize, uint64 input_groups,
+
+extern void hash_agg_set_limits(AggState *aggstate, double hashentrysize, double input_groups,
 								int used_bits, Size *mem_limit,
 								uint64 *ngroups_limit, int *num_partitions);
 
 extern Datum aggregate_dummy(PG_FUNCTION_ARGS);
-=======
-extern void hash_agg_set_limits(double hashentrysize, double input_groups,
-								int used_bits, Size *mem_limit,
-								uint64 *ngroups_limit, int *num_partitions);
+
+extern void ExecSquelchAgg(AggState *aggstate);
+extern bool ReuseHashTable(AggState *node);
+
 
 /* parallel instrumentation support */
 extern void ExecAggEstimate(AggState *node, ParallelContext *pcxt);
 extern void ExecAggInitializeDSM(AggState *node, ParallelContext *pcxt);
 extern void ExecAggInitializeWorker(AggState *node, ParallelWorkerContext *pwcxt);
 extern void ExecAggRetrieveInstrumentation(AggState *node);
->>>>>>> d457cb4e
-
-extern void ExecSquelchAgg(AggState *aggstate);
 
 #endif							/* NODEAGG_H */