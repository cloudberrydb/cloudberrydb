--- conflicted
+++ resolved
@@ -4,13 +4,9 @@
  *	  definitions for run-time statistics collection
  *
  *
-<<<<<<< HEAD
  * Portions Copyright (c) 2006-2009, Greenplum inc
  * Portions Copyright (c) 2012-Present Pivotal Software, Inc.
- * Copyright (c) 2001-2016, PostgreSQL Global Development Group
-=======
  * Copyright (c) 2001-2019, PostgreSQL Global Development Group
->>>>>>> 9e1c9f95
  *
  * src/include/executor/instrument.h
  *
@@ -57,14 +53,9 @@
 typedef struct Instrumentation
 {
 	/* Parameters set at node creation: */
-<<<<<<< HEAD
-	bool		need_timer;		/* TRUE if we need timer data */
-	bool		need_cdb;		/* TRUE if we need cdb statistics */
-	bool		need_bufusage;	/* TRUE if we need buffer usage data */
-=======
 	bool		need_timer;		/* true if we need timer data */
+	bool		need_cdb;		/* true if we need cdb statistics */
 	bool		need_bufusage;	/* true if we need buffer usage data */
->>>>>>> 9e1c9f95
 	/* Info about current plan cycle: */
 	bool		running;		/* true if we've completed first tuple */
 	instr_time	starttime;		/* Start time of current iteration of node */
@@ -75,14 +66,11 @@
 	/* Accumulated statistics across all completed cycles: */
 	double		startup;		/* Total startup time (in seconds) */
 	double		total;			/* Total total time (in seconds) */
-<<<<<<< HEAD
 	uint64		ntuples;		/* Total tuples produced */
+	// GPDB_12_MERGE_FIXME: we had changed 'ntuples' and 'nloops' to uint64. Do the same
+	// for 'ntuples2', or?
+	double		ntuples2;		/* Secondary node-specific tuple counter */
 	uint64		nloops;			/* # of run cycles for this node */
-=======
-	double		ntuples;		/* Total tuples produced */
-	double		ntuples2;		/* Secondary node-specific tuple counter */
-	double		nloops;			/* # of run cycles for this node */
->>>>>>> 9e1c9f95
 	double		nfiltered1;		/* # tuples removed by scanqual or joinqual */
 	double		nfiltered2;		/* # tuples removed by "other" quals */
 	BufferUsage	bufusage;		/* Total buffer usage */
@@ -118,7 +106,6 @@
 extern void InstrEndParallelQuery(BufferUsage *result);
 extern void InstrAccumParallelQuery(BufferUsage *result);
 
-<<<<<<< HEAD
 #define GP_INSTRUMENT_OPTS (gp_enable_query_metrics ? INSTRUMENT_ROWS : INSTRUMENT_NONE)
 
 /* Greenplum query metrics */
@@ -180,7 +167,4 @@
  */
 #define MAX_SCAN_ON_SHMEM 300
 
-#endif   /* INSTRUMENT_H */
-=======
-#endif							/* INSTRUMENT_H */
->>>>>>> 9e1c9f95
+#endif							/* INSTRUMENT_H */