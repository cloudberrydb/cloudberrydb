/*-------------------------------------------------------------------------
 *
 * libpq.h
 *	  POSTGRES LIBPQ buffer structure definitions.
 *
 *
 * Portions Copyright (c) 1996-2015, PostgreSQL Global Development Group
 * Portions Copyright (c) 1994, Regents of the University of California
 *
 * src/include/libpq/libpq.h
 *
 *-------------------------------------------------------------------------
 */
#ifndef LIBPQ_H
#define LIBPQ_H

#include <sys/types.h>
#include <netinet/in.h>

#include "lib/stringinfo.h"
#include "libpq/libpq-be.h"

<<<<<<< HEAD
=======

typedef struct
{
	void		(*comm_reset) (void);
	int			(*flush) (void);
	int			(*flush_if_writable) (void);
	bool		(*is_send_pending) (void);
	int			(*putmessage) (char msgtype, const char *s, size_t len);
	void		(*putmessage_noblock) (char msgtype, const char *s, size_t len);
	void		(*startcopyout) (void);
	void		(*endcopyout) (bool errorAbort);
} PQcommMethods;

extern PGDLLIMPORT PQcommMethods *PqCommMethods;

#define pq_comm_reset() (PqCommMethods->comm_reset())
#define pq_flush() (PqCommMethods->flush())
#define pq_flush_if_writable() (PqCommMethods->flush_if_writable())
#define pq_is_send_pending() (PqCommMethods->is_send_pending())
#define pq_putmessage(msgtype, s, len) \
	(PqCommMethods->putmessage(msgtype, s, len))
#define pq_putmessage_noblock(msgtype, s, len) \
	(PqCommMethods->putmessage(msgtype, s, len))
#define pq_startcopyout() (PqCommMethods->startcopyout())
#define pq_endcopyout(errorAbort) (PqCommMethods->endcopyout(errorAbort))
>>>>>>> ab93f90c

/*
 * External functions.
 */

/*
 * prototypes for functions in pqcomm.c
 */
extern int StreamServerPort(int family, char *hostName,
				 unsigned short portNumber, char *unixSocketDir,
				 pgsocket ListenSocket[], int MaxListen);
extern int	StreamConnection(pgsocket server_fd, Port *port);
extern void StreamClose(pgsocket sock);
extern void TouchSocketFiles(void);
extern void RemoveSocketFiles(void);
extern void pq_init(void);
<<<<<<< HEAD
extern void pq_comm_reset(void);
extern void pq_comm_close_fatal(void);                                  /* GPDB only */
=======
>>>>>>> ab93f90c
extern int	pq_getbytes(char *s, size_t len);
extern int	pq_getstring(StringInfo s);
extern void pq_startmsgread(void);
extern void pq_endmsgread(void);
extern bool pq_is_reading_msg(void);
extern int	pq_getmessage(StringInfo s, int maxlen);
extern int	pq_getbyte(void);
extern int	pq_peekbyte(void);
extern int	pq_getbyte_if_available(unsigned char *c);
extern int	pq_putbytes(const char *s, size_t len);
<<<<<<< HEAD
extern int	pq_flush(void);
extern int	pq_flush_if_writable(void);
extern bool pq_is_send_pending(void);
extern int	pq_putmessage(char msgtype, const char *s, size_t len);
extern void pq_putmessage_noblock(char msgtype, const char *s, size_t len);
extern void pq_startcopyout(void);
extern void pq_endcopyout(bool errorAbort);
extern bool pq_waitForDataUsingSelect(void);                /* GPDB only */
=======
>>>>>>> ab93f90c

/*
 * prototypes for functions in be-secure.c
 */
extern char *ssl_cert_file;
extern char *ssl_key_file;
extern char *ssl_ca_file;
extern char *ssl_crl_file;

extern int	(*pq_putmessage_hook) (char msgtype, const char *s, size_t len);
extern int	(*pq_flush_hook) (void);

extern int	secure_initialize(void);
extern bool secure_loaded_verify_locations(void);
extern void secure_destroy(void);
extern int	secure_open_server(Port *port);
extern void secure_close(Port *port);
extern ssize_t secure_read(Port *port, void *ptr, size_t len);
extern ssize_t secure_write(Port *port, void *ptr, size_t len);
extern ssize_t secure_raw_read(Port *port, void *ptr, size_t len);
extern ssize_t secure_raw_write(Port *port, const void *ptr, size_t len);

extern bool ssl_loaded_verify_locations;

/* GUCs */
extern char *SSLCipherSuites;
extern char *SSLECDHCurve;
extern bool SSLPreferServerCiphers;

#endif   /* LIBPQ_H */<|MERGE_RESOLUTION|>--- conflicted
+++ resolved
@@ -19,9 +19,6 @@
 
 #include "lib/stringinfo.h"
 #include "libpq/libpq-be.h"
-
-<<<<<<< HEAD
-=======
 
 typedef struct
 {
@@ -47,7 +44,6 @@
 	(PqCommMethods->putmessage(msgtype, s, len))
 #define pq_startcopyout() (PqCommMethods->startcopyout())
 #define pq_endcopyout(errorAbort) (PqCommMethods->endcopyout(errorAbort))
->>>>>>> ab93f90c
 
 /*
  * External functions.
@@ -64,11 +60,7 @@
 extern void TouchSocketFiles(void);
 extern void RemoveSocketFiles(void);
 extern void pq_init(void);
-<<<<<<< HEAD
-extern void pq_comm_reset(void);
 extern void pq_comm_close_fatal(void);                                  /* GPDB only */
-=======
->>>>>>> ab93f90c
 extern int	pq_getbytes(char *s, size_t len);
 extern int	pq_getstring(StringInfo s);
 extern void pq_startmsgread(void);
@@ -79,17 +71,7 @@
 extern int	pq_peekbyte(void);
 extern int	pq_getbyte_if_available(unsigned char *c);
 extern int	pq_putbytes(const char *s, size_t len);
-<<<<<<< HEAD
-extern int	pq_flush(void);
-extern int	pq_flush_if_writable(void);
-extern bool pq_is_send_pending(void);
-extern int	pq_putmessage(char msgtype, const char *s, size_t len);
-extern void pq_putmessage_noblock(char msgtype, const char *s, size_t len);
-extern void pq_startcopyout(void);
-extern void pq_endcopyout(bool errorAbort);
 extern bool pq_waitForDataUsingSelect(void);                /* GPDB only */
-=======
->>>>>>> ab93f90c
 
 /*
  * prototypes for functions in be-secure.c
