--- conflicted
+++ resolved
@@ -16,11 +16,7 @@
 
 #include "nodes/parsenodes.h"
 
-<<<<<<< HEAD
-extern void DefineView(ViewStmt *stmt);
-=======
 extern void DefineView(ViewStmt *stmt, const char *queryString);
->>>>>>> d13f41d2
 extern void RemoveView(const RangeVar *view, DropBehavior behavior);
 
 #endif   /* VIEW_H */