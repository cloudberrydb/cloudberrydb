/*-------------------------------------------------------------------------
 *
 * defrem.h
 *	  POSTGRES define and remove utility definitions.
 *
 *
 * Portions Copyright (c) 1996-2021, PostgreSQL Global Development Group
 * Portions Copyright (c) 1994, Regents of the University of California
 *
 * src/include/commands/defrem.h
 *
 *-------------------------------------------------------------------------
 */
#ifndef DEFREM_H
#define DEFREM_H

#include "catalog/objectaddress.h"
#include "nodes/params.h"
#include "parser/parse_node.h"
#include "tcop/dest.h"
#include "utils/array.h"

struct HTAB;  /* utils/hsearch.h */

/* commands/dropcmds.c */
extern void RemoveObjects(DropStmt *stmt);

/* commands/indexcmds.c */
extern ObjectAddress DefineIndex(Oid relationId,
								 IndexStmt *stmt,
								 Oid indexRelationId,
								 Oid parentIndexId,
								 Oid parentConstraintId,
								 bool is_alter_table,
								 bool check_rights,
								 bool check_not_in_use,
								 bool skip_build,
<<<<<<< HEAD
								 bool quiet,
								 bool is_new_table);
extern void ReindexIndex(ReindexStmt *stmt, bool isTopLevel);
extern Oid	ReindexTable(ReindexStmt *stmt, bool isTopLevel);
extern void ReindexMultipleTables(const char *objectName, ReindexObjectType objectKind,
								  int options, bool concurrent);
=======
								 bool quiet);
extern void ExecReindex(ParseState *pstate, ReindexStmt *stmt, bool isTopLevel);
>>>>>>> d457cb4e
extern char *makeObjectName(const char *name1, const char *name2,
							const char *label);
extern char *ChooseRelationName(const char *name1, const char *name2,
								const char *label, Oid namespaceid,
								bool isconstraint);
extern char *ChooseRelationNameWithCache(const char *name1, const char *name2,
										 const char *label, Oid namespaceid,
										 bool isconstraint,
										 struct HTAB *cache);
extern char *ChooseIndexName(const char *tabname, Oid namespaceId,
				List *colnames, List *exclusionOpNames,
				bool primary, bool isconstraint);
extern List *ChooseIndexColumnNames(List *indexElems);
extern bool CheckIndexCompatible(Oid oldId,
								 const char *accessMethodName,
								 List *attributeList,
								 List *exclusionOpNames);
extern Oid	GetDefaultOpClass(Oid type_id, Oid am_id);
extern Oid	ResolveOpClass(List *opclass, Oid attrType,
						   const char *accessMethodName, Oid accessMethodId);

/* commands/functioncmds.c */
extern ObjectAddress CreateFunction(ParseState *pstate, CreateFunctionStmt *stmt);
extern void RemoveFunctionById(Oid funcOid);
extern ObjectAddress AlterFunction(ParseState *pstate, AlterFunctionStmt *stmt);
extern ObjectAddress CreateCast(CreateCastStmt *stmt);
extern ObjectAddress CreateTransform(CreateTransformStmt *stmt);
extern void IsThereFunctionInNamespace(const char *proname, int pronargs,
									   oidvector *proargtypes, Oid nspOid);
extern void ExecuteDoStmt(DoStmt *stmt, bool atomic);
extern void ExecuteCallStmt(CallStmt *stmt, ParamListInfo params, bool atomic, DestReceiver *dest);
extern TupleDesc CallStmtResultDesc(CallStmt *stmt);
extern Oid	get_transform_oid(Oid type_id, Oid lang_id, bool missing_ok);
extern void interpret_function_parameter_list(ParseState *pstate,
											  List *parameters,
											  Oid languageOid,
											  ObjectType objtype,
											  oidvector **parameterTypes,
											  List **parameterTypes_list,
											  ArrayType **allParameterTypes,
											  ArrayType **parameterModes,
											  ArrayType **parameterNames,
											  List **inParameterNames_list,
											  List **parameterDefaults,
											  Oid *variadicArgType,
											  Oid *requiredResultType);

/* commands/operatorcmds.c */
extern ObjectAddress DefineOperator(List *names, List *parameters);
extern void RemoveOperatorById(Oid operOid);
extern ObjectAddress AlterOperator(AlterOperatorStmt *stmt);

/* commands/statscmds.c */
extern ObjectAddress CreateStatistics(CreateStatsStmt *stmt);
extern ObjectAddress AlterStatistics(AlterStatsStmt *stmt);
extern void RemoveStatisticsById(Oid statsOid);
extern Oid	StatisticsGetRelation(Oid statId, bool missing_ok);

/* commands/aggregatecmds.c */
extern ObjectAddress DefineAggregate(ParseState *pstate, List *name, List *args, bool oldstyle,
									 List *parameters, bool replace);

/* commands/opclasscmds.c */
extern ObjectAddress DefineOpClass(CreateOpClassStmt *stmt);
extern ObjectAddress DefineOpFamily(CreateOpFamilyStmt *stmt);
extern Oid	AlterOpFamily(AlterOpFamilyStmt *stmt);
extern void IsThereOpClassInNamespace(const char *opcname, Oid opcmethod,
									  Oid opcnamespace);
extern void IsThereOpFamilyInNamespace(const char *opfname, Oid opfmethod,
									   Oid opfnamespace);
extern Oid	get_opclass_oid(Oid amID, List *opclassname, bool missing_ok);
extern Oid	get_opfamily_oid(Oid amID, List *opfamilyname, bool missing_ok);

/* commands/tsearchcmds.c */
extern ObjectAddress DefineTSParser(List *names, List *parameters);

extern ObjectAddress DefineTSDictionary(List *names, List *parameters);
extern ObjectAddress AlterTSDictionary(AlterTSDictionaryStmt *stmt);

extern ObjectAddress DefineTSTemplate(List *names, List *parameters);

extern ObjectAddress DefineTSConfiguration(List *names, List *parameters,
										   ObjectAddress *copied);
extern void RemoveTSConfigurationById(Oid cfgId);
extern ObjectAddress AlterTSConfiguration(AlterTSConfigurationStmt *stmt);

extern text *serialize_deflist(List *deflist);
extern List *deserialize_deflist(Datum txt);

/* commands/foreigncmds.c */
extern ObjectAddress AlterForeignServerOwner(const char *name, Oid newOwnerId);
extern void AlterForeignServerOwner_oid(Oid, Oid newOwnerId);
extern ObjectAddress AlterForeignDataWrapperOwner(const char *name, Oid newOwnerId);
extern void AlterForeignDataWrapperOwner_oid(Oid fwdId, Oid newOwnerId);
extern ObjectAddress CreateForeignDataWrapper(CreateFdwStmt *stmt);
extern ObjectAddress AlterForeignDataWrapper(AlterFdwStmt *stmt);
extern ObjectAddress CreateForeignServer(CreateForeignServerStmt *stmt);
extern ObjectAddress AlterForeignServer(AlterForeignServerStmt *stmt);
extern ObjectAddress CreateUserMapping(CreateUserMappingStmt *stmt);
extern ObjectAddress AlterUserMapping(AlterUserMappingStmt *stmt);
extern Oid	RemoveUserMapping(DropUserMappingStmt *stmt);
<<<<<<< HEAD
extern void RemoveUserMappingById(Oid umId);
extern void CreateForeignTable(CreateForeignTableStmt *stmt, Oid relid, bool skip_permission_check);
=======
extern void CreateForeignTable(CreateForeignTableStmt *stmt, Oid relid);
>>>>>>> d457cb4e
extern void ImportForeignSchema(ImportForeignSchemaStmt *stmt);
extern Datum transformGenericOptions(Oid catalogId,
									 Datum oldOptions,
									 List *options,
									 Oid fdwvalidator);

/* commands/amcmds.c */
extern ObjectAddress CreateAccessMethod(CreateAmStmt *stmt);
extern Oid	get_index_am_oid(const char *amname, bool missing_ok);
extern Oid	get_table_am_oid(const char *amname, bool missing_ok);
extern Oid	get_am_oid(const char *amname, bool missing_ok);
extern char *get_am_name(Oid amOid);

/* Greenplum specific */
extern Oid  get_table_am_handler_oid(const char *amname, bool missing_ok);

/* support routines in commands/define.c */

extern char *defGetString(DefElem *def);
extern double defGetNumeric(DefElem *def);
extern bool defGetBoolean(DefElem *def);
extern int32 defGetInt32(DefElem *def);
extern int64 defGetInt64(DefElem *def);
extern List *defGetQualifiedName(DefElem *def);
extern TypeName *defGetTypeName(DefElem *def);
extern int	defGetTypeLength(DefElem *def);
extern List *defGetStringList(DefElem *def);

#endif							/* DEFREM_H */<|MERGE_RESOLUTION|>--- conflicted
+++ resolved
@@ -35,17 +35,8 @@
 								 bool check_rights,
 								 bool check_not_in_use,
 								 bool skip_build,
-<<<<<<< HEAD
-								 bool quiet,
-								 bool is_new_table);
-extern void ReindexIndex(ReindexStmt *stmt, bool isTopLevel);
-extern Oid	ReindexTable(ReindexStmt *stmt, bool isTopLevel);
-extern void ReindexMultipleTables(const char *objectName, ReindexObjectType objectKind,
-								  int options, bool concurrent);
-=======
 								 bool quiet);
 extern void ExecReindex(ParseState *pstate, ReindexStmt *stmt, bool isTopLevel);
->>>>>>> d457cb4e
 extern char *makeObjectName(const char *name1, const char *name2,
 							const char *label);
 extern char *ChooseRelationName(const char *name1, const char *name2,
@@ -55,10 +46,6 @@
 										 const char *label, Oid namespaceid,
 										 bool isconstraint,
 										 struct HTAB *cache);
-extern char *ChooseIndexName(const char *tabname, Oid namespaceId,
-				List *colnames, List *exclusionOpNames,
-				bool primary, bool isconstraint);
-extern List *ChooseIndexColumnNames(List *indexElems);
 extern bool CheckIndexCompatible(Oid oldId,
 								 const char *accessMethodName,
 								 List *attributeList,
@@ -147,12 +134,7 @@
 extern ObjectAddress CreateUserMapping(CreateUserMappingStmt *stmt);
 extern ObjectAddress AlterUserMapping(AlterUserMappingStmt *stmt);
 extern Oid	RemoveUserMapping(DropUserMappingStmt *stmt);
-<<<<<<< HEAD
-extern void RemoveUserMappingById(Oid umId);
 extern void CreateForeignTable(CreateForeignTableStmt *stmt, Oid relid, bool skip_permission_check);
-=======
-extern void CreateForeignTable(CreateForeignTableStmt *stmt, Oid relid);
->>>>>>> d457cb4e
 extern void ImportForeignSchema(ImportForeignSchemaStmt *stmt);
 extern Datum transformGenericOptions(Oid catalogId,
 									 Datum oldOptions,
@@ -166,8 +148,9 @@
 extern Oid	get_am_oid(const char *amname, bool missing_ok);
 extern char *get_am_name(Oid amOid);
 
-/* Greenplum specific */
+/* Cloudberry specific */
 extern Oid  get_table_am_handler_oid(const char *amname, bool missing_ok);
+extern void RemoveUserMappingById(Oid umId);
 
 /* support routines in commands/define.c */
 
