--- conflicted
+++ resolved
@@ -21,13 +21,10 @@
 #include "executor/tuptable.h"
 #include "nodes/execnodes.h"
 #include "nodes/parsenodes.h"
-<<<<<<< HEAD
 #include "nodes/relation.h"
 #include "parser/parse_node.h"
-=======
 #include "storage/lock.h"
 #include "utils/relcache.h"
->>>>>>> a4bebdd9
 
 /* Struct describing one new constraint to check in ALTER Phase 3 scan.
  *
@@ -49,17 +46,13 @@
 
 extern const char *synthetic_sql;
 
-extern Oid	DefineRelation(CreateStmt *stmt, char relkind, char relstorage, bool dispatch);
+extern Oid	DefineRelation(CreateStmt *stmt, char relkind, Oid ownerId, char relstorage, bool dispatch);
 
-<<<<<<< HEAD
 extern void	DefineExternalRelation(CreateExternalStmt *stmt);
 
 extern void	DefinePartitionedRelation(CreateStmt *stmt, Oid reloid);
 
 extern void EvaluateDeferredStatements(List *deferredStmts);
-=======
-extern Oid	DefineRelation(CreateStmt *stmt, char relkind, Oid ownerId);
->>>>>>> a4bebdd9
 
 extern void RemoveRelations(DropStmt *drop);
 
@@ -95,10 +88,6 @@
 			   ObjectType reltype,
 			   RenameStmt *stmt /* MPP */);
 
-extern void find_composite_type_dependencies(Oid typeOid,
-											 const char *origTblName,
-											 const char *origTypeName);
-
 extern void RenameRelationInternal(Oid myrelid,
 					   const char *newrelname,
 					   Oid namespaceId);
@@ -107,15 +96,8 @@
 								 Relation origRelation,
 								 const char *origTypeName);
 
-<<<<<<< HEAD
-=======
 extern void check_of_type(HeapTuple typetuple);
 
-extern AttrNumber *varattnos_map(TupleDesc olddesc, TupleDesc newdesc);
-extern AttrNumber *varattnos_map_schema(TupleDesc old, List *schema);
-extern void change_varattnos_of_a_node(Node *node, const AttrNumber *newattno);
-
->>>>>>> a4bebdd9
 extern void register_on_commit_action(Oid relid, OnCommitAction action);
 extern void remove_on_commit_action(Oid relid);
 
