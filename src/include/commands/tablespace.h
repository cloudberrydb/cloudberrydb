/*-------------------------------------------------------------------------
 *
 * tablespace.h
 *		Tablespace management commands (create/drop tablespace).
 *
 *
 * Portions Copyright (c) 1996-2015, PostgreSQL Global Development Group
 * Portions Copyright (c) 1994, Regents of the University of California
 *
 * src/include/commands/tablespace.h
 *
 *-------------------------------------------------------------------------
 */
#ifndef TABLESPACE_H
#define TABLESPACE_H

#include "access/xlogreader.h"
#include "catalog/objectaddress.h"
#include "lib/stringinfo.h"
#include "nodes/parsenodes.h"
#include "storage/dbdirnode.h"

/* XLOG stuff */
#define XLOG_TBLSPC_CREATE		0x00
#define XLOG_TBLSPC_DROP		0x10

typedef struct xl_tblspc_create_rec
{
	Oid			ts_id;
	char		ts_path[FLEXIBLE_ARRAY_MEMBER]; /* null-terminated string */
} xl_tblspc_create_rec;

typedef struct xl_tblspc_drop_rec
{
	Oid			ts_id;
	char		ts_path[1];		/* VARIABLE LENGTH STRING */
} xl_tblspc_drop_rec;

typedef struct TableSpaceOpts
{
	int32		vl_len_;		/* varlena header (do not touch directly!) */
	float8		random_page_cost;
	float8		seq_page_cost;
} TableSpaceOpts;

extern Oid	CreateTableSpace(CreateTableSpaceStmt *stmt);
extern void DropTableSpace(DropTableSpaceStmt *stmt);
extern ObjectAddress RenameTableSpace(const char *oldname, const char *newname);
extern Oid	AlterTableSpaceOptions(AlterTableSpaceOptionsStmt *stmt);

extern void TablespaceCreateDbspace(Oid spcNode, Oid dbNode, bool isRedo);
extern void UnlinkTablespaceDirectory(Oid tablepace_oid_to_unlink, bool isRedo);

extern Oid	GetDefaultTablespace(char relpersistence);

extern void PrepareTempTablespaces(void);

extern Oid	get_tablespace_oid(const char *tablespacename, bool missing_ok);
extern char *get_tablespace_name(Oid spc_oid);

extern bool directory_is_empty(const char *path);
extern void remove_tablespace_symlink(const char *linkloc);

<<<<<<< HEAD
extern void tblspc_redo(XLogRecPtr beginLoc, XLogRecPtr lsn, XLogRecord *rptr);
extern void tblspc_desc(StringInfo buf, XLogRecord *record);
=======
extern void tblspc_redo(XLogReaderState *rptr);
extern void tblspc_desc(StringInfo buf, XLogReaderState *rptr);
extern const char *tblspc_identify(uint8 info);
>>>>>>> ab93f90c

#endif   /* TABLESPACE_H */<|MERGE_RESOLUTION|>--- conflicted
+++ resolved
@@ -61,13 +61,8 @@
 extern bool directory_is_empty(const char *path);
 extern void remove_tablespace_symlink(const char *linkloc);
 
-<<<<<<< HEAD
-extern void tblspc_redo(XLogRecPtr beginLoc, XLogRecPtr lsn, XLogRecord *rptr);
-extern void tblspc_desc(StringInfo buf, XLogRecord *record);
-=======
 extern void tblspc_redo(XLogReaderState *rptr);
 extern void tblspc_desc(StringInfo buf, XLogReaderState *rptr);
 extern const char *tblspc_identify(uint8 info);
->>>>>>> ab93f90c
 
 #endif   /* TABLESPACE_H */