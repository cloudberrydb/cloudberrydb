--- conflicted
+++ resolved
@@ -4,13 +4,9 @@
  *	  Virtual file descriptor definitions.
  *
  *
-<<<<<<< HEAD
- * Portions Copyright (c) 2007-2008, Greenplum inc
+ * Portions Copyright (c) 2007-2008, Cloudberry inc
  * Portions Copyright (c) 2012-Present VMware, Inc. or its affiliates.
- * Portions Copyright (c) 1996-2019, PostgreSQL Global Development Group
-=======
  * Portions Copyright (c) 1996-2021, PostgreSQL Global Development Group
->>>>>>> d457cb4e
  * Portions Copyright (c) 1994, Regents of the University of California
  *
  * src/include/storage/fd.h
@@ -178,12 +174,8 @@
 extern int	fsync_fname_ext(const char *fname, bool isdir, bool ignore_perm, int elevel);
 extern int	durable_rename(const char *oldfile, const char *newfile, int loglevel);
 extern int	durable_unlink(const char *fname, int loglevel);
-<<<<<<< HEAD
-extern int	durable_link_or_rename(const char *oldfile, const char *newfile, int loglevel);
+extern int	durable_rename_excl(const char *oldfile, const char *newfile, int loglevel);
 extern void SyncAllXLogFiles(void);
-=======
-extern int	durable_rename_excl(const char *oldfile, const char *newfile, int loglevel);
->>>>>>> d457cb4e
 extern void SyncDataDirectory(void);
 extern int	data_sync_elevel(int elevel);
 
