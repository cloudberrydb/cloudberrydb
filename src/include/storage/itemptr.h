/*-------------------------------------------------------------------------
 *
 * itemptr.h
 *	  POSTGRES disk item pointer definitions.
 *
 *
 * Portions Copyright (c) 1996-2021, PostgreSQL Global Development Group
 * Portions Copyright (c) 1994, Regents of the University of California
 *
 * src/include/storage/itemptr.h
 *
 *-------------------------------------------------------------------------
 */
#ifndef ITEMPTR_H
#define ITEMPTR_H

#include "storage/block.h"
#include "storage/off.h"

/*
 * ItemPointer:
 *
 * This is a pointer to an item within a disk page of a known file
 * (for example, a cross-link from an index to its parent table).
 * ip_blkid tells us which block, ip_posid tells us which entry in
 * the linp (ItemIdData) array we want.
 *
 * Note: because there is an item pointer in each tuple header and index
 * tuple header on disk, it's very important not to waste space with
 * structure padding bytes.  The struct is designed to be six bytes long
 * (it contains three int16 fields) but a few compilers will pad it to
 * eight bytes unless coerced.  We apply appropriate persuasion where
 * possible.  If your compiler can't be made to play along, you'll waste
 * lots of space.
 */
typedef struct ItemPointerData
{
	BlockIdData ip_blkid;
	OffsetNumber ip_posid;
}

/* If compiler understands packed and aligned pragmas, use those */
#if defined(pg_attribute_packed) && defined(pg_attribute_aligned)
			pg_attribute_packed()
			pg_attribute_aligned(2)
#endif
ItemPointerData;

typedef ItemPointerData *ItemPointer;

/* ----------------
 *		special values used in heap tuples (t_ctid)
 * ----------------
 */

/*
 * If a heap tuple holds a speculative insertion token rather than a real
 * TID, ip_posid is set to SpecTokenOffsetNumber, and the token is stored in
 * ip_blkid. SpecTokenOffsetNumber must be higher than MaxOffsetNumber, so
 * that it can be distinguished from a valid offset number in a regular item
 * pointer.
 */
#define SpecTokenOffsetNumber		0xfffe

/*
 * When a tuple is moved to a different partition by UPDATE, the t_ctid of
 * the old tuple version is set to this magic value.
 */
#define MovedPartitionsOffsetNumber 0xfffd
#define MovedPartitionsBlockNumber	InvalidBlockNumber


/* ----------------
 *		support macros
 * ----------------
 */

/*
 * ItemPointerIsValid
 *		True iff the disk item pointer is not NULL.
 */
#define ItemPointerIsValid(pointer) \
	((bool) (PointerIsValid(pointer) && ((pointer)->ip_posid != 0)))

/*
 * ItemPointerGetBlockNumberNoCheck
 *		Returns the block number of a disk item pointer.
 */
#define ItemPointerGetBlockNumberNoCheck(pointer) \
( \
	BlockIdGetBlockNumber(&(pointer)->ip_blkid) \
)

/*
 * ItemPointerGetBlockNumber
 *		As above, but verifies that the item pointer looks valid.
 */
#define ItemPointerGetBlockNumber(pointer) \
( \
	AssertMacro(ItemPointerIsValid(pointer)), \
	ItemPointerGetBlockNumberNoCheck(pointer) \
)

/*
 * ItemPointerGetOffsetNumberNoCheck
 *		Returns the offset number of a disk item pointer.
 */
#define ItemPointerGetOffsetNumberNoCheck(pointer) \
( \
	(pointer)->ip_posid \
)

/*
 * ItemPointerGetOffsetNumber
 *		As above, but verifies that the item pointer looks valid.
 */
#define ItemPointerGetOffsetNumber(pointer) \
( \
	AssertMacro(ItemPointerIsValid(pointer)), \
	ItemPointerGetOffsetNumberNoCheck(pointer) \
)

/*
 * ItemPointerSet
 *		Sets a disk item pointer to the specified block and offset.
 */
#define ItemPointerSet(pointer, blockNumber, offNum) \
( \
	AssertMacro(PointerIsValid(pointer)), \
	BlockIdSet(&((pointer)->ip_blkid), blockNumber), \
	(pointer)->ip_posid = offNum \
)

/*
 * ItemPointerSetBlockNumber
 *		Sets a disk item pointer to the specified block.
 */
#define ItemPointerSetBlockNumber(pointer, blockNumber) \
( \
	AssertMacro(PointerIsValid(pointer)), \
	BlockIdSet(&((pointer)->ip_blkid), blockNumber) \
)

/*
 * ItemPointerSetOffsetNumber
 *		Sets a disk item pointer to the specified offset.
 */
#define ItemPointerSetOffsetNumber(pointer, offsetNumber) \
( \
	AssertMacro(PointerIsValid(pointer)), \
	(pointer)->ip_posid = (offsetNumber) \
)

/*
 * ItemPointerCopy
 *		Copies the contents of one disk item pointer to another.
 *
 * Should there ever be padding in an ItemPointer this would need to be handled
 * differently as it's used as hash key.
 */
#define ItemPointerCopy(fromPointer, toPointer) \
( \
	AssertMacro(PointerIsValid(toPointer)), \
	AssertMacro(PointerIsValid(fromPointer)), \
	*(toPointer) = *(fromPointer) \
)

/*
 * ItemPointerSetInvalid
 *		Sets a disk item pointer to be invalid.
 */
#define ItemPointerSetInvalid(pointer) \
( \
	AssertMacro(PointerIsValid(pointer)), \
	BlockIdSet(&((pointer)->ip_blkid), InvalidBlockNumber), \
	(pointer)->ip_posid = InvalidOffsetNumber \
)

/*
 * ItemPointerIndicatesMovedPartitions
 *		True iff the block number indicates the tuple has moved to another
 *		partition.
 */
#define ItemPointerIndicatesMovedPartitions(pointer) \
( \
	ItemPointerGetOffsetNumber(pointer) == MovedPartitionsOffsetNumber && \
	ItemPointerGetBlockNumberNoCheck(pointer) == MovedPartitionsBlockNumber \
)

/*
 * ItemPointerSetMovedPartitions
 *		Indicate that the item referenced by the itempointer has moved into a
 *		different partition.
 */
#define ItemPointerSetMovedPartitions(pointer) \
	ItemPointerSet((pointer), MovedPartitionsBlockNumber, MovedPartitionsOffsetNumber)

/* ----------------
 *		externs
 * ----------------
 */

extern bool ItemPointerEquals(ItemPointer pointer1, ItemPointer pointer2);
extern int32 ItemPointerCompare(ItemPointer arg1, ItemPointer arg2);
<<<<<<< HEAD
extern char *ItemPointerToString(ItemPointer tid);
extern char *ItemPointerToString2(ItemPointer tid);
=======
extern void ItemPointerInc(ItemPointer pointer);
extern void ItemPointerDec(ItemPointer pointer);
>>>>>>> d457cb4e

#endif							/* ITEMPTR_H */<|MERGE_RESOLUTION|>--- conflicted
+++ resolved
@@ -202,12 +202,9 @@
 
 extern bool ItemPointerEquals(ItemPointer pointer1, ItemPointer pointer2);
 extern int32 ItemPointerCompare(ItemPointer arg1, ItemPointer arg2);
-<<<<<<< HEAD
 extern char *ItemPointerToString(ItemPointer tid);
 extern char *ItemPointerToString2(ItemPointer tid);
-=======
 extern void ItemPointerInc(ItemPointer pointer);
 extern void ItemPointerDec(ItemPointer pointer);
->>>>>>> d457cb4e
 
 #endif							/* ITEMPTR_H */