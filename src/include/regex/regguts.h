/*
 * Internal interface definitions, etc., for the reg package
 *
 * Copyright (c) 1998, 1999 Henry Spencer.	All rights reserved.
 *
 * Development of this software was funded, in part, by Cray Research Inc.,
 * UUNET Communications Services Inc., Sun Microsystems Inc., and Scriptics
 * Corporation, none of whom are responsible for the results.  The author
 * thanks all of them.
 *
 * Redistribution and use in source and binary forms -- with or without
 * modification -- are permitted for any purpose, provided that
 * redistributions in source form retain this entire copyright notice and
 * indicate the origin and nature of any modifications.
 *
 * I'd appreciate being given credit for this package in the documentation
 * of software which uses it, but that is not a requirement.
 *
 * THIS SOFTWARE IS PROVIDED ``AS IS'' AND ANY EXPRESS OR IMPLIED WARRANTIES,
 * INCLUDING, BUT NOT LIMITED TO, THE IMPLIED WARRANTIES OF MERCHANTABILITY
 * AND FITNESS FOR A PARTICULAR PURPOSE ARE DISCLAIMED.  IN NO EVENT SHALL
 * HENRY SPENCER BE LIABLE FOR ANY DIRECT, INDIRECT, INCIDENTAL, SPECIAL,
 * EXEMPLARY, OR CONSEQUENTIAL DAMAGES (INCLUDING, BUT NOT LIMITED TO,
 * PROCUREMENT OF SUBSTITUTE GOODS OR SERVICES; LOSS OF USE, DATA, OR PROFITS;
 * OR BUSINESS INTERRUPTION) HOWEVER CAUSED AND ON ANY THEORY OF LIABILITY,
 * WHETHER IN CONTRACT, STRICT LIABILITY, OR TORT (INCLUDING NEGLIGENCE OR
 * OTHERWISE) ARISING IN ANY WAY OUT OF THE USE OF THIS SOFTWARE, EVEN IF
 * ADVISED OF THE POSSIBILITY OF SUCH DAMAGE.
 *
<<<<<<< HEAD
 * $PostgreSQL: pgsql/src/include/regex/regguts.h,v 1.7 2008/02/14 17:33:37 tgl Exp $
=======
 * $PostgreSQL: pgsql/src/include/regex/regguts.h,v 1.6 2008/01/03 20:47:55 tgl Exp $
>>>>>>> d13f41d2
 */



/*
 * Environmental customization.  It should not (I hope) be necessary to
 * alter the file you are now reading -- regcustom.h should handle it all,
 * given care here and elsewhere.
 */
#include "regcustom.h"



/*
 * Things that regcustom.h might override.
 */

/* assertions */
#ifndef assert
#ifndef REG_DEBUG
#define  NDEBUG					/* no assertions */
#endif
#include <assert.h>
#endif

/* voids */
#ifndef DISCARD
#define DISCARD void			/* for throwing values away */
#endif
#ifndef VS
#define VS(x)	((void *)(x))	/* cast something to generic ptr */
#endif

/* function-pointer declarator */
#ifndef FUNCPTR
#define FUNCPTR(name, args) (*(name)) args
#endif

/* memory allocation */
#ifndef MALLOC
#define MALLOC(n)	malloc(n)
#endif
#ifndef REALLOC
#define REALLOC(p, n)	realloc(VS(p), n)
#endif
#ifndef FREE
#define FREE(p)		free(VS(p))
#endif

/* want size of a char in bits, and max value in bounded quantifiers */
#ifndef CHAR_BIT
#include <limits.h>
#endif
#ifndef _POSIX2_RE_DUP_MAX
#define _POSIX2_RE_DUP_MAX	255 /* normally from <limits.h> */
#endif



/*
 * misc
 */

#define NOTREACHED	0
#define xxx		1

#define DUPMAX	_POSIX2_RE_DUP_MAX
#define INFINITY	(DUPMAX+1)

#define REMAGIC 0xfed7			/* magic number for main struct */



/*
 * debugging facilities
 */
#ifdef REG_DEBUG
/* FDEBUG does finite-state tracing */
#define FDEBUG(arglist) { if (v->eflags&REG_FTRACE) printf arglist; }
/* MDEBUG does higher-level tracing */
#define MDEBUG(arglist) { if (v->eflags&REG_MTRACE) printf arglist; }
#else
#define FDEBUG(arglist) {}
#define MDEBUG(arglist) {}
#endif



/*
 * bitmap manipulation
 */
#define UBITS	(CHAR_BIT * sizeof(unsigned))
#define BSET(uv, sn)	((uv)[(sn)/UBITS] |= (unsigned)1 << ((sn)%UBITS))
#define ISBSET(uv, sn)	((uv)[(sn)/UBITS] & ((unsigned)1 << ((sn)%UBITS)))



/*
 * We dissect a chr into byts for colormap table indexing.	Here we define
 * a byt, which will be the same as a byte on most machines...	The exact
 * size of a byt is not critical, but about 8 bits is good, and extraction
 * of 8-bit chunks is sometimes especially fast.
 */
#ifndef BYTBITS
#define BYTBITS 8				/* bits in a byt */
#endif
#define BYTTAB	(1<<BYTBITS)	/* size of table with one entry per byt value */
#define BYTMASK (BYTTAB-1)		/* bit mask for byt */
#define NBYTS	((CHRBITS+BYTBITS-1)/BYTBITS)
/* the definition of GETCOLOR(), below, assumes NBYTS <= 4 */



/*
 * As soon as possible, we map chrs into equivalence classes -- "colors" --
 * which are of much more manageable number.
 */
typedef short color;			/* colors of characters */
typedef int pcolor;				/* what color promotes to */

#define COLORLESS	(-1)		/* impossible color */
#define WHITE		0			/* default color, parent of all others */



/*
 * A colormap is a tree -- more precisely, a DAG -- indexed at each level
 * by a byt of the chr, to map the chr to a color efficiently.	Because
 * lower sections of the tree can be shared, it can exploit the usual
 * sparseness of such a mapping table.	The tree is always NBYTS levels
 * deep (in the past it was shallower during construction but was "filled"
 * to full depth at the end of that); areas that are unaltered as yet point
 * to "fill blocks" which are entirely WHITE in color.
 */

/* the tree itself */
struct colors
{
	color		ccolor[BYTTAB];
};
struct ptrs
{
	union tree *pptr[BYTTAB];
};
union tree
{
	struct colors colors;
	struct ptrs ptrs;
};

#define tcolor	colors.ccolor
#define tptr	ptrs.pptr

/* internal per-color descriptor structure for the color machinery */
struct colordesc
{
	uchr		nchrs;			/* number of chars of this color */
	color		sub;			/* open subcolor (if any); free chain ptr */
#define  NOSUB	 COLORLESS
	struct arc *arcs;			/* color chain */
	chr			firstchr;		/* char first assigned to this color */
	int			flags;
#define  FREECOL 01				/* currently free */
#define  PSEUDO  02				/* pseudocolor, no real chars */
#define  UNUSEDCOLOR(cd) ((cd)->flags&FREECOL)
	union tree *block;			/* block of solid color, if any */
};

/* the color map itself */
struct colormap
{
	int			magic;
#define  CMMAGIC 0x876
	struct vars *v;				/* for compile error reporting */
	size_t		ncds;			/* number of colordescs */
	size_t		max;			/* highest in use */
	color		free;			/* beginning of free chain (if non-0) */
	struct colordesc *cd;
#define  CDEND(cm)	 (&(cm)->cd[(cm)->max + 1])
#define  NINLINECDS  ((size_t)10)
	struct colordesc cdspace[NINLINECDS];
	union tree	tree[NBYTS];	/* tree top, plus fill blocks */
};

/* optimization magic to do fast chr->color mapping */
#define B0(c)	((c) & BYTMASK)
#define B1(c)	(((c)>>BYTBITS) & BYTMASK)
#define B2(c)	(((c)>>(2*BYTBITS)) & BYTMASK)
#define B3(c)	(((c)>>(3*BYTBITS)) & BYTMASK)
#if NBYTS == 1
#define GETCOLOR(cm, c) ((cm)->tree->tcolor[B0(c)])
#endif
/* beware, for NBYTS>1, GETCOLOR() is unsafe -- 2nd arg used repeatedly */
#if NBYTS == 2
#define GETCOLOR(cm, c) ((cm)->tree->tptr[B1(c)]->tcolor[B0(c)])
#endif
#if NBYTS == 4
#define GETCOLOR(cm, c) ((cm)->tree->tptr[B3(c)]->tptr[B2(c)]->tptr[B1(c)]->tcolor[B0(c)])
#endif


/*
 * Interface definitions for locale-interface functions in locale.c.
 */

/* Representation of a set of characters. */
struct cvec
{
	int			nchrs;			/* number of chrs */
	int			chrspace;		/* number of chrs possible */
	chr		   *chrs;			/* pointer to vector of chrs */
	int			nranges;		/* number of ranges (chr pairs) */
	int			rangespace;		/* number of chrs possible */
	chr		   *ranges;			/* pointer to vector of chr pairs */
	/* both batches of chrs are on the end */
};


/*
 * definitions for NFA internal representation
 *
 * Having a "from" pointer within each arc may seem redundant, but it
 * saves a lot of hassle.
 */
struct state;

struct arc
{
	int			type;			/* 0 if free, else an NFA arc type code */
	color		co;
	struct state *from;			/* where it's from (and contained within) */
	struct state *to;			/* where it's to */
	struct arc *outchain;		/* link in *from's outs chain or free chain */
#define  freechain	 outchain
<<<<<<< HEAD
	struct arc *inchain;		/* *to's ins chain */
	struct arc *colorchain;		/* color's arc chain */
=======
	struct arc *inchain;		/* link in *to's ins chain */
	struct arc *colorchain;		/* link in color's arc chain */
>>>>>>> d13f41d2
	struct arc *colorchainRev;	/* back-link in color's arc chain */
};

struct arcbatch
{								/* for bulk allocation of arcs */
	struct arcbatch *next;
#define  ABSIZE  10
	struct arc	a[ABSIZE];
};

struct state
{
	int			no;
#define  FREESTATE	 (-1)
	char		flag;			/* marks special states */
	int			nins;			/* number of inarcs */
	struct arc *ins;			/* chain of inarcs */
	int			nouts;			/* number of outarcs */
	struct arc *outs;			/* chain of outarcs */
	struct arc *free;			/* chain of free arcs */
	struct state *tmp;			/* temporary for traversal algorithms */
	struct state *next;			/* chain for traversing all */
	struct state *prev;			/* back chain */
	struct arcbatch oas;		/* first arcbatch, avoid malloc in easy case */
	int			noas;			/* number of arcs used in first arcbatch */
};

struct nfa
{
	struct state *pre;			/* pre-initial state */
	struct state *init;			/* initial state */
	struct state *final;		/* final state */
	struct state *post;			/* post-final state */
	int			nstates;		/* for numbering states */
	struct state *states;		/* state-chain header */
	struct state *slast;		/* tail of the chain */
	struct state *free;			/* free list */
	struct colormap *cm;		/* the color map */
	color		bos[2];			/* colors, if any, assigned to BOS and BOL */
	color		eos[2];			/* colors, if any, assigned to EOS and EOL */
	size_t		size;			/* Current NFA size; differs from nstates as
								 * it also counts the number of states created
								 * by children of this state. */
	struct vars *v;				/* simplifies compile error reporting */
	struct nfa *parent;			/* parent NFA, if any */
};



/*
 * definitions for compacted NFA
 *
 * The main space savings in a compacted NFA is from making the arcs as small
 * as possible.  We store only the transition color and next-state number for
 * each arc.  The list of out arcs for each state is an array beginning at
 * cnfa.states[statenumber], and terminated by a dummy carc struct with
 * co == COLORLESS.
 *
 * The non-dummy carc structs are of two types: plain arcs and LACON arcs.
 * Plain arcs just store the transition color number as "co".  LACON arcs
 * store the lookahead constraint number plus cnfa.ncolors as "co".  LACON
 * arcs can be distinguished from plain by testing for co >= cnfa.ncolors.
 */
struct carc
{
	color		co;				/* COLORLESS is list terminator */
	int			to;				/* next-state number */
};

struct cnfa
{
	int			nstates;		/* number of states */
	int			ncolors;		/* number of colors (max color in use + 1) */
	int			flags;
#define  HASLACONS	01			/* uses lookahead constraints */
	int			pre;			/* setup state number */
	int			post;			/* teardown state number */
	color		bos[2];			/* colors, if any, assigned to BOS and BOL */
	color		eos[2];			/* colors, if any, assigned to EOS and EOL */
	char	   *stflags;		/* vector of per-state flags bytes */
#define  CNFA_NOPROGRESS	01	/* flag bit for a no-progress state */
	struct carc **states;		/* vector of pointers to outarc lists */
	/* states[n] are pointers into a single malloc'd array of arcs */
	struct carc *arcs;			/* the area for the lists */
};

#define ZAPCNFA(cnfa)	((cnfa).nstates = 0)
#define NULLCNFA(cnfa)	((cnfa).nstates == 0)

/*
 * Used to limit the maximum NFA size to something sane. [Tcl Bug 1810264]
 */
#ifndef REG_MAX_STATES
#define REG_MAX_STATES	100000
#endif

/*
 * subexpression tree
 */
struct subre
{
	char		op;				/* '|', '.' (concat), 'b' (backref), '(', '=' */
	char		flags;
#define  LONGER  01				/* prefers longer match */
#define  SHORTER 02				/* prefers shorter match */
#define  MIXED	 04				/* mixed preference below */
#define  CAP 010				/* capturing parens below */
#define  BACKR	 020			/* back reference below */
#define  INUSE	 0100			/* in use in final tree */
#define  LOCAL	 03				/* bits which may not propagate up */
#define  LMIX(f) ((f)<<2)		/* LONGER -> MIXED */
#define  SMIX(f) ((f)<<1)		/* SHORTER -> MIXED */
#define  UP(f)	 (((f)&~LOCAL) | (LMIX(f) & SMIX(f) & MIXED))
#define  MESSY(f)	 ((f)&(MIXED|CAP|BACKR))
#define  PREF(f) ((f)&LOCAL)
#define  PREF2(f1, f2)	 ((PREF(f1) != 0) ? PREF(f1) : PREF(f2))
#define  COMBINE(f1, f2) (UP((f1)|(f2)) | PREF2(f1, f2))
	short		retry;			/* index into retry memory */
	int			subno;			/* subexpression number (for 'b' and '(') */
	short		min;			/* min repetitions, for backref only */
	short		max;			/* max repetitions, for backref only */
	struct subre *left;			/* left child, if any (also freelist chain) */
	struct subre *right;		/* right child, if any */
	struct state *begin;		/* outarcs from here... */
	struct state *end;			/* ...ending in inarcs here */
	struct cnfa cnfa;			/* compacted NFA, if any */
	struct subre *chain;		/* for bookkeeping and error cleanup */
};



/*
 * table of function pointers for generic manipulation functions
 * A regex_t's re_fns points to one of these.
 */
struct fns
{
	void		FUNCPTR(free, (regex_t *));
};



/*
 * the insides of a regex_t, hidden behind a void *
 */
struct guts
{
	int			magic;
#define  GUTSMAGIC	 0xfed9
	int			cflags;			/* copy of compile flags */
	long		info;			/* copy of re_info */
	size_t		nsub;			/* copy of re_nsub */
	struct subre *tree;
	struct cnfa search;			/* for fast preliminary search */
	int			ntree;
	struct colormap cmap;
	int			FUNCPTR(compare, (const chr *, const chr *, size_t));
	struct subre *lacons;		/* lookahead-constraint vector */
	int			nlacons;		/* size of lacons */
};<|MERGE_RESOLUTION|>--- conflicted
+++ resolved
@@ -27,11 +27,7 @@
  * OTHERWISE) ARISING IN ANY WAY OUT OF THE USE OF THIS SOFTWARE, EVEN IF
  * ADVISED OF THE POSSIBILITY OF SUCH DAMAGE.
  *
-<<<<<<< HEAD
  * $PostgreSQL: pgsql/src/include/regex/regguts.h,v 1.7 2008/02/14 17:33:37 tgl Exp $
-=======
- * $PostgreSQL: pgsql/src/include/regex/regguts.h,v 1.6 2008/01/03 20:47:55 tgl Exp $
->>>>>>> d13f41d2
  */
 
 
@@ -266,13 +262,8 @@
 	struct state *to;			/* where it's to */
 	struct arc *outchain;		/* link in *from's outs chain or free chain */
 #define  freechain	 outchain
-<<<<<<< HEAD
-	struct arc *inchain;		/* *to's ins chain */
-	struct arc *colorchain;		/* color's arc chain */
-=======
 	struct arc *inchain;		/* link in *to's ins chain */
 	struct arc *colorchain;		/* link in color's arc chain */
->>>>>>> d13f41d2
 	struct arc *colorchainRev;	/* back-link in color's arc chain */
 };
 
