/*-------------------------------------------------------------------------
 *
 * snapmgr.h
 *	  POSTGRES snapshot manager
 *
 * Portions Copyright (c) 1996-2021, PostgreSQL Global Development Group
 * Portions Copyright (c) 1994, Regents of the University of California
 *
 * src/include/utils/snapmgr.h
 *
 *-------------------------------------------------------------------------
 */
#ifndef SNAPMGR_H
#define SNAPMGR_H

#include "access/transam.h"
#include "utils/relcache.h"
#include "utils/resowner.h"
#include "utils/snapshot.h"
#include "cdb/cdbtm.h"

/*
 * The structure used to map times to TransactionId values for the "snapshot
 * too old" feature must have a few entries at the tail to hold old values;
 * otherwise the lookup will often fail and the expected early pruning or
 * vacuum will not usually occur.  It is best if this padding is for a number
 * of minutes greater than a thread would normally be stalled, but it's OK if
 * early vacuum opportunities are occasionally missed, so there's no need to
 * use an extreme value or get too fancy.  10 minutes seems plenty.
 */
#define OLD_SNAPSHOT_PADDING_ENTRIES 10
#define OLD_SNAPSHOT_TIME_MAP_ENTRIES (old_snapshot_threshold + OLD_SNAPSHOT_PADDING_ENTRIES)

/*
 * Common definition of relation properties that allow early pruning/vacuuming
 * when old_snapshot_threshold >= 0.
 */
#define RelationAllowsEarlyPruning(rel) \
( \
	 RelationIsPermanent(rel) && !IsCatalogRelation(rel) \
  && !RelationIsAccessibleInLogicalDecoding(rel) \
)

#define EarlyPruningEnabled(rel) (old_snapshot_threshold >= 0 && RelationAllowsEarlyPruning(rel))

/* GUC variables */
extern PGDLLIMPORT int old_snapshot_threshold;


extern Size SnapMgrShmemSize(void);
extern void SnapMgrInit(void);
extern TimestampTz GetSnapshotCurrentTimestamp(void);
extern TimestampTz GetOldSnapshotThresholdTimestamp(void);
extern void SnapshotTooOldMagicForTest(void);

extern bool FirstSnapshotSet;

extern PGDLLIMPORT TransactionId TransactionXmin;
extern PGDLLIMPORT TransactionId RecentXmin;

/* Variables representing various special snapshot semantics */
extern PGDLLIMPORT SnapshotData SnapshotSelfData;
extern PGDLLIMPORT SnapshotData SnapshotAnyData;
extern PGDLLIMPORT SnapshotData CatalogSnapshotData;

#define SnapshotSelf		(&SnapshotSelfData)
#define SnapshotAny			(&SnapshotAnyData)

/*
 * We don't provide a static SnapshotDirty variable because it would be
 * non-reentrant.  Instead, users of that snapshot type should declare a
 * local variable of type SnapshotData, and initialize it with this macro.
 */
#define InitDirtySnapshot(snapshotdata)  \
	((snapshotdata).snapshot_type = SNAPSHOT_DIRTY)

/*
 * Similarly, some initialization is required for a NonVacuumable snapshot.
 * The caller must supply the visibility cutoff state to use (c.f.
 * GlobalVisTestFor()).
 */
#define InitNonVacuumableSnapshot(snapshotdata, vistestp)  \
	((snapshotdata).snapshot_type = SNAPSHOT_NON_VACUUMABLE, \
	 (snapshotdata).vistest = (vistestp))

/*
 * Similarly, some initialization is required for SnapshotToast.  We need
 * to set lsn and whenTaken correctly to support snapshot_too_old.
 */
#define InitToastSnapshot(snapshotdata, l, w)  \
	((snapshotdata).snapshot_type = SNAPSHOT_TOAST, \
	 (snapshotdata).lsn = (l),					\
	 (snapshotdata).whenTaken = (w))

/* This macro encodes the knowledge of which snapshots are MVCC-safe */
#define IsMVCCSnapshot(snapshot)  \
	((snapshot)->snapshot_type == SNAPSHOT_MVCC || \
	 (snapshot)->snapshot_type == SNAPSHOT_HISTORIC_MVCC)

<<<<<<< HEAD
=======
static inline bool
OldSnapshotThresholdActive(void)
{
	return old_snapshot_threshold >= 0;
}

>>>>>>> d457cb4e
extern Snapshot GetTransactionSnapshot(void);
extern Snapshot GetLatestSnapshot(void);
extern void SnapshotSetCommandId(CommandId curcid);
extern Snapshot GetOldestSnapshot(void);

extern Snapshot GetCatalogSnapshot(Oid relid);
extern Snapshot GetNonHistoricCatalogSnapshot(Oid relid, DtxContext distributedTransactionContext);
extern void InvalidateCatalogSnapshot(void);
extern void InvalidateCatalogSnapshotConditionally(void);

extern void PushActiveSnapshot(Snapshot snapshot);
extern void PushActiveSnapshotWithLevel(Snapshot snapshot, int snap_level);
extern void PushCopiedSnapshot(Snapshot snapshot);
extern void UpdateActiveSnapshotCommandId(void);
extern void PopActiveSnapshot(void);
extern Snapshot GetActiveSnapshot(void);
extern bool ActiveSnapshotSet(void);

extern Snapshot RegisterSnapshot(Snapshot snapshot);
extern void UnregisterSnapshot(Snapshot snapshot);
extern Snapshot RegisterSnapshotOnOwner(Snapshot snapshot, ResourceOwner owner);
extern void UnregisterSnapshotFromOwner(Snapshot snapshot, ResourceOwner owner);

extern void AtSubCommit_Snapshot(int level);
extern void AtSubAbort_Snapshot(int level);
extern void AtEOXact_Snapshot(bool isCommit, bool resetXmin);

extern void LogDistributedSnapshotInfo(Snapshot snapshot, const char *prefix);
extern DistributedSnapshotWithLocalMapping *GetCurrentDistributedSnapshotWithLocalMapping(void);

extern void ImportSnapshot(const char *idstr);
extern bool XactHasExportedSnapshots(void);
extern void DeleteAllExportedSnapshotFiles(void);
extern void WaitForOlderSnapshots(TransactionId limitXmin, bool progress);
extern bool ThereAreNoPriorRegisteredSnapshots(void);
extern bool TransactionIdLimitedForOldSnapshots(TransactionId recentXmin,
												Relation relation,
												TransactionId *limit_xid,
												TimestampTz *limit_ts);
extern void SetOldSnapshotThresholdTimestamp(TimestampTz ts, TransactionId xlimit);
extern void MaintainOldSnapshotTimeMapping(TimestampTz whenTaken,
										   TransactionId xmin);

extern char *ExportSnapshot(Snapshot snapshot);

/*
 * These live in procarray.c because they're intimately linked to the
 * procarray contents, but thematically they better fit into snapmgr.h.
 */
typedef struct GlobalVisState GlobalVisState;
extern GlobalVisState *GlobalVisTestFor(Relation rel);
extern bool GlobalVisTestIsRemovableXid(GlobalVisState *state, TransactionId xid);
extern bool GlobalVisTestIsRemovableFullXid(GlobalVisState *state, FullTransactionId fxid);
extern FullTransactionId GlobalVisTestNonRemovableFullHorizon(GlobalVisState *state);
extern TransactionId GlobalVisTestNonRemovableHorizon(GlobalVisState *state);
extern bool GlobalVisCheckRemovableXid(Relation rel, TransactionId xid);
extern bool GlobalVisCheckRemovableFullXid(Relation rel, FullTransactionId fxid);

/*
 * Utility functions for implementing visibility routines in table AMs.
 */
typedef enum
{
	XID_NOT_IN_SNAPSHOT,
	XID_IN_SNAPSHOT,
	XID_SURELY_COMMITTED
} XidInMVCCSnapshotCheckResult;
extern XidInMVCCSnapshotCheckResult XidInMVCCSnapshot(TransactionId xid, Snapshot snapshot,
							  bool distributedSnapshotIgnore, bool *setDistributedSnapshotIgnore);
extern bool XidInMVCCSnapshot_Local(TransactionId xid, Snapshot snapshot);

/* Support for catalog timetravel for logical decoding */
struct HTAB;
extern struct HTAB *HistoricSnapshotGetTupleCids(void);
extern void SetupHistoricSnapshot(Snapshot snapshot_now, struct HTAB *tuplecids);
extern void TeardownHistoricSnapshot(bool is_error);
extern bool HistoricSnapshotActive(void);

extern Size EstimateSnapshotSpace(Snapshot snapshot);
extern void SerializeSnapshot(Snapshot snapshot, char *start_address);
extern Snapshot RestoreSnapshot(char *start_address);
extern void RestoreTransactionSnapshot(Snapshot snapshot, void *source_pgproc);

#endif							/* SNAPMGR_H */<|MERGE_RESOLUTION|>--- conflicted
+++ resolved
@@ -97,15 +97,13 @@
 	((snapshot)->snapshot_type == SNAPSHOT_MVCC || \
 	 (snapshot)->snapshot_type == SNAPSHOT_HISTORIC_MVCC)
 
-<<<<<<< HEAD
-=======
+
 static inline bool
 OldSnapshotThresholdActive(void)
 {
 	return old_snapshot_threshold >= 0;
 }
 
->>>>>>> d457cb4e
 extern Snapshot GetTransactionSnapshot(void);
 extern Snapshot GetLatestSnapshot(void);
 extern void SnapshotSetCommandId(CommandId curcid);
