--- conflicted
+++ resolved
@@ -192,11 +192,6 @@
 
 extern int	compare_values_of_enum(TypeCacheEntry *tcache, Oid arg1, Oid arg2);
 
-<<<<<<< HEAD
-extern List *build_tuple_node_list(int start);
-
-#endif   /* TYPCACHE_H */
-=======
 extern size_t SharedRecordTypmodRegistryEstimate(void);
 
 extern void SharedRecordTypmodRegistryInit(SharedRecordTypmodRegistry *,
@@ -204,5 +199,6 @@
 
 extern void SharedRecordTypmodRegistryAttach(SharedRecordTypmodRegistry *);
 
-#endif							/* TYPCACHE_H */
->>>>>>> 9e1c9f95
+extern List *build_tuple_node_list(int start);
+
+#endif							/* TYPCACHE_H */