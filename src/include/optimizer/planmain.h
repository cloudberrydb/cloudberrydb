/*-------------------------------------------------------------------------
 *
 * planmain.h
 *	  prototypes for various files in optimizer/plan
 *
 *
 * Portions Copyright (c) 2005-2009, Greenplum inc
 * Portions Copyright (c) 2012-Present Pivotal Software, Inc.
 * Portions Copyright (c) 1996-2009, PostgreSQL Global Development Group
 * Portions Copyright (c) 1994, Regents of the University of California
 *
 * $PostgreSQL: pgsql/src/include/optimizer/planmain.h,v 1.114 2008/10/07 19:27:04 tgl Exp $
 *
 *-------------------------------------------------------------------------
 */
#ifndef PLANMAIN_H
#define PLANMAIN_H

#include "nodes/plannodes.h"
#include "nodes/relation.h"
#include "optimizer/clauses.h" /* AggClauseCounts */
#include "utils/uri.h"

/*
 * A structure that contains information for planning GROUP BY 
 * queries.
 */
typedef struct GroupContext
{
	Path *best_path;
	Path *cheapest_path;

	/*
	 * If subplan is given, use it (including its targetlist).  
	 *
	 * If sub_tlist and no subplan is given, then use sub_tlist
	 * on the input plan. (This is intended to  assure that targets 
	 * that appear in the SortClauses of AggOrder  nodes have targets 
	 * in the subplan that match in sortgroupref.
	 *
	 * If neither subplan nor sub_tlist is given, just make a plan with
	 * a flat target list.
	 */
	Plan *subplan;
	List *sub_tlist;

	List *tlist;
	bool use_hashed_grouping;
	double tuple_fraction;
	CanonicalGroupingSets *canonical_grpsets;
	uint64 grouping;

	/*
	 * When subplan is privided, groupColIdx and distinctColIdx are also provided.
	 */
	int numGroupCols;
	AttrNumber *groupColIdx;
	Oid		   *groupOperators;
	int numDistinctCols;
	AttrNumber *distinctColIdx;

	double *p_dNumGroups;
	List **pcurrent_pathkeys;
	bool *querynode_changed;
} GroupContext;

/* GUC parameters */
#define DEFAULT_CURSOR_TUPLE_FRACTION 1.0 /* assume all rows will be fetched */
extern double cursor_tuple_fraction;

/*
 * prototypes for plan/planmain.c
 */
extern void query_planner(PlannerInfo *root, List *tlist,
			  double tuple_fraction, double limit_tuples,
			  Path **cheapest_path, Path **sorted_path,
			  double *num_groups);

/*
 * prototypes for plan/planagg.c
 */
extern Plan *optimize_minmax_aggregates(PlannerInfo *root, List *tlist,
						   Path *best_path);

/*
 * prototype for plan/plangroupexp.c
 */
extern Plan *make_distinctaggs_for_rollup(PlannerInfo *root, bool is_agg,
										  List *tlist, bool twostage, List *sub_tlist,
										  List *qual, AggStrategy aggstrategy,
										  int numGroupCols, AttrNumber *grpColIdx, Oid *grpOperators,
										  double numGroups, int *rollup_gs_times,
										  int numAggs, int transSpace,
										  double *p_dNumGroups,
										  List **p_current_pathkeys,
										  Plan *lefttree);

/*
 * prototypes for plan/planwindow.c
 */
extern Plan *window_planner(PlannerInfo *root, double tuple_fraction, List **pathkeys_ptr);
extern RangeTblEntry *package_plan_as_rte(Query *query, Plan *plan, Alias *eref, List *pathkeys);
extern Value *get_tle_name(TargetEntry *tle, List* rtable, const char *default_name);
extern Plan *wrap_plan(PlannerInfo *root, Plan *plan, Query *query, List **p_pathkeys,
       const char *alias_name, List *col_names, Query **query_p);


/*
 * prototype for plan/plangroupext.c
 */
extern Plan *plan_grouping_extension(PlannerInfo *root,
									 Path *path,
									 double tuple_fraction,
									 bool use_hashed_grouping,
									 List **p_tlist, List *sub_tlist,
									 bool is_agg, bool twostage,
									 List *qual,
									 int *p_numGroupCols,
									 AttrNumber **p_grpColIdx,
									 Oid **p_grpOperators,
									 AggClauseCounts *agg_counts,
									 CanonicalGroupingSets *canonical_grpsets,
									 double *p_dNumGroups,
									 bool *querynode_changed,
									 List **p_current_pathkeys,
									 Plan *lefttree);
extern void free_canonical_groupingsets(CanonicalGroupingSets *canonical_grpsets);
extern Plan *add_repeat_node(Plan *result_plan, int repeat_count, uint64 grouping);
extern bool contain_group_id(Node *node);

/*
 * prototypes for plan/createplan.c
 */
extern Plan *create_plan(PlannerInfo *root, Path *path);
extern SubqueryScan *make_subqueryscan(PlannerInfo *root, List *qptlist, List *qpqual,
				  Index scanrelid, Plan *subplan, List *subrtable);
extern Append *make_append(List *appendplans, bool isTarget, List *tlist);
extern RecursiveUnion *make_recursive_union(List *tlist,
<<<<<<< HEAD
			   Plan *lefttree, Plan *righttree, int wtParam);
=======
			   Plan *lefttree, Plan *righttree, int wtParam,
			   List *distinctList, long numGroups);
>>>>>>> 38e93482
extern Sort *make_sort_from_pathkeys(PlannerInfo *root, Plan *lefttree,
						List *pathkeys, double limit_tuples, bool add_keys_to_targetlist);
extern Sort *make_sort_from_sortclauses(PlannerInfo *root, List *sortcls,
						   Plan *lefttree);
extern Sort *make_sort_from_groupcols(PlannerInfo *root, List *groupcls,
									  AttrNumber *grpColIdx, bool appendGrouping,
									  Plan *lefttree);
extern List *reconstruct_group_clause(List *orig_groupClause, List *tlist,
						 AttrNumber *grpColIdx, int numcols);

extern Motion *make_motion(PlannerInfo *root, Plan *lefttree, List *sortPathKeys, bool useExecutorVarFormat);
extern Sort *make_sort(PlannerInfo *root, Plan *lefttree, int numCols,
		  AttrNumber *sortColIdx, Oid *sortOperators, bool *nullsFirst,
		  double limit_tuples);

extern Agg *make_agg(PlannerInfo *root, List *tlist, List *qual,
					 AggStrategy aggstrategy, bool streaming,
					 int numGroupCols, AttrNumber *grpColIdx, Oid *grpOperators,
					 long numGroups, int numNullCols,
					 uint64 inputGrouping, uint64 grouping,
					 int rollupGSTimes,
					 int numAggs, int transSpace,
					 Plan *lefttree);
extern HashJoin *make_hashjoin(List *tlist,
			  List *joinclauses, List *otherclauses,
			  List *hashclauses, List *hashqualclauses,
			  Plan *lefttree, Plan *righttree,
			  JoinType jointype);
extern Hash *make_hash(Plan *lefttree);
extern NestLoop *make_nestloop(List *tlist,
							   List *joinclauses, List *otherclauses,
							   Plan *lefttree, Plan *righttree,
							   JoinType jointype);
extern MergeJoin *make_mergejoin(List *tlist,
			   List *joinclauses, List *otherclauses,
			   List *mergeclauses,
			   Oid *mergefamilies,
			   int *mergestrategies,
			   bool *mergenullsfirst,
			   Plan *lefttree, Plan *righttree,
			   JoinType jointype);
extern WindowAgg *make_windowagg(PlannerInfo *root, List *tlist,
			   int partNumCols, AttrNumber *partColIdx, Oid *partOperators,
			   int ordNumCols, AttrNumber *ordColIdx, Oid *ordOperators,
			   int frameOptions, Node *startOffset, Node *endOffset,
			   Plan *lefttree);
extern Material *make_material(Plan *lefttree);
extern Plan *materialize_finished_plan(PlannerInfo *root, Plan *subplan);
extern Unique *make_unique(Plan *lefttree, List *distinctList);
extern Limit *make_limit(Plan *lefttree, Node *limitOffset, Node *limitCount,
		   int64 offset_est, int64 count_est);
extern SetOp *make_setop(SetOpCmd cmd, SetOpStrategy strategy, Plan *lefttree,
		   List *distinctList, AttrNumber flagColIdx, int firstFlag,
		   long numGroups, double outputRows);
extern Result *make_result(PlannerInfo *root, List *tlist,
			Node *resconstantqual, Plan *subplan);
extern Repeat *make_repeat(List *tlist,
						   List *qual,
						   Expr *repeatCountExpr,
						   uint64 grouping,
						   Plan *subplan);
extern bool is_projection_capable_plan(Plan *plan);
extern Plan *add_sort_cost(PlannerInfo *root, Plan *input, 
						   int numCols, 
						   AttrNumber *sortColIdx, Oid *sortOperators,
						   double limit_tuples);
extern Plan *add_agg_cost(PlannerInfo *root, Plan *plan, 
		 List *tlist, List *qual,
		 AggStrategy aggstrategy, 
		 bool streaming, 
		 int numGroupCols, AttrNumber *grpColIdx,
		 long numGroups, int num_nullcols,
		 int numAggs, int transSpace);
extern Plan *plan_pushdown_tlist(PlannerInfo *root, Plan *plan, List *tlist);      /*CDB*/

extern List *create_external_scan_uri_list(struct ExtTableEntry *extEntry, bool *ismasteronly);

/*
 * prototypes for plan/initsplan.c
 */
extern int	from_collapse_limit;
extern int	join_collapse_limit;

extern void add_base_rels_to_query(PlannerInfo *root, Node *jtnode);
extern void build_base_rel_tlists(PlannerInfo *root, List *final_tlist);
extern void add_vars_to_targetlist(PlannerInfo *root, List *vars,
					   Relids where_needed);
extern List *deconstruct_jointree(PlannerInfo *root);
extern void distribute_restrictinfo_to_rels(PlannerInfo *root,
								RestrictInfo *restrictinfo);
extern void process_implied_equality(PlannerInfo *root,
						 Oid opno,
						 Expr *item1,
						 Expr *item2,
						 Relids qualscope,
						 Relids nullable_relids,
						 bool below_outer_join,
						 bool both_const);
extern RestrictInfo *build_implied_join_equality(Oid opno,
							Expr *item1,
							Expr *item2,
							Relids qualscope,
							Relids nullable_relids);

/*
 * prototypes for plan/setrefs.c
 */
extern Plan *set_plan_references(PlannerGlobal *glob,
					Plan *plan,
					List *rtable);
extern List *set_returning_clause_references(PlannerGlobal *glob,
								List *rlist,
								Plan *topplan,
								Index resultRelation);

extern void extract_query_dependencies(List *queries,
						   List **relationOids,
						   List **invalItems);
extern void fix_opfuncids(Node *node);
extern void set_opfuncid(OpExpr *opexpr);
extern void set_sa_opfuncid(ScalarArrayOpExpr *opexpr);
extern void record_plan_function_dependency(PlannerGlobal *glob, Oid funcid);
extern void extract_query_dependencies(List *queries,
									   List **relationOids,
									   List **invalItems);
<<<<<<< HEAD
extern void cdb_extract_plan_dependencies(PlannerGlobal *glob, Plan *plan);

extern int num_distcols_in_grouplist(List *gc);
=======
>>>>>>> 38e93482

#endif   /* PLANMAIN_H */<|MERGE_RESOLUTION|>--- conflicted
+++ resolved
@@ -136,12 +136,8 @@
 				  Index scanrelid, Plan *subplan, List *subrtable);
 extern Append *make_append(List *appendplans, bool isTarget, List *tlist);
 extern RecursiveUnion *make_recursive_union(List *tlist,
-<<<<<<< HEAD
-			   Plan *lefttree, Plan *righttree, int wtParam);
-=======
 			   Plan *lefttree, Plan *righttree, int wtParam,
 			   List *distinctList, long numGroups);
->>>>>>> 38e93482
 extern Sort *make_sort_from_pathkeys(PlannerInfo *root, Plan *lefttree,
 						List *pathkeys, double limit_tuples, bool add_keys_to_targetlist);
 extern Sort *make_sort_from_sortclauses(PlannerInfo *root, List *sortcls,
@@ -246,6 +242,9 @@
 							Relids qualscope,
 							Relids nullable_relids);
 
+extern void check_mergejoinable(RestrictInfo *restrictinfo);
+extern void check_hashjoinable(RestrictInfo *restrictinfo);
+
 /*
  * prototypes for plan/setrefs.c
  */
@@ -267,11 +266,8 @@
 extern void extract_query_dependencies(List *queries,
 									   List **relationOids,
 									   List **invalItems);
-<<<<<<< HEAD
 extern void cdb_extract_plan_dependencies(PlannerGlobal *glob, Plan *plan);
 
 extern int num_distcols_in_grouplist(List *gc);
-=======
->>>>>>> 38e93482
 
 #endif   /* PLANMAIN_H */