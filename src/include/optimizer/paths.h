--- conflicted
+++ resolved
@@ -4,13 +4,9 @@
  *	  prototypes for various files in optimizer/path
  *
  *
-<<<<<<< HEAD
- * Portions Copyright (c) 2005-2008, Greenplum inc
+ * Portions Copyright (c) 2005-2008, Cloudberry inc
  * Portions Copyright (c) 2012-Present VMware, Inc. or its affiliates.
- * Portions Copyright (c) 1996-2019, PostgreSQL Global Development Group
-=======
  * Portions Copyright (c) 1996-2021, PostgreSQL Global Development Group
->>>>>>> d457cb4e
  * Portions Copyright (c) 1994, Regents of the University of California
  *
  * src/include/optimizer/paths.h
@@ -58,6 +54,10 @@
 
 extern void generate_gather_paths(PlannerInfo *root, RelOptInfo *rel,
 								  bool override_rows);
+extern void generate_grouping_paths(PlannerInfo *root,
+									RelOptInfo *rel_grouped,
+									RelOptInfo *rel_plain,
+									RelAggInfo *agg_info);
 extern void generate_useful_gather_paths(PlannerInfo *root, RelOptInfo *rel,
 										 bool override_rows);
 extern int	compute_parallel_worker(RelOptInfo *rel, double heap_pages,
@@ -113,14 +113,10 @@
 										RelOptInfo *rel1, RelOptInfo *rel2);
 extern bool have_dangerous_phv(PlannerInfo *root,
 							   Relids outer_relids, Relids inner_params);
-<<<<<<< HEAD
 extern void mark_dummy_rel(PlannerInfo *root, RelOptInfo *rel);
 extern bool have_partkey_equi_join(RelOptInfo *joinrel,
 								   RelOptInfo *rel1, RelOptInfo *rel2,
 								   JoinType jointype, List *restrictlist);
-=======
-extern void mark_dummy_rel(RelOptInfo *rel);
->>>>>>> d457cb4e
 
 /*
  * equivclass.c
