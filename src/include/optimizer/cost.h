--- conflicted
+++ resolved
@@ -4,13 +4,9 @@
  *	  prototypes for costsize.c and clausesel.c.
  *
  *
-<<<<<<< HEAD
  * Portions Copyright (c) 2005-2008, Greenplum inc
  * Portions Copyright (c) 2012-Present Pivotal Software, Inc.
- * Portions Copyright (c) 1996-2016, PostgreSQL Global Development Group
-=======
  * Portions Copyright (c) 1996-2019, PostgreSQL Global Development Group
->>>>>>> 9e1c9f95
  * Portions Copyright (c) 1994, Regents of the University of California
  *
  * src/include/optimizer/cost.h
@@ -66,36 +62,6 @@
  *	  routines to compute costs and sizes
  */
 
-<<<<<<< HEAD
-/* parameter variables and flags */
-extern PGDLLIMPORT double seq_page_cost;
-extern PGDLLIMPORT double random_page_cost;
-extern PGDLLIMPORT double cpu_tuple_cost;
-extern PGDLLIMPORT double cpu_index_tuple_cost;
-extern PGDLLIMPORT double cpu_operator_cost;
-extern PGDLLIMPORT double parallel_tuple_cost;
-extern PGDLLIMPORT double parallel_setup_cost;
-extern PGDLLIMPORT int effective_cache_size;
-extern Cost disable_cost;
-extern int	max_parallel_workers_per_gather;
-extern bool enable_seqscan;
-extern bool enable_indexscan;
-extern bool enable_indexonlyscan;
-extern bool enable_bitmapscan;
-extern bool enable_tidscan;
-extern bool enable_sort;
-extern bool enable_hashagg;
-extern bool enable_groupagg;
-extern bool enable_nestloop;
-extern bool enable_material;
-extern bool enable_mergejoin;
-extern bool enable_hashjoin;
-extern int	constraint_exclusion;
-
-extern bool gp_enable_hashjoin_size_heuristic;          /*CDB*/
-extern bool gp_enable_predicate_propagation;
-
-=======
 /* parameter variables and flags (see also optimizer.h) */
 extern PGDLLIMPORT Cost disable_cost;
 extern PGDLLIMPORT int max_parallel_workers_per_gather;
@@ -106,6 +72,9 @@
 extern PGDLLIMPORT bool enable_tidscan;
 extern PGDLLIMPORT bool enable_sort;
 extern PGDLLIMPORT bool enable_hashagg;
+extern PGDLLIMPORT bool enable_groupagg;
+extern PGDLLIMPORT bool enable_hashagg_disk;
+extern PGDLLIMPORT bool enable_groupingsets_hash_disk;
 extern PGDLLIMPORT bool enable_nestloop;
 extern PGDLLIMPORT bool enable_material;
 extern PGDLLIMPORT bool enable_mergejoin;
@@ -118,7 +87,9 @@
 extern PGDLLIMPORT bool enable_partition_pruning;
 extern PGDLLIMPORT int constraint_exclusion;
 
->>>>>>> 9e1c9f95
+extern bool gp_enable_hashjoin_size_heuristic;          /*CDB*/
+extern bool gp_enable_predicate_propagation;
+
 extern double index_pages_fetched(double tuples_fetched, BlockNumber pages,
 								  double index_pages, PlannerInfo *root);
 extern void cost_seqscan(Path *path, PlannerInfo *root, RelOptInfo *baserel,
@@ -138,13 +109,9 @@
 extern void cost_subqueryscan(SubqueryScanPath *path, PlannerInfo *root,
 							  RelOptInfo *baserel, ParamPathInfo *param_info);
 extern void cost_functionscan(Path *path, PlannerInfo *root,
-<<<<<<< HEAD
-				  RelOptInfo *baserel, ParamPathInfo *param_info);
+							  RelOptInfo *baserel, ParamPathInfo *param_info);
 extern void cost_tablefunction(TableFunctionScanPath *path, PlannerInfo *root,
 							   RelOptInfo *baserel, ParamPathInfo *param_info);
-=======
-							  RelOptInfo *baserel, ParamPathInfo *param_info);
->>>>>>> 9e1c9f95
 extern void cost_valuesscan(Path *path, PlannerInfo *root,
 							RelOptInfo *baserel, ParamPathInfo *param_info);
 extern void cost_tablefuncscan(Path *path, PlannerInfo *root,
@@ -162,57 +129,34 @@
 					  double limit_tuples);
 extern void cost_append(AppendPath *path);
 extern void cost_merge_append(Path *path, PlannerInfo *root,
-<<<<<<< HEAD
-				  List *pathkeys, int n_streams,
-				  Cost input_startup_cost, Cost input_total_cost,
-				  double tuples);
+							  List *pathkeys, int n_streams,
+							  Cost input_startup_cost, Cost input_total_cost,
+							  double tuples);
 extern void cost_material(Path *path, PlannerInfo *root,
-			  Cost input_startup_cost, Cost input_total_cost,
-			  double tuples, int width);
-
-struct HashAggTableSizes; /* defined in execHHashagg.h */
-extern void cost_agg(Path *path, PlannerInfo *root,
-		 AggStrategy aggstrategy, const AggClauseCosts *aggcosts,
-		 int numGroupCols, double numGroups,
-		 Cost input_startup_cost, Cost input_total_cost,
-		 double input_tuples,
-		 struct HashAggTableSizes *hash_info,
-		 bool hash_streaming);
+						  Cost input_startup_cost, Cost input_total_cost,
+						  double tuples, int width);
 extern void cost_tup_split(Path *path, PlannerInfo *root,
 						   int numDQAs,
 						   Cost input_startup_cost, Cost input_total_cost,
 						   double input_tuples);
-=======
-							  List *pathkeys, int n_streams,
-							  Cost input_startup_cost, Cost input_total_cost,
-							  double tuples);
-extern void cost_material(Path *path,
-						  Cost input_startup_cost, Cost input_total_cost,
-						  double tuples, int width);
+struct HashAggTableSizes; /* defined in execHHashagg.h */
 extern void cost_agg(Path *path, PlannerInfo *root,
 					 AggStrategy aggstrategy, const AggClauseCosts *aggcosts,
 					 int numGroupCols, double numGroups,
 					 List *quals,
 					 Cost input_startup_cost, Cost input_total_cost,
-					 double input_tuples);
->>>>>>> 9e1c9f95
+					 double input_tuples, double input_width);
 extern void cost_windowagg(Path *path, PlannerInfo *root,
 						   List *windowFuncs, int numPartCols, int numOrderCols,
 						   Cost input_startup_cost, Cost input_total_cost,
 						   double input_tuples);
 extern void cost_group(Path *path, PlannerInfo *root,
-<<<<<<< HEAD
-		   int numGroupCols, double numGroups,
-		   Cost input_startup_cost, Cost input_total_cost,
-		   double input_tuples);
-/* GPDB_92_MERGE_FIXME: parameterized path for shared input scan? */
-extern void cost_shareinputscan(Path *path, PlannerInfo *root, Cost sharecost, double ntuples, int width);
-=======
 					   int numGroupCols, double numGroups,
 					   List *quals,
 					   Cost input_startup_cost, Cost input_total_cost,
 					   double input_tuples);
->>>>>>> 9e1c9f95
+/* GPDB_92_MERGE_FIXME: parameterized path for shared input scan? */
+extern void cost_shareinputscan(Path *path, PlannerInfo *root, Cost sharecost, double ntuples, int width);
 extern void initial_cost_nestloop(PlannerInfo *root,
 								  JoinCostWorkspace *workspace,
 								  JoinType jointype,
@@ -288,27 +232,7 @@
 extern double compute_bitmap_pages(PlannerInfo *root, RelOptInfo *baserel,
 								   Path *bitmapqual, int loop_count, Cost *cost, double *tuple);
 
-<<<<<<< HEAD
-/*
- * prototypes for clausesel.c
- *	  routines to compute clause selectivities
- */
-extern Selectivity clauselist_selectivity(PlannerInfo *root,
-					   List *clauses,
-					   int varRelid,
-					   JoinType jointype,
-					   SpecialJoinInfo *sjinfo,
-					   bool use_damping);
-extern Selectivity clause_selectivity(PlannerInfo *root,
-				   Node *clause,
-				   int varRelid,
-				   JoinType jointype,
-				   SpecialJoinInfo *sjinfo,
-				   bool use_damping);
 extern int planner_segment_count(GpPolicy *policy);
 extern double global_work_mem(PlannerInfo *root);
 
-#endif   /* COST_H */
-=======
-#endif							/* COST_H */
->>>>>>> 9e1c9f95
+#endif							/* COST_H */