--- conflicted
+++ resolved
@@ -18,23 +18,16 @@
 #include "nodes/relation.h"
 
 extern void SS_process_ctes(PlannerInfo *root);
-<<<<<<< HEAD
 extern Node *convert_testexpr(PlannerInfo *root,
 				 Node *testexpr,
 				 List *subst_nodes);
-extern JoinExpr *convert_ANY_sublink_to_join(PlannerInfo *root, SubLink *sublink,
-										Relids available_rels);
-extern Node *convert_EXISTS_sublink_to_join(PlannerInfo *root, SubLink *sublink,
-											bool under_not, Relids available_rels);
-=======
 extern JoinExpr *convert_ANY_sublink_to_join(PlannerInfo *root,
 							SubLink *sublink,
 							Relids available_rels);
-extern JoinExpr *convert_EXISTS_sublink_to_join(PlannerInfo *root,
+extern Node *convert_EXISTS_sublink_to_join(PlannerInfo *root,
 							   SubLink *sublink,
 							   bool under_not,
 							   Relids available_rels);
->>>>>>> 4d53a2f9
 extern Node *SS_replace_correlation_vars(PlannerInfo *root, Node *expr);
 extern Node *SS_process_sublinks(PlannerInfo *root, Node *expr, bool isQual);
 extern void SS_finalize_plan(PlannerInfo *root, Plan *plan,
