--- conflicted
+++ resolved
@@ -3,13 +3,9 @@
  * subselect.h
  *	  Planning routines for subselects.
  *
-<<<<<<< HEAD
  * Portions Copyright (c) 2006-2008, Greenplum inc
  * Portions Copyright (c) 2012-Present Pivotal Software, Inc.
- * Portions Copyright (c) 1996-2016, PostgreSQL Global Development Group
-=======
  * Portions Copyright (c) 1996-2019, PostgreSQL Global Development Group
->>>>>>> 9e1c9f95
  * Portions Copyright (c) 1994, Regents of the University of California
  *
  * src/include/optimizer/subselect.h
@@ -30,21 +26,14 @@
 				 Node *testexpr,
 				 List *subst_nodes);
 extern JoinExpr *convert_ANY_sublink_to_join(PlannerInfo *root,
-<<<<<<< HEAD
-							SubLink *sublink,
-							Relids available_rels);
-extern Node *convert_EXISTS_sublink_to_join(PlannerInfo *root,
-							   SubLink *sublink,
-							   bool under_not,
-							   Relids available_rels);
-=======
 											 SubLink *sublink,
 											 Relids available_rels);
 extern JoinExpr *convert_EXISTS_sublink_to_join(PlannerInfo *root,
 												SubLink *sublink,
 												bool under_not,
 												Relids available_rels);
->>>>>>> 9e1c9f95
+extern Node *remove_useless_EXISTS_sublink(PlannerInfo *root,
+                                           Query *subselect, bool under_not);
 extern Node *SS_replace_correlation_vars(PlannerInfo *root, Node *expr);
 extern Node *SS_process_sublinks(PlannerInfo *root, Node *expr, bool isQual);
 extern void SS_identify_outer_params(PlannerInfo *root);
@@ -55,15 +44,9 @@
 											Oid resulttype, int32 resulttypmod,
 											Oid resultcollation);
 extern void SS_make_initplan_from_plan(PlannerInfo *root,
-<<<<<<< HEAD
-						   PlannerInfo *subroot, Plan *plan,
-						   PlanSlice *subslice,
-						   Param *prm, bool is_initplan_func_sublink);
-extern Param *assign_nestloop_param_var(PlannerInfo *root, Var *var);
-extern Param *assign_nestloop_param_placeholdervar(PlannerInfo *root,
-									 PlaceHolderVar *phv);
-extern int	SS_assign_special_param(PlannerInfo *root);
-
+									   PlannerInfo *subroot, Plan *plan,
+									   PlanSlice *subslice,
+									   Param *prm, bool is_initplan_func_sublink);
 
 extern bool IsSubqueryCorrelated(Query *sq);
 extern bool IsSubqueryMultiLevelCorrelated(Query *sq);
@@ -72,10 +55,4 @@
 					   Index varno);
 extern bool QueryHasDistributedRelation(Query *q);
 
-#endif   /* SUBSELECT_H */
-=======
-									   PlannerInfo *subroot, Plan *plan,
-									   Param *prm);
-
-#endif							/* SUBSELECT_H */
->>>>>>> 9e1c9f95
+#endif							/* SUBSELECT_H */