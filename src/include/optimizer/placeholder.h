/*-------------------------------------------------------------------------
 *
 * placeholder.h
 *	  prototypes for optimizer/util/placeholder.c.
 *
 *
<<<<<<< HEAD
 * Portions Copyright (c) 2017, Pivotal Inc.
 * Portions Copyright (c) 1996-2016, PostgreSQL Global Development Group
=======
 * Portions Copyright (c) 1996-2019, PostgreSQL Global Development Group
>>>>>>> 9e1c9f95
 * Portions Copyright (c) 1994, Regents of the University of California
 *
 * src/include/optimizer/placeholder.h
 *
 *-------------------------------------------------------------------------
 */
#ifndef PLACEHOLDER_H
#define PLACEHOLDER_H

#include "nodes/pathnodes.h"


extern PlaceHolderVar *make_placeholder_expr(PlannerInfo *root, Expr *expr,
											 Relids phrels);
extern PlaceHolderInfo *find_placeholder_info(PlannerInfo *root,
											  PlaceHolderVar *phv, bool create_new_ph);
extern void find_placeholders_in_jointree(PlannerInfo *root);
extern void update_placeholder_eval_levels(PlannerInfo *root,
										   SpecialJoinInfo *new_sjinfo);
extern void fix_placeholder_input_needed_levels(PlannerInfo *root);
extern void add_placeholders_to_base_rels(PlannerInfo *root);
extern void add_placeholders_to_joinrel(PlannerInfo *root, RelOptInfo *joinrel,
										RelOptInfo *outer_rel, RelOptInfo *inner_rel);

<<<<<<< HEAD
extern void make_placeholders_for_subplans(PlannerInfo *root);

#endif   /* PLACEHOLDER_H */
=======
#endif							/* PLACEHOLDER_H */
>>>>>>> 9e1c9f95
<|MERGE_RESOLUTION|>--- conflicted
+++ resolved
@@ -4,12 +4,8 @@
  *	  prototypes for optimizer/util/placeholder.c.
  *
  *
-<<<<<<< HEAD
  * Portions Copyright (c) 2017, Pivotal Inc.
- * Portions Copyright (c) 1996-2016, PostgreSQL Global Development Group
-=======
  * Portions Copyright (c) 1996-2019, PostgreSQL Global Development Group
->>>>>>> 9e1c9f95
  * Portions Copyright (c) 1994, Regents of the University of California
  *
  * src/include/optimizer/placeholder.h
@@ -34,10 +30,6 @@
 extern void add_placeholders_to_joinrel(PlannerInfo *root, RelOptInfo *joinrel,
 										RelOptInfo *outer_rel, RelOptInfo *inner_rel);
 
-<<<<<<< HEAD
 extern void make_placeholders_for_subplans(PlannerInfo *root);
 
-#endif   /* PLACEHOLDER_H */
-=======
-#endif							/* PLACEHOLDER_H */
->>>>>>> 9e1c9f95
+#endif							/* PLACEHOLDER_H */