/*-------------------------------------------------------------------------
 *
 * placeholder.h
 *	  prototypes for optimizer/util/placeholder.c.
 *
 *
<<<<<<< HEAD
 * Portions Copyright (c) 2017, Pivotal Inc.
 * Portions Copyright (c) 1996-2009, PostgreSQL Global Development Group
=======
 * Portions Copyright (c) 1996-2010, PostgreSQL Global Development Group
>>>>>>> 1084f317
 * Portions Copyright (c) 1994, Regents of the University of California
 *
 * $PostgreSQL: pgsql/src/include/optimizer/placeholder.h,v 1.5 2010/03/28 22:59:33 tgl Exp $
 *
 *-------------------------------------------------------------------------
 */
#ifndef PLACEHOLDER_H
#define PLACEHOLDER_H

#include "nodes/relation.h"


extern PlaceHolderVar *make_placeholder_expr(PlannerInfo *root, Expr *expr,
					  Relids phrels);
extern PlaceHolderInfo *find_placeholder_info(PlannerInfo *root,
					  PlaceHolderVar *phv);
<<<<<<< HEAD
extern void find_placeholders_in_jointree(PlannerInfo *root);
extern void update_placeholder_eval_levels(PlannerInfo *root,
											  SpecialJoinInfo *new_sjinfo);
extern void add_placeholders_to_base_rels(PlannerInfo *root);
extern void fix_placeholder_input_needed_levels(PlannerInfo *root);
=======
extern void fix_placeholder_eval_levels(PlannerInfo *root);
extern void add_placeholders_to_base_rels(PlannerInfo *root);
>>>>>>> 1084f317
extern void add_placeholders_to_joinrel(PlannerInfo *root,
							RelOptInfo *joinrel);

#endif   /* PLACEHOLDER_H */<|MERGE_RESOLUTION|>--- conflicted
+++ resolved
@@ -4,12 +4,8 @@
  *	  prototypes for optimizer/util/placeholder.c.
  *
  *
-<<<<<<< HEAD
  * Portions Copyright (c) 2017, Pivotal Inc.
- * Portions Copyright (c) 1996-2009, PostgreSQL Global Development Group
-=======
  * Portions Copyright (c) 1996-2010, PostgreSQL Global Development Group
->>>>>>> 1084f317
  * Portions Copyright (c) 1994, Regents of the University of California
  *
  * $PostgreSQL: pgsql/src/include/optimizer/placeholder.h,v 1.5 2010/03/28 22:59:33 tgl Exp $
@@ -26,16 +22,11 @@
 					  Relids phrels);
 extern PlaceHolderInfo *find_placeholder_info(PlannerInfo *root,
 					  PlaceHolderVar *phv);
-<<<<<<< HEAD
 extern void find_placeholders_in_jointree(PlannerInfo *root);
 extern void update_placeholder_eval_levels(PlannerInfo *root,
 											  SpecialJoinInfo *new_sjinfo);
 extern void add_placeholders_to_base_rels(PlannerInfo *root);
 extern void fix_placeholder_input_needed_levels(PlannerInfo *root);
-=======
-extern void fix_placeholder_eval_levels(PlannerInfo *root);
-extern void add_placeholders_to_base_rels(PlannerInfo *root);
->>>>>>> 1084f317
 extern void add_placeholders_to_joinrel(PlannerInfo *root,
 							RelOptInfo *joinrel);
 
