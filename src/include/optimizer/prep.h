--- conflicted
+++ resolved
@@ -4,13 +4,9 @@
  *	  prototypes for files in optimizer/prep/
  *
  *
-<<<<<<< HEAD
- * Portions Copyright (c) 2006-2008, Greenplum inc
+ * Portions Copyright (c) 2006-2008, Cloudberry inc
  * Portions Copyright (c) 2012-Present VMware, Inc. or its affiliates.
- * Portions Copyright (c) 1996-2019, PostgreSQL Global Development Group
-=======
  * Portions Copyright (c) 1996-2021, PostgreSQL Global Development Group
->>>>>>> d457cb4e
  * Portions Copyright (c) 1994, Regents of the University of California
  *
  * src/include/optimizer/prep.h
@@ -44,7 +40,7 @@
  */
 extern void preprocess_targetlist(PlannerInfo *root);
 
-extern List *extract_update_targetlist_colnos(List *tlist);
+extern List *extract_update_targetlist_colnos(List *tlist, bool reorder_resno);
 
 extern PlanRowMark *get_plan_rowmark(List *rowmarks, Index rtindex);
 
@@ -52,6 +48,9 @@
  * prototypes for prepagg.c
  */
 extern void get_agg_clause_costs(PlannerInfo *root, AggSplit aggsplit,
+								 AggClauseCosts *agg_costs);
+extern void get_agg_clause_costs_multi_stage(PlannerInfo *root, PathTarget* partially_grouped_target, AggSplit aggsplit, AggClauseCosts *costs);
+extern void compute_agg_clause_costs(PlannerInfo *root, AggSplit aggsplit,
 								 AggClauseCosts *agg_costs);
 extern void preprocess_aggrefs(PlannerInfo *root, Node *clause);
 
