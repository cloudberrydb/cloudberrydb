/*-------------------------------------------------------------------------
 *
 * clauses.h
 *	  prototypes for clauses.c.
 *
 *
 * Portions Copyright (c) 1996-2021, PostgreSQL Global Development Group
 * Portions Copyright (c) 1994, Regents of the University of California
 *
 * src/include/optimizer/clauses.h
 *
 *-------------------------------------------------------------------------
 */
#ifndef CLAUSES_H
#define CLAUSES_H

#include "nodes/pathnodes.h"

#include "optimizer/walkers.h"


// max size of a folded constant when optimizing queries in Orca
// Note: this is to prevent OOM issues when trying to serialize very large constants
// Current limit: 100KB
#define GPOPT_MAX_FOLDED_CONSTANT_SIZE (100*1024)

typedef struct
{
	bool		hasOrderedAggs;	/* any ordered aggs? */
	int			numWindowFuncs; /* total number of WindowFuncs found */
	Index		maxWinRef;		/* windowFuncs[] is indexed 0 .. maxWinRef */
	List	  **windowFuncs;	/* lists of WindowFuncs for each winref */
} WindowFuncLists;

extern bool contain_agg_clause(Node *clause);

extern bool contain_window_function(Node *clause);
extern WindowFuncLists *find_window_functions(Node *clause, Index maxWinRef);

extern double expression_returns_set_rows(PlannerInfo *root, Node *clause);

extern bool contain_subplans(Node *clause);

extern char max_parallel_hazard(Query *parse);
extern bool is_parallel_safe(PlannerInfo *root, Node *node);
extern bool contain_nonstrict_functions(Node *clause);
extern bool contain_exec_param(Node *clause, List *param_ids);
extern bool contain_leaked_vars(Node *clause);

extern Relids find_nonnullable_rels(Node *clause);
extern List *find_nonnullable_vars(Node *clause);
extern List *find_forced_null_vars(Node *clause);
extern Var *find_forced_null_var(Node *clause);

extern char check_execute_on_functions(Node *clause);

extern bool is_pseudo_constant_clause(Node *clause);
extern bool is_pseudo_constant_clause_relids(Node *clause, Relids relids);

extern int	NumRelids(PlannerInfo *root, Node *clause);

extern void CommuteOpExpr(OpExpr *clause);

extern Query *fold_constants(PlannerInfo *root, Query *q, ParamListInfo boundParams, Size max_size);

extern Expr *transform_array_Const_to_ArrayExpr(Const *c);

extern Query *inline_set_returning_function(PlannerInfo *root,
											RangeTblEntry *rte);

<<<<<<< HEAD
extern Expr *evaluate_expr(Expr *expr, Oid result_type, int32 result_typmod,
			  Oid result_collation);

extern bool is_builtin_true_equality_between_same_type(int opno);

extern bool subexpression_match(Expr *expr1, Expr *expr2);

// resolve the join alias varno/varattno information to its base varno/varattno information
extern Query *flatten_join_alias_var_optimizer(Query *query, int queryLevel);
=======
extern Bitmapset *pull_paramids(Expr *expr);
>>>>>>> d457cb4e

#endif							/* CLAUSES_H */<|MERGE_RESOLUTION|>--- conflicted
+++ resolved
@@ -68,7 +68,7 @@
 extern Query *inline_set_returning_function(PlannerInfo *root,
 											RangeTblEntry *rte);
 
-<<<<<<< HEAD
+
 extern Expr *evaluate_expr(Expr *expr, Oid result_type, int32 result_typmod,
 			  Oid result_collation);
 
@@ -78,8 +78,10 @@
 
 // resolve the join alias varno/varattno information to its base varno/varattno information
 extern Query *flatten_join_alias_var_optimizer(Query *query, int queryLevel);
-=======
+
 extern Bitmapset *pull_paramids(Expr *expr);
->>>>>>> d457cb4e
+
+extern GroupedVarInfo *translate_expr_to_rel_vars(PlannerInfo *root,
+												  GroupedVarInfo *gvi, Index relid);
 
 #endif							/* CLAUSES_H */