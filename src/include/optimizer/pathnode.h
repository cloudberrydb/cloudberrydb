/*-------------------------------------------------------------------------
 *
 * pathnode.h
 *	  prototypes for pathnode.c, relnode.c.
 *
 *
<<<<<<< HEAD
 * Portions Copyright (c) 2005-2008, Greenplum inc
 * Portions Copyright (c) 2012-Present Pivotal Software, Inc.
 * Portions Copyright (c) 1996-2015, PostgreSQL Global Development Group
=======
 * Portions Copyright (c) 1996-2016, PostgreSQL Global Development Group
>>>>>>> b5bce6c1
 * Portions Copyright (c) 1994, Regents of the University of California
 *
 * src/include/optimizer/pathnode.h
 *
 *-------------------------------------------------------------------------
 */
#ifndef PATHNODE_H
#define PATHNODE_H

#include "nodes/relation.h"
#include "cdb/cdbdef.h"                 /* CdbVisitOpt */


/*
 * prototypes for pathnode.c
 */

extern CdbVisitOpt pathnode_walk_node(Path *path,
			       CdbVisitOpt (*walker)(Path *path, void *context),
			       void *context);

extern int compare_path_costs(Path *path1, Path *path2,
				   CostSelector criterion);
extern int compare_fractional_path_costs(Path *path1, Path *path2,
							  double fraction);
extern void set_cheapest(RelOptInfo *parent_rel);
extern void add_path(RelOptInfo *parent_rel, Path *new_path);
extern void cdb_add_join_path(PlannerInfo *root, RelOptInfo *parent_rel, JoinType orig_jointype,
				  Relids required_outer, JoinPath *new_path);
extern Path *create_seqscan_path(PlannerInfo *root, RelOptInfo *rel,
					Relids required_outer);
extern ExternalPath *create_external_path(PlannerInfo *root, RelOptInfo *rel,
					Relids required_outer);
extern AppendOnlyPath *create_appendonly_path(PlannerInfo *root, RelOptInfo *rel,
					Relids required_outer);
extern AOCSPath *create_aocs_path(PlannerInfo *root, RelOptInfo *rel,
					Relids required_outer);
extern bool add_path_precheck(RelOptInfo *parent_rel,
				  Cost startup_cost, Cost total_cost,
				  List *pathkeys, Relids required_outer);
extern void add_partial_path(RelOptInfo *parent_rel, Path *new_path);
extern bool add_partial_path_precheck(RelOptInfo *parent_rel,
						  Cost total_cost, List *pathkeys);

extern Path *create_seqscan_path(PlannerInfo *root, RelOptInfo *rel,
					Relids required_outer, int parallel_workers);
extern Path *create_samplescan_path(PlannerInfo *root, RelOptInfo *rel,
					   Relids required_outer);
extern IndexPath *create_index_path(PlannerInfo *root,
				  IndexOptInfo *index,
				  List *indexclauses,
				  List *indexclausecols,
				  List *indexorderbys,
				  List *indexorderbycols,
				  List *pathkeys,
				  ScanDirection indexscandir,
				  bool indexonly,
				  Relids required_outer,
				  double loop_count);
extern BitmapHeapPath *create_bitmap_heap_path(PlannerInfo *root,
						RelOptInfo *rel,
						Path *bitmapqual,
						Relids required_outer,
						double loop_count);
extern BitmapAndPath *create_bitmap_and_path(PlannerInfo *root,
					   RelOptInfo *rel,
					   List *bitmapquals);
extern BitmapOrPath *create_bitmap_or_path(PlannerInfo *root,
					  RelOptInfo *rel,
					  List *bitmapquals);
extern TidPath *create_tidscan_path(PlannerInfo *root, RelOptInfo *rel,
					List *tidquals, Relids required_outer);
<<<<<<< HEAD
extern AppendPath *create_append_path(PlannerInfo *root, RelOptInfo *rel,
				   List *subpaths,
				   Relids required_outer);
=======
extern AppendPath *create_append_path(RelOptInfo *rel, List *subpaths,
				   Relids required_outer, int parallel_workers);
>>>>>>> b5bce6c1
extern MergeAppendPath *create_merge_append_path(PlannerInfo *root,
						 RelOptInfo *rel,
						 List *subpaths,
						 List *pathkeys,
						 Relids required_outer);
<<<<<<< HEAD
extern ResultPath *create_result_path(List *quals);
extern MaterialPath *create_material_path(PlannerInfo *root, RelOptInfo *rel, Path *subpath);
extern UniquePath *create_unique_path(PlannerInfo *root, RelOptInfo *rel,
				   Path *subpath, SpecialJoinInfo *sjinfo);
extern UniquePath *create_unique_rowid_path(PlannerInfo *root,
						 RelOptInfo *rel,
                         Path        *subpath,
                         Relids       distinct_relids,
						 Relids       required_outer);
extern Path *create_subqueryscan_path(PlannerInfo *root, RelOptInfo *rel,
=======
extern ResultPath *create_result_path(PlannerInfo *root, RelOptInfo *rel,
				   PathTarget *target, List *resconstantqual);
extern MaterialPath *create_material_path(RelOptInfo *rel, Path *subpath);
extern UniquePath *create_unique_path(PlannerInfo *root, RelOptInfo *rel,
				   Path *subpath, SpecialJoinInfo *sjinfo);
extern GatherPath *create_gather_path(PlannerInfo *root,
				   RelOptInfo *rel, Path *subpath, PathTarget *target,
				   Relids required_outer, double *rows);
extern SubqueryScanPath *create_subqueryscan_path(PlannerInfo *root,
						 RelOptInfo *rel, Path *subpath,
>>>>>>> b5bce6c1
						 List *pathkeys, Relids required_outer);
extern Path *create_functionscan_path(PlannerInfo *root, RelOptInfo *rel,
						 RangeTblEntry *rte,
						 List *pathkeys, Relids required_outer);
extern Path *create_tablefunction_path(PlannerInfo *root, RelOptInfo *rel,
						 RangeTblEntry *rte,
						 Relids required_outer);
extern Path *create_valuesscan_path(PlannerInfo *root, RelOptInfo *rel,
					   RangeTblEntry *rte,
					   Relids required_outer);
extern Path *create_ctescan_path(PlannerInfo *root, RelOptInfo *rel,
					List *pathkeys,
					Relids required_outer);
extern Path *create_worktablescan_path(PlannerInfo *root, RelOptInfo *rel,
						  CdbLocusType ctelocus,
						  Relids required_outer);
extern ForeignPath *create_foreignscan_path(PlannerInfo *root, RelOptInfo *rel,
						PathTarget *target,
						double rows, Cost startup_cost, Cost total_cost,
						List *pathkeys,
						Relids required_outer,
						Path *fdw_outerpath,
						List *fdw_private);

extern Relids calc_nestloop_required_outer(Path *outer_path, Path *inner_path);
extern Relids calc_non_nestloop_required_outer(Path *outer_path, Path *inner_path);

extern bool path_contains_inner_index(Path *path);
extern NestPath *create_nestloop_path(PlannerInfo *root,
					 RelOptInfo *joinrel,
					 JoinType jointype,
					 JoinCostWorkspace *workspace,
					 SpecialJoinInfo *sjinfo,
					 SemiAntiJoinFactors *semifactors,
					 Path *outer_path,
					 Path *inner_path,
					 List *restrict_clauses,
					 List *redistribution_clauses,    /*CDB*/
					 List *pathkeys,
					 Relids required_outer);

extern MergePath *create_mergejoin_path(PlannerInfo *root,
					  RelOptInfo *joinrel,
					  JoinType jointype,
					  JoinCostWorkspace *workspace,
					  SpecialJoinInfo *sjinfo,
					  Path *outer_path,
					  Path *inner_path,
					  List *restrict_clauses,
					  List *pathkeys,
					  Relids required_outer,
					  List *mergeclauses,
                      List *redistribution_clauses,    /*CDB*/
					  List *outersortkeys,
					  List *innersortkeys);

extern HashPath *create_hashjoin_path(PlannerInfo *root,
					 RelOptInfo *joinrel,
					 JoinType jointype,
					 JoinCostWorkspace *workspace,
					 SpecialJoinInfo *sjinfo,
					 SemiAntiJoinFactors *semifactors,
					 Path *outer_path,
					 Path *inner_path,
					 List *restrict_clauses,
					 Relids required_outer,
                     List *redistribution_clauses,    /*CDB*/
					 List *hashclauses);

<<<<<<< HEAD

extern ProjectionPath *create_projection_path_with_quals(PlannerInfo *root,
								  RelOptInfo *rel,
								  Path *subpath,
								  List *tlist,
								  List *restrict_clauses);
=======
extern ProjectionPath *create_projection_path(PlannerInfo *root,
					   RelOptInfo *rel,
					   Path *subpath,
					   PathTarget *target);
extern Path *apply_projection_to_path(PlannerInfo *root,
						 RelOptInfo *rel,
						 Path *path,
						 PathTarget *target);
extern SortPath *create_sort_path(PlannerInfo *root,
				 RelOptInfo *rel,
				 Path *subpath,
				 List *pathkeys,
				 double limit_tuples);
extern GroupPath *create_group_path(PlannerInfo *root,
				  RelOptInfo *rel,
				  Path *subpath,
				  PathTarget *target,
				  List *groupClause,
				  List *qual,
				  double numGroups);
extern UpperUniquePath *create_upper_unique_path(PlannerInfo *root,
						 RelOptInfo *rel,
						 Path *subpath,
						 int numCols,
						 double numGroups);
extern AggPath *create_agg_path(PlannerInfo *root,
				RelOptInfo *rel,
				Path *subpath,
				PathTarget *target,
				AggStrategy aggstrategy,
				AggSplit aggsplit,
				List *groupClause,
				List *qual,
				const AggClauseCosts *aggcosts,
				double numGroups);
extern GroupingSetsPath *create_groupingsets_path(PlannerInfo *root,
						 RelOptInfo *rel,
						 Path *subpath,
						 PathTarget *target,
						 List *having_qual,
						 List *rollup_lists,
						 List *rollup_groupclauses,
						 const AggClauseCosts *agg_costs,
						 double numGroups);
extern MinMaxAggPath *create_minmaxagg_path(PlannerInfo *root,
					  RelOptInfo *rel,
					  PathTarget *target,
					  List *mmaggregates,
					  List *quals);
extern WindowAggPath *create_windowagg_path(PlannerInfo *root,
					  RelOptInfo *rel,
					  Path *subpath,
					  PathTarget *target,
					  List *windowFuncs,
					  WindowClause *winclause,
					  List *winpathkeys);
extern SetOpPath *create_setop_path(PlannerInfo *root,
				  RelOptInfo *rel,
				  Path *subpath,
				  SetOpCmd cmd,
				  SetOpStrategy strategy,
				  List *distinctList,
				  AttrNumber flagColIdx,
				  int firstFlag,
				  double numGroups,
				  double outputRows);
extern RecursiveUnionPath *create_recursiveunion_path(PlannerInfo *root,
						   RelOptInfo *rel,
						   Path *leftpath,
						   Path *rightpath,
						   PathTarget *target,
						   List *distinctList,
						   int wtParam,
						   double numGroups);
extern LockRowsPath *create_lockrows_path(PlannerInfo *root, RelOptInfo *rel,
					 Path *subpath, List *rowMarks, int epqParam);
extern ModifyTablePath *create_modifytable_path(PlannerInfo *root,
						RelOptInfo *rel,
						CmdType operation, bool canSetTag,
						Index nominalRelation,
						List *resultRelations, List *subpaths,
						List *subroots,
						List *withCheckOptionLists, List *returningLists,
						List *rowMarks, OnConflictExpr *onconflict,
						int epqParam);
extern LimitPath *create_limit_path(PlannerInfo *root, RelOptInfo *rel,
				  Path *subpath,
				  Node *limitOffset, Node *limitCount,
				  int64 offset_est, int64 count_est);
>>>>>>> b5bce6c1

extern Path *reparameterize_path(PlannerInfo *root, Path *path,
					Relids required_outer,
					double loop_count);

/*
 * prototypes for relnode.c
 */
extern void setup_simple_rel_arrays(PlannerInfo *root);
extern RelOptInfo *build_simple_rel(PlannerInfo *root, int relid,
				 RelOptKind reloptkind);
extern RelOptInfo *find_base_rel(PlannerInfo *root, int relid);
extern RelOptInfo *find_join_rel(PlannerInfo *root, Relids relids);
extern RelOptInfo *build_join_rel(PlannerInfo *root,
			   Relids joinrelids,
			   RelOptInfo *outer_rel,
			   RelOptInfo *inner_rel,
			   SpecialJoinInfo *sjinfo,
			   List **restrictlist_ptr);
extern Relids min_join_parameterization(PlannerInfo *root,
						  Relids joinrelids,
						  RelOptInfo *outer_rel,
						  RelOptInfo *inner_rel);
extern RelOptInfo *build_empty_join_rel(PlannerInfo *root);
<<<<<<< HEAD
extern void build_joinrel_tlist(PlannerInfo *root, RelOptInfo *joinrel, List *input_tlist);

extern Var *cdb_define_pseudo_column(PlannerInfo   *root,
                         RelOptInfo    *rel,
                         const char    *colname,
                         Expr          *defexpr,
                         int32          width);

extern CdbRelColumnInfo *cdb_find_pseudo_column(PlannerInfo *root, Var *var);

extern CdbRelColumnInfo *cdb_rte_find_pseudo_column(RangeTblEntry *rte, AttrNumber attno);

=======
extern RelOptInfo *fetch_upper_rel(PlannerInfo *root, UpperRelationKind kind,
				Relids relids);
>>>>>>> b5bce6c1
extern AppendRelInfo *find_childrel_appendrelinfo(PlannerInfo *root,
							RelOptInfo *rel);
extern RelOptInfo *find_childrel_top_parent(PlannerInfo *root, RelOptInfo *rel);
extern Relids find_childrel_parents(PlannerInfo *root, RelOptInfo *rel);
extern ParamPathInfo *get_baserel_parampathinfo(PlannerInfo *root,
						  RelOptInfo *baserel,
						  Relids required_outer);
extern ParamPathInfo *get_joinrel_parampathinfo(PlannerInfo *root,
						  RelOptInfo *joinrel,
						  Path *outer_path,
						  Path *inner_path,
						  SpecialJoinInfo *sjinfo,
						  Relids required_outer,
						  List **restrict_clauses);
extern ParamPathInfo *get_appendrel_parampathinfo(RelOptInfo *appendrel,
							Relids required_outer);

#endif   /* PATHNODE_H */<|MERGE_RESOLUTION|>--- conflicted
+++ resolved
@@ -4,13 +4,9 @@
  *	  prototypes for pathnode.c, relnode.c.
  *
  *
-<<<<<<< HEAD
  * Portions Copyright (c) 2005-2008, Greenplum inc
  * Portions Copyright (c) 2012-Present Pivotal Software, Inc.
- * Portions Copyright (c) 1996-2015, PostgreSQL Global Development Group
-=======
  * Portions Copyright (c) 1996-2016, PostgreSQL Global Development Group
->>>>>>> b5bce6c1
  * Portions Copyright (c) 1994, Regents of the University of California
  *
  * src/include/optimizer/pathnode.h
@@ -41,7 +37,7 @@
 extern void cdb_add_join_path(PlannerInfo *root, RelOptInfo *parent_rel, JoinType orig_jointype,
 				  Relids required_outer, JoinPath *new_path);
 extern Path *create_seqscan_path(PlannerInfo *root, RelOptInfo *rel,
-					Relids required_outer);
+					Relids required_outer, int parallel_workers);
 extern ExternalPath *create_external_path(PlannerInfo *root, RelOptInfo *rel,
 					Relids required_outer);
 extern AppendOnlyPath *create_appendonly_path(PlannerInfo *root, RelOptInfo *rel,
@@ -55,8 +51,6 @@
 extern bool add_partial_path_precheck(RelOptInfo *parent_rel,
 						  Cost total_cost, List *pathkeys);
 
-extern Path *create_seqscan_path(PlannerInfo *root, RelOptInfo *rel,
-					Relids required_outer, int parallel_workers);
 extern Path *create_samplescan_path(PlannerInfo *root, RelOptInfo *rel,
 					   Relids required_outer);
 extern IndexPath *create_index_path(PlannerInfo *root,
@@ -83,21 +77,16 @@
 					  List *bitmapquals);
 extern TidPath *create_tidscan_path(PlannerInfo *root, RelOptInfo *rel,
 					List *tidquals, Relids required_outer);
-<<<<<<< HEAD
 extern AppendPath *create_append_path(PlannerInfo *root, RelOptInfo *rel,
 				   List *subpaths,
-				   Relids required_outer);
-=======
-extern AppendPath *create_append_path(RelOptInfo *rel, List *subpaths,
 				   Relids required_outer, int parallel_workers);
->>>>>>> b5bce6c1
 extern MergeAppendPath *create_merge_append_path(PlannerInfo *root,
 						 RelOptInfo *rel,
 						 List *subpaths,
 						 List *pathkeys,
 						 Relids required_outer);
-<<<<<<< HEAD
-extern ResultPath *create_result_path(List *quals);
+extern ResultPath *create_result_path(PlannerInfo *root, RelOptInfo *rel,
+				   PathTarget *target, List *resconstantqual);
 extern MaterialPath *create_material_path(PlannerInfo *root, RelOptInfo *rel, Path *subpath);
 extern UniquePath *create_unique_path(PlannerInfo *root, RelOptInfo *rel,
 				   Path *subpath, SpecialJoinInfo *sjinfo);
@@ -106,34 +95,27 @@
                          Path        *subpath,
                          Relids       distinct_relids,
 						 Relids       required_outer);
-extern Path *create_subqueryscan_path(PlannerInfo *root, RelOptInfo *rel,
-=======
-extern ResultPath *create_result_path(PlannerInfo *root, RelOptInfo *rel,
-				   PathTarget *target, List *resconstantqual);
-extern MaterialPath *create_material_path(RelOptInfo *rel, Path *subpath);
-extern UniquePath *create_unique_path(PlannerInfo *root, RelOptInfo *rel,
-				   Path *subpath, SpecialJoinInfo *sjinfo);
 extern GatherPath *create_gather_path(PlannerInfo *root,
 				   RelOptInfo *rel, Path *subpath, PathTarget *target,
 				   Relids required_outer, double *rows);
 extern SubqueryScanPath *create_subqueryscan_path(PlannerInfo *root,
 						 RelOptInfo *rel, Path *subpath,
->>>>>>> b5bce6c1
-						 List *pathkeys, Relids required_outer);
+						 List *pathkeys, CdbPathLocus locus, Relids required_outer);
 extern Path *create_functionscan_path(PlannerInfo *root, RelOptInfo *rel,
 						 RangeTblEntry *rte,
 						 List *pathkeys, Relids required_outer);
-extern Path *create_tablefunction_path(PlannerInfo *root, RelOptInfo *rel,
-						 RangeTblEntry *rte,
-						 Relids required_outer);
+extern TableFunctionScanPath *create_tablefunction_path(PlannerInfo *root,
+						  RelOptInfo *rel, Path *subpath,
+						  List *pathkeys, Relids required_outer);
 extern Path *create_valuesscan_path(PlannerInfo *root, RelOptInfo *rel,
 					   RangeTblEntry *rte,
 					   Relids required_outer);
 extern Path *create_ctescan_path(PlannerInfo *root, RelOptInfo *rel,
+					Path *subpath, CdbPathLocus locus,
 					List *pathkeys,
 					Relids required_outer);
 extern Path *create_worktablescan_path(PlannerInfo *root, RelOptInfo *rel,
-						  CdbLocusType ctelocus,
+						  CdbPathLocus ctelocus,
 						  Relids required_outer);
 extern ForeignPath *create_foreignscan_path(PlannerInfo *root, RelOptInfo *rel,
 						PathTarget *target,
@@ -188,18 +170,15 @@
                      List *redistribution_clauses,    /*CDB*/
 					 List *hashclauses);
 
-<<<<<<< HEAD
-
-extern ProjectionPath *create_projection_path_with_quals(PlannerInfo *root,
-								  RelOptInfo *rel,
-								  Path *subpath,
-								  List *tlist,
-								  List *restrict_clauses);
-=======
 extern ProjectionPath *create_projection_path(PlannerInfo *root,
 					   RelOptInfo *rel,
 					   Path *subpath,
 					   PathTarget *target);
+extern ProjectionPath *create_projection_path_with_quals(PlannerInfo *root,
+					   RelOptInfo *rel,
+					   Path *subpath,
+					   PathTarget *target,
+					   List *restrict_clauses);
 extern Path *apply_projection_to_path(PlannerInfo *root,
 						 RelOptInfo *rel,
 						 Path *path,
@@ -221,16 +200,19 @@
 						 Path *subpath,
 						 int numCols,
 						 double numGroups);
+struct HashAggTableSizes; /* defined in execHHashagg.h */
 extern AggPath *create_agg_path(PlannerInfo *root,
 				RelOptInfo *rel,
 				Path *subpath,
 				PathTarget *target,
 				AggStrategy aggstrategy,
 				AggSplit aggsplit,
+				bool streaming,
 				List *groupClause,
 				List *qual,
 				const AggClauseCosts *aggcosts,
-				double numGroups);
+				double numGroups,
+				struct HashAggTableSizes *hash_info);
 extern GroupingSetsPath *create_groupingsets_path(PlannerInfo *root,
 						 RelOptInfo *rel,
 						 Path *subpath,
@@ -279,13 +261,13 @@
 						List *resultRelations, List *subpaths,
 						List *subroots,
 						List *withCheckOptionLists, List *returningLists,
+						List *is_split_updates,
 						List *rowMarks, OnConflictExpr *onconflict,
 						int epqParam);
 extern LimitPath *create_limit_path(PlannerInfo *root, RelOptInfo *rel,
 				  Path *subpath,
 				  Node *limitOffset, Node *limitCount,
 				  int64 offset_est, int64 count_est);
->>>>>>> b5bce6c1
 
 extern Path *reparameterize_path(PlannerInfo *root, Path *path,
 					Relids required_outer,
@@ -310,7 +292,6 @@
 						  RelOptInfo *outer_rel,
 						  RelOptInfo *inner_rel);
 extern RelOptInfo *build_empty_join_rel(PlannerInfo *root);
-<<<<<<< HEAD
 extern void build_joinrel_tlist(PlannerInfo *root, RelOptInfo *joinrel, List *input_tlist);
 
 extern Var *cdb_define_pseudo_column(PlannerInfo   *root,
@@ -323,10 +304,8 @@
 
 extern CdbRelColumnInfo *cdb_rte_find_pseudo_column(RangeTblEntry *rte, AttrNumber attno);
 
-=======
 extern RelOptInfo *fetch_upper_rel(PlannerInfo *root, UpperRelationKind kind,
 				Relids relids);
->>>>>>> b5bce6c1
 extern AppendRelInfo *find_childrel_appendrelinfo(PlannerInfo *root,
 							RelOptInfo *rel);
 extern RelOptInfo *find_childrel_top_parent(PlannerInfo *root, RelOptInfo *rel);
