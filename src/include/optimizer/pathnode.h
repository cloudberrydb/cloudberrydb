--- conflicted
+++ resolved
@@ -4,13 +4,9 @@
  *	  prototypes for pathnode.c, relnode.c.
  *
  *
-<<<<<<< HEAD
- * Portions Copyright (c) 2005-2008, Greenplum inc
+ * Portions Copyright (c) 2005-2008, Cloudberry inc
  * Portions Copyright (c) 2012-Present VMware, Inc. or its affiliates.
- * Portions Copyright (c) 1996-2019, PostgreSQL Global Development Group
-=======
  * Portions Copyright (c) 1996-2021, PostgreSQL Global Development Group
->>>>>>> d457cb4e
  * Portions Copyright (c) 1994, Regents of the University of California
  *
  * src/include/optimizer/pathnode.h
@@ -34,7 +30,7 @@
 extern int	compare_fractional_path_costs(Path *path1, Path *path2,
 										  double fraction);
 extern void set_cheapest(RelOptInfo *parent_rel);
-extern void add_path(RelOptInfo *parent_rel, Path *new_path);
+extern void add_path(RelOptInfo *parent_rel, Path *new_path, PlannerInfo *root);
 extern Path *create_seqscan_path(PlannerInfo *root, RelOptInfo *rel,
 					Relids required_outer, int parallel_workers);
 extern AppendOnlyPath *create_appendonly_path(PlannerInfo *root, RelOptInfo *rel,
@@ -74,15 +70,8 @@
 										   RelOptInfo *rel,
 										   List *bitmapquals);
 extern TidPath *create_tidscan_path(PlannerInfo *root, RelOptInfo *rel,
-<<<<<<< HEAD
                                     List *tidquals, Relids required_outer);
-extern AppendPath *create_append_path(PlannerInfo *root, RelOptInfo *rel,
-                                      List *subpaths, List *partial_subpaths,
-                                      List *pathkeys, Relids required_outer,
-                                      int parallel_workers, bool parallel_aware,
-                                      List *partitioned_rels, double rows);
-=======
-									List *tidquals, Relids required_outer);
+
 extern TidRangePath *create_tidrangescan_path(PlannerInfo *root,
 											  RelOptInfo *rel,
 											  List *tidrangequals,
@@ -92,7 +81,7 @@
 									  List *pathkeys, Relids required_outer,
 									  int parallel_workers, bool parallel_aware,
 									  double rows);
->>>>>>> d457cb4e
+
 extern MergeAppendPath *create_merge_append_path(PlannerInfo *root,
 												 RelOptInfo *rel,
 												 List *subpaths,
@@ -102,9 +91,7 @@
 												 RelOptInfo *rel,
 												 PathTarget *target,
 												 List *havingqual);
-<<<<<<< HEAD
-extern MaterialPath *create_material_path(PlannerInfo *root, RelOptInfo *rel, Path *subpath);
-=======
+
 extern MaterialPath *create_material_path(RelOptInfo *rel, Path *subpath);
 extern MemoizePath *create_memoize_path(PlannerInfo *root,
 										RelOptInfo *rel,
@@ -114,7 +101,7 @@
 										bool singlerow,
 										bool binary_mode,
 										double calls);
->>>>>>> d457cb4e
+
 extern UniquePath *create_unique_path(PlannerInfo *root, RelOptInfo *rel,
 									  Path *subpath, SpecialJoinInfo *sjinfo);
 extern UniquePath *create_unique_rowid_path(PlannerInfo *root,
@@ -288,6 +275,14 @@
                                              PathTarget *target,
                                              List *groupClause,
 											 List *dqa_expr_lst);
+extern AggPath *create_agg_sorted_path(PlannerInfo *root,
+									   RelOptInfo *rel,
+									   Path *subpath,
+									   RelAggInfo *agg_info);
+extern AggPath *create_agg_hashed_path(PlannerInfo *root,
+									   RelOptInfo *rel,
+									   Path *subpath,
+									   RelAggInfo *agg_info);
 extern GroupingSetsPath *create_groupingsets_path(PlannerInfo *root,
 												  RelOptInfo *rel,
 												  Path *subpath,
@@ -295,8 +290,7 @@
 												  List *having_qual,
 												  AggStrategy aggstrategy,
 												  List *rollups,
-												  const AggClauseCosts *agg_costs,
-												  double numGroups);
+												  const AggClauseCosts *agg_costs);
 extern MinMaxAggPath *create_minmaxagg_path(PlannerInfo *root,
 											RelOptInfo *rel,
 											PathTarget *target,
@@ -334,10 +328,10 @@
 												CmdType operation, bool canSetTag,
 												Index nominalRelation, Index rootRelation,
 												bool partColsUpdated,
+												bool splitUpdate,
 												List *resultRelations,
 												List *updateColnosLists,
 												List *withCheckOptionLists, List *returningLists,
-												List *is_split_updates,
 												List *rowMarks, OnConflictExpr *onconflict,
 												int epqParam);
 extern Path *create_limit_path(PlannerInfo *root, RelOptInfo *rel,
@@ -369,7 +363,17 @@
 								  RelOptInfo *outer_rel,
 								  RelOptInfo *inner_rel,
 								  SpecialJoinInfo *sjinfo,
-								  List **restrictlist_ptr);
+								  List **restrictlist_ptr,
+								  RelAggInfo *agg_info);
+extern RelOptInfo *build_base_grouped_rel(PlannerInfo *root, RelOptInfo *rel,
+											RelAggInfo **agg_info_p);
+extern void add_grouped_rel_agg_info(PlannerInfo *root, RelOptInfo *rel,
+									 RelAggInfo *agginfo);
+extern RelAggInfo *find_grouped_rel_agg_info(PlannerInfo *root, Relids relids);
+extern RelAggInfo *get_grouped_rel_agg_info(PlannerInfo *root,
+											RelOptInfo *joinrel_plain);
+extern RelOptInfo *find_grouped_rel(PlannerInfo *root, Relids relids);
+extern RelOptInfo *get_grouped_rel(PlannerInfo *root, RelOptInfo *rel);
 extern Relids min_join_parameterization(PlannerInfo *root,
 										Relids joinrelids,
 										RelOptInfo *outer_rel,
@@ -397,4 +401,6 @@
 										RelOptInfo *parent_joinrel, List *restrictlist,
 										SpecialJoinInfo *sjinfo, JoinType jointype);
 
+extern RelAggInfo *create_rel_agg_info(PlannerInfo *root, RelOptInfo *rel);
+
 #endif							/* PATHNODE_H */