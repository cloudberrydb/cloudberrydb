/* src/include/pg_config.h.in.  Generated from configure.ac by autoheader.  */

/* Define to the type of arg 1 of 'accept' */
#undef ACCEPT_TYPE_ARG1

/* Define to the type of arg 2 of 'accept' */
#undef ACCEPT_TYPE_ARG2

/* Define to the type of arg 3 of 'accept' */
#undef ACCEPT_TYPE_ARG3

/* Define to the return type of 'accept' */
#undef ACCEPT_TYPE_RETURN

/* Define if building universal (internal helper macro) */
#undef AC_APPLE_UNIVERSAL_BUILD

/* The normal alignment of `double', in bytes. */
#undef ALIGNOF_DOUBLE

/* The normal alignment of `int', in bytes. */
#undef ALIGNOF_INT

/* The normal alignment of `long', in bytes. */
#undef ALIGNOF_LONG

/* The normal alignment of `long long int', in bytes. */
#undef ALIGNOF_LONG_LONG_INT

/* The normal alignment of `PG_INT128_TYPE', in bytes. */
#undef ALIGNOF_PG_INT128_TYPE

/* The normal alignment of `short', in bytes. */
#undef ALIGNOF_SHORT

/* Size of a disk block --- this also limits the size of a tuple. You can set
   it bigger if you need bigger tuples (although TOAST should reduce the need
   to have large tuples, since fields can be spread across multiple tuples).
   BLCKSZ must be a power of 2. The maximum possible value of BLCKSZ is
   currently 2^15 (32768). This is determined by the 15-bit widths of the
   lp_off and lp_len fields in ItemIdData (see include/storage/itemid.h).
   Changing BLCKSZ requires an initdb. */
#undef BLCKSZ

/* Saved arguments from configure */
#undef CONFIGURE_ARGS

/* Define to the default TCP port number on which the server listens and to
   which clients will try to connect. This can be overridden at run-time, but
   it's convenient if your clients have the right default compiled in.
   (--with-pgport=PORTNUM) */
#undef DEF_PGPORT

/* Define to the default TCP port number as a string constant. */
#undef DEF_PGPORT_STR

/* Define to build with GSSAPI support. (--with-gssapi) */
#undef ENABLE_GSS

/* Define to 1 to build with ic-proxy support (--enable-ic-proxy) */
#undef ENABLE_IC_PROXY

/* Define to 1 to build client libraries as thread-safe code.
   (--enable-thread-safety) */
#undef ENABLE_THREAD_SAFETY

<<<<<<< HEAD
/* Define to 1 to build with fault injector. (--enable-debug-extensions) */
#undef FAULT_INJECTOR

/* Define to nothing if C supports flexible array members, and to 1 if it does
   not. That way, with a declaration like `struct s { int n; double
   d[FLEXIBLE_ARRAY_MEMBER]; };', the struct hack can be used with pre-C99
   compilers. When computing the size of such an object, don't use 'sizeof
   (struct s)' as it overestimates the size. Use 'offsetof (struct s, d)'
   instead. Don't use 'offsetof (struct s, d[0])', as this doesn't work with
   MSVC and with C++ compilers. */
#undef FLEXIBLE_ARRAY_MEMBER

/* float4 values are passed by value if 'true', by reference if 'false'
   (always true in GPDB) */
#undef FLOAT4PASSBYVAL

/* float8, int8, and related values are passed by value if 'true', by
   reference if 'false' (always true in GPDB) */
#undef FLOAT8PASSBYVAL

=======
>>>>>>> d457cb4e
/* Define to 1 if gettimeofday() takes only 1 argument. */
#undef GETTIMEOFDAY_1ARG

#ifdef GETTIMEOFDAY_1ARG
# define gettimeofday(a,b) gettimeofday(a)
#endif

/* Define to 1 to build ORCA in debug (GPOS_DEBUG=1) */
#undef GPOS_DEBUG

/* Define to 1 to build ORCA for MacOS (GPOS_Darwin=1) */
#undef GPOS_Darwin

/* Greenplum major version as a string */
#undef GP_MAJORVERSION

/* A string containing the Greenplum version number */
#undef GP_VERSION

/* Greenplum version as a number */
#undef GP_VERSION_NUM

/* Define to 1 if you have the `append_history' function. */
#undef HAVE_APPEND_HISTORY

/* Define to 1 if you have the <apr_getopt.h> header file. */
#undef HAVE_APR_GETOPT_H

/* Define to 1 if you have the `ASN1_STRING_get0_data' function. */
#undef HAVE_ASN1_STRING_GET0_DATA

/* Define to 1 if you want to use atomics if available. */
#undef HAVE_ATOMICS

/* Define to 1 if you have the <atomic.h> header file. */
#undef HAVE_ATOMIC_H

/* Define to 1 if you have the `backtrace_symbols' function. */
#undef HAVE_BACKTRACE_SYMBOLS

/* Define to 1 if you have the `BIO_get_data' function. */
#undef HAVE_BIO_GET_DATA

/* Define to 1 if you have the `BIO_meth_new' function. */
#undef HAVE_BIO_METH_NEW

/* Define to 1 if you have the `clock_gettime' function. */
#undef HAVE_CLOCK_GETTIME

/* Define to 1 if your compiler handles computed gotos. */
#undef HAVE_COMPUTED_GOTO

/* Define to 1 if you have the `copyfile' function. */
#undef HAVE_COPYFILE

/* Define to 1 if you have the <copyfile.h> header file. */
#undef HAVE_COPYFILE_H

/* Define to 1 if you have the <crtdefs.h> header file. */
#undef HAVE_CRTDEFS_H

/* Define to 1 if you have the `CRYPTO_lock' function. */
#undef HAVE_CRYPTO_LOCK

<<<<<<< HEAD
/* Define to 1 if you have the <crypt.h> header file. */
#undef HAVE_CRYPT_H

/* define if the compiler supports basic C++14 syntax */
#undef HAVE_CXX14

=======
>>>>>>> d457cb4e
/* Define to 1 if you have the declaration of `fdatasync', and to 0 if you
   don't. */
#undef HAVE_DECL_FDATASYNC

/* Define to 1 if you have the declaration of `F_FULLFSYNC', and to 0 if you
   don't. */
#undef HAVE_DECL_F_FULLFSYNC

/* Define to 1 if you have the declaration of
   `LLVMCreateGDBRegistrationListener', and to 0 if you don't. */
#undef HAVE_DECL_LLVMCREATEGDBREGISTRATIONLISTENER

/* Define to 1 if you have the declaration of
   `LLVMCreatePerfJITEventListener', and to 0 if you don't. */
#undef HAVE_DECL_LLVMCREATEPERFJITEVENTLISTENER

/* Define to 1 if you have the declaration of `LLVMGetHostCPUFeatures', and to
   0 if you don't. */
#undef HAVE_DECL_LLVMGETHOSTCPUFEATURES

/* Define to 1 if you have the declaration of `LLVMGetHostCPUName', and to 0
   if you don't. */
#undef HAVE_DECL_LLVMGETHOSTCPUNAME

/* Define to 1 if you have the declaration of `LLVMOrcGetSymbolAddressIn', and
   to 0 if you don't. */
#undef HAVE_DECL_LLVMORCGETSYMBOLADDRESSIN

/* Define to 1 if you have the declaration of `posix_fadvise', and to 0 if you
   don't. */
#undef HAVE_DECL_POSIX_FADVISE

/* Define to 1 if you have the declaration of `preadv', and to 0 if you don't.
   */
#undef HAVE_DECL_PREADV

/* Define to 1 if you have the declaration of `pwritev', and to 0 if you
   don't. */
#undef HAVE_DECL_PWRITEV

/* Define to 1 if you have the declaration of `RTLD_GLOBAL', and to 0 if you
   don't. */
#undef HAVE_DECL_RTLD_GLOBAL

/* Define to 1 if you have the declaration of `RTLD_NOW', and to 0 if you
   don't. */
#undef HAVE_DECL_RTLD_NOW

/* Define to 1 if you have the declaration of `strlcat', and to 0 if you
   don't. */
#undef HAVE_DECL_STRLCAT

/* Define to 1 if you have the declaration of `strlcpy', and to 0 if you
   don't. */
#undef HAVE_DECL_STRLCPY

/* Define to 1 if you have the declaration of `strnlen', and to 0 if you
   don't. */
#undef HAVE_DECL_STRNLEN

/* Define to 1 if you have the declaration of `strtoll', and to 0 if you
   don't. */
#undef HAVE_DECL_STRTOLL

/* Define to 1 if you have the declaration of `strtoull', and to 0 if you
   don't. */
#undef HAVE_DECL_STRTOULL

/* Define to 1 if you have the `dlopen' function. */
#undef HAVE_DLOPEN

/* Define to 1 if you have the <editline/history.h> header file. */
#undef HAVE_EDITLINE_HISTORY_H

/* Define to 1 if you have the <editline/readline.h> header file. */
#undef HAVE_EDITLINE_READLINE_H

<<<<<<< HEAD
/* Define to 1 if you have the <event.h> header file. */
#undef HAVE_EVENT_H

/* Define to 1 if you have the <execinfo.h> header file. */
#undef HAVE_EXECINFO_H

=======
/* Define to 1 if you have the <execinfo.h> header file. */
#undef HAVE_EXECINFO_H

/* Define to 1 if you have the `explicit_bzero' function. */
#undef HAVE_EXPLICIT_BZERO

>>>>>>> d457cb4e
/* Define to 1 if you have the `fdatasync' function. */
#undef HAVE_FDATASYNC

/* Define to 1 if you have the `fls' function. */
#undef HAVE_FLS

/* Define to 1 if fseeko (and presumably ftello) exists and is declared. */
#undef HAVE_FSEEKO

/* Define to 1 if your compiler understands __func__. */
#undef HAVE_FUNCNAME__FUNC

/* Define to 1 if your compiler understands __FUNCTION__. */
#undef HAVE_FUNCNAME__FUNCTION

/* Define to 1 if you have __sync_lock_test_and_set(int *) and friends. */
#undef HAVE_GCC_INT_ATOMICS

/* Define to 1 if you have __atomic_compare_exchange_n(int *, int *, int). */
#undef HAVE_GCC__ATOMIC_INT32_CAS

/* Define to 1 if you have __atomic_compare_exchange_n(int64 *, int64 *,
   int64). */
#undef HAVE_GCC__ATOMIC_INT64_CAS

/* Define to 1 if you have __sync_lock_test_and_set(char *) and friends. */
#undef HAVE_GCC__SYNC_CHAR_TAS

/* Define to 1 if you have __sync_val_compare_and_swap(int *, int, int). */
#undef HAVE_GCC__SYNC_INT32_CAS

/* Define to 1 if you have __sync_lock_test_and_set(int *) and friends. */
#undef HAVE_GCC__SYNC_INT32_TAS

/* Define to 1 if you have __sync_val_compare_and_swap(int64 *, int64, int64).
   */
#undef HAVE_GCC__SYNC_INT64_CAS

/* Define to 1 if you have the `getaddrinfo' function. */
#undef HAVE_GETADDRINFO

/* Define to 1 if you have the `gethostbyname_r' function. */
#undef HAVE_GETHOSTBYNAME_R

/* Define to 1 if you have the `getifaddrs' function. */
#undef HAVE_GETIFADDRS

/* Define to 1 if you have the `getopt' function. */
#undef HAVE_GETOPT

/* Define to 1 if you have the <getopt.h> header file. */
#undef HAVE_GETOPT_H

/* Define to 1 if you have the `getopt_long' function. */
#undef HAVE_GETOPT_LONG

/* Define to 1 if you have the `getpeereid' function. */
#undef HAVE_GETPEEREID

/* Define to 1 if you have the `getpeerucred' function. */
#undef HAVE_GETPEERUCRED

/* Define to 1 if you have the `getpwuid_r' function. */
#undef HAVE_GETPWUID_R

/* Define to 1 if you have the `getrlimit' function. */
#undef HAVE_GETRLIMIT

/* Define to 1 if you have the `getrusage' function. */
#undef HAVE_GETRUSAGE

/* Define to 1 if you have the `gettimeofday' function. */
#undef HAVE_GETTIMEOFDAY

/* Define to 1 if you have the <gssapi/gssapi.h> header file. */
#undef HAVE_GSSAPI_GSSAPI_H

/* Define to 1 if you have the <gssapi.h> header file. */
#undef HAVE_GSSAPI_H

/* Define to 1 if you have the <history.h> header file. */
#undef HAVE_HISTORY_H

/* Define to 1 if you have the `history_truncate_file' function. */
#undef HAVE_HISTORY_TRUNCATE_FILE

/* Define to 1 if you have the `HMAC_CTX_free' function. */
#undef HAVE_HMAC_CTX_FREE

/* Define to 1 if you have the `HMAC_CTX_new' function. */
#undef HAVE_HMAC_CTX_NEW

/* Define to 1 if you have the <ifaddrs.h> header file. */
#undef HAVE_IFADDRS_H

/* Define to 1 if you have the `inet_aton' function. */
#undef HAVE_INET_ATON

/* Define to 1 if you have the `inet_ntop' function. */
#undef HAVE_INET_NTOP

/* Define to 1 if the system has the type `int64'. */
#undef HAVE_INT64

/* Define to 1 if the system has the type `int8'. */
#undef HAVE_INT8

/* Define to 1 if you have the <inttypes.h> header file. */
#undef HAVE_INTTYPES_H

/* Define to 1 if you have the global variable 'int opterr'. */
#undef HAVE_INT_OPTERR

/* Define to 1 if you have the global variable 'int optreset'. */
#undef HAVE_INT_OPTRESET

/* Define to 1 if you have the global variable 'int timezone'. */
#undef HAVE_INT_TIMEZONE

/* Define to 1 if you have support for IPv6. */
#undef HAVE_IPV6

/* Define to 1 if __builtin_constant_p(x) implies "i"(x) acceptance. */
#undef HAVE_I_CONSTRAINT__BUILTIN_CONSTANT_P

/* Define to 1 if you have the `kqueue' function. */
#undef HAVE_KQUEUE

/* Define to 1 if you have the <langinfo.h> header file. */
#undef HAVE_LANGINFO_H

/* Define to 1 if you have the <ldap.h> header file. */
#undef HAVE_LDAP_H

/* Define to 1 if you have the `ldap_initialize' function. */
#undef HAVE_LDAP_INITIALIZE

/* Define to 1 if you have the `bz2' library (-lbz2). */
#undef HAVE_LIBBZ2

/* Define to 1 if you have the `crypto' library (-lcrypto). */
#undef HAVE_LIBCRYPTO

/* Define to 1 if you have the `execinfo' library (-lexecinfo). */
#undef HAVE_LIBEXECINFO

/* Define to 1 if you have the `ldap' library (-lldap). */
#undef HAVE_LIBLDAP

/* Define to 1 if you have the `lz4' library (-llz4). */
#undef HAVE_LIBLZ4

/* Define to 1 if you have the `m' library (-lm). */
#undef HAVE_LIBM

/* Define to 1 if you have the `numa' library (-lnuma). */
#undef HAVE_LIBNUMA

/* Define to 1 if you have the `pam' library (-lpam). */
#undef HAVE_LIBPAM

/* Define to 1 if you have the `quicklz' library (-lquicklz). */
#undef HAVE_LIBQUICKLZ

/* Define if you have a function readline library */
#undef HAVE_LIBREADLINE

/* Define to 1 if you have the `rt' library (-lrt). */
#undef HAVE_LIBRT

/* Define to 1 if you have the `selinux' library (-lselinux). */
#undef HAVE_LIBSELINUX

/* Define to 1 if you have the `ssl' library (-lssl). */
#undef HAVE_LIBSSL

/* Define to 1 if you have the `uv' library (-luv). */
#undef HAVE_LIBUV

/* Define to 1 if you have the `wldap32' library (-lwldap32). */
#undef HAVE_LIBWLDAP32

/* Define to 1 if you have the `xerces-c' library (-lxerces-c). */
#undef HAVE_LIBXERCES_C

/* Define to 1 if you have the `xml2' library (-lxml2). */
#undef HAVE_LIBXML2

/* Define to 1 if you have the `xslt' library (-lxslt). */
#undef HAVE_LIBXSLT

/* Define to 1 if you have the `z' library (-lz). */
#undef HAVE_LIBZ

/* Define to 1 if you have the `link' function. */
#undef HAVE_LINK

/* Define to 1 if the system has the type `locale_t'. */
#undef HAVE_LOCALE_T

/* Define to 1 if `long int' works and is 64 bits. */
#undef HAVE_LONG_INT_64

/* Define to 1 if `long long int' works and is 64 bits. */
#undef HAVE_LONG_LONG_INT_64

/* Define to 1 if you have the <lz4.h> header file. */
#undef HAVE_LZ4_H

/* Define to 1 if you have the <mbarrier.h> header file. */
#undef HAVE_MBARRIER_H

/* Define to 1 if you have the `mbstowcs_l' function. */
#undef HAVE_MBSTOWCS_L

/* Define to 1 if you have the <memory.h> header file. */
#undef HAVE_MEMORY_H

/* Define to 1 if you have the `memset_s' function. */
#undef HAVE_MEMSET_S

/* Define to 1 if the system has the type `MINIDUMP_TYPE'. */
#undef HAVE_MINIDUMP_TYPE

/* Define to 1 if you have the `mkdtemp' function. */
#undef HAVE_MKDTEMP

/* Define to 1 if you have the <netinet/tcp.h> header file. */
#undef HAVE_NETINET_TCP_H

/* Define to 1 if you have the <net/if.h> header file. */
#undef HAVE_NET_IF_H

/* Define to 1 if you have the <numa.h> header file. */
#undef HAVE_NUMA_H

/* Define to 1 if you have the `OPENSSL_init_ssl' function. */
#undef HAVE_OPENSSL_INIT_SSL

/* Define to 1 if you have the <ossp/uuid.h> header file. */
#undef HAVE_OSSP_UUID_H

/* Define to 1 if you have the <pam/pam_appl.h> header file. */
#undef HAVE_PAM_PAM_APPL_H

/* Define to 1 if you have the `poll' function. */
#undef HAVE_POLL

/* Define to 1 if you have the <poll.h> header file. */
#undef HAVE_POLL_H

/* Define to 1 if you have the `posix_fadvise' function. */
#undef HAVE_POSIX_FADVISE

/* Define to 1 if you have the `posix_fallocate' function. */
#undef HAVE_POSIX_FALLOCATE

/* Define to 1 if the assembler supports PPC's LWARX mutex hint bit. */
#undef HAVE_PPC_LWARX_MUTEX_HINT

/* Define to 1 if you have the `ppoll' function. */
#undef HAVE_PPOLL

/* Define to 1 if you have the `pread' function. */
#undef HAVE_PREAD

/* Define to 1 if you have the `pstat' function. */
#undef HAVE_PSTAT

/* Define to 1 if the PS_STRINGS thing exists. */
#undef HAVE_PS_STRINGS

/* Define if you have POSIX threads libraries and header files. */
#undef HAVE_PTHREAD

/* Define to 1 if you have the `pthread_barrier_wait' function. */
#undef HAVE_PTHREAD_BARRIER_WAIT

/* Define to 1 if you have the `pthread_is_threaded_np' function. */
#undef HAVE_PTHREAD_IS_THREADED_NP

/* Have PTHREAD_PRIO_INHERIT. */
#undef HAVE_PTHREAD_PRIO_INHERIT

/* Define to 1 if you have the `pwrite' function. */
#undef HAVE_PWRITE

/* Define to 1 if you have the `random' function. */
#undef HAVE_RANDOM

/* Define to 1 if you have the <readline.h> header file. */
#undef HAVE_READLINE_H

/* Define to 1 if you have the <readline/history.h> header file. */
#undef HAVE_READLINE_HISTORY_H

/* Define to 1 if you have the <readline/readline.h> header file. */
#undef HAVE_READLINE_READLINE_H

/* Define to 1 if you have the `readlink' function. */
#undef HAVE_READLINK

/* Define to 1 if you have the `readv' function. */
#undef HAVE_READV

/* Define to 1 if you have the global variable
   'rl_completion_append_character'. */
#undef HAVE_RL_COMPLETION_APPEND_CHARACTER

/* Define to 1 if you have the `rl_completion_matches' function. */
#undef HAVE_RL_COMPLETION_MATCHES

/* Define to 1 if you have the global variable 'rl_completion_suppress_quote'.
   */
#undef HAVE_RL_COMPLETION_SUPPRESS_QUOTE

/* Define to 1 if you have the `rl_filename_completion_function' function. */
#undef HAVE_RL_FILENAME_COMPLETION_FUNCTION

/* Define to 1 if you have the global variable 'rl_filename_quote_characters'.
   */
#undef HAVE_RL_FILENAME_QUOTE_CHARACTERS

/* Define to 1 if you have the global variable 'rl_filename_quoting_function'.
   */
#undef HAVE_RL_FILENAME_QUOTING_FUNCTION

/* Define to 1 if you have the `rl_reset_screen_size' function. */
#undef HAVE_RL_RESET_SCREEN_SIZE

/* Define to 1 if you have the <security/pam_appl.h> header file. */
#undef HAVE_SECURITY_PAM_APPL_H

/* Define to 1 if you have the `setenv' function. */
#undef HAVE_SETENV

/* Define to 1 if you have the `setproctitle' function. */
#undef HAVE_SETPROCTITLE

/* Define to 1 if you have the `setproctitle_fast' function. */
#undef HAVE_SETPROCTITLE_FAST

/* Define to 1 if you have the `setsid' function. */
#undef HAVE_SETSID

/* Define to 1 if you have the `shm_open' function. */
#undef HAVE_SHM_OPEN

/* Define to 1 if you have spinlocks. */
#undef HAVE_SPINLOCKS

/* Define to 1 if you have the `srandom' function. */
#undef HAVE_SRANDOM

/* Define to 1 if stdbool.h conforms to C99. */
#undef HAVE_STDBOOL_H

/* Define to 1 if you have the <stdint.h> header file. */
#undef HAVE_STDINT_H

/* Define to 1 if you have the <stdlib.h> header file. */
#undef HAVE_STDLIB_H

/* Define to 1 if you have the `strchrnul' function. */
#undef HAVE_STRCHRNUL

/* Define to 1 if you have the `strerror_r' function. */
#undef HAVE_STRERROR_R

/* Define to 1 if you have the <strings.h> header file. */
#undef HAVE_STRINGS_H

/* Define to 1 if you have the <string.h> header file. */
#undef HAVE_STRING_H

/* Define to 1 if you have the `strlcat' function. */
#undef HAVE_STRLCAT

/* Define to 1 if you have the `strlcpy' function. */
#undef HAVE_STRLCPY

/* Define to 1 if you have the `strnlen' function. */
#undef HAVE_STRNLEN

/* Define to 1 if you have the `strsignal' function. */
#undef HAVE_STRSIGNAL

/* Define to 1 if you have the `strtof' function. */
#undef HAVE_STRTOF

/* Define to 1 if you have the `strtoll' function. */
#undef HAVE_STRTOLL

/* Define to 1 if you have the `strtoq' function. */
#undef HAVE_STRTOQ

/* Define to 1 if you have the `strtoull' function. */
#undef HAVE_STRTOULL

/* Define to 1 if you have the `strtouq' function. */
#undef HAVE_STRTOUQ

/* Define to 1 if the system has the type `struct addrinfo'. */
#undef HAVE_STRUCT_ADDRINFO

/* Define to 1 if the system has the type `struct cmsgcred'. */
#undef HAVE_STRUCT_CMSGCRED

/* Define to 1 if the system has the type `struct option'. */
#undef HAVE_STRUCT_OPTION

/* Define to 1 if `sa_len' is a member of `struct sockaddr'. */
#undef HAVE_STRUCT_SOCKADDR_SA_LEN

/* Define to 1 if the system has the type `struct sockaddr_storage'. */
#undef HAVE_STRUCT_SOCKADDR_STORAGE

/* Define to 1 if `ss_family' is a member of `struct sockaddr_storage'. */
#undef HAVE_STRUCT_SOCKADDR_STORAGE_SS_FAMILY

/* Define to 1 if `ss_len' is a member of `struct sockaddr_storage'. */
#undef HAVE_STRUCT_SOCKADDR_STORAGE_SS_LEN

/* Define to 1 if `__ss_family' is a member of `struct sockaddr_storage'. */
#undef HAVE_STRUCT_SOCKADDR_STORAGE___SS_FAMILY

/* Define to 1 if `__ss_len' is a member of `struct sockaddr_storage'. */
#undef HAVE_STRUCT_SOCKADDR_STORAGE___SS_LEN

/* Define to 1 if the system has the type `struct sockaddr_un'. */
#undef HAVE_STRUCT_SOCKADDR_UN

/* Define to 1 if `tm_zone' is a member of `struct tm'. */
#undef HAVE_STRUCT_TM_TM_ZONE

/* Define to 1 if you have the `symlink' function. */
#undef HAVE_SYMLINK

/* Define to 1 if you have the `syncfs' function. */
#undef HAVE_SYNCFS

/* Define to 1 if you have the `sync_file_range' function. */
#undef HAVE_SYNC_FILE_RANGE

/* Define to 1 if you have the syslog interface. */
#undef HAVE_SYSLOG

/* Define to 1 if you have the <sys/epoll.h> header file. */
#undef HAVE_SYS_EPOLL_H

/* Define to 1 if you have the <sys/event.h> header file. */
#undef HAVE_SYS_EVENT_H

/* Define to 1 if you have the <sys/ipc.h> header file. */
#undef HAVE_SYS_IPC_H

/* Define to 1 if you have the <sys/prctl.h> header file. */
#undef HAVE_SYS_PRCTL_H

/* Define to 1 if you have the <sys/procctl.h> header file. */
#undef HAVE_SYS_PROCCTL_H

/* Define to 1 if you have the <sys/pstat.h> header file. */
#undef HAVE_SYS_PSTAT_H

/* Define to 1 if you have the <sys/resource.h> header file. */
#undef HAVE_SYS_RESOURCE_H

/* Define to 1 if you have the <sys/select.h> header file. */
#undef HAVE_SYS_SELECT_H

/* Define to 1 if you have the <sys/sem.h> header file. */
#undef HAVE_SYS_SEM_H

/* Define to 1 if you have the <sys/shm.h> header file. */
#undef HAVE_SYS_SHM_H

/* Define to 1 if you have the <sys/signalfd.h> header file. */
#undef HAVE_SYS_SIGNALFD_H

/* Define to 1 if you have the <sys/sockio.h> header file. */
#undef HAVE_SYS_SOCKIO_H

/* Define to 1 if you have the <sys/stat.h> header file. */
#undef HAVE_SYS_STAT_H

/* Define to 1 if you have the <sys/tas.h> header file. */
#undef HAVE_SYS_TAS_H

/* Define to 1 if you have the <sys/types.h> header file. */
#undef HAVE_SYS_TYPES_H

/* Define to 1 if you have the <sys/ucred.h> header file. */
#undef HAVE_SYS_UCRED_H

/* Define to 1 if you have the <sys/uio.h> header file. */
#undef HAVE_SYS_UIO_H

/* Define to 1 if you have the <sys/un.h> header file. */
#undef HAVE_SYS_UN_H

/* Define to 1 if you have the <termios.h> header file. */
#undef HAVE_TERMIOS_H

<<<<<<< HEAD
/* Define to 1 if you have the <time.h> header file. */
#undef HAVE_TIME_H

/* Define to 1 if your `struct tm' has `tm_zone'. Deprecated, use
   `HAVE_STRUCT_TM_TM_ZONE' instead. */
#undef HAVE_TM_ZONE

=======
>>>>>>> d457cb4e
/* Define to 1 if your compiler understands `typeof' or something similar. */
#undef HAVE_TYPEOF

/* Define to 1 if you have the <ucred.h> header file. */
#undef HAVE_UCRED_H

/* Define to 1 if the system has the type `uint64'. */
#undef HAVE_UINT64

/* Define to 1 if the system has the type `uint8'. */
#undef HAVE_UINT8

/* Define to 1 if the system has the type `union semun'. */
#undef HAVE_UNION_SEMUN

/* Define to 1 if you have the <unistd.h> header file. */
#undef HAVE_UNISTD_H

/* Define to 1 if you have the `unsetenv' function. */
#undef HAVE_UNSETENV

/* Define to 1 if you have the `uselocale' function. */
#undef HAVE_USELOCALE

/* Define to 1 if you have BSD UUID support. */
#undef HAVE_UUID_BSD

/* Define to 1 if you have E2FS UUID support. */
#undef HAVE_UUID_E2FS

/* Define to 1 if you have the <uuid.h> header file. */
#undef HAVE_UUID_H

/* Define to 1 if you have OSSP UUID support. */
#undef HAVE_UUID_OSSP

/* Define to 1 if you have the <uuid/uuid.h> header file. */
#undef HAVE_UUID_UUID_H

/* Define to 1 if you have the `wcstombs_l' function. */
#undef HAVE_WCSTOMBS_L

/* Define to 1 if you have the <wctype.h> header file. */
#undef HAVE_WCTYPE_H

/* Define to 1 if you have the <winldap.h> header file. */
#undef HAVE_WINLDAP_H

<<<<<<< HEAD
/* Define to 1 if you have the <winsock2.h> header file. */
#undef HAVE_WINSOCK2_H
=======
/* Define to 1 if you have the `writev' function. */
#undef HAVE_WRITEV
>>>>>>> d457cb4e

/* Define to 1 if you have the `X509_get_signature_nid' function. */
#undef HAVE_X509_GET_SIGNATURE_NID

/* Define to 1 if the assembler supports X86_64's POPCNTQ instruction. */
#undef HAVE_X86_64_POPCNTQ

/* Define to 1 if you have the <yaml.h> header file. */
#undef HAVE_YAML_H

/* Define to 1 if the system has the type `_Bool'. */
#undef HAVE__BOOL

/* Define to 1 if your compiler understands __builtin_bswap16. */
#undef HAVE__BUILTIN_BSWAP16

/* Define to 1 if your compiler understands __builtin_bswap32. */
#undef HAVE__BUILTIN_BSWAP32

/* Define to 1 if your compiler understands __builtin_bswap64. */
#undef HAVE__BUILTIN_BSWAP64

/* Define to 1 if your compiler understands __builtin_clz. */
#undef HAVE__BUILTIN_CLZ

/* Define to 1 if your compiler understands __builtin_constant_p. */
#undef HAVE__BUILTIN_CONSTANT_P

/* Define to 1 if your compiler understands __builtin_ctz. */
#undef HAVE__BUILTIN_CTZ

/* Define to 1 if your compiler understands __builtin_frame_address. */
#undef HAVE__BUILTIN_FRAME_ADDRESS

/* Define to 1 if your compiler understands __builtin_$op_overflow. */
#undef HAVE__BUILTIN_OP_OVERFLOW

/* Define to 1 if your compiler understands __builtin_popcount. */
#undef HAVE__BUILTIN_POPCOUNT

/* Define to 1 if your compiler understands __builtin_types_compatible_p. */
#undef HAVE__BUILTIN_TYPES_COMPATIBLE_P

/* Define to 1 if your compiler understands __builtin_unreachable. */
#undef HAVE__BUILTIN_UNREACHABLE

/* Define to 1 if you have the `_configthreadlocale' function. */
#undef HAVE__CONFIGTHREADLOCALE

/* Define to 1 if you have __cpuid. */
#undef HAVE__CPUID

/* Define to 1 if you have __get_cpuid. */
#undef HAVE__GET_CPUID

/* Define to 1 if your compiler understands _Static_assert. */
#undef HAVE__STATIC_ASSERT

/* Define to 1 if you have the `__strtoll' function. */
#undef HAVE___STRTOLL

/* Define to 1 if you have the `__strtoull' function. */
#undef HAVE___STRTOULL

/* Define to the appropriate printf length modifier for 64-bit ints. */
#undef INT64_MODIFIER

/* Define to 1 if `locale_t' requires <xlocale.h>. */
#undef LOCALE_T_IN_XLOCALE

/* Define as the maximum alignment requirement of any C data type. */
#undef MAXIMUM_ALIGNOF

/* Define bytes to use libc memset(). */
#undef MEMSET_LOOP_LIMIT

/* Define to the OpenSSL API version in use. This avoids deprecation warnings
   from newer OpenSSL versions. */
#undef OPENSSL_API_COMPAT

/* Define to the address where bug reports for this package should be sent. */
#undef PACKAGE_BUGREPORT

/* Define to the full name of this package. */
#undef PACKAGE_NAME

/* Define to the full name and version of this package. */
#undef PACKAGE_STRING

/* Define to the one symbol short name of this package. */
#undef PACKAGE_TARNAME

/* Define to the home page for this package. */
#undef PACKAGE_URL

/* Define to the version of this package. */
#undef PACKAGE_VERSION

/* Define to the name of a signed 128-bit integer type. */
#undef PG_INT128_TYPE

/* Define to the name of a signed 64-bit integer type. */
#undef PG_INT64_TYPE

/* Define to the name of the default PostgreSQL service principal in Kerberos
   (GSSAPI). (--with-krb-srvnam=NAME) */
#undef PG_KRB_SRVNAM

/* PostgreSQL major version as a string */
#undef PG_MAJORVERSION

/* PostgreSQL major version number */
#undef PG_MAJORVERSION_NUM

/* PostgreSQL minor version number */
#undef PG_MINORVERSION_NUM

/* Define to best printf format archetype, usually gnu_printf if available. */
#undef PG_PRINTF_ATTRIBUTE

<<<<<<< HEAD
/* Postgres version Greenplum Database is based on */
=======
/* Define to 1 to use <stdbool.h> to define type bool. */
#undef PG_USE_STDBOOL

/* PostgreSQL version as a string */
>>>>>>> d457cb4e
#undef PG_VERSION

/* PostgreSQL version as a number */
#undef PG_VERSION_NUM

/* A string containing the version number, platform, and C compiler */
#undef PG_VERSION_STR

/* Define to 1 to allow profiling output to be saved separately for each
   process. */
#undef PROFILE_PID_DIR

/* Define to necessary symbol if this constant uses a non-standard name on
   your system. */
#undef PTHREAD_CREATE_JOINABLE

/* RELSEG_SIZE is the maximum number of blocks allowed in one disk file. Thus,
   the maximum size of a single file is RELSEG_SIZE * BLCKSZ; relations bigger
   than that are divided into multiple files. RELSEG_SIZE * BLCKSZ must be
   less than your OS' limit on file size. This is often 2 GB or 4GB in a
   32-bit operating system, unless you have large file support enabled. By
   default, we make the limit 1 GB to avoid any possible integer-overflow
   problems within the OS. A limit smaller than necessary only means we divide
   a large relation into more chunks than necessary, so it seems best to err
   in the direction of a small limit. A power-of-2 value is recommended to
   save a few cycles in md.c, but is not absolutely required. Changing
   RELSEG_SIZE requires an initdb. */
#undef RELSEG_SIZE

/* The size of `bool', as computed by sizeof. */
#undef SIZEOF_BOOL

/* The size of `long', as computed by sizeof. */
#undef SIZEOF_LONG

/* The size of `off_t', as computed by sizeof. */
#undef SIZEOF_OFF_T

/* The size of `size_t', as computed by sizeof. */
#undef SIZEOF_SIZE_T

/* The size of `void *', as computed by sizeof. */
#undef SIZEOF_VOID_P

/* Define to 1 if you have the ANSI C header files. */
#undef STDC_HEADERS

/* Define to 1 if strerror_r() returns int. */
#undef STRERROR_R_INT

/* Define to 1 to use ARMv8 CRC Extension. */
#undef USE_ARMV8_CRC32C

/* Define to 1 to use ARMv8 CRC Extension with a runtime check. */
#undef USE_ARMV8_CRC32C_WITH_RUNTIME_CHECK

/* Define to 1 to build with assertion checks. (--enable-cassert) */
#undef USE_ASSERT_CHECKING

/* Define to 1 to build with Bonjour support. (--with-bonjour) */
#undef USE_BONJOUR

/* Define to 1 to build with BSD Authentication support. (--with-bsd-auth) */
#undef USE_BSD_AUTH

<<<<<<< HEAD
/* Define to 1 to build with libcurl support. (--with-libcurl) */
#undef USE_CURL

/* Define to use /dev/urandom for random number generation */
#undef USE_DEV_URANDOM

/* Define to 1 if you want float4 values to be passed by value. (Always
   defined in GPDB) */
#undef USE_FLOAT4_BYVAL

/* Define to 1 if you want float8, int8, etc values to be passed by value.
   (Always defined in GPDB) */
#undef USE_FLOAT8_BYVAL

/* Define to 1 to build with gpcloud (--enable-gpcloud) */
#undef USE_GPCLOUD

=======
>>>>>>> d457cb4e
/* Define to build with ICU support. (--with-icu) */
#undef USE_ICU

/* Define to 1 to build with LDAP support. (--with-ldap) */
#undef USE_LDAP

/* Define to 1 to build with XML support. (--with-libxml) */
#undef USE_LIBXML

/* Define to 1 to use XSLT support when building contrib/xml2.
   (--with-libxslt) */
#undef USE_LIBXSLT

/* Define to 1 to build with LLVM based JIT support. (--with-llvm) */
#undef USE_LLVM

<<<<<<< HEAD
/* Define to 1 to build with Mapreduce capabilities (--enable-mapreduce) */
#undef USE_MAPREDUCE
=======
/* Define to 1 to build with LZ4 support. (--with-lz4) */
#undef USE_LZ4
>>>>>>> d457cb4e

/* Define to select named POSIX semaphores. */
#undef USE_NAMED_POSIX_SEMAPHORES

/* Define to 1 to build with OpenSSL support. (--with-ssl=openssl) */
#undef USE_OPENSSL

<<<<<<< HEAD
/* Define to use OpenSSL for random number generation */
#undef USE_OPENSSL_RANDOM

/* Define to 1 to build with Greenplum ORCA optimizer. (--enable-orca) */
#undef USE_ORCA

=======
>>>>>>> d457cb4e
/* Define to 1 to build with PAM support. (--with-pam) */
#undef USE_PAM

/* Define to 1 to use software CRC-32C implementation (slicing-by-8). */
#undef USE_SLICING_BY_8_CRC32C

/* Define to 1 use Intel SSE 4.2 CRC instructions. */
#undef USE_SSE42_CRC32C

/* Define to 1 to use Intel SSE 4.2 CRC instructions with a runtime check. */
#undef USE_SSE42_CRC32C_WITH_RUNTIME_CHECK

/* Define to build with systemd support. (--with-systemd) */
#undef USE_SYSTEMD

/* Define to select SysV-style semaphores. */
#undef USE_SYSV_SEMAPHORES

/* Define to select SysV-style shared memory. */
#undef USE_SYSV_SHARED_MEMORY

/* Define to select unnamed POSIX semaphores. */
#undef USE_UNNAMED_POSIX_SEMAPHORES

/* Define to select Win32-style semaphores. */
#undef USE_WIN32_SEMAPHORES

/* Define to select Win32-style shared memory. */
#undef USE_WIN32_SHARED_MEMORY

/* Define to build with zstd support. (--with-zstd) */
#undef USE_ZSTD

/* Define to 1 if `wcstombs_l' requires <xlocale.h>. */
#undef WCSTOMBS_L_IN_XLOCALE

/* Define WORDS_BIGENDIAN to 1 if your processor stores words with the most
   significant byte first (like Motorola and SPARC, unlike Intel). */
#if defined AC_APPLE_UNIVERSAL_BUILD
# if defined __BIG_ENDIAN__
#  define WORDS_BIGENDIAN 1
# endif
#else
# ifndef WORDS_BIGENDIAN
#  undef WORDS_BIGENDIAN
# endif
#endif

/* Size of a WAL file block. This need have no particular relation to BLCKSZ.
   XLOG_BLCKSZ must be a power of 2, and if your system supports O_DIRECT I/O,
   XLOG_BLCKSZ must be a multiple of the alignment requirement for direct-I/O
   buffers, else direct I/O may fail. Changing XLOG_BLCKSZ requires an initdb.
   */
#undef XLOG_BLCKSZ

/* Enable large inode numbers on Mac OS X 10.5.  */
#ifndef _DARWIN_USE_64_BIT_INODE
# define _DARWIN_USE_64_BIT_INODE 1
#endif

/* Number of bits in a file offset, on hosts where this is settable. */
#undef _FILE_OFFSET_BITS

/* Define to 1 to make fseeko visible on some hosts (e.g. glibc 2.2). */
#undef _LARGEFILE_SOURCE

/* Define for large files, on AIX-style hosts. */
#undef _LARGE_FILES

/* Define to `__inline__' or `__inline' if that's what the C compiler
   calls it, or to nothing if 'inline' is not supported under any name.  */
#ifndef __cplusplus
#undef inline
#endif

/* Define to keyword to use for C99 restrict support, or to nothing if not
   supported */
#undef pg_restrict

/* Define to the equivalent of the C99 'restrict' keyword, or to
   nothing if this is not supported.  Do not define if restrict is
   supported directly.  */
#undef restrict
/* Work around a bug in Sun C++: it does not support _Restrict or
   __restrict__, even though the corresponding Sun C compiler ends up with
   "#define restrict _Restrict" or "#define restrict __restrict__" in the
   previous line.  Perhaps some future version of Sun C++ will work with
   restrict; if so, hopefully it defines __RESTRICT like Sun C does.  */
#if defined __SUNPRO_CC && !defined __RESTRICT
# define _Restrict
# define __restrict__
#endif

/* Define to how the compiler spells `typeof'. */
#undef typeof<|MERGE_RESOLUTION|>--- conflicted
+++ resolved
@@ -64,8 +64,7 @@
    (--enable-thread-safety) */
 #undef ENABLE_THREAD_SAFETY
 
-<<<<<<< HEAD
-/* Define to 1 to build with fault injector. (--enable-debug-extensions) */
+/* Define to 1 to build with fault injector. (--enable-faultinjector) */
 #undef FAULT_INJECTOR
 
 /* Define to nothing if C supports flexible array members, and to 1 if it does
@@ -85,8 +84,6 @@
    reference if 'false' (always true in GPDB) */
 #undef FLOAT8PASSBYVAL
 
-=======
->>>>>>> d457cb4e
 /* Define to 1 if gettimeofday() takes only 1 argument. */
 #undef GETTIMEOFDAY_1ARG
 
@@ -100,13 +97,13 @@
 /* Define to 1 to build ORCA for MacOS (GPOS_Darwin=1) */
 #undef GPOS_Darwin
 
-/* Greenplum major version as a string */
+/* Cloudberry major version as a string */
 #undef GP_MAJORVERSION
 
-/* A string containing the Greenplum version number */
+/* A string containing the Cloudberry version number */
 #undef GP_VERSION
 
-/* Greenplum version as a number */
+/* Cloudberry version as a number */
 #undef GP_VERSION_NUM
 
 /* Define to 1 if you have the `append_history' function. */
@@ -151,15 +148,12 @@
 /* Define to 1 if you have the `CRYPTO_lock' function. */
 #undef HAVE_CRYPTO_LOCK
 
-<<<<<<< HEAD
 /* Define to 1 if you have the <crypt.h> header file. */
 #undef HAVE_CRYPT_H
 
 /* define if the compiler supports basic C++14 syntax */
 #undef HAVE_CXX14
 
-=======
->>>>>>> d457cb4e
 /* Define to 1 if you have the declaration of `fdatasync', and to 0 if you
    don't. */
 #undef HAVE_DECL_FDATASYNC
@@ -237,21 +231,15 @@
 /* Define to 1 if you have the <editline/readline.h> header file. */
 #undef HAVE_EDITLINE_READLINE_H
 
-<<<<<<< HEAD
 /* Define to 1 if you have the <event.h> header file. */
 #undef HAVE_EVENT_H
 
 /* Define to 1 if you have the <execinfo.h> header file. */
 #undef HAVE_EXECINFO_H
 
-=======
-/* Define to 1 if you have the <execinfo.h> header file. */
-#undef HAVE_EXECINFO_H
-
 /* Define to 1 if you have the `explicit_bzero' function. */
 #undef HAVE_EXPLICIT_BZERO
 
->>>>>>> d457cb4e
 /* Define to 1 if you have the `fdatasync' function. */
 #undef HAVE_FDATASYNC
 
@@ -756,7 +744,6 @@
 /* Define to 1 if you have the <termios.h> header file. */
 #undef HAVE_TERMIOS_H
 
-<<<<<<< HEAD
 /* Define to 1 if you have the <time.h> header file. */
 #undef HAVE_TIME_H
 
@@ -764,8 +751,6 @@
    `HAVE_STRUCT_TM_TM_ZONE' instead. */
 #undef HAVE_TM_ZONE
 
-=======
->>>>>>> d457cb4e
 /* Define to 1 if your compiler understands `typeof' or something similar. */
 #undef HAVE_TYPEOF
 
@@ -814,13 +799,13 @@
 /* Define to 1 if you have the <winldap.h> header file. */
 #undef HAVE_WINLDAP_H
 
-<<<<<<< HEAD
+
 /* Define to 1 if you have the <winsock2.h> header file. */
 #undef HAVE_WINSOCK2_H
-=======
+
 /* Define to 1 if you have the `writev' function. */
 #undef HAVE_WRITEV
->>>>>>> d457cb4e
+
 
 /* Define to 1 if you have the `X509_get_signature_nid' function. */
 #undef HAVE_X509_GET_SIGNATURE_NID
@@ -884,6 +869,9 @@
 
 /* Define to 1 if you have the `__strtoull' function. */
 #undef HAVE___STRTOULL
+
+/* Define to 1 if you have the `etcdlib' library (-letcdlib). */
+#undef HAVE_LIBETCDLIB
 
 /* Define to the appropriate printf length modifier for 64-bit ints. */
 #undef INT64_MODIFIER
@@ -941,14 +929,11 @@
 /* Define to best printf format archetype, usually gnu_printf if available. */
 #undef PG_PRINTF_ATTRIBUTE
 
-<<<<<<< HEAD
-/* Postgres version Greenplum Database is based on */
-=======
 /* Define to 1 to use <stdbool.h> to define type bool. */
 #undef PG_USE_STDBOOL
 
+/* Postgres version Cloudberry Database is based on */
 /* PostgreSQL version as a string */
->>>>>>> d457cb4e
 #undef PG_VERSION
 
 /* PostgreSQL version as a number */
@@ -1014,7 +999,9 @@
 /* Define to 1 to build with BSD Authentication support. (--with-bsd-auth) */
 #undef USE_BSD_AUTH
 
-<<<<<<< HEAD
+/* Define to 1 to build with catalog extension (--enable-catalog-ext) */
+#undef USE_CATALOG_EXT
+
 /* Define to 1 to build with libcurl support. (--with-libcurl) */
 #undef USE_CURL
 
@@ -1032,8 +1019,7 @@
 /* Define to 1 to build with gpcloud (--enable-gpcloud) */
 #undef USE_GPCLOUD
 
-=======
->>>>>>> d457cb4e
+
 /* Define to build with ICU support. (--with-icu) */
 #undef USE_ICU
 
@@ -1050,13 +1036,12 @@
 /* Define to 1 to build with LLVM based JIT support. (--with-llvm) */
 #undef USE_LLVM
 
-<<<<<<< HEAD
 /* Define to 1 to build with Mapreduce capabilities (--enable-mapreduce) */
 #undef USE_MAPREDUCE
-=======
+
 /* Define to 1 to build with LZ4 support. (--with-lz4) */
 #undef USE_LZ4
->>>>>>> d457cb4e
+
 
 /* Define to select named POSIX semaphores. */
 #undef USE_NAMED_POSIX_SEMAPHORES
@@ -1064,15 +1049,16 @@
 /* Define to 1 to build with OpenSSL support. (--with-ssl=openssl) */
 #undef USE_OPENSSL
 
-<<<<<<< HEAD
 /* Define to use OpenSSL for random number generation */
 #undef USE_OPENSSL_RANDOM
 
-/* Define to 1 to build with Greenplum ORCA optimizer. (--enable-orca) */
+/* Define to use OpenSSL redirect access internal implements if not implements */
+#undef OPENSSL_ALLOW_REDIRECT
+
+/* Define to 1 to build with Cloudberry ORCA optimizer. (--enable-orca) */
 #undef USE_ORCA
 
-=======
->>>>>>> d457cb4e
+
 /* Define to 1 to build with PAM support. (--with-pam) */
 #undef USE_PAM
 
@@ -1108,6 +1094,9 @@
 
 /* Define to 1 if `wcstombs_l' requires <xlocale.h>. */
 #undef WCSTOMBS_L_IN_XLOCALE
+
+/* Define to build with external FTS support. (--enable-external-fts) */
+#undef USE_INTERNAL_FTS
 
 /* Define WORDS_BIGENDIAN to 1 if your processor stores words with the most
    significant byte first (like Motorola and SPARC, unlike Intel). */
