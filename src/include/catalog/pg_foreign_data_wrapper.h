/*-------------------------------------------------------------------------
 *
 * pg_foreign_data_wrapper.h
 *	  definition of the "foreign-data wrapper" system catalog (pg_foreign_data_wrapper)
 *
 *
 * Portions Copyright (c) 1996-2021, PostgreSQL Global Development Group
 * Portions Copyright (c) 1994, Regents of the University of California
 *
 * src/include/catalog/pg_foreign_data_wrapper.h
 *
 * NOTES
 *	  The Catalog.pm module reads this file and derives schema
 *	  information.
 *
 *-------------------------------------------------------------------------
 */
#ifndef PG_FOREIGN_DATA_WRAPPER_H
#define PG_FOREIGN_DATA_WRAPPER_H

#include "catalog/genbki.h"
#include "catalog/pg_foreign_data_wrapper_d.h"

/* ----------------
 *		pg_foreign_data_wrapper definition.  cpp turns this into
 *		typedef struct FormData_pg_foreign_data_wrapper
 * ----------------
 */
CATALOG(pg_foreign_data_wrapper,2328,ForeignDataWrapperRelationId)
{
	Oid			oid;			/* oid */
	NameData	fdwname;		/* foreign-data wrapper name */
<<<<<<< HEAD

	/* FDW owner */
	Oid			fdwowner BKI_DEFAULT(PGUID);

	/* handler function, or 0 if none */
	Oid			fdwhandler BKI_DEFAULT(0) BKI_LOOKUP(pg_proc);

	/* option validation function, or 0 if none */
	Oid			fdwvalidator BKI_DEFAULT(0) BKI_LOOKUP(pg_proc);
=======
	Oid			fdwowner BKI_LOOKUP(pg_authid); /* FDW owner */
	Oid			fdwhandler BKI_LOOKUP_OPT(pg_proc); /* handler function, or 0
													 * if none */
	Oid			fdwvalidator BKI_LOOKUP_OPT(pg_proc);	/* option validation
														 * function, or 0 if
														 * none */
>>>>>>> d457cb4e

#ifdef CATALOG_VARLEN			/* variable-length fields start here */

	/* access permissions */
	aclitem		fdwacl[1] BKI_DEFAULT(_null_);

	/* FDW options */
	text		fdwoptions[1] BKI_DEFAULT(_null_);
#endif
} FormData_pg_foreign_data_wrapper;

/* ----------------
 *		Form_pg_foreign_data_wrapper corresponds to a pointer to a tuple with
 *		the format of pg_foreign_data_wrapper relation.
 * ----------------
 */
typedef FormData_pg_foreign_data_wrapper *Form_pg_foreign_data_wrapper;

DECLARE_TOAST(pg_foreign_data_wrapper, 4149, 4150);

DECLARE_UNIQUE_INDEX_PKEY(pg_foreign_data_wrapper_oid_index, 112, on pg_foreign_data_wrapper using btree(oid oid_ops));
#define ForeignDataWrapperOidIndexId	112
DECLARE_UNIQUE_INDEX(pg_foreign_data_wrapper_name_index, 548, on pg_foreign_data_wrapper using btree(fdwname name_ops));
#define ForeignDataWrapperNameIndexId	548

#endif							/* PG_FOREIGN_DATA_WRAPPER_H */<|MERGE_RESOLUTION|>--- conflicted
+++ resolved
@@ -30,24 +30,15 @@
 {
 	Oid			oid;			/* oid */
 	NameData	fdwname;		/* foreign-data wrapper name */
-<<<<<<< HEAD
-
 	/* FDW owner */
-	Oid			fdwowner BKI_DEFAULT(PGUID);
-
+	Oid			fdwowner BKI_DEFAULT(POSTGRES) BKI_LOOKUP(pg_authid); /* FDW owner */
 	/* handler function, or 0 if none */
-	Oid			fdwhandler BKI_DEFAULT(0) BKI_LOOKUP(pg_proc);
-
-	/* option validation function, or 0 if none */
-	Oid			fdwvalidator BKI_DEFAULT(0) BKI_LOOKUP(pg_proc);
-=======
-	Oid			fdwowner BKI_LOOKUP(pg_authid); /* FDW owner */
 	Oid			fdwhandler BKI_LOOKUP_OPT(pg_proc); /* handler function, or 0
 													 * if none */
+	/* option validation function, or 0 if none */
 	Oid			fdwvalidator BKI_LOOKUP_OPT(pg_proc);	/* option validation
 														 * function, or 0 if
 														 * none */
->>>>>>> d457cb4e
 
 #ifdef CATALOG_VARLEN			/* variable-length fields start here */
 
