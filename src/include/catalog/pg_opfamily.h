/*-------------------------------------------------------------------------
 *
 * pg_opfamily.h
 *	  definition of the system "opfamily" relation (pg_opfamily)
 *	  along with the relation's initial contents.
 *
 *
 * Portions Copyright (c) 1996-2008, PostgreSQL Global Development Group
 * Portions Copyright (c) 1994, Regents of the University of California
 *
 * $PostgreSQL: pgsql/src/include/catalog/pg_opfamily.h,v 1.7 2008/01/01 19:45:57 momjian Exp $
 *
 * NOTES
 *	  the genbki.sh script reads this file and generates .bki
 *	  information from the DATA() statements.
 *
 *-------------------------------------------------------------------------
 */
#ifndef PG_OPFAMILY_H
#define PG_OPFAMILY_H

/* ----------------
 *		postgres.h contains the system type definitions and the
 *		CATALOG(), BKI_BOOTSTRAP and DATA() sugar words so this file
 *		can be read by both genbki.sh and the C compiler.
 * ----------------
 */

/* TIDYCAT_BEGINFAKEDEF

   CREATE TABLE pg_opfamily
   with (camelcase=OperatorFamily, shared=false, relid=2753)
   (
   opfmethod     oid     ,
   opfname       name    ,
   opfnamespace  oid     ,
   opfowner      oid
   );

   create unique index on pg_opfamily(opfmethod, opfname, opfnamespace) with (indexid=2754, CamelCase=OpfamilyAmNameNsp, syscacheid=OPFAMILYAMNAMENSP, syscache_nbuckets=64);
   create unique index on pg_opfamily(oid) with (indexid=2755, CamelCase=OpfamilyOid, syscacheid=OPFAMILYOID, syscache_nbuckets=64);

   alter table pg_opfamily add fk opfmethod on pg_am(oid);
   alter table pg_opfamily add fk opfnamespace on pg_namespace(oid);
   alter table pg_opfamily add fk opfowner on pg_authid(oid);

   TIDYCAT_ENDFAKEDEF
*/

/* ----------------
 *		pg_opfamily definition. cpp turns this into
 *		typedef struct FormData_pg_opfamily
 * ----------------
 */
#define OperatorFamilyRelationId  2753

CATALOG(pg_opfamily,2753)
{
	Oid			opfmethod;		/* index access method opfamily is for */
	NameData	opfname;		/* name of this opfamily */
	Oid			opfnamespace;	/* namespace of this opfamily */
	Oid			opfowner;		/* opfamily owner */
} FormData_pg_opfamily;

/* ----------------
 *		Form_pg_opfamily corresponds to a pointer to a tuple with
 *		the format of pg_opfamily relation.
 * ----------------
 */
typedef FormData_pg_opfamily *Form_pg_opfamily;

/* ----------------
 *		compiler constants for pg_opfamily
 * ----------------
 */
#define Natts_pg_opfamily				4
#define Anum_pg_opfamily_opfmethod		1
#define Anum_pg_opfamily_opfname		2
#define Anum_pg_opfamily_opfnamespace	3
#define Anum_pg_opfamily_opfowner		4

/* ----------------
 *		initial contents of pg_opfamily
 * ----------------
 */

DATA(insert OID =  421 (	403		abstime_ops		PGNSP PGUID ));
DATA(insert OID =  397 (	403		array_ops		PGNSP PGUID ));
DATA(insert OID =  423 (	403		bit_ops			PGNSP PGUID ));
DATA(insert OID =  424 (	403		bool_ops		PGNSP PGUID ));
#define BOOL_BTREE_FAM_OID 424
DATA(insert OID =  426 (	403		bpchar_ops		PGNSP PGUID ));
#define BPCHAR_BTREE_FAM_OID 426
DATA(insert OID =  427 (	405		bpchar_ops		PGNSP PGUID ));
DATA(insert OID =  428 (	403		bytea_ops		PGNSP PGUID ));
#define BYTEA_BTREE_FAM_OID 428
DATA(insert OID =  429 (	403		char_ops		PGNSP PGUID ));
DATA(insert OID =  431 (	405		char_ops		PGNSP PGUID ));
DATA(insert OID =  434 (	403		datetime_ops	PGNSP PGUID ));
DATA(insert OID =  435 (	405		date_ops		PGNSP PGUID ));
DATA(insert OID = 1970 (	403		float_ops		PGNSP PGUID ));
DATA(insert OID = 1971 (	405		float_ops		PGNSP PGUID ));
DATA(insert OID = 1974 (	403		network_ops		PGNSP PGUID ));
#define NETWORK_BTREE_FAM_OID 1974
DATA(insert OID = 1975 (	405		network_ops		PGNSP PGUID ));
DATA(insert OID = 1976 (	403		integer_ops		PGNSP PGUID ));
#define INTEGER_BTREE_FAM_OID 1976
DATA(insert OID = 1977 (	405		integer_ops		PGNSP PGUID ));
DATA(insert OID = 1982 (	403		interval_ops	PGNSP PGUID ));
DATA(insert OID = 1983 (	405		interval_ops	PGNSP PGUID ));
DATA(insert OID = 1984 (	403		macaddr_ops		PGNSP PGUID ));
DATA(insert OID = 1985 (	405		macaddr_ops		PGNSP PGUID ));
DATA(insert OID = 1986 (	403		name_ops		PGNSP PGUID ));
#define NAME_BTREE_FAM_OID 1986
DATA(insert OID = 1987 (	405		name_ops		PGNSP PGUID ));
DATA(insert OID = 1988 (	403		numeric_ops		PGNSP PGUID ));
DATA(insert OID = 1998 (	405		numeric_ops		PGNSP PGUID ));
DATA(insert OID = 1989 (	403		oid_ops			PGNSP PGUID ));
#define OID_BTREE_FAM_OID 1989
DATA(insert OID = 1990 (	405		oid_ops			PGNSP PGUID ));
DATA(insert OID = 1991 (	403		oidvector_ops	PGNSP PGUID ));
DATA(insert OID = 1992 (	405		oidvector_ops	PGNSP PGUID ));
DATA(insert OID = 1994 (	403		text_ops		PGNSP PGUID ));
#define TEXT_BTREE_FAM_OID 1994
DATA(insert OID = 1995 (	405		text_ops		PGNSP PGUID ));
DATA(insert OID = 1996 (	403		time_ops		PGNSP PGUID ));
DATA(insert OID = 1997 (	405		time_ops		PGNSP PGUID ));
DATA(insert OID = 1999 (	405		timestamptz_ops PGNSP PGUID ));
DATA(insert OID = 2000 (	403		timetz_ops		PGNSP PGUID ));
DATA(insert OID = 2001 (	405		timetz_ops		PGNSP PGUID ));
DATA(insert OID = 2002 (	403		varbit_ops		PGNSP PGUID ));
DATA(insert OID = 2040 (	405		timestamp_ops	PGNSP PGUID ));
DATA(insert OID = 2095 (	403		text_pattern_ops	PGNSP PGUID ));
#define TEXT_PATTERN_BTREE_FAM_OID 2095
DATA(insert OID = 2097 (	403		bpchar_pattern_ops	PGNSP PGUID ));
#define BPCHAR_PATTERN_BTREE_FAM_OID 2097
DATA(insert OID = 2098 (	403		name_pattern_ops	PGNSP PGUID ));
#define NAME_PATTERN_BTREE_FAM_OID 2098
DATA(insert OID = 2099 (	403		money_ops		PGNSP PGUID ));
DATA(insert OID = 2222 (	405		bool_ops		PGNSP PGUID ));
#define BOOL_HASH_FAM_OID 2222
DATA(insert OID = 2223 (	405		bytea_ops		PGNSP PGUID ));
DATA(insert OID = 2224 (	405		int2vector_ops	PGNSP PGUID ));
DATA(insert OID = 2789 (	403		tid_ops			PGNSP PGUID ));
DATA(insert OID = 2225 (	405		xid_ops			PGNSP PGUID ));
DATA(insert OID = 2226 (	405		cid_ops			PGNSP PGUID ));
DATA(insert OID = 2227 (	405		abstime_ops		PGNSP PGUID ));
DATA(insert OID = 2228 (	405		reltime_ops		PGNSP PGUID ));
DATA(insert OID = 2229 (	405		text_pattern_ops	PGNSP PGUID ));
DATA(insert OID = 2231 (	405		bpchar_pattern_ops	PGNSP PGUID ));
DATA(insert OID = 2232 (	405		name_pattern_ops	PGNSP PGUID ));
DATA(insert OID = 2233 (	403		reltime_ops		PGNSP PGUID ));
DATA(insert OID = 2234 (	403		tinterval_ops	PGNSP PGUID ));
DATA(insert OID = 2235 (	405		aclitem_ops		PGNSP PGUID ));
DATA(insert OID = 2593 (	783		box_ops			PGNSP PGUID ));
DATA(insert OID = 2594 (	783		poly_ops		PGNSP PGUID ));
DATA(insert OID = 2595 (	783		circle_ops		PGNSP PGUID ));
DATA(insert OID = 2745 (	2742	array_ops		PGNSP PGUID ));
DATA(insert OID = 2968 (	403		uuid_ops		PGNSP PGUID ));
DATA(insert OID = 2969 (	405		uuid_ops		PGNSP PGUID ));
<<<<<<< HEAD

/* Complex Number type */
DATA(insert OID = 3221 (	403		complex_ops		PGNSP PGUID ));

DATA(insert OID = 7080 (	403		xlogloc_ops		PGNSP PGUID ));

/*
 * on-disk bitmap index opfamilies.
 */
DATA(insert OID = 3014 (	3013	abstime_ops		PGNSP PGUID ));
DATA(insert OID = 3015 (	3013	array_ops		PGNSP PGUID ));
DATA(insert OID = 3016 (	3013	bit_ops			PGNSP PGUID ));
DATA(insert OID = 3017 (	3013	bool_ops		PGNSP PGUID ));
DATA(insert OID = 3018 (	3013	bpchar_ops		PGNSP PGUID ));
DATA(insert OID = 3019 (	3013	bytea_ops		PGNSP PGUID ));
DATA(insert OID = 3020 (	3013	char_ops		PGNSP PGUID ));
DATA(insert OID = 3022 (	3013	date_ops		PGNSP PGUID ));
DATA(insert OID = 3023 (	3013	float4_ops		PGNSP PGUID ));
DATA(insert OID = 3024 (	3013	float8_ops		PGNSP PGUID ));
DATA(insert OID = 3025 (	3013	inet_ops		PGNSP PGUID ));
DATA(insert OID = 3026 (	3013	int2_ops		PGNSP PGUID ));
DATA(insert OID = 3027 (	3013	int4_ops		PGNSP PGUID ));
DATA(insert OID = 3028 (	3013	int8_ops		PGNSP PGUID ));
DATA(insert OID = 3029 (	3013	interval_ops	PGNSP PGUID ));
DATA(insert OID = 3030 (	3013	macaddr_ops		PGNSP PGUID ));
DATA(insert OID = 3031 (	3013	name_ops		PGNSP PGUID ));
DATA(insert OID = 3032 (	3013	numeric_ops		PGNSP PGUID ));
DATA(insert OID = 3033 (	3013	oid_ops			PGNSP PGUID ));
DATA(insert OID = 3034 (	3013	oidvector_ops	PGNSP PGUID ));
DATA(insert OID = 3035 (	3013	text_ops		PGNSP PGUID ));
DATA(insert OID = 3036 (	3013	time_ops		PGNSP PGUID ));
DATA(insert OID = 3037 (	3013	timestamptz_ops	PGNSP PGUID ));
DATA(insert OID = 3038 (	3013	timetz_ops		PGNSP PGUID ));
DATA(insert OID = 3039 (	3013	varbit_ops		PGNSP PGUID ));
DATA(insert OID = 3041 (	3013	timestamp_ops	PGNSP PGUID ));
DATA(insert OID = 3042 (	3013	text_pattern_ops	PGNSP PGUID ));
DATA(insert OID = 3044 (	3013	bpchar_pattern_ops	PGNSP PGUID ));
DATA(insert OID = 3045 (	3013	name_pattern_ops	PGNSP PGUID ));
DATA(insert OID = 3046 (	3013	money_ops		PGNSP PGUID ));
DATA(insert OID = 3047 (	3013	reltime_ops		PGNSP PGUID ));
DATA(insert OID = 3048 (	3013	tinterval_ops	PGNSP PGUID ));
=======
DATA(insert OID = 3522 (	403		enum_ops		PGNSP PGUID ));
DATA(insert OID = 3523 (	405		enum_ops		PGNSP PGUID ));
DATA(insert OID = 3626 (	403		tsvector_ops	PGNSP PGUID ));
DATA(insert OID = 3655 (	783		tsvector_ops	PGNSP PGUID ));
DATA(insert OID = 3659 (	2742	tsvector_ops	PGNSP PGUID ));
DATA(insert OID = 3683 (	403		tsquery_ops		PGNSP PGUID ));
DATA(insert OID = 3702 (	783		tsquery_ops		PGNSP PGUID ));
>>>>>>> d13f41d2

#endif   /* PG_OPFAMILY_H */<|MERGE_RESOLUTION|>--- conflicted
+++ resolved
@@ -158,7 +158,13 @@
 DATA(insert OID = 2745 (	2742	array_ops		PGNSP PGUID ));
 DATA(insert OID = 2968 (	403		uuid_ops		PGNSP PGUID ));
 DATA(insert OID = 2969 (	405		uuid_ops		PGNSP PGUID ));
-<<<<<<< HEAD
+DATA(insert OID = 3522 (	403		enum_ops		PGNSP PGUID ));
+DATA(insert OID = 3523 (	405		enum_ops		PGNSP PGUID ));
+DATA(insert OID = 3626 (	403		tsvector_ops	PGNSP PGUID ));
+DATA(insert OID = 3655 (	783		tsvector_ops	PGNSP PGUID ));
+DATA(insert OID = 3659 (	2742	tsvector_ops	PGNSP PGUID ));
+DATA(insert OID = 3683 (	403		tsquery_ops		PGNSP PGUID ));
+DATA(insert OID = 3702 (	783		tsquery_ops		PGNSP PGUID ));
 
 /* Complex Number type */
 DATA(insert OID = 3221 (	403		complex_ops		PGNSP PGUID ));
@@ -200,14 +206,5 @@
 DATA(insert OID = 3046 (	3013	money_ops		PGNSP PGUID ));
 DATA(insert OID = 3047 (	3013	reltime_ops		PGNSP PGUID ));
 DATA(insert OID = 3048 (	3013	tinterval_ops	PGNSP PGUID ));
-=======
-DATA(insert OID = 3522 (	403		enum_ops		PGNSP PGUID ));
-DATA(insert OID = 3523 (	405		enum_ops		PGNSP PGUID ));
-DATA(insert OID = 3626 (	403		tsvector_ops	PGNSP PGUID ));
-DATA(insert OID = 3655 (	783		tsvector_ops	PGNSP PGUID ));
-DATA(insert OID = 3659 (	2742	tsvector_ops	PGNSP PGUID ));
-DATA(insert OID = 3683 (	403		tsquery_ops		PGNSP PGUID ));
-DATA(insert OID = 3702 (	783		tsquery_ops		PGNSP PGUID ));
->>>>>>> d13f41d2
 
 #endif   /* PG_OPFAMILY_H */