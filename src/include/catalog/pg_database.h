--- conflicted
+++ resolved
@@ -28,20 +28,6 @@
  */
 CATALOG(pg_database,1262,DatabaseRelationId) BKI_SHARED_RELATION BKI_ROWTYPE_OID(1248,DatabaseRelation_Rowtype_Id) BKI_SCHEMA_MACRO
 {
-<<<<<<< HEAD
-	NameData	datname;		/* database name */
-	Oid			datdba;			/* owner of database */
-	int32		encoding;		/* character encoding */
-	NameData	datcollate;		/* LC_COLLATE setting */
-	NameData	datctype;		/* LC_CTYPE setting */
-	bool		datistemplate;	/* allowed as CREATE DATABASE template? */
-	bool		datallowconn;	/* new connections allowed? */
-	int32		datconnlimit;	/* max connections allowed (-1=no limit) */
-	Oid			datlastsysoid;	/* highest OID to consider a system OID */
-	TransactionId datfrozenxid; /* all Xids < this are frozen in this DB */
-	TransactionId datminmxid;	/* all multixacts in the DB are >= this */
-	Oid			dattablespace;	/* default table space for this DB */
-=======
 	/* oid */
 	Oid			oid;
 
@@ -81,7 +67,6 @@
 	/* default table space for this DB */
 	Oid			dattablespace BKI_LOOKUP(pg_tablespace);
 
->>>>>>> 9e1c9f95
 #ifdef CATALOG_VARLEN			/* variable-length fields start here */
 	/* access permissions */
 	aclitem		datacl[1];
