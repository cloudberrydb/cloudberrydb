/*-------------------------------------------------------------------------
 *
 * pg_type.h
 *	  definition of the "type" system catalog (pg_type)
 *
 *
 * Portions Copyright (c) 1996-2021, PostgreSQL Global Development Group
 * Portions Copyright (c) 1994, Regents of the University of California
 *
 * src/include/catalog/pg_type.h
 *
 * NOTES
 *	  The Catalog.pm module reads this file and derives schema
 *	  information.
 *
 *-------------------------------------------------------------------------
 */
#ifndef PG_TYPE_H
#define PG_TYPE_H

#include "catalog/genbki.h"
#include "catalog/objectaddress.h"
#include "catalog/pg_type_d.h"
#include "nodes/nodes.h"

/* ----------------
 *		pg_type definition.  cpp turns this into
 *		typedef struct FormData_pg_type
 *
 *		Some of the values in a pg_type instance are copied into
 *		pg_attribute instances.  Some parts of Postgres use the pg_type copy,
 *		while others use the pg_attribute copy, so they must match.
 *		See struct FormData_pg_attribute for details.
 * ----------------
 */
CATALOG(pg_type,1247,TypeRelationId) BKI_BOOTSTRAP BKI_ROWTYPE_OID(71,TypeRelation_Rowtype_Id) BKI_SCHEMA_MACRO
{
	Oid			oid;			/* oid */

	/* type name */
	NameData	typname;

	/* OID of namespace containing this type */
	Oid			typnamespace BKI_DEFAULT(pg_catalog) BKI_LOOKUP(pg_namespace);

	/* type owner */
	Oid			typowner BKI_DEFAULT(POSTGRES) BKI_LOOKUP(pg_authid);

	/*
	 * For a fixed-size type, typlen is the number of bytes we use to
	 * represent a value of this type, e.g. 4 for an int4.  But for a
	 * variable-length type, typlen is negative.  We use -1 to indicate a
	 * "varlena" type (one that has a length word), -2 to indicate a
	 * null-terminated C string.
	 */
	int16		typlen BKI_ARRAY_DEFAULT(-1);

	/*
	 * typbyval determines whether internal Postgres routines pass a value of
	 * this type by value or by reference.  typbyval had better be false if
	 * the length is not 1, 2, or 4 (or 8 on 8-byte-Datum machines).
	 * Variable-length types are always passed by reference. Note that
	 * typbyval can be false even if the length would allow pass-by-value; for
	 * example, type macaddr8 is pass-by-ref even when Datum is 8 bytes.
	 */
	bool		typbyval BKI_ARRAY_DEFAULT(f);

	/*
	 * typtype is 'b' for a base type, 'c' for a composite type (e.g., a
	 * table's rowtype), 'd' for a domain, 'e' for an enum type, 'p' for a
	 * pseudo-type, or 'r' for a range type. (Use the TYPTYPE macros below.)
	 *
	 * If typtype is 'c', typrelid is the OID of the class' entry in pg_class.
	 */
	char		typtype BKI_DEFAULT(b) BKI_ARRAY_DEFAULT(b);

	/*
	 * typcategory and typispreferred help the parser distinguish preferred
	 * and non-preferred coercions.  The category can be any single ASCII
	 * character (but not \0).  The categories used for built-in types are
	 * identified by the TYPCATEGORY macros below.
	 */

	/* arbitrary type classification */
	char		typcategory BKI_ARRAY_DEFAULT(A);

	/* is type "preferred" within its category? */
	bool		typispreferred BKI_DEFAULT(f) BKI_ARRAY_DEFAULT(f);

	/*
	 * If typisdefined is false, the entry is only a placeholder (forward
	 * reference).  We know the type's name and owner, but not yet anything
	 * else about it.
	 */
	bool		typisdefined BKI_DEFAULT(t);

	/* delimiter for arrays of this type */
	char		typdelim BKI_DEFAULT(',');

	/* associated pg_class OID if a composite type, else 0 */
	Oid			typrelid BKI_DEFAULT(0) BKI_ARRAY_DEFAULT(0) BKI_LOOKUP_OPT(pg_class);

	/*
	 * Type-specific subscripting handler.  If typsubscript is 0, it means
	 * that this type doesn't support subscripting.  Note that various parts
	 * of the system deem types to be "true" array types only if their
	 * typsubscript is array_subscript_handler.
	 */
	regproc		typsubscript BKI_DEFAULT(-) BKI_ARRAY_DEFAULT(array_subscript_handler) BKI_LOOKUP_OPT(pg_proc);

	/*
	 * If typelem is not 0 then it identifies another row in pg_type, defining
	 * the type yielded by subscripting.  This should be 0 if typsubscript is
	 * 0.  However, it can be 0 when typsubscript isn't 0, if the handler
	 * doesn't need typelem to determine the subscripting result type.  Note
	 * that a typelem dependency is considered to imply physical containment
	 * of the element type in this type; so DDL changes on the element type
	 * might be restricted by the presence of this type.
	 */
	Oid			typelem BKI_DEFAULT(0) BKI_LOOKUP_OPT(pg_type);

	/*
	 * If there is a "true" array type having this type as element type,
	 * typarray links to it.  Zero if no associated "true" array type.
	 */
	Oid			typarray BKI_DEFAULT(0) BKI_ARRAY_DEFAULT(0) BKI_LOOKUP_OPT(pg_type);

	/*
	 * I/O conversion procedures for the datatype.
	 */

	/* text format (required) */
	regproc		typinput BKI_ARRAY_DEFAULT(array_in) BKI_LOOKUP(pg_proc);
	regproc		typoutput BKI_ARRAY_DEFAULT(array_out) BKI_LOOKUP(pg_proc);

	/* binary format (optional) */
	regproc		typreceive BKI_ARRAY_DEFAULT(array_recv) BKI_LOOKUP_OPT(pg_proc);
	regproc		typsend BKI_ARRAY_DEFAULT(array_send) BKI_LOOKUP_OPT(pg_proc);

	/*
	 * I/O functions for optional type modifiers.
	 */
	regproc		typmodin BKI_DEFAULT(-) BKI_LOOKUP_OPT(pg_proc);
	regproc		typmodout BKI_DEFAULT(-) BKI_LOOKUP_OPT(pg_proc);

	/*
	 * Custom ANALYZE procedure for the datatype (0 selects the default).
	 */
	regproc		typanalyze BKI_DEFAULT(-) BKI_ARRAY_DEFAULT(array_typanalyze) BKI_LOOKUP_OPT(pg_proc);

	/* ----------------
	 * typalign is the alignment required when storing a value of this
	 * type.  It applies to storage on disk as well as most
	 * representations of the value inside Postgres.  When multiple values
	 * are stored consecutively, such as in the representation of a
	 * complete row on disk, padding is inserted before a datum of this
	 * type so that it begins on the specified boundary.  The alignment
	 * reference is the beginning of the first datum in the sequence.
	 *
	 * 'c' = CHAR alignment, ie no alignment needed.
	 * 's' = SHORT alignment (2 bytes on most machines).
	 * 'i' = INT alignment (4 bytes on most machines).
	 * 'd' = DOUBLE alignment (8 bytes on many machines, but by no means all).
	 * (Use the TYPALIGN macros below for these.)
	 *
	 * See include/access/tupmacs.h for the macros that compute these
	 * alignment requirements.  Note also that we allow the nominal alignment
	 * to be violated when storing "packed" varlenas; the TOAST mechanism
	 * takes care of hiding that from most code.
	 *
	 * NOTE: for types used in system tables, it is critical that the
	 * size and alignment defined in pg_type agree with the way that the
	 * compiler will lay out the field in a struct representing a table row.
	 * ----------------
	 */
	char		typalign;

	/* ----------------
	 * typstorage tells if the type is prepared for toasting and what
	 * the default strategy for attributes of this type should be.
	 *
	 * 'p' PLAIN	  type not prepared for toasting
	 * 'e' EXTERNAL   external storage possible, don't try to compress
	 * 'x' EXTENDED   try to compress and store external if required
	 * 'm' MAIN		  like 'x' but try to keep in main tuple
	 * (Use the TYPSTORAGE macros below for these.)
	 *
	 * Note that 'm' fields can also be moved out to secondary storage,
	 * but only as a last resort ('e' and 'x' fields are moved first).
	 * ----------------
	 */
	char		typstorage BKI_DEFAULT(p) BKI_ARRAY_DEFAULT(x);

	/*
	 * This flag represents a "NOT NULL" constraint against this datatype.
	 *
	 * If true, the attnotnull column for a corresponding table column using
	 * this datatype will always enforce the NOT NULL constraint.
	 *
	 * Used primarily for domain types.
	 */
	bool		typnotnull BKI_DEFAULT(f);

	/*
	 * Domains use typbasetype to show the base (or domain) type that the
	 * domain is based on.  Zero if the type is not a domain.
	 */
	Oid			typbasetype BKI_DEFAULT(0) BKI_LOOKUP_OPT(pg_type);

	/*
	 * Domains use typtypmod to record the typmod to be applied to their base
	 * type (-1 if base type does not use a typmod).  -1 if this type is not a
	 * domain.
	 */
	int32		typtypmod BKI_DEFAULT(-1);

	/*
	 * typndims is the declared number of dimensions for an array domain type
	 * (i.e., typbasetype is an array type).  Otherwise zero.
	 */
	int32		typndims BKI_DEFAULT(0);

	/*
	 * Collation: 0 if type cannot use collations, nonzero (typically
	 * DEFAULT_COLLATION_OID) for collatable base types, possibly some other
	 * OID for domains over collatable types
	 */
	Oid			typcollation BKI_DEFAULT(0) BKI_LOOKUP_OPT(pg_collation);

#ifdef CATALOG_VARLEN			/* variable-length fields start here */

	/*
	 * If typdefaultbin is not NULL, it is the nodeToString representation of
	 * a default expression for the type.  Currently this is only used for
	 * domains.
	 */
	pg_node_tree typdefaultbin BKI_DEFAULT(_null_) BKI_ARRAY_DEFAULT(_null_);

	/*
	 * typdefault is NULL if the type has no associated default value. If
	 * typdefaultbin is not NULL, typdefault must contain a human-readable
	 * version of the default expression represented by typdefaultbin. If
	 * typdefaultbin is NULL and typdefault is not, then typdefault is the
	 * external representation of the type's default value, which may be fed
	 * to the type's input converter to produce a constant.
	 */
	text		typdefault BKI_DEFAULT(_null_) BKI_ARRAY_DEFAULT(_null_);

	/*
	 * Access permissions
	 */
	aclitem		typacl[1] BKI_DEFAULT(_null_);
#endif
} FormData_pg_type;

/* GPDB added foreign key definitions for gpcheckcat. */
FOREIGN_KEY(typnamespace REFERENCES pg_namespace(oid));
FOREIGN_KEY(typowner REFERENCES pg_authid(oid));
FOREIGN_KEY(typrelid REFERENCES pg_class(oid));
FOREIGN_KEY(typinput REFERENCES pg_proc(oid));
FOREIGN_KEY(typoutput REFERENCES pg_proc(oid));
FOREIGN_KEY(typreceive REFERENCES pg_proc(oid));
FOREIGN_KEY(typsend REFERENCES pg_proc(oid));
FOREIGN_KEY(typanalyze REFERENCES pg_proc(oid));
FOREIGN_KEY(typmodin REFERENCES pg_proc(oid));
FOREIGN_KEY(typmodout REFERENCES pg_proc(oid));

/* ----------------
 *		Form_pg_type corresponds to a pointer to a row with
 *		the format of pg_type relation.
 * ----------------
 */
typedef FormData_pg_type *Form_pg_type;

DECLARE_TOAST(pg_type, 4171, 4172);

DECLARE_UNIQUE_INDEX_PKEY(pg_type_oid_index, 2703, on pg_type using btree(oid oid_ops));
#define TypeOidIndexId	2703
DECLARE_UNIQUE_INDEX(pg_type_typname_nsp_index, 2704, on pg_type using btree(typname name_ops, typnamespace oid_ops));
#define TypeNameNspIndexId	2704

#ifdef EXPOSE_TO_CLIENT_CODE

/*
 * macros for values of poor-mans-enumerated-type columns
 */
#define  TYPTYPE_BASE		'b' /* base type (ordinary scalar type) */
#define  TYPTYPE_COMPOSITE	'c' /* composite (e.g., table's rowtype) */
#define  TYPTYPE_DOMAIN		'd' /* domain over another type */
#define  TYPTYPE_ENUM		'e' /* enumerated type */
#define  TYPTYPE_MULTIRANGE	'm' /* multirange type */
#define  TYPTYPE_PSEUDO		'p' /* pseudo-type */
#define  TYPTYPE_RANGE		'r' /* range type */

#define  TYPCATEGORY_INVALID	'\0'	/* not an allowed category */
#define  TYPCATEGORY_ARRAY		'A'
#define  TYPCATEGORY_BOOLEAN	'B'
#define  TYPCATEGORY_COMPOSITE	'C'
#define  TYPCATEGORY_DATETIME	'D'
#define  TYPCATEGORY_ENUM		'E'
#define  TYPCATEGORY_GEOMETRIC	'G'
#define  TYPCATEGORY_NETWORK	'I' /* think INET */
#define  TYPCATEGORY_NUMERIC	'N'
#define  TYPCATEGORY_PSEUDOTYPE 'P'
#define  TYPCATEGORY_RANGE		'R'
#define  TYPCATEGORY_STRING		'S'
#define  TYPCATEGORY_TIMESPAN	'T'
#define  TYPCATEGORY_USER		'U'
#define  TYPCATEGORY_BITSTRING	'V' /* er ... "varbit"? */
#define  TYPCATEGORY_UNKNOWN	'X'

#define  TYPALIGN_CHAR			'c' /* char alignment (i.e. unaligned) */
#define  TYPALIGN_SHORT			's' /* short alignment (typically 2 bytes) */
#define  TYPALIGN_INT			'i' /* int alignment (typically 4 bytes) */
#define  TYPALIGN_DOUBLE		'd' /* double alignment (often 8 bytes) */

#define  TYPSTORAGE_PLAIN		'p' /* type not prepared for toasting */
#define  TYPSTORAGE_EXTERNAL	'e' /* toastable, don't try to compress */
#define  TYPSTORAGE_EXTENDED	'x' /* fully toastable */
#define  TYPSTORAGE_MAIN		'm' /* like 'x' but try to store inline */

/* Is a type OID a polymorphic pseudotype?	(Beware of multiple evaluation) */
#define IsPolymorphicType(typid)  \
	(IsPolymorphicTypeFamily1(typid) || \
	 IsPolymorphicTypeFamily2(typid))

/* Code not part of polymorphic type resolution should not use these macros: */
#define IsPolymorphicTypeFamily1(typid)  \
	((typid) == ANYELEMENTOID || \
	 (typid) == ANYARRAYOID || \
	 (typid) == ANYNONARRAYOID || \
	 (typid) == ANYENUMOID || \
	 (typid) == ANYRANGEOID || \
	 (typid) == ANYMULTIRANGEOID)

#define IsPolymorphicTypeFamily2(typid)  \
	((typid) == ANYCOMPATIBLEOID || \
	 (typid) == ANYCOMPATIBLEARRAYOID || \
	 (typid) == ANYCOMPATIBLENONARRAYOID || \
	 (typid) == ANYCOMPATIBLERANGEOID || \
	 (typid) == ANYCOMPATIBLEMULTIRANGEOID)

/* Is this a "true" array type?  (Requires fmgroids.h) */
#define IsTrueArrayType(typeForm)  \
	(OidIsValid((typeForm)->typelem) && \
	 (typeForm)->typsubscript == F_ARRAY_SUBSCRIPT_HANDLER)

/*
 * Backwards compatibility for ancient random spellings of pg_type OID macros.
 * Don't use these names in new code.
 */
#define CASHOID	MONEYOID
#define LSNOID	PG_LSNOID

/* Is a type OID suitable for describe callback functions? */
#define TypeSupportsDescribe(typid)  \
	((typid) == RECORDOID)

#endif							/* EXPOSE_TO_CLIENT_CODE */


extern ObjectAddress TypeShellMake(const char *typeName,
								   Oid typeNamespace,
								   Oid ownerId);

extern ObjectAddress TypeCreate(Oid newTypeOid,
								const char *typeName,
								Oid typeNamespace,
								Oid relationOid,
								char relationKind,
								Oid ownerId,
								int16 internalSize,
								char typeType,
								char typeCategory,
								bool typePreferred,
								char typDelim,
								Oid inputProcedure,
								Oid outputProcedure,
								Oid receiveProcedure,
								Oid sendProcedure,
								Oid typmodinProcedure,
								Oid typmodoutProcedure,
								Oid analyzeProcedure,
								Oid subscriptProcedure,
								Oid elementType,
								bool isImplicitArray,
								Oid arrayType,
								Oid baseType,
								const char *defaultTypeValue,
								char *defaultTypeBin,
								bool passedByValue,
								char alignment,
								char storage,
								int32 typeMod,
								int32 typNDims,
								bool typeNotNull,
								Oid typeCollation);

extern void GenerateTypeDependencies(HeapTuple typeTuple,
									 Relation typeCatalog,
									 Node *defaultExpr,
									 void *typacl,
									 char relationKind, /* only for relation
														 * rowtypes */
									 bool isImplicitArray,
									 bool isDependentType,
									 bool makeExtensionDep,
									 bool rebuild);

extern void RenameTypeInternal(Oid typeOid, const char *newTypeName,
							   Oid typeNamespace);

extern char *makeArrayTypeName(const char *typeName, Oid typeNamespace);

extern bool moveArrayTypeName(Oid typeOid, const char *typeName,
							  Oid typeNamespace);

<<<<<<< HEAD
extern void add_type_encoding(Oid typid, Datum typoptions);
=======
extern char *makeMultirangeTypeName(const char *rangeTypeName,
									Oid typeNamespace);
>>>>>>> d457cb4e

#endif							/* PG_TYPE_H */<|MERGE_RESOLUTION|>--- conflicted
+++ resolved
@@ -333,6 +333,10 @@
 	 (typid) == ANYRANGEOID || \
 	 (typid) == ANYMULTIRANGEOID)
 
+/* Is a type OID suitable for describe callback functions? */
+#define TypeSupportsDescribe(typid)  \
+	((typid) == RECORDOID)
+
 #define IsPolymorphicTypeFamily2(typid)  \
 	((typid) == ANYCOMPATIBLEOID || \
 	 (typid) == ANYCOMPATIBLEARRAYOID || \
@@ -345,16 +349,30 @@
 	(OidIsValid((typeForm)->typelem) && \
 	 (typeForm)->typsubscript == F_ARRAY_SUBSCRIPT_HANDLER)
 
+/* Is it safe to compare two values directly as int8? */
+#define IsRawInt8CmpType(typid)  \
+	((typid) == INT2OID || \
+	 (typid) == INT4OID || \
+	 (typid) == INT8OID || \
+	 (typid) == OIDOID  || \
+	 (typid) == CHAROID || \
+	 (typid) == BOOLOID || \
+	 (typid) == ANYENUMOID || \
+	 (typid) == DATEOID || \
+	 (typid) == TIMEOID || \
+	 (typid) == TIMESTAMPOID || \
+	 (typid) == TIMESTAMPTZOID || \
+	 (typid) == XIDOID  || \
+	 (typid) == XID8OID || \
+	 (typid) == CIDOID  || \
+	 (typid) == LSNOID)
+
 /*
  * Backwards compatibility for ancient random spellings of pg_type OID macros.
  * Don't use these names in new code.
  */
 #define CASHOID	MONEYOID
 #define LSNOID	PG_LSNOID
-
-/* Is a type OID suitable for describe callback functions? */
-#define TypeSupportsDescribe(typid)  \
-	((typid) == RECORDOID)
 
 #endif							/* EXPOSE_TO_CLIENT_CODE */
 
@@ -415,11 +433,11 @@
 extern bool moveArrayTypeName(Oid typeOid, const char *typeName,
 							  Oid typeNamespace);
 
-<<<<<<< HEAD
 extern void add_type_encoding(Oid typid, Datum typoptions);
-=======
 extern char *makeMultirangeTypeName(const char *rangeTypeName,
 									Oid typeNamespace);
->>>>>>> d457cb4e
+extern void remove_type_encoding(Oid typid);
+extern void update_type_encoding(Oid typid, Datum typoptions);
+extern List *get_type_encoding(TypeName *typname);
 
 #endif							/* PG_TYPE_H */