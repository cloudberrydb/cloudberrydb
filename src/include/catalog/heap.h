--- conflicted
+++ resolved
@@ -4,13 +4,9 @@
  *	  prototypes for functions in backend/catalog/heap.c
  *
  *
-<<<<<<< HEAD
  * Portions Copyright (c) 2005-2008, Greenplum inc
  * Portions Copyright (c) 2012-Present Pivotal Software, Inc.
- * Portions Copyright (c) 1996-2016, PostgreSQL Global Development Group
-=======
  * Portions Copyright (c) 1996-2019, PostgreSQL Global Development Group
->>>>>>> 9e1c9f95
  * Portions Copyright (c) 1994, Regents of the University of California
  *
  * src/include/catalog/heap.h
@@ -34,6 +30,9 @@
 	AttrNumber	attnum;			/* attribute to attach default to */
 	Node	   *raw_default;	/* default value (untransformed parse tree) */
 	bool		missingMode;	/* true if part of add column processing */
+	bool		hasCookedMissingVal;
+	Datum		missingVal;
+	bool		missingIsNull;
 	char		generated;		/* attgenerated setting */
 } RawColumnDefault;
 
@@ -64,48 +63,6 @@
 } CookedConstraint;
 
 extern Relation heap_create(const char *relname,
-<<<<<<< HEAD
-			Oid relnamespace,
-			Oid reltablespace,
-			Oid relid,
-			Oid relfilenode,
-			TupleDesc tupDesc,
-			char relkind,
-			char relpersistence,
-			char relstorage,
-			bool shared_relation,
-			bool mapped_relation,
-			bool allow_system_table_mods);
-
-extern Oid heap_create_with_catalog(const char *relname,
-						 Oid relnamespace,
-						 Oid reltablespace,
-						 Oid relid,
-						 Oid reltypeid,
-						 Oid reloftypeid,
-						 Oid ownerid,
-						 TupleDesc tupdesc,
-						 List *cooked_constraints,
-						 char relkind,
-						 char relpersistence,
-						 char relstorage,
-						 bool shared_relation,
-						 bool mapped_relation,
-						 bool oidislocal,
-						 int oidinhcount,
-						 OnCommitAction oncommit,
-						 const struct GpPolicy *policy,    /* MPP */
-						 Datum reloptions,
-						 bool use_user_acl,
-						 bool allow_system_table_mods,
-						 bool is_internal,
-						 ObjectAddress *typaddress,
-						 bool valid_opts,
-						 bool is_part_child,
-						 bool is_part_parent);
-
-extern void heap_create_init_fork(Relation rel);
-=======
 							Oid relnamespace,
 							Oid reltablespace,
 							Oid relid,
@@ -135,13 +92,14 @@
 									 bool shared_relation,
 									 bool mapped_relation,
 									 OnCommitAction oncommit,
+									 const struct GpPolicy *policy,    /* MPP */
 									 Datum reloptions,
 									 bool use_user_acl,
 									 bool allow_system_table_mods,
 									 bool is_internal,
 									 Oid relrewrite,
-									 ObjectAddress *typaddress);
->>>>>>> 9e1c9f95
+									 ObjectAddress *typaddress,
+									 bool valid_opts);
 
 extern void heap_drop_with_catalog(Oid relid);
 
@@ -164,29 +122,25 @@
 							   Datum reloptions);
 
 extern List *AddRelationNewConstraints(Relation rel,
-<<<<<<< HEAD
-						  List *newColDefaults,
-						  List *newConstraints,
-						  bool allow_merge,
-						  bool is_local,
-						  bool is_internal);
-extern List *AddRelationConstraints(Relation rel,
-						  List *rawColDefaults,
-						  List *constraints);
-=======
 									   List *newColDefaults,
 									   List *newConstraints,
 									   bool allow_merge,
 									   bool is_local,
 									   bool is_internal,
 									   const char *queryString);
+extern List *AddRelationConstraints(Relation rel,
+						  List *rawColDefaults,
+						  List *constraints);
 
 extern void RelationClearMissing(Relation rel);
 extern void SetAttrMissing(Oid relid, char *attname, char *value);
->>>>>>> 9e1c9f95
 
 extern Oid	StoreAttrDefault(Relation rel, AttrNumber attnum,
-							 Node *expr, bool is_internal,
+							 Node *expr,
+							 bool *cookedMissingVal,
+							 Datum *missingval_p,
+							 bool *missingIsNull_p,
+							 bool is_internal,
 							 bool add_column_mode);
 
 extern Node *cookDefault(ParseState *pstate,
@@ -213,11 +167,21 @@
 									 int flags);
 
 extern void CheckAttributeType(const char *attname,
-<<<<<<< HEAD
-				   Oid atttypid, Oid attcollation,
-				   List *containing_rowtypes,
-				   bool allow_system_table_mods);
-extern void SetRelationNumChecks(Relation rel, int numchecks);
+							   Oid atttypid, Oid attcollation,
+							   List *containing_rowtypes,
+							   int flags);
+
+/* pg_partitioned_table catalog manipulation functions */
+extern void StorePartitionKey(Relation rel,
+							  char strategy,
+							  int16 partnatts,
+							  AttrNumber *partattrs,
+							  List *partexprs,
+							  Oid *partopclass,
+							  Oid *partcollation);
+extern void RemovePartitionKeyByRelId(Oid relid);
+extern void StorePartitionBound(Relation rel, Relation parent,
+								PartitionBoundSpec *bound);
 
 /* MPP-6929: metadata tracking */
 extern void MetaTrackAddObject(Oid		classid, 
@@ -239,26 +203,7 @@
 		|| ((relkind) == RELKIND_SEQUENCE) \
 		|| ((relkind) == RELKIND_VIEW)) 
 
-extern bool should_have_valid_relfrozenxid(char relkind,
-										   char relstorage,
-										   bool is_partition_parent);
-#endif   /* HEAP_H */
-=======
-							   Oid atttypid, Oid attcollation,
-							   List *containing_rowtypes,
-							   int flags);
-
-/* pg_partitioned_table catalog manipulation functions */
-extern void StorePartitionKey(Relation rel,
-							  char strategy,
-							  int16 partnatts,
-							  AttrNumber *partattrs,
-							  List *partexprs,
-							  Oid *partopclass,
-							  Oid *partcollation);
-extern void RemovePartitionKeyByRelId(Oid relid);
-extern void StorePartitionBound(Relation rel, Relation parent,
-								PartitionBoundSpec *bound);
-
-#endif							/* HEAP_H */
->>>>>>> 9e1c9f95
+extern bool
+should_have_valid_relfrozenxid(Relation relation,char relkind);
+
+#endif							/* HEAP_H */