#!/bin/sh
#
# duplicate_oids
#
# src/include/catalog/duplicate_oids
#
# finds manually-assigned oids that are duplicated in the system tables.
#
# run this script in src/include/catalog.
#

# note: we exclude BKI_BOOTSTRAP relations since they are expected to have
# matching DATA lines in pg_class.h and pg_type.h

DUPS=`cat pg_*.h gp_*.h toasting.h indexing.h | \
egrep -v -e '^CATALOG\(.*BKI_BOOTSTRAP' | \
sed -n	-e 's/^DATA(insert *OID *= *\([0-9][0-9]*\).*$/\1/p' \
	-e 's/^CATALOG([^,]*, *\([0-9][0-9]*\).*BKI_ROWTYPE_OID(\([0-9][0-9]*\)).*$/\1,\2/p' \
	-e 's/^CATALOG([^,]*, *\([0-9][0-9]*\).*$/\1/p' \
	-e 's/^DECLARE_INDEX([^,]*, *\([0-9][0-9]*\).*$/\1/p' \
	-e 's/^DECLARE_UNIQUE_INDEX([^,]*, *\([0-9][0-9]*\).*$/\1/p' \
	-e 's/^DECLARE_TOAST([^,]*, *\([0-9][0-9]*\), *\([0-9][0-9]*\).*$/\1,\2/p' | \
tr ',' '\n' | \
sort -n | \
<<<<<<< HEAD
uniq -d`

test "$DUPS" && echo "Duplicate OIDS\n--------------\n$DUPS" && exit 1
=======
uniq -d | \
grep '.'
>>>>>>> a4bebdd9

# nonzero exit code if lines were produced
[ $? -eq 1 ]
exit<|MERGE_RESOLUTION|>--- conflicted
+++ resolved
@@ -12,7 +12,7 @@
 # note: we exclude BKI_BOOTSTRAP relations since they are expected to have
 # matching DATA lines in pg_class.h and pg_type.h
 
-DUPS=`cat pg_*.h gp_*.h toasting.h indexing.h | \
+cat pg_*.h gp_*.h toasting.h indexing.h | \
 egrep -v -e '^CATALOG\(.*BKI_BOOTSTRAP' | \
 sed -n	-e 's/^DATA(insert *OID *= *\([0-9][0-9]*\).*$/\1/p' \
 	-e 's/^CATALOG([^,]*, *\([0-9][0-9]*\).*BKI_ROWTYPE_OID(\([0-9][0-9]*\)).*$/\1,\2/p' \
@@ -22,14 +22,8 @@
 	-e 's/^DECLARE_TOAST([^,]*, *\([0-9][0-9]*\), *\([0-9][0-9]*\).*$/\1,\2/p' | \
 tr ',' '\n' | \
 sort -n | \
-<<<<<<< HEAD
-uniq -d`
-
-test "$DUPS" && echo "Duplicate OIDS\n--------------\n$DUPS" && exit 1
-=======
 uniq -d | \
 grep '.'
->>>>>>> a4bebdd9
 
 # nonzero exit code if lines were produced
 [ $? -eq 1 ]
