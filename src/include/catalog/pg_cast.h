/*-------------------------------------------------------------------------
 *
 * pg_cast.h
 *	  definition of the system "type casts" relation (pg_cast)
 *	  along with the relation's initial contents.
 *
 * As of Postgres 8.0, pg_cast describes not only type coercion functions
 * but also length coercion functions.
 *
 *
<<<<<<< HEAD
 * Portions Copyright (c) 2006-2010, Greenplum inc
 * Portions Copyright (c) 2012-Present Pivotal Software, Inc.
 * Copyright (c) 2002-2015, PostgreSQL Global Development Group
=======
 * Copyright (c) 2002-2016, PostgreSQL Global Development Group
>>>>>>> b5bce6c1
 *
 * src/include/catalog/pg_cast.h
 *
 * NOTES
 *	  the genbki.pl script reads this file and generates .bki
 *	  information from the DATA() statements.
 *
 *-------------------------------------------------------------------------
 */
#ifndef PG_CAST_H
#define PG_CAST_H

#include "catalog/genbki.h"

/* ----------------
 *		pg_cast definition.  cpp turns this into
 *		typedef struct FormData_pg_cast
 * ----------------
 */
#define CastRelationId	2605

CATALOG(pg_cast,2605)
{
	Oid			castsource;		/* source datatype for cast */
	Oid			casttarget;		/* destination datatype for cast */
	Oid			castfunc;		/* cast function; 0 = binary coercible */
	char		castcontext;	/* contexts in which cast can be used */
	char		castmethod;		/* cast method */
} FormData_pg_cast;

/* GPDB added foreign key definitions for gpcheckcat. */
FOREIGN_KEY(castsource REFERENCES pg_type(oid));
FOREIGN_KEY(casttarget REFERENCES pg_type(oid));
FOREIGN_KEY(castfunc REFERENCES pg_proc(oid));

typedef FormData_pg_cast *Form_pg_cast;

/*
 * The allowable values for pg_cast.castcontext are specified by this enum.
 * Since castcontext is stored as a "char", we use ASCII codes for human
 * convenience in reading the table.  Note that internally to the backend,
 * these values are converted to the CoercionContext enum (see primnodes.h),
 * which is defined to sort in a convenient order; the ASCII codes don't
 * have to sort in any special order.
 */

typedef enum CoercionCodes
{
	COERCION_CODE_IMPLICIT = 'i',		/* coercion in context of expression */
	COERCION_CODE_ASSIGNMENT = 'a',		/* coercion in context of assignment */
	COERCION_CODE_EXPLICIT = 'e'	/* explicit cast operation */
} CoercionCodes;

/*
 * The allowable values for pg_cast.castmethod are specified by this enum.
 * Since castmethod is stored as a "char", we use ASCII codes for human
 * convenience in reading the table.
 */
typedef enum CoercionMethod
{
	COERCION_METHOD_FUNCTION = 'f',		/* use a function */
	COERCION_METHOD_BINARY = 'b',		/* types are binary-compatible */
	COERCION_METHOD_INOUT = 'i' /* use input/output functions */
} CoercionMethod;


/* ----------------
 *		compiler constants for pg_cast
 * ----------------
 */
#define Natts_pg_cast				5
#define Anum_pg_cast_castsource		1
#define Anum_pg_cast_casttarget		2
#define Anum_pg_cast_castfunc		3
#define Anum_pg_cast_castcontext	4
#define Anum_pg_cast_castmethod		5

/* ----------------
 *		initial contents of pg_cast
 *
 * Note: this table has OIDs, but we don't bother to assign them manually,
 * since nothing needs to know the specific OID of any built-in cast.
 * ----------------
 */

/*
 * Numeric category: implicit casts are allowed in the direction
 * int2->int4->int8->numeric->float4->float8, while casts in the
 * reverse direction are assignment-only.
 */
DATA(insert (	20	 21  714 a f ));
DATA(insert (	20	 23  480 a f ));
DATA(insert (	20	700  652 i f ));
DATA(insert (	20	701  482 i f ));
DATA(insert (	20 1700 1781 i f ));
DATA(insert (	21	 20  754 i f ));
DATA(insert (	21	 23  313 i f ));
DATA(insert (	21	700  236 i f ));
DATA(insert (	21	701  235 i f ));
DATA(insert (	21 1700 1782 i f ));
DATA(insert (	23	 20  481 i f ));
DATA(insert (	23	 21  314 a f ));
DATA(insert (	23	700  318 i f ));
DATA(insert (	23	701  316 i f ));
DATA(insert (	23 1700 1740 i f ));
DATA(insert (  700	 20  653 a f ));
DATA(insert (  700	 21  238 a f ));
DATA(insert (  700	 23  319 a f ));
DATA(insert (  700	701  311 i f ));
DATA(insert (  700 1700 1742 a f ));
DATA(insert (  701	 20  483 a f ));
DATA(insert (  701	 21  237 a f ));
DATA(insert (  701	 23  317 a f ));
DATA(insert (  701	700  312 a f ));
DATA(insert (  701 1700 1743 a f ));
DATA(insert ( 1700	 20 1779 a f ));
DATA(insert ( 1700	 21 1783 a f ));
DATA(insert ( 1700	 23 1744 a f ));
DATA(insert ( 1700	700 1745 i f ));
DATA(insert ( 1700	701 1746 i f ));
DATA(insert (  790 1700 3823 a f ));
DATA(insert ( 1700	790 3824 a f ));
DATA(insert ( 23	790 3811 a f ));
DATA(insert ( 20	790 3812 a f ));

/* Allow explicit coercions between int4 and bool */
DATA(insert (	23	16	2557 e f ));
DATA(insert (	16	23	2558 e f ));

/*
 * OID category: allow implicit conversion from any integral type (including
 * int8, to support OID literals > 2G) to OID, as well as assignment coercion
 * from OID to int4 or int8.  Similarly for each OID-alias type.  Also allow
 * implicit coercions between OID and each OID-alias type, as well as
 * regproc<->regprocedure and regoper<->regoperator.  (Other coercions
 * between alias types must pass through OID.)	Lastly, there are implicit
 * casts from text and varchar to regclass, which exist mainly to support
 * legacy forms of nextval() and related functions.
 */
DATA(insert (	20	 26 1287 i f ));
DATA(insert (	21	 26  313 i f ));
DATA(insert (	23	 26    0 i b ));
DATA(insert (	26	 20 1288 a f ));
DATA(insert (	26	 23    0 a b ));
DATA(insert (	26	 24    0 i b ));
DATA(insert (	24	 26    0 i b ));
DATA(insert (	20	 24 1287 i f ));
DATA(insert (	21	 24  313 i f ));
DATA(insert (	23	 24    0 i b ));
DATA(insert (	24	 20 1288 a f ));
DATA(insert (	24	 23    0 a b ));
DATA(insert (	24 2202    0 i b ));
DATA(insert ( 2202	 24    0 i b ));
DATA(insert (	26 2202    0 i b ));
DATA(insert ( 2202	 26    0 i b ));
DATA(insert (	20 2202 1287 i f ));
DATA(insert (	21 2202  313 i f ));
DATA(insert (	23 2202    0 i b ));
DATA(insert ( 2202	 20 1288 a f ));
DATA(insert ( 2202	 23    0 a b ));
DATA(insert (	26 2203    0 i b ));
DATA(insert ( 2203	 26    0 i b ));
DATA(insert (	20 2203 1287 i f ));
DATA(insert (	21 2203  313 i f ));
DATA(insert (	23 2203    0 i b ));
DATA(insert ( 2203	 20 1288 a f ));
DATA(insert ( 2203	 23    0 a b ));
DATA(insert ( 2203 2204    0 i b ));
DATA(insert ( 2204 2203    0 i b ));
DATA(insert (	26 2204    0 i b ));
DATA(insert ( 2204	 26    0 i b ));
DATA(insert (	20 2204 1287 i f ));
DATA(insert (	21 2204  313 i f ));
DATA(insert (	23 2204    0 i b ));
DATA(insert ( 2204	 20 1288 a f ));
DATA(insert ( 2204	 23    0 a b ));
DATA(insert (	26 2205    0 i b ));
DATA(insert ( 2205	 26    0 i b ));
DATA(insert (	20 2205 1287 i f ));
DATA(insert (	21 2205  313 i f ));
DATA(insert (	23 2205    0 i b ));
DATA(insert ( 2205	 20 1288 a f ));
DATA(insert ( 2205	 23    0 a b ));
DATA(insert (	26 2206    0 i b ));
DATA(insert ( 2206	 26    0 i b ));
DATA(insert (	20 2206 1287 i f ));
DATA(insert (	21 2206  313 i f ));
DATA(insert (	23 2206    0 i b ));
DATA(insert ( 2206	 20 1288 a f ));
DATA(insert ( 2206	 23    0 a b ));
DATA(insert (	26 3734    0 i b ));
DATA(insert ( 3734	 26    0 i b ));
DATA(insert (	20 3734 1287 i f ));
DATA(insert (	21 3734  313 i f ));
DATA(insert (	23 3734    0 i b ));
DATA(insert ( 3734	 20 1288 a f ));
DATA(insert ( 3734	 23    0 a b ));
DATA(insert (	26 3769    0 i b ));
DATA(insert ( 3769	 26    0 i b ));
DATA(insert (	20 3769 1287 i f ));
DATA(insert (	21 3769  313 i f ));
DATA(insert (	23 3769    0 i b ));
DATA(insert ( 3769	 20 1288 a f ));
DATA(insert ( 3769	 23    0 a b ));
DATA(insert (	25 2205 1079 i f ));
DATA(insert ( 1043 2205 1079 i f ));
DATA(insert (	26 4096    0 i b ));
DATA(insert ( 4096	 26    0 i b ));
DATA(insert (	20 4096 1287 i f ));
DATA(insert (	21 4096  313 i f ));
DATA(insert (	23 4096    0 i b ));
DATA(insert ( 4096	 20 1288 a f ));
DATA(insert ( 4096	 23    0 a b ));
DATA(insert (	26 4089    0 i b ));
DATA(insert ( 4089	 26    0 i b ));
DATA(insert (	20 4089 1287 i f ));
DATA(insert (	21 4089  313 i f ));
DATA(insert (	23 4089    0 i b ));
DATA(insert ( 4089	 20 1288 a f ));
DATA(insert ( 4089	 23    0 a b ));

/*
 * String category
 */
DATA(insert (	25 1042    0 i b ));
DATA(insert (	25 1043    0 i b ));
DATA(insert ( 1042	 25  401 i f ));
DATA(insert ( 1042 1043  401 i f ));
DATA(insert ( 1043	 25    0 i b ));
DATA(insert ( 1043 1042    0 i b ));
DATA(insert (	18	 25  946 i f ));
DATA(insert (	18 1042  860 a f ));
DATA(insert (	18 1043  946 a f ));
DATA(insert (	19	 25  406 i f ));
DATA(insert (	19 1042  408 a f ));
DATA(insert (	19 1043 1401 a f ));
DATA(insert (	25	 18  944 a f ));
DATA(insert ( 1042	 18  944 a f ));
DATA(insert ( 1043	 18  944 a f ));
DATA(insert (	25	 19  407 i f ));
DATA(insert ( 1042	 19  409 i f ));
DATA(insert ( 1043	 19 1400 i f ));

/* Allow explicit coercions between int4 and "char" */
DATA(insert (	18	 23   77 e f ));
DATA(insert (	23	 18   78 e f ));

/* pg_node_tree can be coerced to, but not from, text */
DATA(insert (  194	 25    0 i b ));

/*
 * Datetime category
 */
DATA(insert (  702 1082 1179 a f ));
DATA(insert (  702 1083 1364 a f ));
DATA(insert (  702 1114 2023 i f ));
DATA(insert (  702 1184 1173 i f ));
DATA(insert (  703 1186 1177 i f ));
DATA(insert ( 1082 1114 2024 i f ));
DATA(insert ( 1082 1184 1174 i f ));
DATA(insert ( 1083 1186 1370 i f ));
DATA(insert ( 1083 1266 2047 i f ));
DATA(insert ( 1114	702 2030 a f ));
DATA(insert ( 1114 1082 2029 a f ));
DATA(insert ( 1114 1083 1316 a f ));
DATA(insert ( 1114 1184 2028 i f ));
DATA(insert ( 1184	702 1180 a f ));
DATA(insert ( 1184 1082 1178 a f ));
DATA(insert ( 1184 1083 2019 a f ));
DATA(insert ( 1184 1114 2027 a f ));
DATA(insert ( 1184 1266 1388 a f ));
DATA(insert ( 1186	703 1194 a f ));
DATA(insert ( 1186 1083 1419 a f ));
DATA(insert ( 1266 1083 2046 a f ));
/* Cross-category casts between int4 and abstime, reltime */
DATA(insert (	23	702    0 e b ));
DATA(insert (  702	 23    0 e b ));
DATA(insert (	23	703    0 e b ));
DATA(insert (  703	 23    0 e b ));

/*
 * Geometric category
 */
DATA(insert (  600	603 4091 a f ));
DATA(insert (  601	600 1532 e f ));
DATA(insert (  602	600 1533 e f ));
DATA(insert (  602	604 1449 a f ));
DATA(insert (  603	600 1534 e f ));
DATA(insert (  603	601 1541 e f ));
DATA(insert (  603	604 1448 a f ));
DATA(insert (  603	718 1479 e f ));
DATA(insert (  604	600 1540 e f ));
DATA(insert (  604	602 1447 a f ));
DATA(insert (  604	603 1446 e f ));
DATA(insert (  604	718 1474 e f ));
DATA(insert (  718	600 1416 e f ));
DATA(insert (  718	603 1480 e f ));
DATA(insert (  718	604 1544 e f ));

/*
 * INET category
 */
DATA(insert (  650	869    0 i b ));
DATA(insert (  869	650 1715 a f ));

/*
 * BitString category
 */
DATA(insert ( 1560 1562    0 i b ));
DATA(insert ( 1562 1560    0 i b ));
/* Cross-category casts between bit and int4, int8 */
DATA(insert (	20 1560 2075 e f ));
DATA(insert (	23 1560 1683 e f ));
DATA(insert ( 1560	 20 2076 e f ));
DATA(insert ( 1560	 23 1684 e f ));

/*
 * Cross-category casts to and from TEXT
 *
 * We need entries here only for a few specialized cases where the behavior
 * of the cast function differs from the datatype's I/O functions.  Otherwise,
 * parse_coerce.c will generate CoerceViaIO operations without any prompting.
 *
 * Note that the castcontext values specified here should be no stronger than
 * parse_coerce.c's automatic casts ('a' to text, 'e' from text) else odd
 * behavior will ensue when the automatic cast is applied instead of the
 * pg_cast entry!
 */
DATA(insert (  650	 25  730 a f ));
DATA(insert (  869	 25  730 a f ));
DATA(insert (	16	 25 2971 a f ));
DATA(insert (  142	 25    0 a b ));
DATA(insert (	25	142 2896 e f ));

/*
 * Cross-category casts to and from VARCHAR
 *
 * We support all the same casts as for TEXT.
 */
DATA(insert (  650 1043  730 a f ));
DATA(insert (  869 1043  730 a f ));
DATA(insert (	16 1043 2971 a f ));
DATA(insert (  142 1043    0 a b ));
DATA(insert ( 1043	142 2896 e f ));

/*
 * Cross-category casts to and from BPCHAR
 *
 * We support all the same casts as for TEXT.
 */
DATA(insert (  650 1042  730 a f ));
DATA(insert (  869 1042  730 a f ));
DATA(insert (	16 1042 2971 a f ));
DATA(insert (  142 1042    0 a b ));
DATA(insert ( 1042	142 2896 e f ));

/*
 * Length-coercion functions
 */
DATA(insert ( 1042 1042  668 i f ));
DATA(insert ( 1043 1043  669 i f ));
DATA(insert ( 1083 1083 1968 i f ));
DATA(insert ( 1114 1114 1961 i f ));
DATA(insert ( 1184 1184 1967 i f ));
DATA(insert ( 1186 1186 1200 i f ));
DATA(insert ( 1266 1266 1969 i f ));
DATA(insert ( 1560 1560 1685 i f ));
DATA(insert ( 1562 1562 1687 i f ));
DATA(insert ( 1700 1700 1703 i f ));

/* json to/from jsonb */
DATA(insert (  114 3802    0 a i ));
DATA(insert ( 3802	114    0 a i ));

/* complex type */
DATA(insert (701  7198 5057 i f));
DATA(insert (700  7198 5058 i f));
DATA(insert (20   7198 5059 i f));
DATA(insert (23   7198 5060 i f));
DATA(insert (21   7198 5061 i f));
DATA(insert (600  7198 0 e b));
DATA(insert (7198  600 0 e b));
DATA(insert (1700 7198 7597 i f));

#endif   /* PG_CAST_H */<|MERGE_RESOLUTION|>--- conflicted
+++ resolved
@@ -8,13 +8,9 @@
  * but also length coercion functions.
  *
  *
-<<<<<<< HEAD
  * Portions Copyright (c) 2006-2010, Greenplum inc
  * Portions Copyright (c) 2012-Present Pivotal Software, Inc.
- * Copyright (c) 2002-2015, PostgreSQL Global Development Group
-=======
  * Copyright (c) 2002-2016, PostgreSQL Global Development Group
->>>>>>> b5bce6c1
  *
  * src/include/catalog/pg_cast.h
  *
