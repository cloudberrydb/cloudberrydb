--- conflicted
+++ resolved
@@ -27,92 +27,4 @@
 extern void BootstrapToastTable(char *relName,
 								Oid toastOid, Oid toastIndexOid);
 
-<<<<<<< HEAD
-/*
- * This macro is just to keep the C compiler from spitting up on the
- * upcoming commands for Catalog.pm.
- */
-#define DECLARE_TOAST(name,toastoid,indexoid) extern int no_such_variable
-
-
-/*
- * What follows are lines processed by genbki.pl to create the statements
- * the bootstrap parser will turn into BootstrapToastTable commands.
- * Each line specifies the system catalog that needs a toast table,
- * the OID to assign to the toast table, and the OID to assign to the
- * toast table's index.  The reason we hard-wire these OIDs is that we
- * need stable OIDs for shared relations, and that includes toast tables
- * of shared relations.
- */
-
-/* normal catalogs */
-DECLARE_TOAST(pg_aggregate, 4159, 4160);
-DECLARE_TOAST(pg_attrdef, 2830, 2831);
-DECLARE_TOAST(pg_collation, 4161, 4162);
-DECLARE_TOAST(pg_constraint, 2832, 2833);
-DECLARE_TOAST(pg_default_acl, 4143, 4144);
-DECLARE_TOAST(pg_description, 2834, 2835);
-DECLARE_TOAST(pg_event_trigger, 4145, 4146);
-DECLARE_TOAST(pg_extension, 4147, 4148);
-DECLARE_TOAST(pg_foreign_data_wrapper, 4149, 4150);
-DECLARE_TOAST(pg_foreign_server, 4151, 4152);
-DECLARE_TOAST(pg_foreign_table, 4153, 4154);
-DECLARE_TOAST(pg_init_privs, 4155, 4156);
-DECLARE_TOAST(pg_language, 4157, 4158);
-DECLARE_TOAST(pg_namespace, 4163, 4164);
-DECLARE_TOAST(pg_partitioned_table, 4165, 4166);
-DECLARE_TOAST(pg_policy, 4167, 4168);
-DECLARE_TOAST(pg_proc, 2836, 2837);
-DECLARE_TOAST(pg_rewrite, 2838, 2839);
-DECLARE_TOAST(pg_seclabel, 3598, 3599);
-DECLARE_TOAST(pg_statistic, 2840, 2841);
-DECLARE_TOAST(pg_statistic_ext, 3439, 3440);
-DECLARE_TOAST(pg_statistic_ext_data, 3430, 3431);
-DECLARE_TOAST(pg_trigger, 2336, 2337);
-DECLARE_TOAST(pg_ts_dict, 4169, 4170);
-DECLARE_TOAST(pg_type, 4171, 4172);
-DECLARE_TOAST(pg_user_mapping, 4173, 4174);
-
-/* shared catalogs */
-DECLARE_TOAST(pg_authid, 4175, 4176);
-#define PgAuthidToastTable 4175
-#define PgAuthidToastIndex 4176
-DECLARE_TOAST(pg_database, 4177, 4178);
-#define PgDatabaseToastTable 4177
-#define PgDatabaseToastIndex 4178
-DECLARE_TOAST(pg_db_role_setting, 2966, 2967);
-#define PgDbRoleSettingToastTable 2966
-#define PgDbRoleSettingToastIndex 2967
-DECLARE_TOAST(pg_pltemplate, 4179, 4180);
-#define PgPlTemplateToastTable 4179
-#define PgPlTemplateToastIndex 4180
-DECLARE_TOAST(pg_replication_origin, 4181, 4182);
-#define PgReplicationOriginToastTable 4181
-#define PgReplicationOriginToastIndex 4182
-DECLARE_TOAST(pg_shdescription, 2846, 2847);
-#define PgShdescriptionToastTable 2846
-#define PgShdescriptionToastIndex 2847
-DECLARE_TOAST(pg_shseclabel, 4060, 4061);
-#define PgShseclabelToastTable 4060
-#define PgShseclabelToastIndex 4061
-DECLARE_TOAST(pg_subscription, 4183, 4184);
-#define PgSubscriptionToastTable 4183
-#define PgSubscriptionToastIndex 4184
-DECLARE_TOAST(pg_tablespace, 4185, 4186);
-#define PgTablespaceToastTable 4185
-#define PgTablespaceToastIndex 4186
-
-/* GPDB additional normal catalogs */
-DECLARE_TOAST(gp_partition_template, 5024, 5025);
-DECLARE_TOAST(pg_attribute_encoding, 6233, 6234);
-DECLARE_TOAST(pg_type_encoding, 6222, 6223);
-DECLARE_TOAST(pg_extprotocol, 7173, 7174);
-
-/* GPDB additional shared catalogs */
-DECLARE_TOAST(gp_segment_configuration, 6092, 6093);
-#define GpSegmentConfigToastTable	6092
-#define GpSegmentConfigToastIndex	6093
-
-=======
->>>>>>> d457cb4e
 #endif							/* TOASTING_H */