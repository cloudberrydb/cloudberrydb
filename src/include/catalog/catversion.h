/*-------------------------------------------------------------------------
 *
 * catversion.h
 *	  "Catalog version number" for PostgreSQL.
 *
 * The catalog version number is used to flag incompatible changes in
 * the PostgreSQL system catalogs.  Whenever anyone changes the format of
 * a system catalog relation, or adds, deletes, or modifies standard
 * catalog entries in such a way that an updated backend wouldn't work
 * with an old database (or vice versa), the catalog version number
 * should be changed.  The version number stored in pg_control by initdb
 * is checked against the version number compiled into the backend at
 * startup time, so that a backend can refuse to run in an incompatible
 * database.
 *
 * The point of this feature is to provide a finer grain of compatibility
 * checking than is possible from looking at the major version number
 * stored in PG_VERSION.  It shouldn't matter to end users, but during
 * development cycles we usually make quite a few incompatible changes
 * to the contents of the system catalogs, and we don't want to bump the
 * major version number for each one.  What we can do instead is bump
 * this internal version number.  This should save some grief for
 * developers who might otherwise waste time tracking down "bugs" that
 * are really just code-vs-database incompatibilities.
 *
 * The rule for developers is: if you commit a change that requires
 * an initdb, you should update the catalog version number (as well as
 * notifying the pghackers mailing list, which has been the informal
 * practice for a long time).
 *
 * The catalog version number is placed here since modifying files in
 * include/catalog is the most common kind of initdb-forcing change.
 * But it could be used to protect any kind of incompatible change in
 * database contents or layout, such as altering tuple headers.
 *
 *
 * Portions Copyright (c) 1996-2019, PostgreSQL Global Development Group
 * Portions Copyright (c) 1994, Regents of the University of California
 *
 * src/include/catalog/catversion.h
 *
 *-------------------------------------------------------------------------
 */
#ifndef CATVERSION_H
#define CATVERSION_H

/*
 * We could use anything we wanted for version numbers, but I recommend
 * following the "YYYYMMDDN" style often used for DNS zone serial numbers.
 * YYYYMMDD are the date of the change, and N is the number of the change
 * on that day.  (Hopefully we'll never commit ten independent sets of
 * catalog changes on the same day...)
 *
 * For Greenplum, use 3 as the first digit, to distinguish PostgreSQL
 * catalog versions from Greenplum.
 */

<<<<<<< HEAD
/*							3yyymmddN */
#define CATALOG_VERSION_NO	302009071
=======
/*							yyyymmddN */
#define CATALOG_VERSION_NO	201906161
>>>>>>> 9e1c9f95

#endif<|MERGE_RESOLUTION|>--- conflicted
+++ resolved
@@ -55,12 +55,7 @@
  * catalog versions from Greenplum.
  */
 
-<<<<<<< HEAD
 /*							3yyymmddN */
-#define CATALOG_VERSION_NO	302009071
-=======
-/*							yyyymmddN */
-#define CATALOG_VERSION_NO	201906161
->>>>>>> 9e1c9f95
+#define CATALOG_VERSION_NO	302009141
 
 #endif