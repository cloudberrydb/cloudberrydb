--
-- Enum tests
--
CREATE TYPE rainbow AS ENUM ('red', 'orange', 'yellow', 'green', 'blue', 'purple');
--
-- Did it create the right number of rows?
--
SELECT COUNT(*) FROM pg_enum WHERE enumtypid = 'rainbow'::regtype;
 count 
-------
     6
(1 row)

--
-- I/O functions
--
SELECT 'red'::rainbow;
 rainbow 
---------
 red
(1 row)

SELECT 'mauve'::rainbow;
ERROR:  invalid input value for enum rainbow: "mauve"
LINE 1: SELECT 'mauve'::rainbow;
               ^
--
-- adding new values
--
CREATE TYPE planets AS ENUM ( 'venus', 'earth', 'mars' );
SELECT enumlabel, enumsortorder
FROM pg_enum
WHERE enumtypid = 'planets'::regtype
ORDER BY 2;
 enumlabel | enumsortorder 
-----------+---------------
 venus     |             1
 earth     |             2
 mars      |             3
(3 rows)

ALTER TYPE planets ADD VALUE 'uranus';
SELECT enumlabel, enumsortorder
FROM pg_enum
WHERE enumtypid = 'planets'::regtype
ORDER BY 2;
 enumlabel | enumsortorder 
-----------+---------------
 venus     |             1
 earth     |             2
 mars      |             3
 uranus    |             4
(4 rows)

ALTER TYPE planets ADD VALUE 'mercury' BEFORE 'venus';
ALTER TYPE planets ADD VALUE 'saturn' BEFORE 'uranus';
ALTER TYPE planets ADD VALUE 'jupiter' AFTER 'mars';
ALTER TYPE planets ADD VALUE 'neptune' AFTER 'uranus';
SELECT enumlabel, enumsortorder
FROM pg_enum
WHERE enumtypid = 'planets'::regtype
ORDER BY 2;
 enumlabel | enumsortorder 
-----------+---------------
 mercury   |             0
 venus     |             1
 earth     |             2
 mars      |             3
 jupiter   |          3.25
 saturn    |           3.5
 uranus    |             4
 neptune   |             5
(8 rows)

SELECT enumlabel, enumsortorder
FROM pg_enum
WHERE enumtypid = 'planets'::regtype
ORDER BY enumlabel::planets;
 enumlabel | enumsortorder 
-----------+---------------
 mercury   |             0
 venus     |             1
 earth     |             2
 mars      |             3
 jupiter   |          3.25
 saturn    |           3.5
 uranus    |             4
 neptune   |             5
(8 rows)

-- errors for adding labels
ALTER TYPE planets ADD VALUE
  'plutoplutoplutoplutoplutoplutoplutoplutoplutoplutoplutoplutoplutopluto';
ERROR:  invalid enum label "plutoplutoplutoplutoplutoplutoplutoplutoplutoplutoplutoplutoplutopluto"
DETAIL:  Labels must be 63 characters or less.
ALTER TYPE planets ADD VALUE 'pluto' AFTER 'zeus';
ERROR:  "zeus" is not an existing enum label
-- if not exists tests
--  existing value gives error
ALTER TYPE planets ADD VALUE 'mercury';
ERROR:  enum label "mercury" already exists
-- unless IF NOT EXISTS is specified
ALTER TYPE planets ADD VALUE IF NOT EXISTS 'mercury';
NOTICE:  enum label "mercury" already exists, skipping
-- should be neptune, not mercury
SELECT enum_last(NULL::planets);
 enum_last 
-----------
 neptune
(1 row)

ALTER TYPE planets ADD VALUE IF NOT EXISTS 'pluto';
-- should be pluto, i.e. the new value
SELECT enum_last(NULL::planets);
 enum_last 
-----------
 pluto
(1 row)

--
-- Test inserting so many values that we have to renumber
--
create type insenum as enum ('L1', 'L2');
alter type insenum add value 'i1' before 'L2';
alter type insenum add value 'i2' before 'L2';
alter type insenum add value 'i3' before 'L2';
alter type insenum add value 'i4' before 'L2';
alter type insenum add value 'i5' before 'L2';
alter type insenum add value 'i6' before 'L2';
alter type insenum add value 'i7' before 'L2';
alter type insenum add value 'i8' before 'L2';
alter type insenum add value 'i9' before 'L2';
alter type insenum add value 'i10' before 'L2';
alter type insenum add value 'i11' before 'L2';
alter type insenum add value 'i12' before 'L2';
alter type insenum add value 'i13' before 'L2';
alter type insenum add value 'i14' before 'L2';
alter type insenum add value 'i15' before 'L2';
alter type insenum add value 'i16' before 'L2';
alter type insenum add value 'i17' before 'L2';
alter type insenum add value 'i18' before 'L2';
alter type insenum add value 'i19' before 'L2';
alter type insenum add value 'i20' before 'L2';
alter type insenum add value 'i21' before 'L2';
alter type insenum add value 'i22' before 'L2';
alter type insenum add value 'i23' before 'L2';
alter type insenum add value 'i24' before 'L2';
alter type insenum add value 'i25' before 'L2';
alter type insenum add value 'i26' before 'L2';
alter type insenum add value 'i27' before 'L2';
alter type insenum add value 'i28' before 'L2';
alter type insenum add value 'i29' before 'L2';
alter type insenum add value 'i30' before 'L2';
-- The exact values of enumsortorder will now depend on the local properties
-- of float4, but in any reasonable implementation we should get at least
-- 20 splits before having to renumber; so only hide values > 20.
SELECT enumlabel,
       case when enumsortorder > 20 then null else enumsortorder end as so
FROM pg_enum
WHERE enumtypid = 'insenum'::regtype
ORDER BY enumsortorder;
 enumlabel | so 
-----------+----
 L1        |  1
 i1        |  2
 i2        |  3
 i3        |  4
 i4        |  5
 i5        |  6
 i6        |  7
 i7        |  8
 i8        |  9
 i9        | 10
 i10       | 11
 i11       | 12
 i12       | 13
 i13       | 14
 i14       | 15
 i15       | 16
 i16       | 17
 i17       | 18
 i18       | 19
 i19       | 20
 i20       |   
 i21       |   
 i22       |   
 i23       |   
 i24       |   
 i25       |   
 i26       |   
 i27       |   
 i28       |   
 i29       |   
 i30       |   
 L2        |   
(32 rows)

--
-- Basic table creation, row selection
--
CREATE TABLE enumtest (col rainbow);
INSERT INTO enumtest values ('red'), ('orange'), ('yellow'), ('green');
COPY enumtest FROM stdin;
SELECT * FROM enumtest;
  col   
--------
 red
 orange
 yellow
 green
 blue
 purple
(6 rows)

--
-- Operators, no index
--
SELECT * FROM enumtest WHERE col = 'orange';
  col   
--------
 orange
(1 row)

SELECT * FROM enumtest WHERE col <> 'orange' ORDER BY col;
  col   
--------
 red
 yellow
 green
 blue
 purple
(5 rows)

SELECT * FROM enumtest WHERE col > 'yellow' ORDER BY col;
  col   
--------
 green
 blue
 purple
(3 rows)

SELECT * FROM enumtest WHERE col >= 'yellow' ORDER BY col;
  col   
--------
 yellow
 green
 blue
 purple
(4 rows)

SELECT * FROM enumtest WHERE col < 'green' ORDER BY col;
  col   
--------
 red
 orange
 yellow
(3 rows)

SELECT * FROM enumtest WHERE col <= 'green' ORDER BY col;
  col   
--------
 red
 orange
 yellow
 green
(4 rows)

--
-- Cast to/from text
--
SELECT 'red'::rainbow::text || 'hithere';
  ?column?  
------------
 redhithere
(1 row)

SELECT 'red'::text::rainbow = 'red'::rainbow;
 ?column? 
----------
 t
(1 row)

--
-- Aggregates
--
SELECT min(col) FROM enumtest;
 min 
-----
 red
(1 row)

SELECT max(col) FROM enumtest;
  max   
--------
 purple
(1 row)

SELECT max(col) FROM enumtest WHERE col < 'green';
  max   
--------
 yellow
(1 row)

--
-- Index tests, force use of index
--
SET enable_seqscan = off;
SET enable_bitmapscan = off;
--
-- Btree index / opclass with the various operators
--
CREATE INDEX enumtest_btree ON enumtest USING btree (col);
SELECT * FROM enumtest WHERE col = 'orange';
  col   
--------
 orange
(1 row)

SELECT * FROM enumtest WHERE col <> 'orange' ORDER BY col;
  col   
--------
 red
 yellow
 green
 blue
 purple
(5 rows)

SELECT * FROM enumtest WHERE col > 'yellow' ORDER BY col;
  col   
--------
 green
 blue
 purple
(3 rows)

SELECT * FROM enumtest WHERE col >= 'yellow' ORDER BY col;
  col   
--------
 yellow
 green
 blue
 purple
(4 rows)

SELECT * FROM enumtest WHERE col < 'green' ORDER BY col;
  col   
--------
 red
 orange
 yellow
(3 rows)

SELECT * FROM enumtest WHERE col <= 'green' ORDER BY col;
  col   
--------
 red
 orange
 yellow
 green
(4 rows)

SELECT min(col) FROM enumtest;
 min 
-----
 red
(1 row)

SELECT max(col) FROM enumtest;
  max   
--------
 purple
(1 row)

SELECT max(col) FROM enumtest WHERE col < 'green';
  max   
--------
 yellow
(1 row)

DROP INDEX enumtest_btree;
--
<<<<<<< HEAD
=======
-- Hash index / opclass with the = operator
--
CREATE INDEX enumtest_hash ON enumtest USING hash (col);
SELECT * FROM enumtest WHERE col = 'orange';
  col   
--------
 orange
(1 row)

DROP INDEX enumtest_hash;
--
>>>>>>> 9e1c9f95
-- End index tests
--
RESET enable_seqscan;
RESET enable_bitmapscan;
--
-- Domains over enums
--
CREATE DOMAIN rgb AS rainbow CHECK (VALUE IN ('red', 'green', 'blue'));
SELECT 'red'::rgb;
 rgb 
-----
 red
(1 row)

SELECT 'purple'::rgb;
ERROR:  value for domain rgb violates check constraint "rgb_check"
SELECT 'purple'::rainbow::rgb;
ERROR:  value for domain rgb violates check constraint "rgb_check"
DROP DOMAIN rgb;
--
-- Arrays
--
SELECT '{red,green,blue}'::rainbow[];
     rainbow      
------------------
 {red,green,blue}
(1 row)

SELECT ('{red,green,blue}'::rainbow[])[2];
 rainbow 
---------
 green
(1 row)

SELECT 'red' = ANY ('{red,green,blue}'::rainbow[]);
 ?column? 
----------
 t
(1 row)

SELECT 'yellow' = ANY ('{red,green,blue}'::rainbow[]);
 ?column? 
----------
 f
(1 row)

SELECT 'red' = ALL ('{red,green,blue}'::rainbow[]);
 ?column? 
----------
 f
(1 row)

SELECT 'red' = ALL ('{red,red}'::rainbow[]);
 ?column? 
----------
 t
(1 row)

--
-- Support functions
--
SELECT enum_first(NULL::rainbow);
 enum_first 
------------
 red
(1 row)

SELECT enum_last('green'::rainbow);
 enum_last 
-----------
 purple
(1 row)

SELECT enum_range(NULL::rainbow);
              enum_range               
---------------------------------------
 {red,orange,yellow,green,blue,purple}
(1 row)

SELECT enum_range('orange'::rainbow, 'green'::rainbow);
      enum_range       
-----------------------
 {orange,yellow,green}
(1 row)

SELECT enum_range(NULL, 'green'::rainbow);
        enum_range         
---------------------------
 {red,orange,yellow,green}
(1 row)

SELECT enum_range('orange'::rainbow, NULL);
            enum_range             
-----------------------------------
 {orange,yellow,green,blue,purple}
(1 row)

SELECT enum_range(NULL::rainbow, NULL);
              enum_range               
---------------------------------------
 {red,orange,yellow,green,blue,purple}
(1 row)

--
-- User functions, can't test perl/python etc here since may not be compiled.
--
CREATE FUNCTION echo_me(anyenum) RETURNS text AS $$
BEGIN
RETURN $1::text || 'omg';
END
$$ LANGUAGE plpgsql;
SELECT echo_me('red'::rainbow);
 echo_me 
---------
 redomg
(1 row)

--
-- Concrete function should override generic one
--
CREATE FUNCTION echo_me(rainbow) RETURNS text AS $$
BEGIN
RETURN $1::text || 'wtf';
END
$$ LANGUAGE plpgsql;
SELECT echo_me('red'::rainbow);
 echo_me 
---------
 redwtf
(1 row)

--
-- If we drop the original generic one, we don't have to qualify the type
-- anymore, since there's only one match
--
DROP FUNCTION echo_me(anyenum);
SELECT echo_me('red');
 echo_me 
---------
 redwtf
(1 row)

DROP FUNCTION echo_me(rainbow);
--
-- RI triggers on enum types
--
CREATE TABLE enumtest_parent (id rainbow PRIMARY KEY);
CREATE TABLE enumtest_child (parent rainbow REFERENCES enumtest_parent);
INSERT INTO enumtest_parent VALUES ('red');
INSERT INTO enumtest_child VALUES ('red');
INSERT INTO enumtest_child VALUES ('blue');  -- fail
-- start_ignore
-- foreign keys are not checked in GPDB, hence these pass.
-- end_ignore
DELETE FROM enumtest_parent;  -- fail
--
-- cross-type RI should fail
--
CREATE TYPE bogus AS ENUM('good', 'bad', 'ugly');
CREATE TABLE enumtest_bogus_child(parent bogus REFERENCES enumtest_parent);
ERROR:  foreign key constraint "enumtest_bogus_child_parent_fkey" cannot be implemented
DETAIL:  Key columns "parent" and "id" are of incompatible types: bogus and rainbow.
DROP TYPE bogus;
-- check renaming a value
ALTER TYPE rainbow RENAME VALUE 'red' TO 'crimson';
SELECT enumlabel, enumsortorder
FROM pg_enum
WHERE enumtypid = 'rainbow'::regtype
ORDER BY 2;
 enumlabel | enumsortorder 
-----------+---------------
 crimson   |             1
 orange    |             2
 yellow    |             3
 green     |             4
 blue      |             5
 purple    |             6
(6 rows)

-- check that renaming a non-existent value fails
ALTER TYPE rainbow RENAME VALUE 'red' TO 'crimson';
ERROR:  "red" is not an existing enum label
-- check that renaming to an existent value fails
ALTER TYPE rainbow RENAME VALUE 'blue' TO 'green';
ERROR:  enum label "green" already exists
--
-- check transactional behaviour of ALTER TYPE ... ADD VALUE
--
CREATE TYPE bogus AS ENUM('good');
-- check that we can add new values to existing enums in a transaction
-- but we can't use them
BEGIN;
ALTER TYPE bogus ADD VALUE 'new';
SAVEPOINT x;
SELECT 'new'::bogus;  -- unsafe
ERROR:  unsafe use of new value "new" of enum type bogus
LINE 1: SELECT 'new'::bogus;
               ^
HINT:  New enum values must be committed before they can be used.
ROLLBACK TO x;
SELECT enum_first(null::bogus);  -- safe
 enum_first 
------------
 good
(1 row)

SELECT enum_last(null::bogus);  -- unsafe
ERROR:  unsafe use of new value "new" of enum type bogus
HINT:  New enum values must be committed before they can be used.
ROLLBACK TO x;
SELECT enum_range(null::bogus);  -- unsafe
ERROR:  unsafe use of new value "new" of enum type bogus
HINT:  New enum values must be committed before they can be used.
ROLLBACK TO x;
COMMIT;
SELECT 'new'::bogus;  -- now safe
 bogus 
-------
 new
(1 row)

SELECT enumlabel, enumsortorder
FROM pg_enum
WHERE enumtypid = 'bogus'::regtype
ORDER BY 2;
 enumlabel | enumsortorder 
-----------+---------------
 good      |             1
 new       |             2
(2 rows)

-- check that we recognize the case where the enum already existed but was
-- modified in the current txn; this should not be considered safe
BEGIN;
ALTER TYPE bogus RENAME TO bogon;
ALTER TYPE bogon ADD VALUE 'bad';
SELECT 'bad'::bogon;
ERROR:  unsafe use of new value "bad" of enum type bogon
LINE 1: SELECT 'bad'::bogon;
               ^
HINT:  New enum values must be committed before they can be used.
ROLLBACK;
-- but a renamed value is safe to use later in same transaction
BEGIN;
ALTER TYPE bogus RENAME VALUE 'good' to 'bad';
SELECT 'bad'::bogus;
 bogus 
-------
 bad
(1 row)

ROLLBACK;
DROP TYPE bogus;
-- check that values created during CREATE TYPE can be used in any case
BEGIN;
CREATE TYPE bogus AS ENUM('good','bad','ugly');
ALTER TYPE bogus RENAME TO bogon;
select enum_range(null::bogon);
   enum_range    
-----------------
 {good,bad,ugly}
(1 row)

ROLLBACK;
-- ideally, we'd allow this usage; but it requires keeping track of whether
-- the enum type was created in the current transaction, which is expensive
BEGIN;
CREATE TYPE bogus AS ENUM('good');
ALTER TYPE bogus RENAME TO bogon;
ALTER TYPE bogon ADD VALUE 'bad';
ALTER TYPE bogon ADD VALUE 'ugly';
select enum_range(null::bogon);  -- fails
ERROR:  unsafe use of new value "bad" of enum type bogon
HINT:  New enum values must be committed before they can be used.
ROLLBACK;
--
-- Cleanup
--
DROP TABLE enumtest_child;
DROP TABLE enumtest_parent;
DROP TABLE enumtest;
DROP TYPE rainbow;
--
-- Verify properly cleaned up
--
SELECT COUNT(*) FROM pg_type WHERE typname = 'rainbow';
 count 
-------
     0
(1 row)

SELECT * FROM pg_enum WHERE NOT EXISTS
  (SELECT 1 FROM pg_type WHERE pg_type.oid = enumtypid);
 oid | enumtypid | enumsortorder | enumlabel 
-----+-----------+---------------+-----------
(0 rows)
<|MERGE_RESOLUTION|>--- conflicted
+++ resolved
@@ -380,8 +380,6 @@
 
 DROP INDEX enumtest_btree;
 --
-<<<<<<< HEAD
-=======
 -- Hash index / opclass with the = operator
 --
 CREATE INDEX enumtest_hash ON enumtest USING hash (col);
@@ -393,7 +391,6 @@
 
 DROP INDEX enumtest_hash;
 --
->>>>>>> 9e1c9f95
 -- End index tests
 --
 RESET enable_seqscan;
