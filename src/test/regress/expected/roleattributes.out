--- conflicted
+++ resolved
@@ -1,32 +1,5 @@
 -- default for superuser is false
 CREATE ROLE regress_test_def_superuser;
-<<<<<<< HEAD
-SELECT * FROM pg_authid WHERE rolname = 'regress_test_def_superuser';
-          rolname           | rolsuper | rolinherit | rolcreaterole | rolcreatedb | rolcanlogin | rolreplication | rolbypassrls | rolconnlimit | rolpassword | rolvaliduntil | rolresqueue | rolcreaterextgpfd | rolcreaterexthttp | rolcreatewextgpfd | rolresgroup 
-----------------------------+----------+------------+---------------+-------------+-------------+----------------+--------------+--------------+-------------+---------------+-------------+-------------------+-------------------+-------------------+-------------
- regress_test_def_superuser | f        | t          | f             | f           | f           | f              | f            |           -1 |             |               |        6055 | f                 | f                 | f                 |        6437
-(1 row)
-
-CREATE ROLE regress_test_superuser WITH SUPERUSER;
-SELECT * FROM pg_authid WHERE rolname = 'regress_test_superuser';
-        rolname         | rolsuper | rolinherit | rolcreaterole | rolcreatedb | rolcanlogin | rolreplication | rolbypassrls | rolconnlimit | rolpassword | rolvaliduntil | rolresqueue | rolcreaterextgpfd | rolcreaterexthttp | rolcreatewextgpfd | rolresgroup 
-------------------------+----------+------------+---------------+-------------+-------------+----------------+--------------+--------------+-------------+---------------+-------------+-------------------+-------------------+-------------------+-------------
- regress_test_superuser | t        | t          | f             | f           | f           | f              | f            |           -1 |             |               |        6055 | f                 | f                 | f                 |        6438
-(1 row)
-
-ALTER ROLE regress_test_superuser WITH NOSUPERUSER;
-SELECT * FROM pg_authid WHERE rolname = 'regress_test_superuser';
-        rolname         | rolsuper | rolinherit | rolcreaterole | rolcreatedb | rolcanlogin | rolreplication | rolbypassrls | rolconnlimit | rolpassword | rolvaliduntil | rolresqueue | rolcreaterextgpfd | rolcreaterexthttp | rolcreatewextgpfd | rolresgroup 
-------------------------+----------+------------+---------------+-------------+-------------+----------------+--------------+--------------+-------------+---------------+-------------+-------------------+-------------------+-------------------+-------------
- regress_test_superuser | f        | t          | f             | f           | f           | f              | f            |           -1 |             |               |        6055 | f                 | f                 | f                 |        6438
-(1 row)
-
-ALTER ROLE regress_test_superuser WITH SUPERUSER;
-SELECT * FROM pg_authid WHERE rolname = 'regress_test_superuser';
-        rolname         | rolsuper | rolinherit | rolcreaterole | rolcreatedb | rolcanlogin | rolreplication | rolbypassrls | rolconnlimit | rolpassword | rolvaliduntil | rolresqueue | rolcreaterextgpfd | rolcreaterexthttp | rolcreatewextgpfd | rolresgroup 
-------------------------+----------+------------+---------------+-------------+-------------+----------------+--------------+--------------+-------------+---------------+-------------+-------------------+-------------------+-------------------+-------------
- regress_test_superuser | t        | t          | f             | f           | f           | f              | f            |           -1 |             |               |        6055 | f                 | f                 | f                 |        6438
-=======
 SELECT rolname, rolsuper, rolinherit, rolcreaterole, rolcreatedb, rolcanlogin, rolreplication, rolbypassrls, rolconnlimit, rolpassword, rolvaliduntil FROM pg_authid WHERE rolname = 'regress_test_def_superuser';
           rolname           | rolsuper | rolinherit | rolcreaterole | rolcreatedb | rolcanlogin | rolreplication | rolbypassrls | rolconnlimit | rolpassword | rolvaliduntil 
 ----------------------------+----------+------------+---------------+-------------+-------------+----------------+--------------+--------------+-------------+---------------
@@ -52,38 +25,10 @@
         rolname         | rolsuper | rolinherit | rolcreaterole | rolcreatedb | rolcanlogin | rolreplication | rolbypassrls | rolconnlimit | rolpassword | rolvaliduntil 
 ------------------------+----------+------------+---------------+-------------+-------------+----------------+--------------+--------------+-------------+---------------
  regress_test_superuser | t        | t          | f             | f           | f           | f              | f            |           -1 |             | 
->>>>>>> 9e1c9f95
 (1 row)
 
 -- default for inherit is true
 CREATE ROLE regress_test_def_inherit;
-<<<<<<< HEAD
-SELECT * FROM pg_authid WHERE rolname = 'regress_test_def_inherit';
-         rolname          | rolsuper | rolinherit | rolcreaterole | rolcreatedb | rolcanlogin | rolreplication | rolbypassrls | rolconnlimit | rolpassword | rolvaliduntil | rolresqueue | rolcreaterextgpfd | rolcreaterexthttp | rolcreatewextgpfd | rolresgroup 
---------------------------+----------+------------+---------------+-------------+-------------+----------------+--------------+--------------+-------------+---------------+-------------+-------------------+-------------------+-------------------+-------------
- regress_test_def_inherit | f        | t          | f             | f           | f           | f              | f            |           -1 |             |               |        6055 | f                 | f                 | f                 |        6437
-(1 row)
-
-CREATE ROLE regress_test_inherit WITH NOINHERIT;
-SELECT * FROM pg_authid WHERE rolname = 'regress_test_inherit';
-       rolname        | rolsuper | rolinherit | rolcreaterole | rolcreatedb | rolcanlogin | rolreplication | rolbypassrls | rolconnlimit | rolpassword | rolvaliduntil | rolresqueue | rolcreaterextgpfd | rolcreaterexthttp | rolcreatewextgpfd | rolresgroup 
-----------------------+----------+------------+---------------+-------------+-------------+----------------+--------------+--------------+-------------+---------------+-------------+-------------------+-------------------+-------------------+-------------
- regress_test_inherit | f        | f          | f             | f           | f           | f              | f            |           -1 |             |               |        6055 | f                 | f                 | f                 |        6437
-(1 row)
-
-ALTER ROLE regress_test_inherit WITH INHERIT;
-SELECT * FROM pg_authid WHERE rolname = 'regress_test_inherit';
-       rolname        | rolsuper | rolinherit | rolcreaterole | rolcreatedb | rolcanlogin | rolreplication | rolbypassrls | rolconnlimit | rolpassword | rolvaliduntil | rolresqueue | rolcreaterextgpfd | rolcreaterexthttp | rolcreatewextgpfd | rolresgroup 
-----------------------+----------+------------+---------------+-------------+-------------+----------------+--------------+--------------+-------------+---------------+-------------+-------------------+-------------------+-------------------+-------------
- regress_test_inherit | f        | t          | f             | f           | f           | f              | f            |           -1 |             |               |        6055 | f                 | f                 | f                 |        6437
-(1 row)
-
-ALTER ROLE regress_test_inherit WITH NOINHERIT;
-SELECT * FROM pg_authid WHERE rolname = 'regress_test_inherit';
-       rolname        | rolsuper | rolinherit | rolcreaterole | rolcreatedb | rolcanlogin | rolreplication | rolbypassrls | rolconnlimit | rolpassword | rolvaliduntil | rolresqueue | rolcreaterextgpfd | rolcreaterexthttp | rolcreatewextgpfd | rolresgroup 
-----------------------+----------+------------+---------------+-------------+-------------+----------------+--------------+--------------+-------------+---------------+-------------+-------------------+-------------------+-------------------+-------------
- regress_test_inherit | f        | f          | f             | f           | f           | f              | f            |           -1 |             |               |        6055 | f                 | f                 | f                 |        6437
-=======
 SELECT rolname, rolsuper, rolinherit, rolcreaterole, rolcreatedb, rolcanlogin, rolreplication, rolbypassrls, rolconnlimit, rolpassword, rolvaliduntil FROM pg_authid WHERE rolname = 'regress_test_def_inherit';
          rolname          | rolsuper | rolinherit | rolcreaterole | rolcreatedb | rolcanlogin | rolreplication | rolbypassrls | rolconnlimit | rolpassword | rolvaliduntil 
 --------------------------+----------+------------+---------------+-------------+-------------+----------------+--------------+--------------+-------------+---------------
@@ -109,38 +54,10 @@
        rolname        | rolsuper | rolinherit | rolcreaterole | rolcreatedb | rolcanlogin | rolreplication | rolbypassrls | rolconnlimit | rolpassword | rolvaliduntil 
 ----------------------+----------+------------+---------------+-------------+-------------+----------------+--------------+--------------+-------------+---------------
  regress_test_inherit | f        | f          | f             | f           | f           | f              | f            |           -1 |             | 
->>>>>>> 9e1c9f95
 (1 row)
 
 -- default for create role is false
 CREATE ROLE regress_test_def_createrole;
-<<<<<<< HEAD
-SELECT * FROM pg_authid WHERE rolname = 'regress_test_def_createrole';
-           rolname           | rolsuper | rolinherit | rolcreaterole | rolcreatedb | rolcanlogin | rolreplication | rolbypassrls | rolconnlimit | rolpassword | rolvaliduntil | rolresqueue | rolcreaterextgpfd | rolcreaterexthttp | rolcreatewextgpfd | rolresgroup 
------------------------------+----------+------------+---------------+-------------+-------------+----------------+--------------+--------------+-------------+---------------+-------------+-------------------+-------------------+-------------------+-------------
- regress_test_def_createrole | f        | t          | f             | f           | f           | f              | f            |           -1 |             |               |        6055 | f                 | f                 | f                 |        6437
-(1 row)
-
-CREATE ROLE regress_test_createrole WITH CREATEROLE;
-SELECT * FROM pg_authid WHERE rolname = 'regress_test_createrole';
-         rolname         | rolsuper | rolinherit | rolcreaterole | rolcreatedb | rolcanlogin | rolreplication | rolbypassrls | rolconnlimit | rolpassword | rolvaliduntil | rolresqueue | rolcreaterextgpfd | rolcreaterexthttp | rolcreatewextgpfd | rolresgroup 
--------------------------+----------+------------+---------------+-------------+-------------+----------------+--------------+--------------+-------------+---------------+-------------+-------------------+-------------------+-------------------+-------------
- regress_test_createrole | f        | t          | t             | f           | f           | f              | f            |           -1 |             |               |        6055 | f                 | f                 | f                 |        6437
-(1 row)
-
-ALTER ROLE regress_test_createrole WITH NOCREATEROLE;
-SELECT * FROM pg_authid WHERE rolname = 'regress_test_createrole';
-         rolname         | rolsuper | rolinherit | rolcreaterole | rolcreatedb | rolcanlogin | rolreplication | rolbypassrls | rolconnlimit | rolpassword | rolvaliduntil | rolresqueue | rolcreaterextgpfd | rolcreaterexthttp | rolcreatewextgpfd | rolresgroup 
--------------------------+----------+------------+---------------+-------------+-------------+----------------+--------------+--------------+-------------+---------------+-------------+-------------------+-------------------+-------------------+-------------
- regress_test_createrole | f        | t          | f             | f           | f           | f              | f            |           -1 |             |               |        6055 | f                 | f                 | f                 |        6437
-(1 row)
-
-ALTER ROLE regress_test_createrole WITH CREATEROLE;
-SELECT * FROM pg_authid WHERE rolname = 'regress_test_createrole';
-         rolname         | rolsuper | rolinherit | rolcreaterole | rolcreatedb | rolcanlogin | rolreplication | rolbypassrls | rolconnlimit | rolpassword | rolvaliduntil | rolresqueue | rolcreaterextgpfd | rolcreaterexthttp | rolcreatewextgpfd | rolresgroup 
--------------------------+----------+------------+---------------+-------------+-------------+----------------+--------------+--------------+-------------+---------------+-------------+-------------------+-------------------+-------------------+-------------
- regress_test_createrole | f        | t          | t             | f           | f           | f              | f            |           -1 |             |               |        6055 | f                 | f                 | f                 |        6437
-=======
 SELECT rolname, rolsuper, rolinherit, rolcreaterole, rolcreatedb, rolcanlogin, rolreplication, rolbypassrls, rolconnlimit, rolpassword, rolvaliduntil FROM pg_authid WHERE rolname = 'regress_test_def_createrole';
            rolname           | rolsuper | rolinherit | rolcreaterole | rolcreatedb | rolcanlogin | rolreplication | rolbypassrls | rolconnlimit | rolpassword | rolvaliduntil 
 -----------------------------+----------+------------+---------------+-------------+-------------+----------------+--------------+--------------+-------------+---------------
@@ -166,38 +83,10 @@
          rolname         | rolsuper | rolinherit | rolcreaterole | rolcreatedb | rolcanlogin | rolreplication | rolbypassrls | rolconnlimit | rolpassword | rolvaliduntil 
 -------------------------+----------+------------+---------------+-------------+-------------+----------------+--------------+--------------+-------------+---------------
  regress_test_createrole | f        | t          | t             | f           | f           | f              | f            |           -1 |             | 
->>>>>>> 9e1c9f95
 (1 row)
 
 -- default for create database is false
 CREATE ROLE regress_test_def_createdb;
-<<<<<<< HEAD
-SELECT * FROM pg_authid WHERE rolname = 'regress_test_def_createdb';
-          rolname          | rolsuper | rolinherit | rolcreaterole | rolcreatedb | rolcanlogin | rolreplication | rolbypassrls | rolconnlimit | rolpassword | rolvaliduntil | rolresqueue | rolcreaterextgpfd | rolcreaterexthttp | rolcreatewextgpfd | rolresgroup 
----------------------------+----------+------------+---------------+-------------+-------------+----------------+--------------+--------------+-------------+---------------+-------------+-------------------+-------------------+-------------------+-------------
- regress_test_def_createdb | f        | t          | f             | f           | f           | f              | f            |           -1 |             |               |        6055 | f                 | f                 | f                 |        6437
-(1 row)
-
-CREATE ROLE regress_test_createdb WITH CREATEDB;
-SELECT * FROM pg_authid WHERE rolname = 'regress_test_createdb';
-        rolname        | rolsuper | rolinherit | rolcreaterole | rolcreatedb | rolcanlogin | rolreplication | rolbypassrls | rolconnlimit | rolpassword | rolvaliduntil | rolresqueue | rolcreaterextgpfd | rolcreaterexthttp | rolcreatewextgpfd | rolresgroup 
------------------------+----------+------------+---------------+-------------+-------------+----------------+--------------+--------------+-------------+---------------+-------------+-------------------+-------------------+-------------------+-------------
- regress_test_createdb | f        | t          | f             | t           | f           | f              | f            |           -1 |             |               |        6055 | f                 | f                 | f                 |        6437
-(1 row)
-
-ALTER ROLE regress_test_createdb WITH NOCREATEDB;
-SELECT * FROM pg_authid WHERE rolname = 'regress_test_createdb';
-        rolname        | rolsuper | rolinherit | rolcreaterole | rolcreatedb | rolcanlogin | rolreplication | rolbypassrls | rolconnlimit | rolpassword | rolvaliduntil | rolresqueue | rolcreaterextgpfd | rolcreaterexthttp | rolcreatewextgpfd | rolresgroup 
------------------------+----------+------------+---------------+-------------+-------------+----------------+--------------+--------------+-------------+---------------+-------------+-------------------+-------------------+-------------------+-------------
- regress_test_createdb | f        | t          | f             | f           | f           | f              | f            |           -1 |             |               |        6055 | f                 | f                 | f                 |        6437
-(1 row)
-
-ALTER ROLE regress_test_createdb WITH CREATEDB;
-SELECT * FROM pg_authid WHERE rolname = 'regress_test_createdb';
-        rolname        | rolsuper | rolinherit | rolcreaterole | rolcreatedb | rolcanlogin | rolreplication | rolbypassrls | rolconnlimit | rolpassword | rolvaliduntil | rolresqueue | rolcreaterextgpfd | rolcreaterexthttp | rolcreatewextgpfd | rolresgroup 
------------------------+----------+------------+---------------+-------------+-------------+----------------+--------------+--------------+-------------+---------------+-------------+-------------------+-------------------+-------------------+-------------
- regress_test_createdb | f        | t          | f             | t           | f           | f              | f            |           -1 |             |               |        6055 | f                 | f                 | f                 |        6437
-=======
 SELECT rolname, rolsuper, rolinherit, rolcreaterole, rolcreatedb, rolcanlogin, rolreplication, rolbypassrls, rolconnlimit, rolpassword, rolvaliduntil FROM pg_authid WHERE rolname = 'regress_test_def_createdb';
           rolname          | rolsuper | rolinherit | rolcreaterole | rolcreatedb | rolcanlogin | rolreplication | rolbypassrls | rolconnlimit | rolpassword | rolvaliduntil 
 ---------------------------+----------+------------+---------------+-------------+-------------+----------------+--------------+--------------+-------------+---------------
@@ -223,38 +112,10 @@
         rolname        | rolsuper | rolinherit | rolcreaterole | rolcreatedb | rolcanlogin | rolreplication | rolbypassrls | rolconnlimit | rolpassword | rolvaliduntil 
 -----------------------+----------+------------+---------------+-------------+-------------+----------------+--------------+--------------+-------------+---------------
  regress_test_createdb | f        | t          | f             | t           | f           | f              | f            |           -1 |             | 
->>>>>>> 9e1c9f95
 (1 row)
 
 -- default for can login is false for role
 CREATE ROLE regress_test_def_role_canlogin;
-<<<<<<< HEAD
-SELECT * FROM pg_authid WHERE rolname = 'regress_test_def_role_canlogin';
-            rolname             | rolsuper | rolinherit | rolcreaterole | rolcreatedb | rolcanlogin | rolreplication | rolbypassrls | rolconnlimit | rolpassword | rolvaliduntil | rolresqueue | rolcreaterextgpfd | rolcreaterexthttp | rolcreatewextgpfd | rolresgroup 
---------------------------------+----------+------------+---------------+-------------+-------------+----------------+--------------+--------------+-------------+---------------+-------------+-------------------+-------------------+-------------------+-------------
- regress_test_def_role_canlogin | f        | t          | f             | f           | f           | f              | f            |           -1 |             |               |        6055 | f                 | f                 | f                 |        6437
-(1 row)
-
-CREATE ROLE regress_test_role_canlogin WITH LOGIN;
-SELECT * FROM pg_authid WHERE rolname = 'regress_test_role_canlogin';
-          rolname           | rolsuper | rolinherit | rolcreaterole | rolcreatedb | rolcanlogin | rolreplication | rolbypassrls | rolconnlimit | rolpassword | rolvaliduntil | rolresqueue | rolcreaterextgpfd | rolcreaterexthttp | rolcreatewextgpfd | rolresgroup 
-----------------------------+----------+------------+---------------+-------------+-------------+----------------+--------------+--------------+-------------+---------------+-------------+-------------------+-------------------+-------------------+-------------
- regress_test_role_canlogin | f        | t          | f             | f           | t           | f              | f            |           -1 |             |               |        6055 | f                 | f                 | f                 |        6437
-(1 row)
-
-ALTER ROLE regress_test_role_canlogin WITH NOLOGIN;
-SELECT * FROM pg_authid WHERE rolname = 'regress_test_role_canlogin';
-          rolname           | rolsuper | rolinherit | rolcreaterole | rolcreatedb | rolcanlogin | rolreplication | rolbypassrls | rolconnlimit | rolpassword | rolvaliduntil | rolresqueue | rolcreaterextgpfd | rolcreaterexthttp | rolcreatewextgpfd | rolresgroup 
-----------------------------+----------+------------+---------------+-------------+-------------+----------------+--------------+--------------+-------------+---------------+-------------+-------------------+-------------------+-------------------+-------------
- regress_test_role_canlogin | f        | t          | f             | f           | f           | f              | f            |           -1 |             |               |        6055 | f                 | f                 | f                 |        6437
-(1 row)
-
-ALTER ROLE regress_test_role_canlogin WITH LOGIN;
-SELECT * FROM pg_authid WHERE rolname = 'regress_test_role_canlogin';
-          rolname           | rolsuper | rolinherit | rolcreaterole | rolcreatedb | rolcanlogin | rolreplication | rolbypassrls | rolconnlimit | rolpassword | rolvaliduntil | rolresqueue | rolcreaterextgpfd | rolcreaterexthttp | rolcreatewextgpfd | rolresgroup 
-----------------------------+----------+------------+---------------+-------------+-------------+----------------+--------------+--------------+-------------+---------------+-------------+-------------------+-------------------+-------------------+-------------
- regress_test_role_canlogin | f        | t          | f             | f           | t           | f              | f            |           -1 |             |               |        6055 | f                 | f                 | f                 |        6437
-=======
 SELECT rolname, rolsuper, rolinherit, rolcreaterole, rolcreatedb, rolcanlogin, rolreplication, rolbypassrls, rolconnlimit, rolpassword, rolvaliduntil FROM pg_authid WHERE rolname = 'regress_test_def_role_canlogin';
             rolname             | rolsuper | rolinherit | rolcreaterole | rolcreatedb | rolcanlogin | rolreplication | rolbypassrls | rolconnlimit | rolpassword | rolvaliduntil 
 --------------------------------+----------+------------+---------------+-------------+-------------+----------------+--------------+--------------+-------------+---------------
@@ -280,38 +141,10 @@
           rolname           | rolsuper | rolinherit | rolcreaterole | rolcreatedb | rolcanlogin | rolreplication | rolbypassrls | rolconnlimit | rolpassword | rolvaliduntil 
 ----------------------------+----------+------------+---------------+-------------+-------------+----------------+--------------+--------------+-------------+---------------
  regress_test_role_canlogin | f        | t          | f             | f           | t           | f              | f            |           -1 |             | 
->>>>>>> 9e1c9f95
 (1 row)
 
 -- default for can login is true for user
 CREATE USER regress_test_def_user_canlogin;
-<<<<<<< HEAD
-SELECT * FROM pg_authid WHERE rolname = 'regress_test_def_user_canlogin';
-            rolname             | rolsuper | rolinherit | rolcreaterole | rolcreatedb | rolcanlogin | rolreplication | rolbypassrls | rolconnlimit | rolpassword | rolvaliduntil | rolresqueue | rolcreaterextgpfd | rolcreaterexthttp | rolcreatewextgpfd | rolresgroup 
---------------------------------+----------+------------+---------------+-------------+-------------+----------------+--------------+--------------+-------------+---------------+-------------+-------------------+-------------------+-------------------+-------------
- regress_test_def_user_canlogin | f        | t          | f             | f           | t           | f              | f            |           -1 |             |               |        6055 | f                 | f                 | f                 |        6437
-(1 row)
-
-CREATE USER regress_test_user_canlogin WITH NOLOGIN;
-SELECT * FROM pg_authid WHERE rolname = 'regress_test_user_canlogin';
-          rolname           | rolsuper | rolinherit | rolcreaterole | rolcreatedb | rolcanlogin | rolreplication | rolbypassrls | rolconnlimit | rolpassword | rolvaliduntil | rolresqueue | rolcreaterextgpfd | rolcreaterexthttp | rolcreatewextgpfd | rolresgroup 
-----------------------------+----------+------------+---------------+-------------+-------------+----------------+--------------+--------------+-------------+---------------+-------------+-------------------+-------------------+-------------------+-------------
- regress_test_user_canlogin | f        | t          | f             | f           | f           | f              | f            |           -1 |             |               |        6055 | f                 | f                 | f                 |        6437
-(1 row)
-
-ALTER USER regress_test_user_canlogin WITH LOGIN;
-SELECT * FROM pg_authid WHERE rolname = 'regress_test_user_canlogin';
-          rolname           | rolsuper | rolinherit | rolcreaterole | rolcreatedb | rolcanlogin | rolreplication | rolbypassrls | rolconnlimit | rolpassword | rolvaliduntil | rolresqueue | rolcreaterextgpfd | rolcreaterexthttp | rolcreatewextgpfd | rolresgroup 
-----------------------------+----------+------------+---------------+-------------+-------------+----------------+--------------+--------------+-------------+---------------+-------------+-------------------+-------------------+-------------------+-------------
- regress_test_user_canlogin | f        | t          | f             | f           | t           | f              | f            |           -1 |             |               |        6055 | f                 | f                 | f                 |        6437
-(1 row)
-
-ALTER USER regress_test_user_canlogin WITH NOLOGIN;
-SELECT * FROM pg_authid WHERE rolname = 'regress_test_user_canlogin';
-          rolname           | rolsuper | rolinherit | rolcreaterole | rolcreatedb | rolcanlogin | rolreplication | rolbypassrls | rolconnlimit | rolpassword | rolvaliduntil | rolresqueue | rolcreaterextgpfd | rolcreaterexthttp | rolcreatewextgpfd | rolresgroup 
-----------------------------+----------+------------+---------------+-------------+-------------+----------------+--------------+--------------+-------------+---------------+-------------+-------------------+-------------------+-------------------+-------------
- regress_test_user_canlogin | f        | t          | f             | f           | f           | f              | f            |           -1 |             |               |        6055 | f                 | f                 | f                 |        6437
-=======
 SELECT rolname, rolsuper, rolinherit, rolcreaterole, rolcreatedb, rolcanlogin, rolreplication, rolbypassrls, rolconnlimit, rolpassword, rolvaliduntil FROM pg_authid WHERE rolname = 'regress_test_def_user_canlogin';
             rolname             | rolsuper | rolinherit | rolcreaterole | rolcreatedb | rolcanlogin | rolreplication | rolbypassrls | rolconnlimit | rolpassword | rolvaliduntil 
 --------------------------------+----------+------------+---------------+-------------+-------------+----------------+--------------+--------------+-------------+---------------
@@ -337,38 +170,10 @@
           rolname           | rolsuper | rolinherit | rolcreaterole | rolcreatedb | rolcanlogin | rolreplication | rolbypassrls | rolconnlimit | rolpassword | rolvaliduntil 
 ----------------------------+----------+------------+---------------+-------------+-------------+----------------+--------------+--------------+-------------+---------------
  regress_test_user_canlogin | f        | t          | f             | f           | f           | f              | f            |           -1 |             | 
->>>>>>> 9e1c9f95
 (1 row)
 
 -- default for replication is false
 CREATE ROLE regress_test_def_replication;
-<<<<<<< HEAD
-SELECT * FROM pg_authid WHERE rolname = 'regress_test_def_replication';
-           rolname            | rolsuper | rolinherit | rolcreaterole | rolcreatedb | rolcanlogin | rolreplication | rolbypassrls | rolconnlimit | rolpassword | rolvaliduntil | rolresqueue | rolcreaterextgpfd | rolcreaterexthttp | rolcreatewextgpfd | rolresgroup 
-------------------------------+----------+------------+---------------+-------------+-------------+----------------+--------------+--------------+-------------+---------------+-------------+-------------------+-------------------+-------------------+-------------
- regress_test_def_replication | f        | t          | f             | f           | f           | f              | f            |           -1 |             |               |        6055 | f                 | f                 | f                 |        6437
-(1 row)
-
-CREATE ROLE regress_test_replication WITH REPLICATION;
-SELECT * FROM pg_authid WHERE rolname = 'regress_test_replication';
-         rolname          | rolsuper | rolinherit | rolcreaterole | rolcreatedb | rolcanlogin | rolreplication | rolbypassrls | rolconnlimit | rolpassword | rolvaliduntil | rolresqueue | rolcreaterextgpfd | rolcreaterexthttp | rolcreatewextgpfd | rolresgroup 
---------------------------+----------+------------+---------------+-------------+-------------+----------------+--------------+--------------+-------------+---------------+-------------+-------------------+-------------------+-------------------+-------------
- regress_test_replication | f        | t          | f             | f           | f           | t              | f            |           -1 |             |               |        6055 | f                 | f                 | f                 |        6437
-(1 row)
-
-ALTER ROLE regress_test_replication WITH NOREPLICATION;
-SELECT * FROM pg_authid WHERE rolname = 'regress_test_replication';
-         rolname          | rolsuper | rolinherit | rolcreaterole | rolcreatedb | rolcanlogin | rolreplication | rolbypassrls | rolconnlimit | rolpassword | rolvaliduntil | rolresqueue | rolcreaterextgpfd | rolcreaterexthttp | rolcreatewextgpfd | rolresgroup 
---------------------------+----------+------------+---------------+-------------+-------------+----------------+--------------+--------------+-------------+---------------+-------------+-------------------+-------------------+-------------------+-------------
- regress_test_replication | f        | t          | f             | f           | f           | f              | f            |           -1 |             |               |        6055 | f                 | f                 | f                 |        6437
-(1 row)
-
-ALTER ROLE regress_test_replication WITH REPLICATION;
-SELECT * FROM pg_authid WHERE rolname = 'regress_test_replication';
-         rolname          | rolsuper | rolinherit | rolcreaterole | rolcreatedb | rolcanlogin | rolreplication | rolbypassrls | rolconnlimit | rolpassword | rolvaliduntil | rolresqueue | rolcreaterextgpfd | rolcreaterexthttp | rolcreatewextgpfd | rolresgroup 
---------------------------+----------+------------+---------------+-------------+-------------+----------------+--------------+--------------+-------------+---------------+-------------+-------------------+-------------------+-------------------+-------------
- regress_test_replication | f        | t          | f             | f           | f           | t              | f            |           -1 |             |               |        6055 | f                 | f                 | f                 |        6437
-=======
 SELECT rolname, rolsuper, rolinherit, rolcreaterole, rolcreatedb, rolcanlogin, rolreplication, rolbypassrls, rolconnlimit, rolpassword, rolvaliduntil FROM pg_authid WHERE rolname = 'regress_test_def_replication';
            rolname            | rolsuper | rolinherit | rolcreaterole | rolcreatedb | rolcanlogin | rolreplication | rolbypassrls | rolconnlimit | rolpassword | rolvaliduntil 
 ------------------------------+----------+------------+---------------+-------------+-------------+----------------+--------------+--------------+-------------+---------------
@@ -394,38 +199,10 @@
          rolname          | rolsuper | rolinherit | rolcreaterole | rolcreatedb | rolcanlogin | rolreplication | rolbypassrls | rolconnlimit | rolpassword | rolvaliduntil 
 --------------------------+----------+------------+---------------+-------------+-------------+----------------+--------------+--------------+-------------+---------------
  regress_test_replication | f        | t          | f             | f           | f           | t              | f            |           -1 |             | 
->>>>>>> 9e1c9f95
 (1 row)
 
 -- default for bypassrls is false
 CREATE ROLE regress_test_def_bypassrls;
-<<<<<<< HEAD
-SELECT * FROM pg_authid WHERE rolname = 'regress_test_def_bypassrls';
-          rolname           | rolsuper | rolinherit | rolcreaterole | rolcreatedb | rolcanlogin | rolreplication | rolbypassrls | rolconnlimit | rolpassword | rolvaliduntil | rolresqueue | rolcreaterextgpfd | rolcreaterexthttp | rolcreatewextgpfd | rolresgroup 
-----------------------------+----------+------------+---------------+-------------+-------------+----------------+--------------+--------------+-------------+---------------+-------------+-------------------+-------------------+-------------------+-------------
- regress_test_def_bypassrls | f        | t          | f             | f           | f           | f              | f            |           -1 |             |               |        6055 | f                 | f                 | f                 |        6437
-(1 row)
-
-CREATE ROLE regress_test_bypassrls WITH BYPASSRLS;
-SELECT * FROM pg_authid WHERE rolname = 'regress_test_bypassrls';
-        rolname         | rolsuper | rolinherit | rolcreaterole | rolcreatedb | rolcanlogin | rolreplication | rolbypassrls | rolconnlimit | rolpassword | rolvaliduntil | rolresqueue | rolcreaterextgpfd | rolcreaterexthttp | rolcreatewextgpfd | rolresgroup 
-------------------------+----------+------------+---------------+-------------+-------------+----------------+--------------+--------------+-------------+---------------+-------------+-------------------+-------------------+-------------------+-------------
- regress_test_bypassrls | f        | t          | f             | f           | f           | f              | t            |           -1 |             |               |        6055 | f                 | f                 | f                 |        6437
-(1 row)
-
-ALTER ROLE regress_test_bypassrls WITH NOBYPASSRLS;
-SELECT * FROM pg_authid WHERE rolname = 'regress_test_bypassrls';
-        rolname         | rolsuper | rolinherit | rolcreaterole | rolcreatedb | rolcanlogin | rolreplication | rolbypassrls | rolconnlimit | rolpassword | rolvaliduntil | rolresqueue | rolcreaterextgpfd | rolcreaterexthttp | rolcreatewextgpfd | rolresgroup 
-------------------------+----------+------------+---------------+-------------+-------------+----------------+--------------+--------------+-------------+---------------+-------------+-------------------+-------------------+-------------------+-------------
- regress_test_bypassrls | f        | t          | f             | f           | f           | f              | f            |           -1 |             |               |        6055 | f                 | f                 | f                 |        6437
-(1 row)
-
-ALTER ROLE regress_test_bypassrls WITH BYPASSRLS;
-SELECT * FROM pg_authid WHERE rolname = 'regress_test_bypassrls';
-        rolname         | rolsuper | rolinherit | rolcreaterole | rolcreatedb | rolcanlogin | rolreplication | rolbypassrls | rolconnlimit | rolpassword | rolvaliduntil | rolresqueue | rolcreaterextgpfd | rolcreaterexthttp | rolcreatewextgpfd | rolresgroup 
-------------------------+----------+------------+---------------+-------------+-------------+----------------+--------------+--------------+-------------+---------------+-------------+-------------------+-------------------+-------------------+-------------
- regress_test_bypassrls | f        | t          | f             | f           | f           | f              | t            |           -1 |             |               |        6055 | f                 | f                 | f                 |        6437
-=======
 SELECT rolname, rolsuper, rolinherit, rolcreaterole, rolcreatedb, rolcanlogin, rolreplication, rolbypassrls, rolconnlimit, rolpassword, rolvaliduntil FROM pg_authid WHERE rolname = 'regress_test_def_bypassrls';
           rolname           | rolsuper | rolinherit | rolcreaterole | rolcreatedb | rolcanlogin | rolreplication | rolbypassrls | rolconnlimit | rolpassword | rolvaliduntil 
 ----------------------------+----------+------------+---------------+-------------+-------------+----------------+--------------+--------------+-------------+---------------
@@ -451,7 +228,6 @@
         rolname         | rolsuper | rolinherit | rolcreaterole | rolcreatedb | rolcanlogin | rolreplication | rolbypassrls | rolconnlimit | rolpassword | rolvaliduntil 
 ------------------------+----------+------------+---------------+-------------+-------------+----------------+--------------+--------------+-------------+---------------
  regress_test_bypassrls | f        | t          | f             | f           | f           | f              | t            |           -1 |             | 
->>>>>>> 9e1c9f95
 (1 row)
 
 -- clean up roles
