--- conflicted
+++ resolved
@@ -317,13 +317,6 @@
 analyze rows;
 select attname, to_jsonb(histogram_bounds) histogram_bounds
 from pg_stats
-<<<<<<< HEAD
-where attname = 'tmplname' and tablename = 'pg_pltemplate';
-                                                     histogram_bounds                                                     
---------------------------------------------------------------------------------------------------------------------------
- ["pljava", "pljavau", "plperl", "plperlu", "plpgsql", "plpython2u", "plpython3u", "plpythonu", "plr", "pltcl", "pltclu"]
-(1 row)
-=======
 where tablename = 'rows' and
       schemaname = pg_my_temp_schema()::regnamespace::text
 order by 1;
@@ -332,7 +325,6 @@
  x       | [1, 2, 3]
  y       | ["txt1", "txt2", "txt3"]
 (2 rows)
->>>>>>> d457cb4e
 
 -- to_jsonb, timestamps
 select to_jsonb(timestamp '2014-05-28 12:22:35.614298');
@@ -2484,13 +2476,13 @@
  (0,1)
 (1 row)
 
+--start_ignore
+--GPDB_13_MERGE_FIXME: Need to full support function evaluation in const eval of planner.
+--end_ignore
 SELECT * FROM
   jsonb_populate_record(null::record, '{"x": 776}') AS (x int, y int);
-  x  | y 
------+---
- 776 |  
-(1 row)
-
+ERROR:  could not determine row type for result of jsonb_populate_record
+HINT:  Provide a non-null record argument, or call the function in the FROM clause using a column definition list.
 -- composite domain
 SELECT jsonb_populate_record(null::jb_ordered_pair, '{"x": 0, "y": 1}');
  jsonb_populate_record 
