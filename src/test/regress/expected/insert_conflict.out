--
-- insert...on conflict do unique index inference
--
create table insertconflicttest(key int4, fruit text);
--
-- Test unique index inference with operator class specifications and
-- named collations
--
create unique index op_index_key on insertconflicttest(key, fruit text_pattern_ops);
create unique index collation_index_key on insertconflicttest(key, fruit collate "C");
create unique index both_index_key on insertconflicttest(key, fruit collate "C" text_pattern_ops);
create unique index both_index_expr_key on insertconflicttest(key, lower(fruit) collate "C" text_pattern_ops);
-- fails
explain (costs off) insert into insertconflicttest values(0, 'Crowberry') on conflict (key) do nothing;
ERROR:  there is no unique or exclusion constraint matching the ON CONFLICT specification
explain (costs off) insert into insertconflicttest values(0, 'Crowberry') on conflict (fruit) do nothing;
ERROR:  there is no unique or exclusion constraint matching the ON CONFLICT specification
-- succeeds
explain (costs off) insert into insertconflicttest values(0, 'Crowberry') on conflict (key, fruit) do nothing;
                                  QUERY PLAN                                   
-------------------------------------------------------------------------------
 Insert on insertconflicttest
   Conflict Resolution: NOTHING
   Conflict Arbiter Indexes: op_index_key, collation_index_key, both_index_key
   ->  Result
(4 rows)

explain (costs off) insert into insertconflicttest values(0, 'Crowberry') on conflict (fruit, key, fruit, key) do nothing;
                                  QUERY PLAN                                   
-------------------------------------------------------------------------------
 Insert on insertconflicttest
   Conflict Resolution: NOTHING
   Conflict Arbiter Indexes: op_index_key, collation_index_key, both_index_key
   ->  Result
(4 rows)

explain (costs off) insert into insertconflicttest values(0, 'Crowberry') on conflict (lower(fruit), key, lower(fruit), key) do nothing;
                   QUERY PLAN                    
-------------------------------------------------
 Insert on insertconflicttest
   Conflict Resolution: NOTHING
   Conflict Arbiter Indexes: both_index_expr_key
   ->  Result
(4 rows)

explain (costs off) insert into insertconflicttest values(0, 'Crowberry') on conflict (key, fruit) do update set fruit = excluded.fruit
  where exists (select 1 from insertconflicttest ii where ii.key = excluded.key);
                                  QUERY PLAN                                   
-------------------------------------------------------------------------------
 Insert on insertconflicttest
   Conflict Resolution: UPDATE
   Conflict Arbiter Indexes: op_index_key, collation_index_key, both_index_key
   Conflict Filter: (alternatives: SubPlan 1 or hashed SubPlan 2)
   ->  Result
   SubPlan 1
     ->  Result
           Filter: (ii.key = excluded.key)
           ->  Materialize
                 ->  Broadcast Motion 3:3  (slice1; segments: 3)
                       ->  Seq Scan on insertconflicttest ii
   SubPlan 2
     ->  Broadcast Motion 3:3  (slice2; segments: 3)
           ->  Seq Scan on insertconflicttest ii_1
 Optimizer: Postgres query optimizer
(15 rows)

-- Neither collation nor operator class specifications are required --
-- supplying them merely *limits* matches to indexes with matching opclasses
-- used for relevant indexes
explain (costs off) insert into insertconflicttest values(0, 'Crowberry') on conflict (key, fruit text_pattern_ops) do nothing;
                        QUERY PLAN                        
----------------------------------------------------------
 Insert on insertconflicttest
   Conflict Resolution: NOTHING
   Conflict Arbiter Indexes: op_index_key, both_index_key
   ->  Result
(4 rows)

-- Okay, arbitrates using both index where text_pattern_ops opclass does and
-- does not appear.
explain (costs off) insert into insertconflicttest values(0, 'Crowberry') on conflict (key, fruit collate "C") do nothing;
                           QUERY PLAN                            
-----------------------------------------------------------------
 Insert on insertconflicttest
   Conflict Resolution: NOTHING
   Conflict Arbiter Indexes: collation_index_key, both_index_key
   ->  Result
(4 rows)

-- Okay, but only accepts the single index where both opclass and collation are
-- specified
explain (costs off) insert into insertconflicttest values(0, 'Crowberry') on conflict (fruit collate "C" text_pattern_ops, key) do nothing;
                 QUERY PLAN                 
--------------------------------------------
 Insert on insertconflicttest
   Conflict Resolution: NOTHING
   Conflict Arbiter Indexes: both_index_key
   ->  Result
(4 rows)

-- Okay, but only accepts the single index where both opclass and collation are
-- specified (plus expression variant)
explain (costs off) insert into insertconflicttest values(0, 'Crowberry') on conflict (lower(fruit) collate "C", key, key) do nothing;
                   QUERY PLAN                    
-------------------------------------------------
 Insert on insertconflicttest
   Conflict Resolution: NOTHING
   Conflict Arbiter Indexes: both_index_expr_key
   ->  Result
(4 rows)

-- Attribute appears twice, while not all attributes/expressions on attributes
-- appearing within index definition match in terms of both opclass and
-- collation.
--
-- Works because every attribute in inference specification needs to be
-- satisfied once or more by cataloged index attribute, and as always when an
-- attribute in the cataloged definition has a non-default opclass/collation,
-- it still satisfied some inference attribute lacking any particular
-- opclass/collation specification.
--
-- The implementation is liberal in accepting inference specifications on the
-- assumption that multiple inferred unique indexes will prevent problematic
-- cases.  It rolls with unique indexes where attributes redundantly appear
-- multiple times, too (which is not tested here).
explain (costs off) insert into insertconflicttest values(0, 'Crowberry') on conflict (fruit, key, fruit text_pattern_ops, key) do nothing;
                        QUERY PLAN                        
----------------------------------------------------------
 Insert on insertconflicttest
   Conflict Resolution: NOTHING
   Conflict Arbiter Indexes: op_index_key, both_index_key
   ->  Result
(4 rows)

explain (costs off) insert into insertconflicttest values(0, 'Crowberry') on conflict (lower(fruit) collate "C" text_pattern_ops, key, key) do nothing;
                   QUERY PLAN                    
-------------------------------------------------
 Insert on insertconflicttest
   Conflict Resolution: NOTHING
   Conflict Arbiter Indexes: both_index_expr_key
   ->  Result
(4 rows)

drop index op_index_key;
drop index collation_index_key;
drop index both_index_key;
drop index both_index_expr_key;
--
-- Make sure that cross matching of attribute opclass/collation does not occur
--
create unique index cross_match on insertconflicttest(lower(fruit) collate "C", upper(fruit) text_pattern_ops);
-- fails:
explain (costs off) insert into insertconflicttest values(0, 'Crowberry') on conflict (lower(fruit) text_pattern_ops, upper(fruit) collate "C") do nothing;
ERROR:  there is no unique or exclusion constraint matching the ON CONFLICT specification
-- works:
explain (costs off) insert into insertconflicttest values(0, 'Crowberry') on conflict (lower(fruit) collate "C", upper(fruit) text_pattern_ops) do nothing;
               QUERY PLAN                
-----------------------------------------
 Insert on insertconflicttest
   Conflict Resolution: NOTHING
   Conflict Arbiter Indexes: cross_match
   ->  Result
(4 rows)

drop index cross_match;
--
-- Single key tests
--
create unique index key_index on insertconflicttest(key);
--
-- Explain tests
--
explain (costs off) insert into insertconflicttest values (0, 'Bilberry') on conflict (key) do update set fruit = excluded.fruit;
              QUERY PLAN               
---------------------------------------
 Insert on insertconflicttest
   Conflict Resolution: UPDATE
   Conflict Arbiter Indexes: key_index
   ->  Result
(4 rows)

-- Should display qual actually attributable to internal sequential scan:
explain (costs off) insert into insertconflicttest values (0, 'Bilberry') on conflict (key) do update set fruit = excluded.fruit where insertconflicttest.fruit != 'Cawesh';
                           QUERY PLAN                            
-----------------------------------------------------------------
 Insert on insertconflicttest
   Conflict Resolution: UPDATE
   Conflict Arbiter Indexes: key_index
   Conflict Filter: (insertconflicttest.fruit <> 'Cawesh'::text)
   ->  Result
(5 rows)

-- With EXCLUDED.* expression in scan node:
explain (costs off) insert into insertconflicttest values(0, 'Crowberry') on conflict (key) do update set fruit = excluded.fruit where excluded.fruit != 'Elderberry';
                        QUERY PLAN                         
-----------------------------------------------------------
 Insert on insertconflicttest
   Conflict Resolution: UPDATE
   Conflict Arbiter Indexes: key_index
   Conflict Filter: (excluded.fruit <> 'Elderberry'::text)
   ->  Result
(5 rows)

-- Does the same, but JSON format shows "Conflict Arbiter Index" as JSON array:
explain (costs off, format json) insert into insertconflicttest values (0, 'Bilberry') on conflict (key) do update set fruit = excluded.fruit where insertconflicttest.fruit != 'Lime' returning *;
<<<<<<< HEAD
                                 QUERY PLAN                                 
----------------------------------------------------------------------------
 [                                                                         +
   {                                                                       +
     "Plan": {                                                             +
       "Node Type": "Gather Motion",                                       +
       "Senders": 3,                                                       +
       "Receivers": 1,                                                     +
       "Slice": 1,                                                         +
       "Segments": 3,                                                      +
       "Gang Type": "primary writer",                                      +
       "Plans": [                                                          +
         {                                                                 +
           "Node Type": "ModifyTable",                                     +
           "Operation": "Insert",                                          +
           "Parent Relationship": "Outer",                                 +
           "Slice": 1,                                                     +
           "Segments": 3,                                                  +
           "Gang Type": "primary writer",                                  +
           "Relation Name": "insertconflicttest",                          +
           "Alias": "insertconflicttest",                                  +
           "Conflict Resolution": "UPDATE",                                +
           "Conflict Arbiter Indexes": ["key_index"],                      +
           "Conflict Filter": "(insertconflicttest.fruit <> 'Lime'::text)",+
           "Plans": [                                                      +
             {                                                             +
               "Node Type": "Result",                                      +
               "Parent Relationship": "Member",                            +
               "Slice": 1,                                                 +
               "Segments": 3,                                              +
               "Gang Type": "primary writer"                               +
             }                                                             +
           ]                                                               +
         }                                                                 +
       ]                                                                   +
     },                                                                    +
     "Settings": {                                                         +
       "Optimizer": "Postgres query optimizer"                             +
     }                                                                     +
   }                                                                       +
=======
                               QUERY PLAN                               
------------------------------------------------------------------------
 [                                                                     +
   {                                                                   +
     "Plan": {                                                         +
       "Node Type": "ModifyTable",                                     +
       "Operation": "Insert",                                          +
       "Parallel Aware": false,                                        +
       "Relation Name": "insertconflicttest",                          +
       "Alias": "insertconflicttest",                                  +
       "Conflict Resolution": "UPDATE",                                +
       "Conflict Arbiter Indexes": ["key_index"],                      +
       "Conflict Filter": "(insertconflicttest.fruit <> 'Lime'::text)",+
       "Plans": [                                                      +
         {                                                             +
           "Node Type": "Result",                                      +
           "Parent Relationship": "Member",                            +
           "Parallel Aware": false                                     +
         }                                                             +
       ]                                                               +
     }                                                                 +
   }                                                                   +
>>>>>>> b5bce6c1
 ]
(1 row)

-- Fails (no unique index inference specification, required for do update variant):
insert into insertconflicttest values (1, 'Apple') on conflict do update set fruit = excluded.fruit;
ERROR:  ON CONFLICT DO UPDATE requires inference specification or constraint name
LINE 1: ...nsert into insertconflicttest values (1, 'Apple') on conflic...
                                                             ^
HINT:  For example, ON CONFLICT (column_name).
-- inference succeeds:
insert into insertconflicttest values (1, 'Apple') on conflict (key) do update set fruit = excluded.fruit;
insert into insertconflicttest values (2, 'Orange') on conflict (key, key, key) do update set fruit = excluded.fruit;
-- Succeed, since multi-assignment does not involve subquery:
insert into insertconflicttest
values (1, 'Apple'), (2, 'Orange')
on conflict (key) do update set (fruit, key) = (excluded.fruit, excluded.key);
-- Give good diagnostic message when EXCLUDED.* spuriously referenced from
-- RETURNING:
insert into insertconflicttest values (1, 'Apple') on conflict (key) do update set fruit = excluded.fruit RETURNING excluded.fruit;
ERROR:  invalid reference to FROM-clause entry for table "excluded"
LINE 1: ...y) do update set fruit = excluded.fruit RETURNING excluded.f...
                                                             ^
HINT:  There is an entry for table "excluded", but it cannot be referenced from this part of the query.
-- Only suggest <table>.* column when inference element misspelled:
insert into insertconflicttest values (1, 'Apple') on conflict (keyy) do update set fruit = excluded.fruit;
ERROR:  column "keyy" does not exist
LINE 1: ...nsertconflicttest values (1, 'Apple') on conflict (keyy) do ...
                                                             ^
HINT:  Perhaps you meant to reference the column "insertconflicttest.key".
-- Have useful HINT for EXCLUDED.* RTE within UPDATE:
insert into insertconflicttest values (1, 'Apple') on conflict (key) do update set fruit = excluded.fruitt;
ERROR:  column excluded.fruitt does not exist
LINE 1: ... 'Apple') on conflict (key) do update set fruit = excluded.f...
                                                             ^
HINT:  Perhaps you meant to reference the column "excluded.fruit".
-- inference fails:
insert into insertconflicttest values (3, 'Kiwi') on conflict (key, fruit) do update set fruit = excluded.fruit;
ERROR:  there is no unique or exclusion constraint matching the ON CONFLICT specification
insert into insertconflicttest values (4, 'Mango') on conflict (fruit, key) do update set fruit = excluded.fruit;
ERROR:  there is no unique or exclusion constraint matching the ON CONFLICT specification
insert into insertconflicttest values (5, 'Lemon') on conflict (fruit) do update set fruit = excluded.fruit;
ERROR:  there is no unique or exclusion constraint matching the ON CONFLICT specification
insert into insertconflicttest values (6, 'Passionfruit') on conflict (lower(fruit)) do update set fruit = excluded.fruit;
ERROR:  there is no unique or exclusion constraint matching the ON CONFLICT specification
-- Check the target relation can be aliased
insert into insertconflicttest AS ict values (6, 'Passionfruit') on conflict (key) do update set fruit = excluded.fruit; -- ok, no reference to target table
insert into insertconflicttest AS ict values (6, 'Passionfruit') on conflict (key) do update set fruit = ict.fruit; -- ok, alias
insert into insertconflicttest AS ict values (6, 'Passionfruit') on conflict (key) do update set fruit = insertconflicttest.fruit; -- error, references aliased away name
ERROR:  invalid reference to FROM-clause entry for table "insertconflicttest"
LINE 1: ...onfruit') on conflict (key) do update set fruit = insertconf...
                                                             ^
HINT:  Perhaps you meant to reference the table alias "ict".
drop index key_index;
--
-- Composite key tests
--
create unique index comp_key_index on insertconflicttest(key, fruit);
-- inference succeeds:
insert into insertconflicttest values (7, 'Raspberry') on conflict (key, fruit) do update set fruit = excluded.fruit;
insert into insertconflicttest values (8, 'Lime') on conflict (fruit, key) do update set fruit = excluded.fruit;
-- inference fails:
insert into insertconflicttest values (9, 'Banana') on conflict (key) do update set fruit = excluded.fruit;
ERROR:  there is no unique or exclusion constraint matching the ON CONFLICT specification
insert into insertconflicttest values (10, 'Blueberry') on conflict (key, key, key) do update set fruit = excluded.fruit;
ERROR:  there is no unique or exclusion constraint matching the ON CONFLICT specification
insert into insertconflicttest values (11, 'Cherry') on conflict (key, lower(fruit)) do update set fruit = excluded.fruit;
ERROR:  there is no unique or exclusion constraint matching the ON CONFLICT specification
insert into insertconflicttest values (12, 'Date') on conflict (lower(fruit), key) do update set fruit = excluded.fruit;
ERROR:  there is no unique or exclusion constraint matching the ON CONFLICT specification
drop index comp_key_index;
--
-- Partial index tests, no inference predicate specificied
--
create unique index part_comp_key_index on insertconflicttest(key, fruit) where key < 5;
create unique index expr_part_comp_key_index on insertconflicttest(key, lower(fruit)) where key < 5;
-- inference fails:
insert into insertconflicttest values (13, 'Grape') on conflict (key, fruit) do update set fruit = excluded.fruit;
ERROR:  there is no unique or exclusion constraint matching the ON CONFLICT specification
insert into insertconflicttest values (14, 'Raisin') on conflict (fruit, key) do update set fruit = excluded.fruit;
ERROR:  there is no unique or exclusion constraint matching the ON CONFLICT specification
insert into insertconflicttest values (15, 'Cranberry') on conflict (key) do update set fruit = excluded.fruit;
ERROR:  there is no unique or exclusion constraint matching the ON CONFLICT specification
insert into insertconflicttest values (16, 'Melon') on conflict (key, key, key) do update set fruit = excluded.fruit;
ERROR:  there is no unique or exclusion constraint matching the ON CONFLICT specification
insert into insertconflicttest values (17, 'Mulberry') on conflict (key, lower(fruit)) do update set fruit = excluded.fruit;
ERROR:  there is no unique or exclusion constraint matching the ON CONFLICT specification
insert into insertconflicttest values (18, 'Pineapple') on conflict (lower(fruit), key) do update set fruit = excluded.fruit;
ERROR:  there is no unique or exclusion constraint matching the ON CONFLICT specification
drop index part_comp_key_index;
drop index expr_part_comp_key_index;
--
-- Expression index tests
--
-- start_ignore
create unique index expr_key_index on insertconflicttest(lower(fruit));
-- inference succeeds:
insert into insertconflicttest values (20, 'Quince') on conflict (lower(fruit)) do update set fruit = excluded.fruit;
insert into insertconflicttest values (21, 'Pomegranate') on conflict (lower(fruit), lower(fruit)) do update set fruit = excluded.fruit;
-- inference fails:
insert into insertconflicttest values (22, 'Apricot') on conflict (upper(fruit)) do update set fruit = excluded.fruit;
ERROR:  there is no unique or exclusion constraint matching the ON CONFLICT specification
insert into insertconflicttest values (23, 'Blackberry') on conflict (fruit) do update set fruit = excluded.fruit;
ERROR:  there is no unique or exclusion constraint matching the ON CONFLICT specification
drop index expr_key_index;
-- end_ignore
--
-- Expression index tests (with regular column)
--
create unique index expr_comp_key_index on insertconflicttest(key, lower(fruit));
create unique index tricky_expr_comp_key_index on insertconflicttest(key, lower(fruit), upper(fruit));
-- inference succeeds:
insert into insertconflicttest values (24, 'Plum') on conflict (key, lower(fruit)) do update set fruit = excluded.fruit;
insert into insertconflicttest values (25, 'Peach') on conflict (lower(fruit), key) do update set fruit = excluded.fruit;
-- Should not infer "tricky_expr_comp_key_index" index:
explain (costs off) insert into insertconflicttest values (26, 'Fig') on conflict (lower(fruit), key, lower(fruit), key) do update set fruit = excluded.fruit;
                   QUERY PLAN                    
-------------------------------------------------
 Insert on insertconflicttest
   Conflict Resolution: UPDATE
   Conflict Arbiter Indexes: expr_comp_key_index
   ->  Result
(4 rows)

-- inference fails:
insert into insertconflicttest values (27, 'Prune') on conflict (key, upper(fruit)) do update set fruit = excluded.fruit;
ERROR:  there is no unique or exclusion constraint matching the ON CONFLICT specification
insert into insertconflicttest values (28, 'Redcurrant') on conflict (fruit, key) do update set fruit = excluded.fruit;
ERROR:  there is no unique or exclusion constraint matching the ON CONFLICT specification
insert into insertconflicttest values (29, 'Nectarine') on conflict (key) do update set fruit = excluded.fruit;
ERROR:  there is no unique or exclusion constraint matching the ON CONFLICT specification
drop index expr_comp_key_index;
drop index tricky_expr_comp_key_index;
--
-- Non-spurious duplicate violation tests
--
-- start_ignore
create unique index key_index on insertconflicttest(key);
create unique index fruit_index on insertconflicttest(fruit);
-- succeeds, since UPDATE happens to update "fruit" to existing value:
insert into insertconflicttest values (26, 'Fig') on conflict (key) do update set fruit = excluded.fruit;
-- fails, since UPDATE is to row with key value 26, and we're updating "fruit"
-- to a value that happens to exist in another row ('peach'):
insert into insertconflicttest values (26, 'Peach') on conflict (key) do update set fruit = excluded.fruit;
ERROR:  duplicate key value violates unique constraint "fruit_index"
DETAIL:  Key (fruit)=(Peach) already exists.
-- succeeds, since "key" isn't repeated/referenced in UPDATE, and "fruit"
-- arbitrates that statement updates existing "Fig" row:
insert into insertconflicttest values (25, 'Fig') on conflict (fruit) do update set fruit = excluded.fruit;
drop index key_index;
drop index fruit_index;
-- end_ignore
--
-- Test partial unique index inference
--
create unique index partial_key_index on insertconflicttest(key) where fruit like '%berry';
-- Succeeds
insert into insertconflicttest values (23, 'Blackberry') on conflict (key) where fruit like '%berry' do update set fruit = excluded.fruit;
insert into insertconflicttest values (23, 'Blackberry') on conflict (key) where fruit like '%berry' and fruit = 'inconsequential' do nothing;
-- fails
insert into insertconflicttest values (23, 'Blackberry') on conflict (key) do update set fruit = excluded.fruit;
ERROR:  there is no unique or exclusion constraint matching the ON CONFLICT specification
insert into insertconflicttest values (23, 'Blackberry') on conflict (key) where fruit like '%berry' or fruit = 'consequential' do nothing;
ERROR:  there is no unique or exclusion constraint matching the ON CONFLICT specification
insert into insertconflicttest values (23, 'Blackberry') on conflict (fruit) where fruit like '%berry' do update set fruit = excluded.fruit;
ERROR:  there is no unique or exclusion constraint matching the ON CONFLICT specification
drop index partial_key_index;
--
-- Test that wholerow references to ON CONFLICT's EXCLUDED work
--
create unique index plain on insertconflicttest(key);
-- Succeeds, updates existing row:
insert into insertconflicttest as i values (23, 'Jackfruit') on conflict (key) do update set fruit = excluded.fruit
  where i.* != excluded.* returning *;
 key |   fruit   
-----+-----------
  23 | Jackfruit
(1 row)

-- No update this time, though:
insert into insertconflicttest as i values (23, 'Jackfruit') on conflict (key) do update set fruit = excluded.fruit
  where i.* != excluded.* returning *;
 key | fruit 
-----+-------
(0 rows)

-- Predicate changed to require match rather than non-match, so updates once more:
insert into insertconflicttest as i values (23, 'Jackfruit') on conflict (key) do update set fruit = excluded.fruit
  where i.* = excluded.* returning *;
 key |   fruit   
-----+-----------
  23 | Jackfruit
(1 row)

-- Assign:
insert into insertconflicttest as i values (23, 'Avocado') on conflict (key) do update set fruit = excluded.*::text
  returning *;
 key |    fruit     
-----+--------------
  23 | (23,Avocado)
(1 row)

-- deparse whole row var in WHERE and SET clauses:
explain (costs off) insert into insertconflicttest as i values (23, 'Avocado') on conflict (key) do update set fruit = excluded.fruit where excluded.* is null;
               QUERY PLAN                
-----------------------------------------
 Insert on insertconflicttest i
   Conflict Resolution: UPDATE
   Conflict Arbiter Indexes: plain
   Conflict Filter: (excluded.* IS NULL)
   ->  Result
(5 rows)

explain (costs off) insert into insertconflicttest as i values (23, 'Avocado') on conflict (key) do update set fruit = excluded.*::text;
            QUERY PLAN             
-----------------------------------
 Insert on insertconflicttest i
   Conflict Resolution: UPDATE
   Conflict Arbiter Indexes: plain
   ->  Result
(4 rows)

drop index plain;
-- Cleanup
drop table insertconflicttest;
--
-- Verify that EXCLUDED does not allow system column references. These
-- do not make sense because EXCLUDED isn't an already stored tuple
-- (and thus doesn't have a ctid, oids are not assigned yet, etc).
--
create table syscolconflicttest(key int4, data text) WITH OIDS;
insert into syscolconflicttest values (1);
insert into syscolconflicttest values (1) on conflict (key) do update set data = excluded.ctid::text;
ERROR:  column excluded.ctid does not exist
LINE 1: ...values (1) on conflict (key) do update set data = excluded.c...
                                                             ^
insert into syscolconflicttest values (1) on conflict (key) do update set data = excluded.oid::text;
ERROR:  column excluded.oid does not exist
LINE 1: ...values (1) on conflict (key) do update set data = excluded.o...
                                                             ^
drop table syscolconflicttest;
--
-- Previous tests all managed to not test any expressions requiring
-- planner preprocessing ...
--
create table insertconflict (a bigint, b bigint);
create unique index insertconflicti1 on insertconflict(coalesce(a, 0));
create unique index insertconflicti2 on insertconflict(b)
  where coalesce(a, 1) > 0;
insert into insertconflict values (1, 2)
on conflict (coalesce(a, 0)) do nothing;
insert into insertconflict values (1, 2)
on conflict (b) where coalesce(a, 1) > 0 do nothing;
insert into insertconflict values (1, 2)
on conflict (b) where coalesce(a, 1) > 1 do nothing;
drop table insertconflict;
-- ******************************************************************
-- *                                                                *
-- * Test inheritance (example taken from tutorial)                 *
-- *                                                                *
-- ******************************************************************
create table cities (
	name		text,
	population	float8,
	altitude	int		-- (in ft)
);
create table capitals (
	state		char(2)
) inherits (cities);
-- Create unique indexes.  Due to a general limitation of inheritance,
-- uniqueness is only enforced per-relation.  Unique index inference
-- specification will do the right thing, though.
create unique index cities_names_unique on cities (name);
create unique index capitals_names_unique on capitals (name);
-- prepopulate the tables.
insert into cities values ('San Francisco', 7.24E+5, 63);
insert into cities values ('Las Vegas', 2.583E+5, 2174);
insert into cities values ('Mariposa', 1200, 1953);
insert into capitals values ('Sacramento', 3.694E+5, 30, 'CA');
insert into capitals values ('Madison', 1.913E+5, 845, 'WI');
-- Tests proper for inheritance:
select * from capitals;
    name    | population | altitude | state 
------------+------------+----------+-------
 Sacramento |     369400 |       30 | CA
 Madison    |     191300 |      845 | WI
(2 rows)

-- Succeeds:
insert into cities values ('Las Vegas', 2.583E+5, 2174) on conflict do nothing;
insert into capitals values ('Sacramento', 4664.E+5, 30, 'CA') on conflict (name) do update set population = excluded.population;
-- Wrong "Sacramento", so do nothing:
insert into capitals values ('Sacramento', 50, 2267, 'NE') on conflict (name) do nothing;
select * from capitals;
    name    | population | altitude | state 
------------+------------+----------+-------
 Madison    |     191300 |      845 | WI
 Sacramento |  466400000 |       30 | CA
(2 rows)

insert into cities values ('Las Vegas', 5.83E+5, 2001) on conflict (name) do update set population = excluded.population, altitude = excluded.altitude;
select tableoid::regclass, * from cities;
 tableoid |     name      | population | altitude 
----------+---------------+------------+----------
 cities   | San Francisco |     724000 |       63
 cities   | Mariposa      |       1200 |     1953
 cities   | Las Vegas     |     583000 |     2001
 capitals | Madison       |     191300 |      845
 capitals | Sacramento    |  466400000 |       30
(5 rows)

insert into capitals values ('Las Vegas', 5.83E+5, 2222, 'NV') on conflict (name) do update set population = excluded.population;
-- Capitals will contain new capital, Las Vegas:
select * from capitals;
    name    | population | altitude | state 
------------+------------+----------+-------
 Madison    |     191300 |      845 | WI
 Sacramento |  466400000 |       30 | CA
 Las Vegas  |     583000 |     2222 | NV
(3 rows)

-- Cities contains two instances of "Las Vegas", since unique constraints don't
-- work across inheritance:
select tableoid::regclass, * from cities;
 tableoid |     name      | population | altitude 
----------+---------------+------------+----------
 cities   | San Francisco |     724000 |       63
 cities   | Mariposa      |       1200 |     1953
 cities   | Las Vegas     |     583000 |     2001
 capitals | Madison       |     191300 |      845
 capitals | Sacramento    |  466400000 |       30
 capitals | Las Vegas     |     583000 |     2222
(6 rows)

-- This only affects "cities" version of "Las Vegas":
insert into cities values ('Las Vegas', 5.86E+5, 2223) on conflict (name) do update set population = excluded.population, altitude = excluded.altitude;
select tableoid::regclass, * from cities;
 tableoid |     name      | population | altitude 
----------+---------------+------------+----------
 cities   | San Francisco |     724000 |       63
 cities   | Mariposa      |       1200 |     1953
 cities   | Las Vegas     |     586000 |     2223
 capitals | Madison       |     191300 |      845
 capitals | Sacramento    |  466400000 |       30
 capitals | Las Vegas     |     583000 |     2222
(6 rows)

-- clean up
drop table capitals;
drop table cities;
-- Make sure a table named excluded is handled properly
create table excluded(key int primary key, data text);
insert into excluded values(1, '1');
-- error, ambiguous
insert into excluded values(1, '2') on conflict (key) do update set data = excluded.data RETURNING *;
ERROR:  table reference "excluded" is ambiguous
LINE 1: ...es(1, '2') on conflict (key) do update set data = excluded.d...
                                                             ^
-- ok, aliased
insert into excluded AS target values(1, '2') on conflict (key) do update set data = excluded.data RETURNING *;
 key | data 
-----+------
   1 | 2
(1 row)

-- ok, aliased
insert into excluded AS target values(1, '2') on conflict (key) do update set data = target.data RETURNING *;
 key | data 
-----+------
   1 | 2
(1 row)

-- make sure excluded isn't a problem in returning clause
insert into excluded values(1, '2') on conflict (key) do update set data = 3 RETURNING excluded.*;
 key | data 
-----+------
   1 | 3
(1 row)

-- clean up
drop table excluded;
-- Check tables w/o oids are handled correctly
create table testoids(key int primary key, data text) without oids;
-- first without oids
insert into testoids values(1, '1') on conflict (key) do update set data = excluded.data RETURNING *;
 key | data 
-----+------
   1 | 1
(1 row)

insert into testoids values(1, '2') on conflict (key) do update set data = excluded.data RETURNING *;
 key | data 
-----+------
   1 | 2
(1 row)

-- add oids
alter table testoids set with oids;
-- update existing row, that didn't have an oid
insert into testoids values(1, '3') on conflict (key) do update set data = excluded.data RETURNING *;
 key | data 
-----+------
   1 | 3
(1 row)

-- insert a new row
insert into testoids values(2, '1') on conflict (key) do update set data = excluded.data RETURNING *;
 key | data 
-----+------
   2 | 1
(1 row)

-- and update it
insert into testoids values(2, '2') on conflict (key) do update set data = excluded.data RETURNING *;
 key | data 
-----+------
   2 | 2
(1 row)

-- remove oids again, test
alter table testoids set without oids;
insert into testoids values(1, '4') on conflict (key) do update set data = excluded.data RETURNING *;
 key | data 
-----+------
   1 | 4
(1 row)

insert into testoids values(3, '1') on conflict (key) do update set data = excluded.data RETURNING *;
 key | data 
-----+------
   3 | 1
(1 row)

insert into testoids values(3, '2') on conflict (key) do update set data = excluded.data RETURNING *;
 key | data 
-----+------
   3 | 2
(1 row)

DROP TABLE testoids;
-- check that references to columns after dropped columns are handled correctly
create table dropcol(key int primary key, drop1 int, keep1 text, drop2 numeric, keep2 float);
insert into dropcol(key, drop1, keep1, drop2, keep2) values(1, 1, '1', '1', 1);
-- set using excluded
insert into dropcol(key, drop1, keep1, drop2, keep2) values(1, 2, '2', '2', 2) on conflict(key)
    do update set drop1 = excluded.drop1, keep1 = excluded.keep1, drop2 = excluded.drop2, keep2 = excluded.keep2
    where excluded.drop1 is not null and excluded.keep1 is not null and excluded.drop2 is not null and excluded.keep2 is not null
          and dropcol.drop1 is not null and dropcol.keep1 is not null and dropcol.drop2 is not null and dropcol.keep2 is not null
    returning *;
 key | drop1 | keep1 | drop2 | keep2 
-----+-------+-------+-------+-------
   1 |     2 | 2     |     2 |     2
(1 row)

;
-- set using existing table
insert into dropcol(key, drop1, keep1, drop2, keep2) values(1, 3, '3', '3', 3) on conflict(key)
    do update set drop1 = dropcol.drop1, keep1 = dropcol.keep1, drop2 = dropcol.drop2, keep2 = dropcol.keep2
    returning *;
 key | drop1 | keep1 | drop2 | keep2 
-----+-------+-------+-------+-------
   1 |     2 | 2     |     2 |     2
(1 row)

;
alter table dropcol drop column drop1, drop column drop2;
-- set using excluded
insert into dropcol(key, keep1, keep2) values(1, '4', 4) on conflict(key)
    do update set keep1 = excluded.keep1, keep2 = excluded.keep2
    where excluded.keep1 is not null and excluded.keep2 is not null
          and dropcol.keep1 is not null and dropcol.keep2 is not null
    returning *;
 key | keep1 | keep2 
-----+-------+-------
   1 | 4     |     4
(1 row)

;
-- set using existing table
insert into dropcol(key, keep1, keep2) values(1, '5', 5) on conflict(key)
    do update set keep1 = dropcol.keep1, keep2 = dropcol.keep2
    returning *;
 key | keep1 | keep2 
-----+-------+-------
   1 | 4     |     4
(1 row)

;
DROP TABLE dropcol;
-- check handling of regular btree constraint along with gist constraint
create table twoconstraints (f1 int unique, f2 box,
                             exclude using gist(f2 with &&));
insert into twoconstraints values(1, '((0,0),(1,1))');
insert into twoconstraints values(1, '((2,2),(3,3))');  -- fail on f1
ERROR:  duplicate key value violates unique constraint "twoconstraints_f1_key"
DETAIL:  Key (f1)=(1) already exists.
insert into twoconstraints values(2, '((0,0),(1,2))');  -- fail on f2
ERROR:  conflicting key value violates exclusion constraint "twoconstraints_f2_excl"
DETAIL:  Key (f2)=((1,2),(0,0)) conflicts with existing key (f2)=((1,1),(0,0)).
insert into twoconstraints values(2, '((0,0),(1,2))')
  on conflict on constraint twoconstraints_f1_key do nothing;  -- fail on f2
ERROR:  conflicting key value violates exclusion constraint "twoconstraints_f2_excl"
DETAIL:  Key (f2)=((1,2),(0,0)) conflicts with existing key (f2)=((1,1),(0,0)).
insert into twoconstraints values(2, '((0,0),(1,2))')
  on conflict on constraint twoconstraints_f2_excl do nothing;  -- do nothing
select * from twoconstraints;
 f1 |     f2      
----+-------------
  1 | (1,1),(0,0)
(1 row)

drop table twoconstraints;<|MERGE_RESOLUTION|>--- conflicted
+++ resolved
@@ -148,6 +148,8 @@
 --
 -- Make sure that cross matching of attribute opclass/collation does not occur
 --
+-- GPDB: it is not possible (yet) to express a unique index with the required characteristics
+-- start_ignore
 create unique index cross_match on insertconflicttest(lower(fruit) collate "C", upper(fruit) text_pattern_ops);
 -- fails:
 explain (costs off) insert into insertconflicttest values(0, 'Crowberry') on conflict (lower(fruit) text_pattern_ops, upper(fruit) collate "C") do nothing;
@@ -163,6 +165,7 @@
 (4 rows)
 
 drop index cross_match;
+-- end_ignore
 --
 -- Single key tests
 --
@@ -203,7 +206,6 @@
 
 -- Does the same, but JSON format shows "Conflict Arbiter Index" as JSON array:
 explain (costs off, format json) insert into insertconflicttest values (0, 'Bilberry') on conflict (key) do update set fruit = excluded.fruit where insertconflicttest.fruit != 'Lime' returning *;
-<<<<<<< HEAD
                                  QUERY PLAN                                 
 ----------------------------------------------------------------------------
  [                                                                         +
@@ -215,6 +217,7 @@
        "Slice": 1,                                                         +
        "Segments": 3,                                                      +
        "Gang Type": "primary writer",                                      +
+       "Parallel Aware": false,                                            +
        "Plans": [                                                          +
          {                                                                 +
            "Node Type": "ModifyTable",                                     +
@@ -223,6 +226,7 @@
            "Slice": 1,                                                     +
            "Segments": 3,                                                  +
            "Gang Type": "primary writer",                                  +
+           "Parallel Aware": false,                                        +
            "Relation Name": "insertconflicttest",                          +
            "Alias": "insertconflicttest",                                  +
            "Conflict Resolution": "UPDATE",                                +
@@ -234,7 +238,8 @@
                "Parent Relationship": "Member",                            +
                "Slice": 1,                                                 +
                "Segments": 3,                                              +
-               "Gang Type": "primary writer"                               +
+               "Gang Type": "primary writer",                              +
+               "Parallel Aware": false                                     +
              }                                                             +
            ]                                                               +
          }                                                                 +
@@ -244,30 +249,6 @@
        "Optimizer": "Postgres query optimizer"                             +
      }                                                                     +
    }                                                                       +
-=======
-                               QUERY PLAN                               
-------------------------------------------------------------------------
- [                                                                     +
-   {                                                                   +
-     "Plan": {                                                         +
-       "Node Type": "ModifyTable",                                     +
-       "Operation": "Insert",                                          +
-       "Parallel Aware": false,                                        +
-       "Relation Name": "insertconflicttest",                          +
-       "Alias": "insertconflicttest",                                  +
-       "Conflict Resolution": "UPDATE",                                +
-       "Conflict Arbiter Indexes": ["key_index"],                      +
-       "Conflict Filter": "(insertconflicttest.fruit <> 'Lime'::text)",+
-       "Plans": [                                                      +
-         {                                                             +
-           "Node Type": "Result",                                      +
-           "Parent Relationship": "Member",                            +
-           "Parallel Aware": false                                     +
-         }                                                             +
-       ]                                                               +
-     }                                                                 +
-   }                                                                   +
->>>>>>> b5bce6c1
  ]
 (1 row)
 
@@ -498,6 +479,8 @@
 -- (and thus doesn't have a ctid, oids are not assigned yet, etc).
 --
 create table syscolconflicttest(key int4, data text) WITH OIDS;
+HINT:  Use OIDS=FALSE to prevent wrap-around of the OID counter.
+NOTICE:  OIDS=TRUE is not recommended for user-created tables
 insert into syscolconflicttest values (1);
 insert into syscolconflicttest values (1) on conflict (key) do update set data = excluded.ctid::text;
 ERROR:  column excluded.ctid does not exist
@@ -512,6 +495,8 @@
 -- Previous tests all managed to not test any expressions requiring
 -- planner preprocessing ...
 --
+-- GPDB: it is not possible (yet) to express a unique index with expressions
+-- start_ignore
 create table insertconflict (a bigint, b bigint);
 create unique index insertconflicti1 on insertconflict(coalesce(a, 0));
 create unique index insertconflicti2 on insertconflict(b)
@@ -523,6 +508,7 @@
 insert into insertconflict values (1, 2)
 on conflict (b) where coalesce(a, 1) > 1 do nothing;
 drop table insertconflict;
+-- end_ignore
 -- ******************************************************************
 -- *                                                                *
 -- * Test inheritance (example taken from tutorial)                 *
@@ -665,6 +651,8 @@
 
 -- add oids
 alter table testoids set with oids;
+HINT:  Use OIDS=FALSE to prevent wrap-around of the OID counter.
+NOTICE:  OIDS=TRUE is not recommended for user-created tables
 -- update existing row, that didn't have an oid
 insert into testoids values(1, '3') on conflict (key) do update set data = excluded.data RETURNING *;
  key | data 
@@ -757,6 +745,8 @@
 ;
 DROP TABLE dropcol;
 -- check handling of regular btree constraint along with gist constraint
+-- GPDB: does not support exclusion constraints
+-- start_ignore
 create table twoconstraints (f1 int unique, f2 box,
                              exclude using gist(f2 with &&));
 insert into twoconstraints values(1, '((0,0),(1,1))');
@@ -778,4 +768,5 @@
   1 | (1,1),(0,0)
 (1 row)
 
-drop table twoconstraints;+drop table twoconstraints;
+-- end_ignore