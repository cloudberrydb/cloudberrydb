--- conflicted
+++ resolved
@@ -56,11 +56,8 @@
 
 SELECT xmlconcat(1, 2);
 ERROR:  argument of XMLCONCAT must be type xml, not type integer
-<<<<<<< HEAD
 LINE 1: SELECT xmlconcat(1, 2);
                          ^
-=======
->>>>>>> d13f41d2
 SELECT xmlconcat('bad', '<syntax');
 ERROR:  invalid XML content
 LINE 1: SELECT xmlconcat('bad', '<syntax');
@@ -465,11 +462,7 @@
  xmlview5   | SELECT XMLPARSE(CONTENT '<abc>x</abc>'::text STRIP WHITESPACE) AS "xmlparse";
  xmlview6   | SELECT XMLPI(NAME foo, 'bar'::text) AS "xmlpi";
  xmlview7   | SELECT XMLROOT('<foo/>'::xml, VERSION NO VALUE, STANDALONE YES) AS "xmlroot";
-<<<<<<< HEAD
- xmlview8   | SELECT (XMLSERIALIZE(CONTENT 'good'::xml AS bpchar))::bpchar AS "xmlserialize";
-=======
  xmlview8   | SELECT (XMLSERIALIZE(CONTENT 'good'::xml AS character(10)))::character(10) AS "xmlserialize";
->>>>>>> d13f41d2
  xmlview9   | SELECT XMLSERIALIZE(CONTENT 'good'::xml AS text) AS "xmlserialize";
 (9 rows)
 
@@ -503,7 +496,6 @@
  {1,2}
 (1 row)
 
-<<<<<<< HEAD
 SELECT xpath('//loc:piece', '<local:data xmlns:local="http://127.0.0.1"><local:piece id="1">number one</local:piece><local:piece id="2" /></local:data>', ARRAY[ARRAY['loc', 'http://127.0.0.1']]);
                                                                      xpath                                                                      
 ------------------------------------------------------------------------------------------------------------------------------------------------
@@ -519,15 +511,12 @@
  </local:piece>","<local:piece xmlns:local=\"http://127.0.0.1\" id=\"2\"/>"}
 (1 row)
 
-=======
->>>>>>> d13f41d2
 SELECT xpath('//b', '<a>one <b>two</b> three <b>etc</b></a>');
           xpath          
 -------------------------
  {<b>two</b>,<b>etc</b>}
 (1 row)
 
-<<<<<<< HEAD
 -- Test xmlexists and xpath_exists
 SELECT xmlexists('//town[text() = ''Toronto'']' PASSING BY REF '<towns><town>Bidford-on-Avon</town><town>Cwmbran</town><town>Bristol</town></towns>');
  xmlexists 
@@ -712,8 +701,6 @@
  t
 (1 row)
 
-=======
->>>>>>> d13f41d2
 -- External entity references should not leak filesystem information.
 SELECT XMLPARSE(DOCUMENT '<!DOCTYPE foo [<!ENTITY c SYSTEM "/etc/passwd">]><foo>&c;</foo>');
                             xmlparse                             
