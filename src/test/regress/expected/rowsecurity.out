--
-- Test of Row-level security feature
--
-- Clean up in case a prior regression run failed
-- Suppress NOTICE messages when users/groups don't exist
SET client_min_messages TO 'warning';
DROP USER IF EXISTS regress_rls_alice;
DROP USER IF EXISTS regress_rls_bob;
DROP USER IF EXISTS regress_rls_carol;
DROP USER IF EXISTS regress_rls_dave;
DROP USER IF EXISTS regress_rls_exempt_user;
DROP ROLE IF EXISTS regress_rls_group1;
DROP ROLE IF EXISTS regress_rls_group2;
DROP SCHEMA IF EXISTS regress_rls_schema CASCADE;
-- RESET client_min_messages; RESET doesn't work well in GPDB, it doesn't reset
-- GUCs in QEs.
SET client_min_messages TO 'notice';
-- initial setup
CREATE USER regress_rls_alice NOLOGIN;
CREATE USER regress_rls_bob NOLOGIN;
CREATE USER regress_rls_carol NOLOGIN;
CREATE USER regress_rls_dave NOLOGIN;
CREATE USER regress_rls_exempt_user BYPASSRLS NOLOGIN;
CREATE ROLE regress_rls_group1 NOLOGIN;
CREATE ROLE regress_rls_group2 NOLOGIN;
GRANT regress_rls_group1 TO regress_rls_bob;
GRANT regress_rls_group2 TO regress_rls_carol;
CREATE SCHEMA regress_rls_schema;
GRANT ALL ON SCHEMA regress_rls_schema to public;
SET search_path = regress_rls_schema;
-- setup of malicious function
CREATE OR REPLACE FUNCTION f_leak(text) RETURNS bool
    COST 0.0000001 LANGUAGE plpgsql
    AS 'BEGIN RAISE NOTICE ''f_leak => %'', $1; RETURN true; END';
GRANT EXECUTE ON FUNCTION f_leak(text) TO public;
-- BASIC Row-Level Security Scenario
SET SESSION AUTHORIZATION regress_rls_alice;
CREATE TABLE uaccount (
    pguser      name primary key,
    seclv       int
);
GRANT SELECT ON uaccount TO public;
INSERT INTO uaccount VALUES
    ('regress_rls_alice', 99),
    ('regress_rls_bob', 1),
    ('regress_rls_carol', 2),
    ('regress_rls_dave', 3);
ANALYZE uaccount;
CREATE TABLE category (
    cid        int primary key,
    cname      text
);
GRANT ALL ON category TO public;
INSERT INTO category VALUES
    (11, 'novel'),
    (22, 'science fiction'),
    (33, 'technology'),
    (44, 'manga');
ANALYZE category;
CREATE TABLE document (
    did         int primary key,
    cid         int references category(cid),
    dlevel      int not null,
    dauthor     name,
    dtitle      text
);
GRANT ALL ON document TO public;
INSERT INTO document VALUES
    ( 1, 11, 1, 'regress_rls_bob', 'my first novel'),
    ( 2, 11, 2, 'regress_rls_bob', 'my second novel'),
    ( 3, 22, 2, 'regress_rls_bob', 'my science fiction'),
    ( 4, 44, 1, 'regress_rls_bob', 'my first manga'),
    ( 5, 44, 2, 'regress_rls_bob', 'my second manga'),
    ( 6, 22, 1, 'regress_rls_carol', 'great science fiction'),
    ( 7, 33, 2, 'regress_rls_carol', 'great technology book'),
    ( 8, 44, 1, 'regress_rls_carol', 'great manga'),
    ( 9, 22, 1, 'regress_rls_dave', 'awesome science fiction'),
    (10, 33, 2, 'regress_rls_dave', 'awesome technology book');
ANALYZE document;
ALTER TABLE document ENABLE ROW LEVEL SECURITY;
-- user's security level must be higher than or equal to document's
CREATE POLICY p1 ON document AS PERMISSIVE
    USING (dlevel <= (SELECT seclv FROM uaccount WHERE pguser = current_user));
-- try to create a policy of bogus type
CREATE POLICY p1 ON document AS UGLY
    USING (dlevel <= (SELECT seclv FROM uaccount WHERE pguser = current_user));
ERROR:  unrecognized row security option "ugly"
LINE 1: CREATE POLICY p1 ON document AS UGLY
                                        ^
HINT:  Only PERMISSIVE or RESTRICTIVE policies are supported currently.
-- but Dave isn't allowed to anything at cid 50 or above
-- this is to make sure that we sort the policies by name first
-- when applying WITH CHECK, a later INSERT by Dave should fail due
-- to p1r first
CREATE POLICY p2r ON document AS RESTRICTIVE TO regress_rls_dave
    USING (cid <> 44 AND cid < 50);
-- and Dave isn't allowed to see manga documents
CREATE POLICY p1r ON document AS RESTRICTIVE TO regress_rls_dave
    USING (cid <> 44);
\dp
                                                                  Access privileges
       Schema       |   Name   | Type  |              Access privileges              | Column privileges |                  Policies                  
--------------------+----------+-------+---------------------------------------------+-------------------+--------------------------------------------
 regress_rls_schema | category | table | regress_rls_alice=arwdDxt/regress_rls_alice+|                   | 
                    |          |       | =arwdDxt/regress_rls_alice                  |                   | 
 regress_rls_schema | document | table | regress_rls_alice=arwdDxt/regress_rls_alice+|                   | p1:                                       +
                    |          |       | =arwdDxt/regress_rls_alice                  |                   |   (u): (dlevel <= ( SELECT uaccount.seclv +
                    |          |       |                                             |                   |    FROM uaccount                          +
                    |          |       |                                             |                   |   WHERE (uaccount.pguser = CURRENT_USER)))+
                    |          |       |                                             |                   | p2r (RESTRICTIVE):                        +
                    |          |       |                                             |                   |   (u): ((cid <> 44) AND (cid < 50))       +
                    |          |       |                                             |                   |   to: regress_rls_dave                    +
                    |          |       |                                             |                   | p1r (RESTRICTIVE):                        +
                    |          |       |                                             |                   |   (u): (cid <> 44)                        +
                    |          |       |                                             |                   |   to: regress_rls_dave
 regress_rls_schema | uaccount | table | regress_rls_alice=arwdDxt/regress_rls_alice+|                   | 
                    |          |       | =r/regress_rls_alice                        |                   | 
(3 rows)

\d document
        Table "regress_rls_schema.document"
 Column  |  Type   | Collation | Nullable | Default 
---------+---------+-----------+----------+---------
 did     | integer |           | not null | 
 cid     | integer |           |          | 
 dlevel  | integer |           | not null | 
 dauthor | name    |           |          | 
 dtitle  | text    |           |          | 
Indexes:
    "document_pkey" PRIMARY KEY, btree (did)
Foreign-key constraints:
    "document_cid_fkey" FOREIGN KEY (cid) REFERENCES category(cid)
Policies:
    POLICY "p1"
      USING ((dlevel <= ( SELECT uaccount.seclv
   FROM uaccount
  WHERE (uaccount.pguser = CURRENT_USER))))
    POLICY "p1r" AS RESTRICTIVE
      TO regress_rls_dave
      USING ((cid <> 44))
    POLICY "p2r" AS RESTRICTIVE
      TO regress_rls_dave
      USING (((cid <> 44) AND (cid < 50)))

SELECT * FROM pg_policies WHERE schemaname = 'regress_rls_schema' AND tablename = 'document' ORDER BY policyname;
     schemaname     | tablename | policyname | permissive  |       roles        | cmd |                    qual                    | with_check 
--------------------+-----------+------------+-------------+--------------------+-----+--------------------------------------------+------------
 regress_rls_schema | document  | p1         | PERMISSIVE  | {public}           | ALL | (dlevel <= ( SELECT uaccount.seclv        +| 
                    |           |            |             |                    |     |    FROM uaccount                          +| 
                    |           |            |             |                    |     |   WHERE (uaccount.pguser = CURRENT_USER))) | 
 regress_rls_schema | document  | p1r        | RESTRICTIVE | {regress_rls_dave} | ALL | (cid <> 44)                                | 
 regress_rls_schema | document  | p2r        | RESTRICTIVE | {regress_rls_dave} | ALL | ((cid <> 44) AND (cid < 50))               | 
(3 rows)

-- viewpoint from regress_rls_bob
SET SESSION AUTHORIZATION regress_rls_bob;
SET row_security TO ON;
SELECT * FROM document WHERE f_leak(dtitle) ORDER BY did;
NOTICE:  f_leak => my first novel
NOTICE:  f_leak => my first manga
NOTICE:  f_leak => great science fiction
NOTICE:  f_leak => great manga
NOTICE:  f_leak => awesome science fiction
 did | cid | dlevel |      dauthor      |         dtitle          
-----+-----+--------+-------------------+-------------------------
   1 |  11 |      1 | regress_rls_bob   | my first novel
   4 |  44 |      1 | regress_rls_bob   | my first manga
   6 |  22 |      1 | regress_rls_carol | great science fiction
   8 |  44 |      1 | regress_rls_carol | great manga
   9 |  22 |      1 | regress_rls_dave  | awesome science fiction
(5 rows)

SELECT * FROM document NATURAL JOIN category WHERE f_leak(dtitle) ORDER BY did;
NOTICE:  f_leak => my first novel
NOTICE:  f_leak => my first manga
NOTICE:  f_leak => great science fiction
NOTICE:  f_leak => great manga
NOTICE:  f_leak => awesome science fiction
 cid | did | dlevel |      dauthor      |         dtitle          |      cname      
-----+-----+--------+-------------------+-------------------------+-----------------
  11 |   1 |      1 | regress_rls_bob   | my first novel          | novel
  44 |   4 |      1 | regress_rls_bob   | my first manga          | manga
  22 |   6 |      1 | regress_rls_carol | great science fiction   | science fiction
  44 |   8 |      1 | regress_rls_carol | great manga             | manga
  22 |   9 |      1 | regress_rls_dave  | awesome science fiction | science fiction
(5 rows)

-- try a sampled version
SELECT * FROM document TABLESAMPLE BERNOULLI(50) REPEATABLE(0)
  WHERE f_leak(dtitle) ORDER BY did;
NOTICE:  f_leak => great manga
 did | cid | dlevel |      dauthor      |   dtitle    
-----+-----+--------+-------------------+-------------
   8 |  44 |      1 | regress_rls_carol | great manga
(1 row)

-- viewpoint from regress_rls_carol
SET SESSION AUTHORIZATION regress_rls_carol;
SELECT * FROM document WHERE f_leak(dtitle) ORDER BY did;
NOTICE:  f_leak => my first novel
NOTICE:  f_leak => my second novel
NOTICE:  f_leak => my science fiction
NOTICE:  f_leak => my first manga
NOTICE:  f_leak => my second manga
NOTICE:  f_leak => great science fiction
NOTICE:  f_leak => great technology book
NOTICE:  f_leak => great manga
NOTICE:  f_leak => awesome science fiction
NOTICE:  f_leak => awesome technology book
 did | cid | dlevel |      dauthor      |         dtitle          
-----+-----+--------+-------------------+-------------------------
   1 |  11 |      1 | regress_rls_bob   | my first novel
   2 |  11 |      2 | regress_rls_bob   | my second novel
   3 |  22 |      2 | regress_rls_bob   | my science fiction
   4 |  44 |      1 | regress_rls_bob   | my first manga
   5 |  44 |      2 | regress_rls_bob   | my second manga
   6 |  22 |      1 | regress_rls_carol | great science fiction
   7 |  33 |      2 | regress_rls_carol | great technology book
   8 |  44 |      1 | regress_rls_carol | great manga
   9 |  22 |      1 | regress_rls_dave  | awesome science fiction
  10 |  33 |      2 | regress_rls_dave  | awesome technology book
(10 rows)

SELECT * FROM document NATURAL JOIN category WHERE f_leak(dtitle) ORDER BY did;
NOTICE:  f_leak => my first novel
NOTICE:  f_leak => my second novel
NOTICE:  f_leak => my science fiction
NOTICE:  f_leak => my first manga
NOTICE:  f_leak => my second manga
NOTICE:  f_leak => great science fiction
NOTICE:  f_leak => great technology book
NOTICE:  f_leak => great manga
NOTICE:  f_leak => awesome science fiction
NOTICE:  f_leak => awesome technology book
 cid | did | dlevel |      dauthor      |         dtitle          |      cname      
-----+-----+--------+-------------------+-------------------------+-----------------
  11 |   1 |      1 | regress_rls_bob   | my first novel          | novel
  11 |   2 |      2 | regress_rls_bob   | my second novel         | novel
  22 |   3 |      2 | regress_rls_bob   | my science fiction      | science fiction
  44 |   4 |      1 | regress_rls_bob   | my first manga          | manga
  44 |   5 |      2 | regress_rls_bob   | my second manga         | manga
  22 |   6 |      1 | regress_rls_carol | great science fiction   | science fiction
  33 |   7 |      2 | regress_rls_carol | great technology book   | technology
  44 |   8 |      1 | regress_rls_carol | great manga             | manga
  22 |   9 |      1 | regress_rls_dave  | awesome science fiction | science fiction
  33 |  10 |      2 | regress_rls_dave  | awesome technology book | technology
(10 rows)

-- try a sampled version
SELECT * FROM document TABLESAMPLE BERNOULLI(50) REPEATABLE(0)
  WHERE f_leak(dtitle) ORDER BY did;
NOTICE:  f_leak => great technology book
NOTICE:  f_leak => great manga
NOTICE:  f_leak => awesome technology book
 did | cid | dlevel |      dauthor      |         dtitle          
-----+-----+--------+-------------------+-------------------------
   7 |  33 |      2 | regress_rls_carol | great technology book
   8 |  44 |      1 | regress_rls_carol | great manga
  10 |  33 |      2 | regress_rls_dave  | awesome technology book
(3 rows)

EXPLAIN (COSTS OFF) SELECT * FROM document WHERE f_leak(dtitle);
                     QUERY PLAN                      
-----------------------------------------------------
 Gather Motion 3:1  (slice1; segments: 3)
   InitPlan 1 (returns $0)  (slice2)
     ->  Gather Motion 1:1  (slice3; segments: 1)
           ->  Seq Scan on uaccount
                 Filter: (pguser = 'regress_rls_carol'::name)
   ->  Seq Scan on document
         Filter: ((dlevel <= $0) AND f_leak(dtitle))
 Optimizer: Postgres query optimizer
(8 rows)

EXPLAIN (COSTS OFF) SELECT * FROM document NATURAL JOIN category WHERE f_leak(dtitle);
                           QUERY PLAN                            
-----------------------------------------------------------------
 Gather Motion 3:1  (slice1; segments: 3)
   InitPlan 1 (returns $0)  (slice3)
     ->  Gather Motion 1:1  (slice4; segments: 1)
           ->  Seq Scan on uaccount
                 Filter: (pguser = 'regress_rls_carol'::name)
   ->  Hash Join
         Hash Cond: (category.cid = document.cid)
         ->  Broadcast Motion 3:3  (slice2; segments: 3)
               ->  Seq Scan on category
         ->  Hash
               ->  Seq Scan on document
                     Filter: ((dlevel <= $0) AND f_leak(dtitle))
 Optimizer: Postgres query optimizer
(13 rows)

-- viewpoint from regress_rls_dave
SET SESSION AUTHORIZATION regress_rls_dave;
SELECT * FROM document WHERE f_leak(dtitle) ORDER BY did;
NOTICE:  f_leak => my first novel
NOTICE:  f_leak => my second novel
NOTICE:  f_leak => my science fiction
NOTICE:  f_leak => great science fiction
NOTICE:  f_leak => great technology book
NOTICE:  f_leak => awesome science fiction
NOTICE:  f_leak => awesome technology book
 did | cid | dlevel |      dauthor      |         dtitle          
-----+-----+--------+-------------------+-------------------------
   1 |  11 |      1 | regress_rls_bob   | my first novel
   2 |  11 |      2 | regress_rls_bob   | my second novel
   3 |  22 |      2 | regress_rls_bob   | my science fiction
   6 |  22 |      1 | regress_rls_carol | great science fiction
   7 |  33 |      2 | regress_rls_carol | great technology book
   9 |  22 |      1 | regress_rls_dave  | awesome science fiction
  10 |  33 |      2 | regress_rls_dave  | awesome technology book
(7 rows)

SELECT * FROM document NATURAL JOIN category WHERE f_leak(dtitle) ORDER BY did;
NOTICE:  f_leak => my first novel
NOTICE:  f_leak => my second novel
NOTICE:  f_leak => my science fiction
NOTICE:  f_leak => great science fiction
NOTICE:  f_leak => great technology book
NOTICE:  f_leak => awesome science fiction
NOTICE:  f_leak => awesome technology book
 cid | did | dlevel |      dauthor      |         dtitle          |      cname      
-----+-----+--------+-------------------+-------------------------+-----------------
  11 |   1 |      1 | regress_rls_bob   | my first novel          | novel
  11 |   2 |      2 | regress_rls_bob   | my second novel         | novel
  22 |   3 |      2 | regress_rls_bob   | my science fiction      | science fiction
  22 |   6 |      1 | regress_rls_carol | great science fiction   | science fiction
  33 |   7 |      2 | regress_rls_carol | great technology book   | technology
  22 |   9 |      1 | regress_rls_dave  | awesome science fiction | science fiction
  33 |  10 |      2 | regress_rls_dave  | awesome technology book | technology
(7 rows)

EXPLAIN (COSTS OFF) SELECT * FROM document WHERE f_leak(dtitle);
                                             QUERY PLAN                                             
----------------------------------------------------------------------------------------------------
 Gather Motion 3:1  (slice1; segments: 3)
   InitPlan 1 (returns $0)  (slice2)
     ->  Gather Motion 1:1  (slice3; segments: 1)
           ->  Seq Scan on uaccount
                 Filter: (pguser = 'regress_rls_dave'::name)
   ->  Seq Scan on document
         Filter: ((cid <> 44) AND (cid <> 44) AND (cid < 50) AND (dlevel <= $0) AND f_leak(dtitle))
 Optimizer: Postgres query optimizer
(8 rows)

EXPLAIN (COSTS OFF) SELECT * FROM document NATURAL JOIN category WHERE f_leak(dtitle);
                                                   QUERY PLAN                                                   
----------------------------------------------------------------------------------------------------------------
 Gather Motion 3:1  (slice1; segments: 3)
   InitPlan 1 (returns $0)  (slice3)
     ->  Gather Motion 1:1  (slice4; segments: 1)
           ->  Seq Scan on uaccount
                 Filter: (pguser = 'regress_rls_dave'::name)
   ->  Hash Join
         Hash Cond: (category.cid = document.cid)
         ->  Broadcast Motion 3:3  (slice2; segments: 3)
               ->  Seq Scan on category
                     Filter: (cid < 50)
         ->  Hash
               ->  Seq Scan on document
                     Filter: ((cid <> 44) AND (cid <> 44) AND (cid < 50) AND (dlevel <= $0) AND f_leak(dtitle))
 Optimizer: Postgres query optimizer
(14 rows)

-- 44 would technically fail for both p2r and p1r, but we should get an error
-- back from p1r for this because it sorts first
INSERT INTO document VALUES (100, 44, 1, 'regress_rls_dave', 'testing sorting of policies'); -- fail
ERROR:  new row violates row-level security policy "p1r" for table "document"
-- Just to see a p2r error
INSERT INTO document VALUES (100, 55, 1, 'regress_rls_dave', 'testing sorting of policies'); -- fail
ERROR:  new row violates row-level security policy "p2r" for table "document"
-- only owner can change policies
ALTER POLICY p1 ON document USING (true);    --fail
ERROR:  must be owner of table document
DROP POLICY p1 ON document;                  --fail
ERROR:  must be owner of relation document
SET SESSION AUTHORIZATION regress_rls_alice;
ALTER POLICY p1 ON document USING (dauthor = current_user);
-- viewpoint from regress_rls_bob again
SET SESSION AUTHORIZATION regress_rls_bob;
SELECT * FROM document WHERE f_leak(dtitle) ORDER BY did;
NOTICE:  f_leak => my first novel
NOTICE:  f_leak => my second novel
NOTICE:  f_leak => my science fiction
NOTICE:  f_leak => my first manga
NOTICE:  f_leak => my second manga
 did | cid | dlevel |     dauthor     |       dtitle       
-----+-----+--------+-----------------+--------------------
   1 |  11 |      1 | regress_rls_bob | my first novel
   2 |  11 |      2 | regress_rls_bob | my second novel
   3 |  22 |      2 | regress_rls_bob | my science fiction
   4 |  44 |      1 | regress_rls_bob | my first manga
   5 |  44 |      2 | regress_rls_bob | my second manga
(5 rows)

SELECT * FROM document NATURAL JOIN category WHERE f_leak(dtitle) ORDER by did;
NOTICE:  f_leak => my first novel
NOTICE:  f_leak => my second novel
NOTICE:  f_leak => my science fiction
NOTICE:  f_leak => my first manga
NOTICE:  f_leak => my second manga
 cid | did | dlevel |     dauthor     |       dtitle       |      cname      
-----+-----+--------+-----------------+--------------------+-----------------
  11 |   1 |      1 | regress_rls_bob | my first novel     | novel
  11 |   2 |      2 | regress_rls_bob | my second novel    | novel
  22 |   3 |      2 | regress_rls_bob | my science fiction | science fiction
  44 |   4 |      1 | regress_rls_bob | my first manga     | manga
  44 |   5 |      2 | regress_rls_bob | my second manga    | manga
(5 rows)

-- viewpoint from rls_regres_carol again
SET SESSION AUTHORIZATION regress_rls_carol;
SELECT * FROM document WHERE f_leak(dtitle) ORDER BY did;
NOTICE:  f_leak => great science fiction
NOTICE:  f_leak => great technology book
NOTICE:  f_leak => great manga
 did | cid | dlevel |      dauthor      |        dtitle         
-----+-----+--------+-------------------+-----------------------
   6 |  22 |      1 | regress_rls_carol | great science fiction
   7 |  33 |      2 | regress_rls_carol | great technology book
   8 |  44 |      1 | regress_rls_carol | great manga
(3 rows)

SELECT * FROM document NATURAL JOIN category WHERE f_leak(dtitle) ORDER by did;
NOTICE:  f_leak => great science fiction
NOTICE:  f_leak => great technology book
NOTICE:  f_leak => great manga
 cid | did | dlevel |      dauthor      |        dtitle         |      cname      
-----+-----+--------+-------------------+-----------------------+-----------------
  22 |   6 |      1 | regress_rls_carol | great science fiction | science fiction
  33 |   7 |      2 | regress_rls_carol | great technology book | technology
  44 |   8 |      1 | regress_rls_carol | great manga           | manga
(3 rows)

EXPLAIN (COSTS OFF) SELECT * FROM document WHERE f_leak(dtitle);
                          QUERY PLAN                           
---------------------------------------------------------------
 Gather Motion 3:1  (slice1; segments: 3)
   ->  Seq Scan on document
         Filter: ((dauthor = 'regress_rls_carol'::name) AND f_leak(dtitle))
 Optimizer: Postgres query optimizer
(4 rows)

EXPLAIN (COSTS OFF) SELECT * FROM document NATURAL JOIN category WHERE f_leak(dtitle);
                                QUERY PLAN                                 
---------------------------------------------------------------------------
 Gather Motion 3:1  (slice1; segments: 3)
   ->  Hash Join
         Hash Cond: (category.cid = document.cid)
         ->  Broadcast Motion 3:3  (slice2; segments: 3)
               ->  Seq Scan on category
         ->  Hash
               ->  Seq Scan on document
                     Filter: ((dauthor = 'regress_rls_carol'::name) AND f_leak(dtitle))
 Optimizer: Postgres query optimizer
(9 rows)

-- interaction of FK/PK constraints
SET SESSION AUTHORIZATION regress_rls_alice;
CREATE POLICY p2 ON category
    USING (CASE WHEN current_user = 'regress_rls_bob' THEN cid IN (11, 33)
           WHEN current_user = 'regress_rls_carol' THEN cid IN (22, 44)
           ELSE false END);
ALTER TABLE category ENABLE ROW LEVEL SECURITY;
-- cannot delete PK referenced by invisible FK
SET SESSION AUTHORIZATION regress_rls_bob;
SELECT * FROM document d FULL OUTER JOIN category c on d.cid = c.cid ORDER BY d.did, c.cid;
 did | cid | dlevel |     dauthor     |       dtitle       | cid |   cname    
-----+-----+--------+-----------------+--------------------+-----+------------
   1 |  11 |      1 | regress_rls_bob | my first novel     |  11 | novel
   2 |  11 |      2 | regress_rls_bob | my second novel    |  11 | novel
   3 |  22 |      2 | regress_rls_bob | my science fiction |     | 
   4 |  44 |      1 | regress_rls_bob | my first manga     |     | 
   5 |  44 |      2 | regress_rls_bob | my second manga    |     | 
     |     |        |                 |                    |  33 | technology
(6 rows)

-- GPDB: referential integrity checks are not enforced
-- start_ignore
DELETE FROM category WHERE cid = 33;    -- fails with FK violation
ERROR:  update or delete on table "category" violates foreign key constraint "document_cid_fkey" on table "document"
DETAIL:  Key is still referenced from table "document".
-- end_ignore
-- can insert FK referencing invisible PK
SET SESSION AUTHORIZATION regress_rls_carol;
SELECT * FROM document d FULL OUTER JOIN category c on d.cid = c.cid ORDER BY d.did, c.cid;
 did | cid | dlevel |      dauthor      |        dtitle         | cid |      cname      
-----+-----+--------+-------------------+-----------------------+-----+-----------------
   6 |  22 |      1 | regress_rls_carol | great science fiction |  22 | science fiction
   7 |  33 |      2 | regress_rls_carol | great technology book |     | 
   8 |  44 |      1 | regress_rls_carol | great manga           |  44 | manga
(3 rows)

INSERT INTO document VALUES (11, 33, 1, current_user, 'hoge');
-- UNIQUE or PRIMARY KEY constraint violation DOES reveal presence of row
SET SESSION AUTHORIZATION regress_rls_bob;
INSERT INTO document VALUES (8, 44, 1, 'regress_rls_bob', 'my third manga'); -- Must fail with unique violation, revealing presence of did we can't see
ERROR:  duplicate key value violates unique constraint "document_pkey"
SELECT * FROM document WHERE did = 8; -- and confirm we can't see it
 did | cid | dlevel | dauthor | dtitle 
-----+-----+--------+---------+--------
(0 rows)

-- RLS policies are checked before constraints
INSERT INTO document VALUES (8, 44, 1, 'regress_rls_carol', 'my third manga'); -- Should fail with RLS check violation, not duplicate key violation
ERROR:  new row violates row-level security policy for table "document"
-- GPDB: UPDATE on distributed key column not allowed on relation with update triggers
-- start_ignore
UPDATE document SET did = 8, dauthor = 'regress_rls_carol' WHERE did = 5; -- Should fail with RLS check violation, not duplicate key violation
ERROR:  new row violates row-level security policy for table "document"
-- end_ignore
-- database superuser does bypass RLS policy when enabled
RESET SESSION AUTHORIZATION;
SET row_security TO ON;
SELECT * FROM document;
 did | cid | dlevel |      dauthor      |         dtitle          
-----+-----+--------+-------------------+-------------------------
   1 |  11 |      1 | regress_rls_bob   | my first novel
   2 |  11 |      2 | regress_rls_bob   | my second novel
   3 |  22 |      2 | regress_rls_bob   | my science fiction
   4 |  44 |      1 | regress_rls_bob   | my first manga
   5 |  44 |      2 | regress_rls_bob   | my second manga
   6 |  22 |      1 | regress_rls_carol | great science fiction
   7 |  33 |      2 | regress_rls_carol | great technology book
   8 |  44 |      1 | regress_rls_carol | great manga
   9 |  22 |      1 | regress_rls_dave  | awesome science fiction
  10 |  33 |      2 | regress_rls_dave  | awesome technology book
  11 |  33 |      1 | regress_rls_carol | hoge
(11 rows)

SELECT * FROM category;
 cid |      cname      
-----+-----------------
  11 | novel
  22 | science fiction
  33 | technology
  44 | manga
(4 rows)

-- database superuser does bypass RLS policy when disabled
RESET SESSION AUTHORIZATION;
SET row_security TO OFF;
SELECT * FROM document;
 did | cid | dlevel |      dauthor      |         dtitle          
-----+-----+--------+-------------------+-------------------------
   1 |  11 |      1 | regress_rls_bob   | my first novel
   2 |  11 |      2 | regress_rls_bob   | my second novel
   3 |  22 |      2 | regress_rls_bob   | my science fiction
   4 |  44 |      1 | regress_rls_bob   | my first manga
   5 |  44 |      2 | regress_rls_bob   | my second manga
   6 |  22 |      1 | regress_rls_carol | great science fiction
   7 |  33 |      2 | regress_rls_carol | great technology book
   8 |  44 |      1 | regress_rls_carol | great manga
   9 |  22 |      1 | regress_rls_dave  | awesome science fiction
  10 |  33 |      2 | regress_rls_dave  | awesome technology book
  11 |  33 |      1 | regress_rls_carol | hoge
(11 rows)

SELECT * FROM category;
 cid |      cname      
-----+-----------------
  11 | novel
  22 | science fiction
  33 | technology
  44 | manga
(4 rows)

-- database non-superuser with bypass privilege can bypass RLS policy when disabled
SET SESSION AUTHORIZATION regress_rls_exempt_user;
SET row_security TO OFF;
SELECT * FROM document;
 did | cid | dlevel |      dauthor      |         dtitle          
-----+-----+--------+-------------------+-------------------------
   1 |  11 |      1 | regress_rls_bob   | my first novel
   2 |  11 |      2 | regress_rls_bob   | my second novel
   3 |  22 |      2 | regress_rls_bob   | my science fiction
   4 |  44 |      1 | regress_rls_bob   | my first manga
   5 |  44 |      2 | regress_rls_bob   | my second manga
   6 |  22 |      1 | regress_rls_carol | great science fiction
   7 |  33 |      2 | regress_rls_carol | great technology book
   8 |  44 |      1 | regress_rls_carol | great manga
   9 |  22 |      1 | regress_rls_dave  | awesome science fiction
  10 |  33 |      2 | regress_rls_dave  | awesome technology book
  11 |  33 |      1 | regress_rls_carol | hoge
(11 rows)

SELECT * FROM category;
 cid |      cname      
-----+-----------------
  11 | novel
  22 | science fiction
  33 | technology
  44 | manga
(4 rows)

-- RLS policy does not apply to table owner when RLS enabled.
SET SESSION AUTHORIZATION regress_rls_alice;
SET row_security TO ON;
SELECT * FROM document;
 did | cid | dlevel |      dauthor      |         dtitle          
-----+-----+--------+-------------------+-------------------------
   1 |  11 |      1 | regress_rls_bob   | my first novel
   2 |  11 |      2 | regress_rls_bob   | my second novel
   3 |  22 |      2 | regress_rls_bob   | my science fiction
   4 |  44 |      1 | regress_rls_bob   | my first manga
   5 |  44 |      2 | regress_rls_bob   | my second manga
   6 |  22 |      1 | regress_rls_carol | great science fiction
   7 |  33 |      2 | regress_rls_carol | great technology book
   8 |  44 |      1 | regress_rls_carol | great manga
   9 |  22 |      1 | regress_rls_dave  | awesome science fiction
  10 |  33 |      2 | regress_rls_dave  | awesome technology book
  11 |  33 |      1 | regress_rls_carol | hoge
(11 rows)

SELECT * FROM category;
 cid |      cname      
-----+-----------------
  11 | novel
  22 | science fiction
  33 | technology
  44 | manga
(4 rows)

-- RLS policy does not apply to table owner when RLS disabled.
SET SESSION AUTHORIZATION regress_rls_alice;
SET row_security TO OFF;
SELECT * FROM document;
 did | cid | dlevel |      dauthor      |         dtitle          
-----+-----+--------+-------------------+-------------------------
   1 |  11 |      1 | regress_rls_bob   | my first novel
   2 |  11 |      2 | regress_rls_bob   | my second novel
   3 |  22 |      2 | regress_rls_bob   | my science fiction
   4 |  44 |      1 | regress_rls_bob   | my first manga
   5 |  44 |      2 | regress_rls_bob   | my second manga
   6 |  22 |      1 | regress_rls_carol | great science fiction
   7 |  33 |      2 | regress_rls_carol | great technology book
   8 |  44 |      1 | regress_rls_carol | great manga
   9 |  22 |      1 | regress_rls_dave  | awesome science fiction
  10 |  33 |      2 | regress_rls_dave  | awesome technology book
  11 |  33 |      1 | regress_rls_carol | hoge
(11 rows)

SELECT * FROM category;
 cid |      cname      
-----+-----------------
  11 | novel
  22 | science fiction
  33 | technology
  44 | manga
(4 rows)

--
-- Table inheritance and RLS policy
--
SET SESSION AUTHORIZATION regress_rls_alice;
SET row_security TO ON;
CREATE TABLE t1 (id int not null primary key, a int, junk1 text, b text);
ALTER TABLE t1 DROP COLUMN junk1;    -- just a disturbing factor
GRANT ALL ON t1 TO public;
COPY t1 FROM stdin WITH ;
ANALYZE t1;
CREATE TABLE t2 (c float) INHERITS (t1);
GRANT ALL ON t2 TO public;
COPY t2 FROM stdin;
ANALYZE t2;
CREATE TABLE t3 (id int not null primary key, c text, b text, a int);
ALTER TABLE t3 INHERIT t1;
GRANT ALL ON t3 TO public;
COPY t3(id, a,b,c) FROM stdin;
ANALYZE t3;
CREATE POLICY p1 ON t1 FOR ALL TO PUBLIC USING (a % 2 = 0); -- be even number
CREATE POLICY p2 ON t2 FOR ALL TO PUBLIC USING (a % 2 = 1); -- be odd number
ALTER TABLE t1 ENABLE ROW LEVEL SECURITY;
ALTER TABLE t2 ENABLE ROW LEVEL SECURITY;
SET SESSION AUTHORIZATION regress_rls_bob;
SELECT * FROM t1;
 id  | a |  b  
-----+---+-----
 102 | 2 | bbb
 104 | 4 | dad
 202 | 2 | bcd
 204 | 4 | def
 302 | 2 | yyy
(5 rows)

EXPLAIN (COSTS OFF) SELECT * FROM t1;
<<<<<<< HEAD
                QUERY PLAN                
------------------------------------------
 Gather Motion 3:1  (slice1; segments: 3)
   ->  Append
         ->  Seq Scan on t1
               Filter: ((a % 2) = 0)
         ->  Seq Scan on t2
               Filter: ((a % 2) = 0)
         ->  Seq Scan on t3
               Filter: ((a % 2) = 0)
 Optimizer: Postgres query optimizer
(9 rows)
=======
          QUERY PLAN           
-------------------------------
 Append
   ->  Seq Scan on t1 t1_1
         Filter: ((a % 2) = 0)
   ->  Seq Scan on t2 t1_2
         Filter: ((a % 2) = 0)
   ->  Seq Scan on t3 t1_3
         Filter: ((a % 2) = 0)
(7 rows)
>>>>>>> d457cb4e

SELECT * FROM t1 WHERE f_leak(b);
NOTICE:  f_leak => bbb
NOTICE:  f_leak => dad
NOTICE:  f_leak => bcd
NOTICE:  f_leak => def
NOTICE:  f_leak => yyy
 id  | a |  b  
-----+---+-----
 102 | 2 | bbb
 104 | 4 | dad
 202 | 2 | bcd
 204 | 4 | def
 302 | 2 | yyy
(5 rows)

EXPLAIN (COSTS OFF) SELECT * FROM t1 WHERE f_leak(b);
<<<<<<< HEAD
                     QUERY PLAN                      
-----------------------------------------------------
 Gather Motion 3:1  (slice1; segments: 3)
   ->  Append
         ->  Seq Scan on t1
               Filter: (((a % 2) = 0) AND f_leak(b))
         ->  Seq Scan on t2
               Filter: (((a % 2) = 0) AND f_leak(b))
         ->  Seq Scan on t3
               Filter: (((a % 2) = 0) AND f_leak(b))
 Optimizer: Postgres query optimizer
(9 rows)
=======
                  QUERY PLAN                   
-----------------------------------------------
 Append
   ->  Seq Scan on t1 t1_1
         Filter: (((a % 2) = 0) AND f_leak(b))
   ->  Seq Scan on t2 t1_2
         Filter: (((a % 2) = 0) AND f_leak(b))
   ->  Seq Scan on t3 t1_3
         Filter: (((a % 2) = 0) AND f_leak(b))
(7 rows)
>>>>>>> d457cb4e

-- reference to system column
SELECT tableoid::regclass, * FROM t1;
 tableoid | id  | a |  b  
----------+-----+---+-----
 t1       | 102 | 2 | bbb
 t1       | 104 | 4 | dad
 t2       | 202 | 2 | bcd
 t2       | 204 | 4 | def
 t3       | 302 | 2 | yyy
(5 rows)

EXPLAIN (COSTS OFF) SELECT *, t1 FROM t1;
<<<<<<< HEAD
                QUERY PLAN                
------------------------------------------
 Gather Motion 3:1  (slice1; segments: 3)
   ->  Append
         ->  Seq Scan on t1
               Filter: ((a % 2) = 0)
         ->  Seq Scan on t2
               Filter: ((a % 2) = 0)
         ->  Seq Scan on t3
               Filter: ((a % 2) = 0)
(9 rows)
=======
          QUERY PLAN           
-------------------------------
 Append
   ->  Seq Scan on t1 t1_1
         Filter: ((a % 2) = 0)
   ->  Seq Scan on t2 t1_2
         Filter: ((a % 2) = 0)
   ->  Seq Scan on t3 t1_3
         Filter: ((a % 2) = 0)
(7 rows)
>>>>>>> d457cb4e

-- reference to whole-row reference
SELECT *, t1 FROM t1;
 id  | a |  b  |     t1      
-----+---+-----+-------------
 102 | 2 | bbb | (102,2,bbb)
 104 | 4 | dad | (104,4,dad)
 202 | 2 | bcd | (202,2,bcd)
 204 | 4 | def | (204,4,def)
 302 | 2 | yyy | (302,2,yyy)
(5 rows)

EXPLAIN (COSTS OFF) SELECT *, t1 FROM t1;
<<<<<<< HEAD
                QUERY PLAN                
------------------------------------------
 Gather Motion 3:1  (slice1; segments: 3)
   ->  Append
         ->  Seq Scan on t1
               Filter: ((a % 2) = 0)
         ->  Seq Scan on t2
               Filter: ((a % 2) = 0)
         ->  Seq Scan on t3
               Filter: ((a % 2) = 0)
 Optimizer: Postgres query optimizer
(9 rows)
=======
          QUERY PLAN           
-------------------------------
 Append
   ->  Seq Scan on t1 t1_1
         Filter: ((a % 2) = 0)
   ->  Seq Scan on t2 t1_2
         Filter: ((a % 2) = 0)
   ->  Seq Scan on t3 t1_3
         Filter: ((a % 2) = 0)
(7 rows)
>>>>>>> d457cb4e

-- for share/update lock
SELECT * FROM t1 FOR SHARE;
 id  | a |  b  
-----+---+-----
 102 | 2 | bbb
 104 | 4 | dad
 202 | 2 | bcd
 204 | 4 | def
 302 | 2 | yyy
(5 rows)

EXPLAIN (COSTS OFF) SELECT * FROM t1 FOR SHARE;
                QUERY PLAN                
------------------------------------------
 Gather Motion 3:1  (slice1; segments: 3)
   ->  Append
         ->  Seq Scan on t1 t1_1
               Filter: ((a % 2) = 0)
         ->  Seq Scan on t2 t1_2
               Filter: ((a % 2) = 0)
         ->  Seq Scan on t3 t1_3
               Filter: ((a % 2) = 0)
 Optimizer: Postgres query optimizer
(9 rows)

SELECT * FROM t1 WHERE f_leak(b) FOR SHARE;
NOTICE:  f_leak => bbb
NOTICE:  f_leak => dad
NOTICE:  f_leak => bcd
NOTICE:  f_leak => def
NOTICE:  f_leak => yyy
 id  | a |  b  
-----+---+-----
 102 | 2 | bbb
 104 | 4 | dad
 202 | 2 | bcd
 204 | 4 | def
 302 | 2 | yyy
(5 rows)

EXPLAIN (COSTS OFF) SELECT * FROM t1 WHERE f_leak(b) FOR SHARE;
                     QUERY PLAN                      
-----------------------------------------------------
 Gather Motion 3:1  (slice1; segments: 3)
   ->  Append
         ->  Seq Scan on t1 t1_1
               Filter: (((a % 2) = 0) AND f_leak(b))
         ->  Seq Scan on t2 t1_2
               Filter: (((a % 2) = 0) AND f_leak(b))
         ->  Seq Scan on t3 t1_3
               Filter: (((a % 2) = 0) AND f_leak(b))
 Optimizer: Postgres query optimizer
(9 rows)

-- union all query
SELECT a, b, tableoid::regclass FROM t2 UNION ALL SELECT a, b, tableoid::regclass FROM t3;
 a |  b  | tableoid 
---+-----+----------
 1 | abc | t2
 3 | cde | t2
 1 | xxx | t3
 2 | yyy | t3
 3 | zzz | t3
(5 rows)

EXPLAIN (COSTS OFF) SELECT a, b, tableoid::regclass FROM t2 UNION ALL SELECT a, b, tableoid::regclass FROM t3;
                QUERY PLAN                
------------------------------------------
 Gather Motion 3:1  (slice1; segments: 3)
   ->  Append
         ->  Seq Scan on t2
               Filter: ((a % 2) = 1)
         ->  Seq Scan on t3
 Optimizer: Postgres query optimizer
(6 rows)

-- superuser is allowed to bypass RLS checks
RESET SESSION AUTHORIZATION;
SET row_security TO OFF;
SELECT * FROM t1 WHERE f_leak(b);
NOTICE:  f_leak => aba
NOTICE:  f_leak => bbb
NOTICE:  f_leak => ccc
NOTICE:  f_leak => dad
NOTICE:  f_leak => abc
NOTICE:  f_leak => bcd
NOTICE:  f_leak => cde
NOTICE:  f_leak => def
NOTICE:  f_leak => xxx
NOTICE:  f_leak => yyy
NOTICE:  f_leak => zzz
 id  | a |  b  
-----+---+-----
 101 | 1 | aba
 102 | 2 | bbb
 103 | 3 | ccc
 104 | 4 | dad
 201 | 1 | abc
 202 | 2 | bcd
 203 | 3 | cde
 204 | 4 | def
 301 | 1 | xxx
 302 | 2 | yyy
 303 | 3 | zzz
(11 rows)

EXPLAIN (COSTS OFF) SELECT * FROM t1 WHERE f_leak(b);
<<<<<<< HEAD
                QUERY PLAN                
------------------------------------------
 Gather Motion 3:1  (slice1; segments: 3)
   ->  Append
         ->  Seq Scan on t1
               Filter: f_leak(b)
         ->  Seq Scan on t2
               Filter: f_leak(b)
         ->  Seq Scan on t3
               Filter: f_leak(b)
 Optimizer: Postgres query optimizer
(9 rows)
=======
        QUERY PLAN         
---------------------------
 Append
   ->  Seq Scan on t1 t1_1
         Filter: f_leak(b)
   ->  Seq Scan on t2 t1_2
         Filter: f_leak(b)
   ->  Seq Scan on t3 t1_3
         Filter: f_leak(b)
(7 rows)
>>>>>>> d457cb4e

-- non-superuser with bypass privilege can bypass RLS policy when disabled
SET SESSION AUTHORIZATION regress_rls_exempt_user;
SET row_security TO OFF;
SELECT * FROM t1 WHERE f_leak(b);
NOTICE:  f_leak => aba
NOTICE:  f_leak => bbb
NOTICE:  f_leak => ccc
NOTICE:  f_leak => dad
NOTICE:  f_leak => abc
NOTICE:  f_leak => bcd
NOTICE:  f_leak => cde
NOTICE:  f_leak => def
NOTICE:  f_leak => xxx
NOTICE:  f_leak => yyy
NOTICE:  f_leak => zzz
 id  | a |  b  
-----+---+-----
 101 | 1 | aba
 102 | 2 | bbb
 103 | 3 | ccc
 104 | 4 | dad
 201 | 1 | abc
 202 | 2 | bcd
 203 | 3 | cde
 204 | 4 | def
 301 | 1 | xxx
 302 | 2 | yyy
 303 | 3 | zzz
(11 rows)

EXPLAIN (COSTS OFF) SELECT * FROM t1 WHERE f_leak(b);
<<<<<<< HEAD
                QUERY PLAN                
------------------------------------------
 Gather Motion 3:1  (slice1; segments: 3)
   ->  Append
         ->  Seq Scan on t1
               Filter: f_leak(b)
         ->  Seq Scan on t2
               Filter: f_leak(b)
         ->  Seq Scan on t3
               Filter: f_leak(b)
 Optimizer: Postgres query optimizer
(9 rows)
=======
        QUERY PLAN         
---------------------------
 Append
   ->  Seq Scan on t1 t1_1
         Filter: f_leak(b)
   ->  Seq Scan on t2 t1_2
         Filter: f_leak(b)
   ->  Seq Scan on t3 t1_3
         Filter: f_leak(b)
(7 rows)
>>>>>>> d457cb4e

--
-- Partitioned Tables
--
SET SESSION AUTHORIZATION regress_rls_alice;
CREATE TABLE part_document (
    did         int,
    cid         int,
    dlevel      int not null,
    dauthor     name,
    dtitle      text
) PARTITION BY RANGE (cid);
GRANT ALL ON part_document TO public;
-- Create partitions for document categories
CREATE TABLE part_document_fiction PARTITION OF part_document FOR VALUES FROM (11) to (12);
CREATE TABLE part_document_satire PARTITION OF part_document FOR VALUES FROM (55) to (56);
CREATE TABLE part_document_nonfiction PARTITION OF part_document FOR VALUES FROM (99) to (100);
GRANT ALL ON part_document_fiction TO public;
GRANT ALL ON part_document_satire TO public;
GRANT ALL ON part_document_nonfiction TO public;
INSERT INTO part_document VALUES
    ( 1, 11, 1, 'regress_rls_bob', 'my first novel'),
    ( 2, 11, 2, 'regress_rls_bob', 'my second novel'),
    ( 3, 99, 2, 'regress_rls_bob', 'my science textbook'),
    ( 4, 55, 1, 'regress_rls_bob', 'my first satire'),
    ( 5, 99, 2, 'regress_rls_bob', 'my history book'),
    ( 6, 11, 1, 'regress_rls_carol', 'great science fiction'),
    ( 7, 99, 2, 'regress_rls_carol', 'great technology book'),
    ( 8, 55, 2, 'regress_rls_carol', 'great satire'),
    ( 9, 11, 1, 'regress_rls_dave', 'awesome science fiction'),
    (10, 99, 2, 'regress_rls_dave', 'awesome technology book');
ALTER TABLE part_document ENABLE ROW LEVEL SECURITY;
-- Create policy on parent
-- user's security level must be higher than or equal to document's
CREATE POLICY pp1 ON part_document AS PERMISSIVE
    USING (dlevel <= (SELECT seclv FROM uaccount WHERE pguser = current_user));
-- Dave is only allowed to see cid < 55
CREATE POLICY pp1r ON part_document AS RESTRICTIVE TO regress_rls_dave
    USING (cid < 55);
\d+ part_document
                    Partitioned table "regress_rls_schema.part_document"
 Column  |  Type   | Collation | Nullable | Default | Storage  | Stats target | Description 
---------+---------+-----------+----------+---------+----------+--------------+-------------
 did     | integer |           |          |         | plain    |              | 
 cid     | integer |           |          |         | plain    |              | 
 dlevel  | integer |           | not null |         | plain    |              | 
 dauthor | name    |           |          |         | plain    |              | 
 dtitle  | text    |           |          |         | extended |              | 
Partition key: RANGE (cid)
Policies:
    POLICY "pp1"
      USING ((dlevel <= ( SELECT uaccount.seclv
   FROM uaccount
  WHERE (uaccount.pguser = CURRENT_USER))))
    POLICY "pp1r" AS RESTRICTIVE
      TO regress_rls_dave
      USING ((cid < 55))
Partitions: part_document_fiction FOR VALUES FROM (11) TO (12),
            part_document_nonfiction FOR VALUES FROM (99) TO (100),
            part_document_satire FOR VALUES FROM (55) TO (56)

SELECT * FROM pg_policies WHERE schemaname = 'regress_rls_schema' AND tablename like '%part_document%' ORDER BY policyname;
     schemaname     |   tablename   | policyname | permissive  |       roles        | cmd |                    qual                    | with_check 
--------------------+---------------+------------+-------------+--------------------+-----+--------------------------------------------+------------
 regress_rls_schema | part_document | pp1        | PERMISSIVE  | {public}           | ALL | (dlevel <= ( SELECT uaccount.seclv        +| 
                    |               |            |             |                    |     |    FROM uaccount                          +| 
                    |               |            |             |                    |     |   WHERE (uaccount.pguser = CURRENT_USER))) | 
 regress_rls_schema | part_document | pp1r       | RESTRICTIVE | {regress_rls_dave} | ALL | (cid < 55)                                 | 
(2 rows)

-- viewpoint from regress_rls_bob
SET SESSION AUTHORIZATION regress_rls_bob;
SET row_security TO ON;
SELECT * FROM part_document WHERE f_leak(dtitle) ORDER BY did;
NOTICE:  f_leak => my first novel
NOTICE:  f_leak => great science fiction
NOTICE:  f_leak => awesome science fiction
NOTICE:  f_leak => my first satire
 did | cid | dlevel |      dauthor      |         dtitle          
-----+-----+--------+-------------------+-------------------------
   1 |  11 |      1 | regress_rls_bob   | my first novel
   4 |  55 |      1 | regress_rls_bob   | my first satire
   6 |  11 |      1 | regress_rls_carol | great science fiction
   9 |  11 |      1 | regress_rls_dave  | awesome science fiction
(4 rows)

EXPLAIN (COSTS OFF) SELECT * FROM part_document WHERE f_leak(dtitle);
<<<<<<< HEAD
                        QUERY PLAN                         
-----------------------------------------------------------
 Gather Motion 3:1  (slice1; segments: 3)
   InitPlan 1 (returns $0)  (slice2)
     ->  Gather Motion 1:1  (slice3; segments: 1)
           ->  Seq Scan on uaccount
                 Filter: (pguser = 'regress_rls_bob'::name)
   ->  Append
         ->  Seq Scan on part_document_fiction
               Filter: ((dlevel <= $0) AND f_leak(dtitle))
         ->  Seq Scan on part_document_satire
               Filter: ((dlevel <= $0) AND f_leak(dtitle))
         ->  Seq Scan on part_document_nonfiction
               Filter: ((dlevel <= $0) AND f_leak(dtitle))
 Optimizer: Postgres query optimizer
(13 rows)
=======
                         QUERY PLAN                         
------------------------------------------------------------
 Append
   InitPlan 1 (returns $0)
     ->  Index Scan using uaccount_pkey on uaccount
           Index Cond: (pguser = CURRENT_USER)
   ->  Seq Scan on part_document_fiction part_document_1
         Filter: ((dlevel <= $0) AND f_leak(dtitle))
   ->  Seq Scan on part_document_satire part_document_2
         Filter: ((dlevel <= $0) AND f_leak(dtitle))
   ->  Seq Scan on part_document_nonfiction part_document_3
         Filter: ((dlevel <= $0) AND f_leak(dtitle))
(10 rows)
>>>>>>> d457cb4e

-- viewpoint from regress_rls_carol
SET SESSION AUTHORIZATION regress_rls_carol;
SELECT * FROM part_document WHERE f_leak(dtitle) ORDER BY did;
NOTICE:  f_leak => my first novel
NOTICE:  f_leak => my second novel
NOTICE:  f_leak => great science fiction
NOTICE:  f_leak => awesome science fiction
NOTICE:  f_leak => my first satire
NOTICE:  f_leak => great satire
NOTICE:  f_leak => my science textbook
NOTICE:  f_leak => my history book
NOTICE:  f_leak => great technology book
NOTICE:  f_leak => awesome technology book
 did | cid | dlevel |      dauthor      |         dtitle          
-----+-----+--------+-------------------+-------------------------
   1 |  11 |      1 | regress_rls_bob   | my first novel
   2 |  11 |      2 | regress_rls_bob   | my second novel
   3 |  99 |      2 | regress_rls_bob   | my science textbook
   4 |  55 |      1 | regress_rls_bob   | my first satire
   5 |  99 |      2 | regress_rls_bob   | my history book
   6 |  11 |      1 | regress_rls_carol | great science fiction
   7 |  99 |      2 | regress_rls_carol | great technology book
   8 |  55 |      2 | regress_rls_carol | great satire
   9 |  11 |      1 | regress_rls_dave  | awesome science fiction
  10 |  99 |      2 | regress_rls_dave  | awesome technology book
(10 rows)

EXPLAIN (COSTS OFF) SELECT * FROM part_document WHERE f_leak(dtitle);
<<<<<<< HEAD
                        QUERY PLAN                         
-----------------------------------------------------------
 Gather Motion 3:1  (slice1; segments: 3)
   InitPlan 1 (returns $0)  (slice2)
     ->  Gather Motion 1:1  (slice3; segments: 1)
           ->  Seq Scan on uaccount
                 Filter: (pguser = 'regress_rls_carol'::name)
   ->  Append
         ->  Seq Scan on part_document_fiction
               Filter: ((dlevel <= $0) AND f_leak(dtitle))
         ->  Seq Scan on part_document_satire
               Filter: ((dlevel <= $0) AND f_leak(dtitle))
         ->  Seq Scan on part_document_nonfiction
               Filter: ((dlevel <= $0) AND f_leak(dtitle))
 Optimizer: Postgres query optimizer
(13 rows)
=======
                         QUERY PLAN                         
------------------------------------------------------------
 Append
   InitPlan 1 (returns $0)
     ->  Index Scan using uaccount_pkey on uaccount
           Index Cond: (pguser = CURRENT_USER)
   ->  Seq Scan on part_document_fiction part_document_1
         Filter: ((dlevel <= $0) AND f_leak(dtitle))
   ->  Seq Scan on part_document_satire part_document_2
         Filter: ((dlevel <= $0) AND f_leak(dtitle))
   ->  Seq Scan on part_document_nonfiction part_document_3
         Filter: ((dlevel <= $0) AND f_leak(dtitle))
(10 rows)
>>>>>>> d457cb4e

-- viewpoint from regress_rls_dave
SET SESSION AUTHORIZATION regress_rls_dave;
SELECT * FROM part_document WHERE f_leak(dtitle) ORDER BY did;
NOTICE:  f_leak => my first novel
NOTICE:  f_leak => my second novel
NOTICE:  f_leak => great science fiction
NOTICE:  f_leak => awesome science fiction
 did | cid | dlevel |      dauthor      |         dtitle          
-----+-----+--------+-------------------+-------------------------
   1 |  11 |      1 | regress_rls_bob   | my first novel
   2 |  11 |      2 | regress_rls_bob   | my second novel
   6 |  11 |      1 | regress_rls_carol | great science fiction
   9 |  11 |      1 | regress_rls_dave  | awesome science fiction
(4 rows)

EXPLAIN (COSTS OFF) SELECT * FROM part_document WHERE f_leak(dtitle);
<<<<<<< HEAD
                             QUERY PLAN                             
--------------------------------------------------------------------
 Gather Motion 3:1  (slice1; segments: 3)
   InitPlan 1 (returns $0)  (slice2)
     ->  Gather Motion 1:1  (slice3; segments: 1)
           ->  Seq Scan on uaccount
                 Filter: (pguser = 'regress_rls_dave'::name)
   ->  Seq Scan on part_document_fiction
         Filter: ((cid < 55) AND (dlevel <= $0) AND f_leak(dtitle))
 Optimizer: Postgres query optimizer
(8 rows)
=======
                          QUERY PLAN                          
--------------------------------------------------------------
 Seq Scan on part_document_fiction part_document
   Filter: ((cid < 55) AND (dlevel <= $0) AND f_leak(dtitle))
   InitPlan 1 (returns $0)
     ->  Index Scan using uaccount_pkey on uaccount
           Index Cond: (pguser = CURRENT_USER)
(5 rows)
>>>>>>> d457cb4e

-- pp1 ERROR
INSERT INTO part_document VALUES (100, 11, 5, 'regress_rls_dave', 'testing pp1'); -- fail
ERROR:  new row violates row-level security policy for table "part_document"
-- pp1r ERROR
INSERT INTO part_document VALUES (100, 99, 1, 'regress_rls_dave', 'testing pp1r'); -- fail
ERROR:  new row violates row-level security policy "pp1r" for table "part_document"
-- Show that RLS policy does not apply for direct inserts to children
-- This should fail with RLS POLICY pp1r violation.
INSERT INTO part_document VALUES (100, 55, 1, 'regress_rls_dave', 'testing RLS with partitions'); -- fail
ERROR:  new row violates row-level security policy "pp1r" for table "part_document"
-- But this should succeed.
INSERT INTO part_document_satire VALUES (100, 55, 1, 'regress_rls_dave', 'testing RLS with partitions'); -- success
-- We still cannot see the row using the parent
SELECT * FROM part_document WHERE f_leak(dtitle) ORDER BY did;
NOTICE:  f_leak => my first novel
NOTICE:  f_leak => my second novel
NOTICE:  f_leak => great science fiction
NOTICE:  f_leak => awesome science fiction
 did | cid | dlevel |      dauthor      |         dtitle          
-----+-----+--------+-------------------+-------------------------
   1 |  11 |      1 | regress_rls_bob   | my first novel
   2 |  11 |      2 | regress_rls_bob   | my second novel
   6 |  11 |      1 | regress_rls_carol | great science fiction
   9 |  11 |      1 | regress_rls_dave  | awesome science fiction
(4 rows)

-- But we can if we look directly
SELECT * FROM part_document_satire WHERE f_leak(dtitle) ORDER BY did;
NOTICE:  f_leak => my first satire
NOTICE:  f_leak => great satire
NOTICE:  f_leak => testing RLS with partitions
 did | cid | dlevel |      dauthor      |           dtitle            
-----+-----+--------+-------------------+-----------------------------
   4 |  55 |      1 | regress_rls_bob   | my first satire
   8 |  55 |      2 | regress_rls_carol | great satire
 100 |  55 |      1 | regress_rls_dave  | testing RLS with partitions
(3 rows)

-- Turn on RLS and create policy on child to show RLS is checked before constraints
SET SESSION AUTHORIZATION regress_rls_alice;
ALTER TABLE part_document_satire ENABLE ROW LEVEL SECURITY;
CREATE POLICY pp3 ON part_document_satire AS RESTRICTIVE
    USING (cid < 55);
-- This should fail with RLS violation now.
SET SESSION AUTHORIZATION regress_rls_dave;
INSERT INTO part_document_satire VALUES (101, 55, 1, 'regress_rls_dave', 'testing RLS with partitions'); -- fail
ERROR:  new row violates row-level security policy for table "part_document_satire"
-- And now we cannot see directly into the partition either, due to RLS
SELECT * FROM part_document_satire WHERE f_leak(dtitle) ORDER BY did;
 did | cid | dlevel | dauthor | dtitle 
-----+-----+--------+---------+--------
(0 rows)

-- The parent looks same as before
-- viewpoint from regress_rls_dave
SELECT * FROM part_document WHERE f_leak(dtitle) ORDER BY did;
NOTICE:  f_leak => my first novel
NOTICE:  f_leak => my second novel
NOTICE:  f_leak => great science fiction
NOTICE:  f_leak => awesome science fiction
 did | cid | dlevel |      dauthor      |         dtitle          
-----+-----+--------+-------------------+-------------------------
   1 |  11 |      1 | regress_rls_bob   | my first novel
   2 |  11 |      2 | regress_rls_bob   | my second novel
   6 |  11 |      1 | regress_rls_carol | great science fiction
   9 |  11 |      1 | regress_rls_dave  | awesome science fiction
(4 rows)

EXPLAIN (COSTS OFF) SELECT * FROM part_document WHERE f_leak(dtitle);
<<<<<<< HEAD
                             QUERY PLAN                             
--------------------------------------------------------------------
 Gather Motion 3:1  (slice1; segments: 3)
   InitPlan 1 (returns $0)  (slice2)
     ->  Gather Motion 1:1  (slice3; segments: 1)
           ->  Seq Scan on uaccount
                 Filter: (pguser = 'regress_rls_dave'::name)
   ->  Seq Scan on part_document_fiction
         Filter: ((cid < 55) AND (dlevel <= $0) AND f_leak(dtitle))
 Optimizer: Postgres query optimizer
(8 rows)
=======
                          QUERY PLAN                          
--------------------------------------------------------------
 Seq Scan on part_document_fiction part_document
   Filter: ((cid < 55) AND (dlevel <= $0) AND f_leak(dtitle))
   InitPlan 1 (returns $0)
     ->  Index Scan using uaccount_pkey on uaccount
           Index Cond: (pguser = CURRENT_USER)
(5 rows)
>>>>>>> d457cb4e

-- viewpoint from regress_rls_carol
SET SESSION AUTHORIZATION regress_rls_carol;
SELECT * FROM part_document WHERE f_leak(dtitle) ORDER BY did;
NOTICE:  f_leak => my first novel
NOTICE:  f_leak => my second novel
NOTICE:  f_leak => great science fiction
NOTICE:  f_leak => awesome science fiction
NOTICE:  f_leak => my first satire
NOTICE:  f_leak => great satire
NOTICE:  f_leak => testing RLS with partitions
NOTICE:  f_leak => my science textbook
NOTICE:  f_leak => my history book
NOTICE:  f_leak => great technology book
NOTICE:  f_leak => awesome technology book
 did | cid | dlevel |      dauthor      |           dtitle            
-----+-----+--------+-------------------+-----------------------------
   1 |  11 |      1 | regress_rls_bob   | my first novel
   2 |  11 |      2 | regress_rls_bob   | my second novel
   3 |  99 |      2 | regress_rls_bob   | my science textbook
   4 |  55 |      1 | regress_rls_bob   | my first satire
   5 |  99 |      2 | regress_rls_bob   | my history book
   6 |  11 |      1 | regress_rls_carol | great science fiction
   7 |  99 |      2 | regress_rls_carol | great technology book
   8 |  55 |      2 | regress_rls_carol | great satire
   9 |  11 |      1 | regress_rls_dave  | awesome science fiction
  10 |  99 |      2 | regress_rls_dave  | awesome technology book
 100 |  55 |      1 | regress_rls_dave  | testing RLS with partitions
(11 rows)

EXPLAIN (COSTS OFF) SELECT * FROM part_document WHERE f_leak(dtitle);
<<<<<<< HEAD
                        QUERY PLAN                         
-----------------------------------------------------------
 Gather Motion 3:1  (slice1; segments: 3)
   InitPlan 1 (returns $0)  (slice2)
     ->  Gather Motion 1:1  (slice3; segments: 1)
           ->  Seq Scan on uaccount
                 Filter: (pguser = 'regress_rls_carol'::name)
   ->  Append
         ->  Seq Scan on part_document_fiction
               Filter: ((dlevel <= $0) AND f_leak(dtitle))
         ->  Seq Scan on part_document_satire
               Filter: ((dlevel <= $0) AND f_leak(dtitle))
         ->  Seq Scan on part_document_nonfiction
               Filter: ((dlevel <= $0) AND f_leak(dtitle))
 Optimizer: Postgres query optimizer
(13 rows)
=======
                         QUERY PLAN                         
------------------------------------------------------------
 Append
   InitPlan 1 (returns $0)
     ->  Index Scan using uaccount_pkey on uaccount
           Index Cond: (pguser = CURRENT_USER)
   ->  Seq Scan on part_document_fiction part_document_1
         Filter: ((dlevel <= $0) AND f_leak(dtitle))
   ->  Seq Scan on part_document_satire part_document_2
         Filter: ((dlevel <= $0) AND f_leak(dtitle))
   ->  Seq Scan on part_document_nonfiction part_document_3
         Filter: ((dlevel <= $0) AND f_leak(dtitle))
(10 rows)
>>>>>>> d457cb4e

-- only owner can change policies
ALTER POLICY pp1 ON part_document USING (true);    --fail
ERROR:  must be owner of table part_document
DROP POLICY pp1 ON part_document;                  --fail
ERROR:  must be owner of relation part_document
SET SESSION AUTHORIZATION regress_rls_alice;
ALTER POLICY pp1 ON part_document USING (dauthor = current_user);
-- viewpoint from regress_rls_bob again
SET SESSION AUTHORIZATION regress_rls_bob;
SELECT * FROM part_document WHERE f_leak(dtitle) ORDER BY did;
NOTICE:  f_leak => my first novel
NOTICE:  f_leak => my second novel
NOTICE:  f_leak => my first satire
NOTICE:  f_leak => my science textbook
NOTICE:  f_leak => my history book
 did | cid | dlevel |     dauthor     |       dtitle        
-----+-----+--------+-----------------+---------------------
   1 |  11 |      1 | regress_rls_bob | my first novel
   2 |  11 |      2 | regress_rls_bob | my second novel
   3 |  99 |      2 | regress_rls_bob | my science textbook
   4 |  55 |      1 | regress_rls_bob | my first satire
   5 |  99 |      2 | regress_rls_bob | my history book
(5 rows)

-- viewpoint from rls_regres_carol again
SET SESSION AUTHORIZATION regress_rls_carol;
SELECT * FROM part_document WHERE f_leak(dtitle) ORDER BY did;
NOTICE:  f_leak => great science fiction
NOTICE:  f_leak => great satire
NOTICE:  f_leak => great technology book
 did | cid | dlevel |      dauthor      |        dtitle         
-----+-----+--------+-------------------+-----------------------
   6 |  11 |      1 | regress_rls_carol | great science fiction
   7 |  99 |      2 | regress_rls_carol | great technology book
   8 |  55 |      2 | regress_rls_carol | great satire
(3 rows)

EXPLAIN (COSTS OFF) SELECT * FROM part_document WHERE f_leak(dtitle);
<<<<<<< HEAD
                             QUERY PLAN                              
---------------------------------------------------------------------
 Gather Motion 3:1  (slice1; segments: 3)
   ->  Append
         ->  Seq Scan on part_document_fiction
               Filter: ((dauthor = 'regress_rls_carol'::name) AND f_leak(dtitle))
         ->  Seq Scan on part_document_satire
               Filter: ((dauthor = 'regress_rls_carol'::name) AND f_leak(dtitle))
         ->  Seq Scan on part_document_nonfiction
               Filter: ((dauthor = 'regress_rls_carol'::name) AND f_leak(dtitle))
 Optimizer: Postgres query optimizer
(9 rows)
=======
                          QUERY PLAN                           
---------------------------------------------------------------
 Append
   ->  Seq Scan on part_document_fiction part_document_1
         Filter: ((dauthor = CURRENT_USER) AND f_leak(dtitle))
   ->  Seq Scan on part_document_satire part_document_2
         Filter: ((dauthor = CURRENT_USER) AND f_leak(dtitle))
   ->  Seq Scan on part_document_nonfiction part_document_3
         Filter: ((dauthor = CURRENT_USER) AND f_leak(dtitle))
(7 rows)
>>>>>>> d457cb4e

-- database superuser does bypass RLS policy when enabled
RESET SESSION AUTHORIZATION;
SET row_security TO ON;
SELECT * FROM part_document ORDER BY did;
 did | cid | dlevel |      dauthor      |           dtitle            
-----+-----+--------+-------------------+-----------------------------
   1 |  11 |      1 | regress_rls_bob   | my first novel
   2 |  11 |      2 | regress_rls_bob   | my second novel
   3 |  99 |      2 | regress_rls_bob   | my science textbook
   4 |  55 |      1 | regress_rls_bob   | my first satire
   5 |  99 |      2 | regress_rls_bob   | my history book
   6 |  11 |      1 | regress_rls_carol | great science fiction
   7 |  99 |      2 | regress_rls_carol | great technology book
   8 |  55 |      2 | regress_rls_carol | great satire
   9 |  11 |      1 | regress_rls_dave  | awesome science fiction
  10 |  99 |      2 | regress_rls_dave  | awesome technology book
 100 |  55 |      1 | regress_rls_dave  | testing RLS with partitions
(11 rows)

SELECT * FROM part_document_satire ORDER by did;
 did | cid | dlevel |      dauthor      |           dtitle            
-----+-----+--------+-------------------+-----------------------------
   4 |  55 |      1 | regress_rls_bob   | my first satire
   8 |  55 |      2 | regress_rls_carol | great satire
 100 |  55 |      1 | regress_rls_dave  | testing RLS with partitions
(3 rows)

-- database non-superuser with bypass privilege can bypass RLS policy when disabled
SET SESSION AUTHORIZATION regress_rls_exempt_user;
SET row_security TO OFF;
SELECT * FROM part_document ORDER BY did;
 did | cid | dlevel |      dauthor      |           dtitle            
-----+-----+--------+-------------------+-----------------------------
   1 |  11 |      1 | regress_rls_bob   | my first novel
   2 |  11 |      2 | regress_rls_bob   | my second novel
   3 |  99 |      2 | regress_rls_bob   | my science textbook
   4 |  55 |      1 | regress_rls_bob   | my first satire
   5 |  99 |      2 | regress_rls_bob   | my history book
   6 |  11 |      1 | regress_rls_carol | great science fiction
   7 |  99 |      2 | regress_rls_carol | great technology book
   8 |  55 |      2 | regress_rls_carol | great satire
   9 |  11 |      1 | regress_rls_dave  | awesome science fiction
  10 |  99 |      2 | regress_rls_dave  | awesome technology book
 100 |  55 |      1 | regress_rls_dave  | testing RLS with partitions
(11 rows)

SELECT * FROM part_document_satire ORDER by did;
 did | cid | dlevel |      dauthor      |           dtitle            
-----+-----+--------+-------------------+-----------------------------
   4 |  55 |      1 | regress_rls_bob   | my first satire
   8 |  55 |      2 | regress_rls_carol | great satire
 100 |  55 |      1 | regress_rls_dave  | testing RLS with partitions
(3 rows)

-- RLS policy does not apply to table owner when RLS enabled.
SET SESSION AUTHORIZATION regress_rls_alice;
SET row_security TO ON;
SELECT * FROM part_document ORDER by did;
 did | cid | dlevel |      dauthor      |           dtitle            
-----+-----+--------+-------------------+-----------------------------
   1 |  11 |      1 | regress_rls_bob   | my first novel
   2 |  11 |      2 | regress_rls_bob   | my second novel
   3 |  99 |      2 | regress_rls_bob   | my science textbook
   4 |  55 |      1 | regress_rls_bob   | my first satire
   5 |  99 |      2 | regress_rls_bob   | my history book
   6 |  11 |      1 | regress_rls_carol | great science fiction
   7 |  99 |      2 | regress_rls_carol | great technology book
   8 |  55 |      2 | regress_rls_carol | great satire
   9 |  11 |      1 | regress_rls_dave  | awesome science fiction
  10 |  99 |      2 | regress_rls_dave  | awesome technology book
 100 |  55 |      1 | regress_rls_dave  | testing RLS with partitions
(11 rows)

SELECT * FROM part_document_satire ORDER by did;
 did | cid | dlevel |      dauthor      |           dtitle            
-----+-----+--------+-------------------+-----------------------------
   4 |  55 |      1 | regress_rls_bob   | my first satire
   8 |  55 |      2 | regress_rls_carol | great satire
 100 |  55 |      1 | regress_rls_dave  | testing RLS with partitions
(3 rows)

-- When RLS disabled, other users get ERROR.
SET SESSION AUTHORIZATION regress_rls_dave;
SET row_security TO OFF;
SELECT * FROM part_document ORDER by did;
ERROR:  query would be affected by row-level security policy for table "part_document"
SELECT * FROM part_document_satire ORDER by did;
ERROR:  query would be affected by row-level security policy for table "part_document_satire"
-- Check behavior with a policy that uses a SubPlan not an InitPlan.
SET SESSION AUTHORIZATION regress_rls_alice;
SET row_security TO ON;
CREATE POLICY pp3 ON part_document AS RESTRICTIVE
    USING ((SELECT dlevel <= seclv FROM uaccount WHERE pguser = current_user));
SET SESSION AUTHORIZATION regress_rls_carol;
INSERT INTO part_document VALUES (100, 11, 5, 'regress_rls_carol', 'testing pp3'); -- fail
ERROR:  new row violates row-level security policy "pp3" for table "part_document"
----- Dependencies -----
SET SESSION AUTHORIZATION regress_rls_alice;
SET row_security TO ON;
CREATE TABLE dependee (x integer, y integer);
CREATE TABLE dependent (x integer, y integer);
CREATE POLICY d1 ON dependent FOR ALL
    TO PUBLIC
    USING (x = (SELECT d.x FROM dependee d WHERE d.y = y));
DROP TABLE dependee; -- Should fail without CASCADE due to dependency on row security qual?
ERROR:  cannot drop table dependee because other objects depend on it
DETAIL:  policy d1 on table dependent depends on table dependee
HINT:  Use DROP ... CASCADE to drop the dependent objects too.
DROP TABLE dependee CASCADE;
NOTICE:  drop cascades to policy d1 on table dependent
EXPLAIN (COSTS OFF) SELECT * FROM dependent; -- After drop, should be unqualified
                QUERY PLAN                
------------------------------------------
 Gather Motion 3:1  (slice1; segments: 3)
   ->  Seq Scan on dependent
 Optimizer: Postgres query optimizer
(3 rows)

-----   RECURSION    ----
--
-- Simple recursion
--
SET SESSION AUTHORIZATION regress_rls_alice;
CREATE TABLE rec1 (x integer, y integer);
CREATE POLICY r1 ON rec1 USING (x = (SELECT r.x FROM rec1 r WHERE y = r.y));
ALTER TABLE rec1 ENABLE ROW LEVEL SECURITY;
SET SESSION AUTHORIZATION regress_rls_bob;
SELECT * FROM rec1; -- fail, direct recursion
ERROR:  infinite recursion detected in policy for relation "rec1"
--
-- Mutual recursion
--
SET SESSION AUTHORIZATION regress_rls_alice;
CREATE TABLE rec2 (a integer, b integer);
ALTER POLICY r1 ON rec1 USING (x = (SELECT a FROM rec2 WHERE b = y));
CREATE POLICY r2 ON rec2 USING (a = (SELECT x FROM rec1 WHERE y = b));
ALTER TABLE rec2 ENABLE ROW LEVEL SECURITY;
SET SESSION AUTHORIZATION regress_rls_bob;
SELECT * FROM rec1;    -- fail, mutual recursion
ERROR:  infinite recursion detected in policy for relation "rec1"
--
-- Mutual recursion via views
--
SET SESSION AUTHORIZATION regress_rls_bob;
CREATE VIEW rec1v AS SELECT * FROM rec1;
CREATE VIEW rec2v AS SELECT * FROM rec2;
SET SESSION AUTHORIZATION regress_rls_alice;
ALTER POLICY r1 ON rec1 USING (x = (SELECT a FROM rec2v WHERE b = y));
ALTER POLICY r2 ON rec2 USING (a = (SELECT x FROM rec1v WHERE y = b));
SET SESSION AUTHORIZATION regress_rls_bob;
SELECT * FROM rec1;    -- fail, mutual recursion via views
ERROR:  infinite recursion detected in policy for relation "rec1"
--
-- Mutual recursion via .s.b views
--
SET SESSION AUTHORIZATION regress_rls_bob;
DROP VIEW rec1v, rec2v CASCADE;
NOTICE:  drop cascades to 2 other objects
DETAIL:  drop cascades to policy r1 on table rec1
drop cascades to policy r2 on table rec2
CREATE VIEW rec1v WITH (security_barrier) AS SELECT * FROM rec1;
CREATE VIEW rec2v WITH (security_barrier) AS SELECT * FROM rec2;
SET SESSION AUTHORIZATION regress_rls_alice;
CREATE POLICY r1 ON rec1 USING (x = (SELECT a FROM rec2v WHERE b = y));
CREATE POLICY r2 ON rec2 USING (a = (SELECT x FROM rec1v WHERE y = b));
SET SESSION AUTHORIZATION regress_rls_bob;
SELECT * FROM rec1;    -- fail, mutual recursion via s.b. views
ERROR:  infinite recursion detected in policy for relation "rec1"
--
-- recursive RLS and VIEWs in policy
--
SET SESSION AUTHORIZATION regress_rls_alice;
CREATE TABLE s1 (a int, b text);
INSERT INTO s1 (SELECT x, md5(x::text) FROM generate_series(-10,10) x);
CREATE TABLE s2 (x int, y text);
INSERT INTO s2 (SELECT x, md5(x::text) FROM generate_series(-6,6) x);
GRANT SELECT ON s1, s2 TO regress_rls_bob;
CREATE POLICY p1 ON s1 USING (a in (select x from s2 where y like '%2f%'));
CREATE POLICY p2 ON s2 USING (x in (select a from s1 where b like '%22%'));
CREATE POLICY p3 ON s1 FOR INSERT WITH CHECK (a = (SELECT a FROM s1));
ALTER TABLE s1 ENABLE ROW LEVEL SECURITY;
ALTER TABLE s2 ENABLE ROW LEVEL SECURITY;
SET SESSION AUTHORIZATION regress_rls_bob;
CREATE VIEW v2 AS SELECT * FROM s2 WHERE y like '%af%';
SELECT * FROM s1 WHERE f_leak(b); -- fail (infinite recursion)
ERROR:  infinite recursion detected in policy for relation "s1"
INSERT INTO s1 VALUES (1, 'foo'); -- fail (infinite recursion)
ERROR:  infinite recursion detected in policy for relation "s1"
SET SESSION AUTHORIZATION regress_rls_alice;
DROP POLICY p3 on s1;
ALTER POLICY p2 ON s2 USING (x % 2 = 0);
SET SESSION AUTHORIZATION regress_rls_bob;
SELECT * FROM s1 WHERE f_leak(b);	-- OK
NOTICE:  f_leak => c81e728d9d4c2f636f067f89cc14862c
NOTICE:  f_leak => a87ff679a2f3e71d9181a67b7542122c
 a |                b                 
---+----------------------------------
 2 | c81e728d9d4c2f636f067f89cc14862c
 4 | a87ff679a2f3e71d9181a67b7542122c
(2 rows)

EXPLAIN (COSTS OFF) SELECT * FROM only s1 WHERE f_leak(b);
                              QUERY PLAN                               
-----------------------------------------------------------------------
 Gather Motion 3:1  (slice1; segments: 3)
   ->  Seq Scan on s1
         Filter: ((hashed SubPlan 1) AND f_leak(b))
         SubPlan 1
           ->  Broadcast Motion 3:3  (slice2; segments: 3)
                 ->  Seq Scan on s2
                       Filter: (((x % 2) = 0) AND (y ~~ '%2f%'::text))
 Optimizer: Postgres query optimizer
(8 rows)

SET SESSION AUTHORIZATION regress_rls_alice;
ALTER POLICY p1 ON s1 USING (a in (select x from v2)); -- using VIEW in RLS policy
SET SESSION AUTHORIZATION regress_rls_bob;
SELECT * FROM s1 WHERE f_leak(b);	-- OK
NOTICE:  f_leak => 0267aaf632e87a63288a08331f22c7c3
NOTICE:  f_leak => 1679091c5a880faf6fb5e6087eb1b2dc
 a  |                b                 
----+----------------------------------
 -4 | 0267aaf632e87a63288a08331f22c7c3
  6 | 1679091c5a880faf6fb5e6087eb1b2dc
(2 rows)

EXPLAIN (COSTS OFF) SELECT * FROM s1 WHERE f_leak(b);
                              QUERY PLAN                               
-----------------------------------------------------------------------
 Gather Motion 3:1  (slice1; segments: 3)
   ->  Seq Scan on s1
         Filter: ((hashed SubPlan 1) AND f_leak(b))
         SubPlan 1
           ->  Broadcast Motion 3:3  (slice2; segments: 3)
                 ->  Seq Scan on s2
                       Filter: (((x % 2) = 0) AND (y ~~ '%af%'::text))
 Optimizer: Postgres query optimizer
(8 rows)

SELECT (SELECT x FROM s1 LIMIT 1) xx, * FROM s2 WHERE y like '%28%';
 xx | x  |                y                 
----+----+----------------------------------
 -6 | -6 | 596a3d04481816330f07e4f97510c28f
 -4 | -4 | 0267aaf632e87a63288a08331f22c7c3
  2 |  2 | c81e728d9d4c2f636f067f89cc14862c
(3 rows)

EXPLAIN (COSTS OFF) SELECT (SELECT x FROM s1 LIMIT 1) xx, * FROM s2 WHERE y like '%28%';
                                                 QUERY PLAN                                                  
-------------------------------------------------------------------------------------------------------------
 Gather Motion 3:1  (slice1; segments: 3)
   ->  Seq Scan on s2
         Filter: (((x % 2) = 0) AND (y ~~ '%28%'::text))
         SubPlan 2
           ->  Limit
                 ->  Result
                       ->  Materialize
                             ->  Broadcast Motion 3:3  (slice2; segments: 3)
                                   ->  Seq Scan on s1
                                         Filter: (hashed SubPlan 1)
                                         SubPlan 1
                                           ->  Materialize
                                                 ->  Broadcast Motion 3:3  (slice3; segments: 3)
                                                       ->  Seq Scan on s2 s2_1
                                                             Filter: (((x % 2) = 0) AND (y ~~ '%af%'::text))
 Optimizer: Postgres query optimizer
(16 rows)

SET SESSION AUTHORIZATION regress_rls_alice;
ALTER POLICY p2 ON s2 USING (x in (select a from s1 where b like '%d2%'));
SET SESSION AUTHORIZATION regress_rls_bob;
SELECT * FROM s1 WHERE f_leak(b);	-- fail (infinite recursion via view)
ERROR:  infinite recursion detected in policy for relation "s1"
-- prepared statement with regress_rls_alice privilege
PREPARE p1(int) AS SELECT * FROM t1 WHERE a <= $1;
EXECUTE p1(2);
 id  | a |  b  
-----+---+-----
 102 | 2 | bbb
 202 | 2 | bcd
 302 | 2 | yyy
(3 rows)

EXPLAIN (COSTS OFF) EXECUTE p1(2);
<<<<<<< HEAD
                     QUERY PLAN                     
----------------------------------------------------
 Gather Motion 3:1  (slice1; segments: 3)
   ->  Append
         ->  Seq Scan on t1
               Filter: ((a <= 2) AND ((a % 2) = 0))
         ->  Seq Scan on t2
               Filter: ((a <= 2) AND ((a % 2) = 0))
         ->  Seq Scan on t3
               Filter: ((a <= 2) AND ((a % 2) = 0))
 Optimizer: Postgres query optimizer
(9 rows)
=======
                  QUERY PLAN                  
----------------------------------------------
 Append
   ->  Seq Scan on t1 t1_1
         Filter: ((a <= 2) AND ((a % 2) = 0))
   ->  Seq Scan on t2 t1_2
         Filter: ((a <= 2) AND ((a % 2) = 0))
   ->  Seq Scan on t3 t1_3
         Filter: ((a <= 2) AND ((a % 2) = 0))
(7 rows)
>>>>>>> d457cb4e

-- superuser is allowed to bypass RLS checks
RESET SESSION AUTHORIZATION;
SET row_security TO OFF;
SELECT * FROM t1 WHERE f_leak(b);
NOTICE:  f_leak => aba
NOTICE:  f_leak => bbb
NOTICE:  f_leak => ccc
NOTICE:  f_leak => dad
NOTICE:  f_leak => abc
NOTICE:  f_leak => bcd
NOTICE:  f_leak => cde
NOTICE:  f_leak => def
NOTICE:  f_leak => xxx
NOTICE:  f_leak => yyy
NOTICE:  f_leak => zzz
 id  | a |  b  
-----+---+-----
 101 | 1 | aba
 102 | 2 | bbb
 103 | 3 | ccc
 104 | 4 | dad
 201 | 1 | abc
 202 | 2 | bcd
 203 | 3 | cde
 204 | 4 | def
 301 | 1 | xxx
 302 | 2 | yyy
 303 | 3 | zzz
(11 rows)

EXPLAIN (COSTS OFF) SELECT * FROM t1 WHERE f_leak(b);
<<<<<<< HEAD
                QUERY PLAN                
------------------------------------------
 Gather Motion 3:1  (slice1; segments: 3)
   ->  Append
         ->  Seq Scan on t1
               Filter: f_leak(b)
         ->  Seq Scan on t2
               Filter: f_leak(b)
         ->  Seq Scan on t3
               Filter: f_leak(b)
 Optimizer: Postgres query optimizer
(9 rows)
=======
        QUERY PLAN         
---------------------------
 Append
   ->  Seq Scan on t1 t1_1
         Filter: f_leak(b)
   ->  Seq Scan on t2 t1_2
         Filter: f_leak(b)
   ->  Seq Scan on t3 t1_3
         Filter: f_leak(b)
(7 rows)
>>>>>>> d457cb4e

-- plan cache should be invalidated
EXECUTE p1(2);
 id  | a |  b  
-----+---+-----
 101 | 1 | aba
 102 | 2 | bbb
 201 | 1 | abc
 202 | 2 | bcd
 301 | 1 | xxx
 302 | 2 | yyy
(6 rows)

EXPLAIN (COSTS OFF) EXECUTE p1(2);
<<<<<<< HEAD
                QUERY PLAN                
------------------------------------------
 Gather Motion 3:1  (slice1; segments: 3)
   ->  Append
         ->  Seq Scan on t1
               Filter: (a <= 2)
         ->  Seq Scan on t2
               Filter: (a <= 2)
         ->  Seq Scan on t3
               Filter: (a <= 2)
 Optimizer: Postgres query optimizer
(9 rows)
=======
        QUERY PLAN         
---------------------------
 Append
   ->  Seq Scan on t1 t1_1
         Filter: (a <= 2)
   ->  Seq Scan on t2 t1_2
         Filter: (a <= 2)
   ->  Seq Scan on t3 t1_3
         Filter: (a <= 2)
(7 rows)
>>>>>>> d457cb4e

PREPARE p2(int) AS SELECT * FROM t1 WHERE a = $1;
EXECUTE p2(2);
 id  | a |  b  
-----+---+-----
 102 | 2 | bbb
 202 | 2 | bcd
 302 | 2 | yyy
(3 rows)

EXPLAIN (COSTS OFF) EXECUTE p2(2);
<<<<<<< HEAD
                QUERY PLAN                
------------------------------------------
 Gather Motion 3:1  (slice1; segments: 3)
   ->  Append
         ->  Seq Scan on t1
               Filter: (a = 2)
         ->  Seq Scan on t2
               Filter: (a = 2)
         ->  Seq Scan on t3
               Filter: (a = 2)
 Optimizer: Postgres query optimizer
(9 rows)
=======
        QUERY PLAN         
---------------------------
 Append
   ->  Seq Scan on t1 t1_1
         Filter: (a = 2)
   ->  Seq Scan on t2 t1_2
         Filter: (a = 2)
   ->  Seq Scan on t3 t1_3
         Filter: (a = 2)
(7 rows)
>>>>>>> d457cb4e

-- also, case when privilege switch from superuser
SET SESSION AUTHORIZATION regress_rls_bob;
SET row_security TO ON;
EXECUTE p2(2);
 id  | a |  b  
-----+---+-----
 102 | 2 | bbb
 202 | 2 | bcd
 302 | 2 | yyy
(3 rows)

EXPLAIN (COSTS OFF) EXECUTE p2(2);
<<<<<<< HEAD
                    QUERY PLAN                     
---------------------------------------------------
 Gather Motion 3:1  (slice1; segments: 3)
   ->  Append
         ->  Seq Scan on t1
               Filter: ((a = 2) AND ((a % 2) = 0))
         ->  Seq Scan on t2
               Filter: ((a = 2) AND ((a % 2) = 0))
         ->  Seq Scan on t3
               Filter: ((a = 2) AND ((a % 2) = 0))
 Optimizer: Postgres query optimizer
(9 rows)
=======
                 QUERY PLAN                  
---------------------------------------------
 Append
   ->  Seq Scan on t1 t1_1
         Filter: ((a = 2) AND ((a % 2) = 0))
   ->  Seq Scan on t2 t1_2
         Filter: ((a = 2) AND ((a % 2) = 0))
   ->  Seq Scan on t3 t1_3
         Filter: ((a = 2) AND ((a % 2) = 0))
(7 rows)
>>>>>>> d457cb4e

--
-- UPDATE / DELETE and Row-level security
--
SET SESSION AUTHORIZATION regress_rls_bob;
EXPLAIN (COSTS OFF) UPDATE t1 SET b = b || b WHERE f_leak(b);
                        QUERY PLAN                         
-----------------------------------------------------------
 Update on t1
   Update on t1 t1_1
   Update on t2 t1_2
   Update on t3 t1_3
   ->  Result
         ->  Append
               ->  Seq Scan on t1 t1_1
                     Filter: (((a % 2) = 0) AND f_leak(b))
               ->  Seq Scan on t2 t1_2
                     Filter: (((a % 2) = 0) AND f_leak(b))
               ->  Seq Scan on t3 t1_3
                     Filter: (((a % 2) = 0) AND f_leak(b))
(12 rows)

UPDATE t1 SET b = b || b WHERE f_leak(b);
NOTICE:  f_leak => bbb
NOTICE:  f_leak => dad
NOTICE:  f_leak => bcd
NOTICE:  f_leak => def
NOTICE:  f_leak => yyy
EXPLAIN (COSTS OFF) UPDATE only t1 SET b = b || '_updt' WHERE f_leak(b);
                  QUERY PLAN                   
-----------------------------------------------
 Update on t1
   ->  Seq Scan on t1
         Filter: (((a % 2) = 0) AND f_leak(b))
(3 rows)

UPDATE only t1 SET b = b || '_updt' WHERE f_leak(b);
NOTICE:  f_leak => bbbbbb
NOTICE:  f_leak => daddad
-- returning clause with system column
UPDATE only t1 SET b = b WHERE f_leak(b) RETURNING tableoid::regclass, *, t1;
NOTICE:  f_leak => bbbbbb_updt
NOTICE:  f_leak => daddad_updt
 tableoid | id  | a |      b      |         t1          
----------+-----+---+-------------+---------------------
 t1       | 102 | 2 | bbbbbb_updt | (102,2,bbbbbb_updt)
 t1       | 104 | 4 | daddad_updt | (104,4,daddad_updt)
(2 rows)

UPDATE t1 SET b = b WHERE f_leak(b) RETURNING *;
NOTICE:  f_leak => bbbbbb_updt
NOTICE:  f_leak => daddad_updt
NOTICE:  f_leak => bcdbcd
NOTICE:  f_leak => defdef
NOTICE:  f_leak => yyyyyy
 id  | a |      b      
-----+---+-------------
 102 | 2 | bbbbbb_updt
 104 | 4 | daddad_updt
 202 | 2 | bcdbcd
 204 | 4 | defdef
 302 | 2 | yyyyyy
(5 rows)

UPDATE t1 SET b = b WHERE f_leak(b) RETURNING tableoid::regclass, *, t1;
NOTICE:  f_leak => bbbbbb_updt
NOTICE:  f_leak => daddad_updt
NOTICE:  f_leak => bcdbcd
NOTICE:  f_leak => defdef
NOTICE:  f_leak => yyyyyy
 tableoid | id  | a |      b      |         t1          
----------+-----+---+-------------+---------------------
 t1       | 102 | 2 | bbbbbb_updt | (102,2,bbbbbb_updt)
 t1       | 104 | 4 | daddad_updt | (104,4,daddad_updt)
 t2       | 202 | 2 | bcdbcd      | (202,2,bcdbcd)
 t2       | 204 | 4 | defdef      | (204,4,defdef)
 t3       | 302 | 2 | yyyyyy      | (302,2,yyyyyy)
(5 rows)

-- updates with from clause
EXPLAIN (COSTS OFF) UPDATE t2 SET b=t2.b FROM t3
WHERE t2.a = 3 and t3.a = 2 AND f_leak(t2.b) AND f_leak(t3.b);
                           QUERY PLAN                            
-----------------------------------------------------------------
 Update on t2
   ->  Nested Loop
         ->  Seq Scan on t2
               Filter: ((a = 3) AND ((a % 2) = 1) AND f_leak(b))
         ->  Materialize
               ->  Broadcast Motion 3:3  (slice1; segments: 3)
                     ->  Seq Scan on t3
                           Filter: ((a = 2) AND f_leak(b))
 Optimizer: Postgres query optimizer
(9 rows)

UPDATE t2 SET b=t2.b FROM t3
WHERE t2.a = 3 and t3.a = 2 AND f_leak(t2.b) AND f_leak(t3.b);
NOTICE:  f_leak => cde
NOTICE:  f_leak => yyyyyy
EXPLAIN (COSTS OFF) UPDATE t1 SET b=t1.b FROM t2
WHERE t1.a = 3 and t2.a = 3 AND f_leak(t1.b) AND f_leak(t2.b);
<<<<<<< HEAD
                                 QUERY PLAN                                  
-----------------------------------------------------------------------------
 Update on t1
   Update on t1
   Update on t2 t2_1
   Update on t3
   ->  Nested Loop
         ->  Seq Scan on t1
               Filter: ((a = 3) AND ((a % 2) = 0) AND f_leak(b))
         ->  Materialize
               ->  Broadcast Motion 3:3  (slice1; segments: 3)
                     ->  Seq Scan on t2
                           Filter: ((a = 3) AND ((a % 2) = 1) AND f_leak(b))
   ->  Nested Loop
         ->  Seq Scan on t2 t2_1
               Filter: ((a = 3) AND ((a % 2) = 0) AND f_leak(b))
         ->  Materialize
               ->  Broadcast Motion 3:3  (slice2; segments: 3)
                     ->  Seq Scan on t2
                           Filter: ((a = 3) AND ((a % 2) = 1) AND f_leak(b))
   ->  Nested Loop
         ->  Seq Scan on t3
               Filter: ((a = 3) AND ((a % 2) = 0) AND f_leak(b))
         ->  Materialize
               ->  Broadcast Motion 3:3  (slice3; segments: 3)
                     ->  Seq Scan on t2
                           Filter: ((a = 3) AND ((a % 2) = 1) AND f_leak(b))
 Optimizer: Postgres query optimizer
(26 rows)
=======
                              QUERY PLAN                               
-----------------------------------------------------------------------
 Update on t1
   Update on t1 t1_1
   Update on t2 t1_2
   Update on t3 t1_3
   ->  Nested Loop
         ->  Seq Scan on t2
               Filter: ((a = 3) AND ((a % 2) = 1) AND f_leak(b))
         ->  Append
               ->  Seq Scan on t1 t1_1
                     Filter: ((a = 3) AND ((a % 2) = 0) AND f_leak(b))
               ->  Seq Scan on t2 t1_2
                     Filter: ((a = 3) AND ((a % 2) = 0) AND f_leak(b))
               ->  Seq Scan on t3 t1_3
                     Filter: ((a = 3) AND ((a % 2) = 0) AND f_leak(b))
(14 rows)
>>>>>>> d457cb4e

UPDATE t1 SET b=t1.b FROM t2
WHERE t1.a = 3 and t2.a = 3 AND f_leak(t1.b) AND f_leak(t2.b);
NOTICE:  f_leak => cde
EXPLAIN (COSTS OFF) UPDATE t2 SET b=t2.b FROM t1
WHERE t1.a = 3 and t2.a = 3 AND f_leak(t1.b) AND f_leak(t2.b);
                                    QUERY PLAN                                     
-----------------------------------------------------------------------------------
 Update on t2
   ->  Nested Loop
         ->  Seq Scan on t2
               Filter: ((a = 3) AND ((a % 2) = 1) AND f_leak(b))
<<<<<<< HEAD
         ->  Materialize
               ->  Broadcast Motion 3:3  (slice1; segments: 3)
                     ->  Append
                           ->  Seq Scan on t1
                                 Filter: ((a = 3) AND ((a % 2) = 0) AND f_leak(b))
                           ->  Seq Scan on t2 t2_1
                                 Filter: ((a = 3) AND ((a % 2) = 0) AND f_leak(b))
                           ->  Seq Scan on t3
                                 Filter: ((a = 3) AND ((a % 2) = 0) AND f_leak(b))
 Optimizer: Postgres query optimizer
(14 rows)
=======
         ->  Append
               ->  Seq Scan on t1 t1_1
                     Filter: ((a = 3) AND ((a % 2) = 0) AND f_leak(b))
               ->  Seq Scan on t2 t1_2
                     Filter: ((a = 3) AND ((a % 2) = 0) AND f_leak(b))
               ->  Seq Scan on t3 t1_3
                     Filter: ((a = 3) AND ((a % 2) = 0) AND f_leak(b))
(11 rows)
>>>>>>> d457cb4e

UPDATE t2 SET b=t2.b FROM t1
WHERE t1.a = 3 and t2.a = 3 AND f_leak(t1.b) AND f_leak(t2.b);
NOTICE:  f_leak => cde
-- updates with from clause self join
EXPLAIN (COSTS OFF) UPDATE t2 t2_1 SET b = t2_2.b FROM t2 t2_2
WHERE t2_1.a = 3 AND t2_2.a = t2_1.a AND t2_2.b = t2_1.b
AND f_leak(t2_1.b) AND f_leak(t2_2.b) RETURNING *, t2_1, t2_2;
                                    QUERY PLAN                                     
-----------------------------------------------------------------------------------
 Gather Motion 3:1  (slice1; segments: 3)
   ->  Update on t2 t2_1
         ->  Explicit Redistribute Motion 3:3  (slice2; segments: 3)
               ->  Hash Join
                     Hash Cond: (t2_1.b = t2_2.b)
                     ->  Broadcast Motion 3:3  (slice3; segments: 3)
                           ->  Seq Scan on t2 t2_1
                                 Filter: ((a = 3) AND ((a % 2) = 1) AND f_leak(b))
                     ->  Hash
                           ->  Seq Scan on t2 t2_2
                                 Filter: ((a = 3) AND ((a % 2) = 1) AND f_leak(b))
 Optimizer: Postgres query optimizer
(12 rows)

UPDATE t2 t2_1 SET b = t2_2.b FROM t2 t2_2
WHERE t2_1.a = 3 AND t2_2.a = t2_1.a AND t2_2.b = t2_1.b
AND f_leak(t2_1.b) AND f_leak(t2_2.b) RETURNING *, t2_1, t2_2;
NOTICE:  f_leak => cde
NOTICE:  f_leak => cde
 id  | a |  b  |  c  | id  | a |  b  |  c  |      t2_1       |      t2_2       
-----+---+-----+-----+-----+---+-----+-----+-----------------+-----------------
 203 | 3 | cde | 3.3 | 203 | 3 | cde | 3.3 | (203,3,cde,3.3) | (203,3,cde,3.3)
(1 row)

EXPLAIN (COSTS OFF) UPDATE t1 t1_1 SET b = t1_2.b FROM t1 t1_2
WHERE t1_1.a = 4 AND t1_2.a = t1_1.a AND t1_2.b = t1_1.b
AND f_leak(t1_1.b) AND f_leak(t1_2.b) RETURNING *, t1_1, t1_2;
<<<<<<< HEAD
                                       QUERY PLAN                                        
-----------------------------------------------------------------------------------------
 Gather Motion 3:1  (slice1; segments: 3)
   ->  Update on t1 t1_1
         Update on t1 t1_1
         Update on t2 t1_1_1
         Update on t3 t1_1_2
         ->  Explicit Redistribute Motion 3:3  (slice2; segments: 3)
               ->  Hash Join
                     Hash Cond: (t1_2.b = t1_1.b)
                     ->  Append
                           ->  Seq Scan on t1 t1_2
                                 Filter: ((a = 4) AND ((a % 2) = 0) AND f_leak(b))
                           ->  Seq Scan on t2 t1_2_1
                                 Filter: ((a = 4) AND ((a % 2) = 0) AND f_leak(b))
                           ->  Seq Scan on t3 t1_2_2
                                 Filter: ((a = 4) AND ((a % 2) = 0) AND f_leak(b))
                     ->  Hash
                           ->  Broadcast Motion 3:3  (slice3; segments: 3)
                                 ->  Seq Scan on t1 t1_1
                                       Filter: ((a = 4) AND ((a % 2) = 0) AND f_leak(b))
         ->  Explicit Redistribute Motion 3:3  (slice4; segments: 3)
               ->  Hash Join
                     Hash Cond: (t1_2.b = t1_1_1.b)
                     ->  Append
                           ->  Seq Scan on t1 t1_2
                                 Filter: ((a = 4) AND ((a % 2) = 0) AND f_leak(b))
                           ->  Seq Scan on t2 t1_2_1
                                 Filter: ((a = 4) AND ((a % 2) = 0) AND f_leak(b))
                           ->  Seq Scan on t3 t1_2_2
                                 Filter: ((a = 4) AND ((a % 2) = 0) AND f_leak(b))
                     ->  Hash
                           ->  Broadcast Motion 3:3  (slice5; segments: 3)
                                 ->  Seq Scan on t2 t1_1_1
                                       Filter: ((a = 4) AND ((a % 2) = 0) AND f_leak(b))
         ->  Explicit Redistribute Motion 3:3  (slice6; segments: 3)
               ->  Hash Join
                     Hash Cond: (t1_2.b = t1_1_2.b)
                     ->  Append
                           ->  Seq Scan on t1 t1_2
                                 Filter: ((a = 4) AND ((a % 2) = 0) AND f_leak(b))
                           ->  Seq Scan on t2 t1_2_1
                                 Filter: ((a = 4) AND ((a % 2) = 0) AND f_leak(b))
                           ->  Seq Scan on t3 t1_2_2
                                 Filter: ((a = 4) AND ((a % 2) = 0) AND f_leak(b))
                     ->  Hash
                           ->  Broadcast Motion 3:3  (slice7; segments: 3)
                                 ->  Seq Scan on t3 t1_1_2
                                       Filter: ((a = 4) AND ((a % 2) = 0) AND f_leak(b))
 Optimizer: Postgres query optimizer
(48 rows)
=======
                                 QUERY PLAN                                  
-----------------------------------------------------------------------------
 Update on t1 t1_1
   Update on t1 t1_1_1
   Update on t2 t1_1_2
   Update on t3 t1_1_3
   ->  Nested Loop
         Join Filter: (t1_1.b = t1_2.b)
         ->  Append
               ->  Seq Scan on t1 t1_1_1
                     Filter: ((a = 4) AND ((a % 2) = 0) AND f_leak(b))
               ->  Seq Scan on t2 t1_1_2
                     Filter: ((a = 4) AND ((a % 2) = 0) AND f_leak(b))
               ->  Seq Scan on t3 t1_1_3
                     Filter: ((a = 4) AND ((a % 2) = 0) AND f_leak(b))
         ->  Materialize
               ->  Append
                     ->  Seq Scan on t1 t1_2_1
                           Filter: ((a = 4) AND ((a % 2) = 0) AND f_leak(b))
                     ->  Seq Scan on t2 t1_2_2
                           Filter: ((a = 4) AND ((a % 2) = 0) AND f_leak(b))
                     ->  Seq Scan on t3 t1_2_3
                           Filter: ((a = 4) AND ((a % 2) = 0) AND f_leak(b))
(21 rows)
>>>>>>> d457cb4e

UPDATE t1 t1_1 SET b = t1_2.b FROM t1 t1_2
WHERE t1_1.a = 4 AND t1_2.a = t1_1.a AND t1_2.b = t1_1.b
AND f_leak(t1_1.b) AND f_leak(t1_2.b) RETURNING *, t1_1, t1_2;
NOTICE:  f_leak => daddad_updt
NOTICE:  f_leak => daddad_updt
NOTICE:  f_leak => defdef
NOTICE:  f_leak => defdef
 id  | a |      b      | id  | a |      b      |        t1_1         |        t1_2         
-----+---+-------------+-----+---+-------------+---------------------+---------------------
 104 | 4 | daddad_updt | 104 | 4 | daddad_updt | (104,4,daddad_updt) | (104,4,daddad_updt)
 204 | 4 | defdef      | 204 | 4 | defdef      | (204,4,defdef)      | (204,4,defdef)
(2 rows)

RESET SESSION AUTHORIZATION;
SET row_security TO OFF;
SELECT * FROM t1 ORDER BY a,b;
 id  | a |      b      
-----+---+-------------
 101 | 1 | aba
 201 | 1 | abc
 301 | 1 | xxx
 102 | 2 | bbbbbb_updt
 202 | 2 | bcdbcd
 302 | 2 | yyyyyy
 103 | 3 | ccc
 203 | 3 | cde
 303 | 3 | zzz
 104 | 4 | daddad_updt
 204 | 4 | defdef
(11 rows)

SET SESSION AUTHORIZATION regress_rls_bob;
SET row_security TO ON;
EXPLAIN (COSTS OFF) DELETE FROM only t1 WHERE f_leak(b);
                  QUERY PLAN                   
-----------------------------------------------
 Delete on t1
   ->  Seq Scan on t1
         Filter: (((a % 2) = 0) AND f_leak(b))
 Optimizer: Postgres query optimizer
(4 rows)

EXPLAIN (COSTS OFF) DELETE FROM t1 WHERE f_leak(b);
                     QUERY PLAN                      
-----------------------------------------------------
 Delete on t1
   Delete on t1 t1_1
   Delete on t2 t1_2
   Delete on t3 t1_3
   ->  Append
         ->  Seq Scan on t1 t1_1
               Filter: (((a % 2) = 0) AND f_leak(b))
         ->  Seq Scan on t2 t1_2
               Filter: (((a % 2) = 0) AND f_leak(b))
         ->  Seq Scan on t3 t1_3
               Filter: (((a % 2) = 0) AND f_leak(b))
(11 rows)

DELETE FROM only t1 WHERE f_leak(b) RETURNING tableoid::regclass, *, t1;
NOTICE:  f_leak => bbbbbb_updt
NOTICE:  f_leak => daddad_updt
 tableoid | id  | a |      b      |         t1          
----------+-----+---+-------------+---------------------
 t1       | 102 | 2 | bbbbbb_updt | (102,2,bbbbbb_updt)
 t1       | 104 | 4 | daddad_updt | (104,4,daddad_updt)
(2 rows)

DELETE FROM t1 WHERE f_leak(b) RETURNING tableoid::regclass, *, t1;
NOTICE:  f_leak => bcdbcd
NOTICE:  f_leak => defdef
NOTICE:  f_leak => yyyyyy
 tableoid | id  | a |   b    |       t1       
----------+-----+---+--------+----------------
 t2       | 202 | 2 | bcdbcd | (202,2,bcdbcd)
 t2       | 204 | 4 | defdef | (204,4,defdef)
 t3       | 302 | 2 | yyyyyy | (302,2,yyyyyy)
(3 rows)

--
-- S.b. view on top of Row-level security
--
SET SESSION AUTHORIZATION regress_rls_alice;
CREATE TABLE b1 (a int, b text);
INSERT INTO b1 (SELECT x, md5(x::text) FROM generate_series(-10,10) x);
CREATE POLICY p1 ON b1 USING (a % 2 = 0);
ALTER TABLE b1 ENABLE ROW LEVEL SECURITY;
GRANT ALL ON b1 TO regress_rls_bob;
SET SESSION AUTHORIZATION regress_rls_bob;
CREATE VIEW bv1 WITH (security_barrier) AS SELECT * FROM b1 WHERE a > 0 WITH CHECK OPTION;
GRANT ALL ON bv1 TO regress_rls_carol;
SET SESSION AUTHORIZATION regress_rls_carol;
EXPLAIN (COSTS OFF) SELECT * FROM bv1 WHERE f_leak(b);
                    QUERY PLAN                     
---------------------------------------------------
 Gather Motion 3:1  (slice1; segments: 3)
   ->  Subquery Scan on bv1
         Filter: f_leak(bv1.b)
         ->  Seq Scan on b1
               Filter: ((a > 0) AND ((a % 2) = 0))
 Optimizer: Postgres query optimizer
(6 rows)

SELECT * FROM bv1 WHERE f_leak(b);
NOTICE:  f_leak => c81e728d9d4c2f636f067f89cc14862c
NOTICE:  f_leak => a87ff679a2f3e71d9181a67b7542122c
NOTICE:  f_leak => 1679091c5a880faf6fb5e6087eb1b2dc
NOTICE:  f_leak => c9f0f895fb98ab9159f51fd0297e236d
NOTICE:  f_leak => d3d9446802a44259755d38e6d163e820
 a  |                b                 
----+----------------------------------
  2 | c81e728d9d4c2f636f067f89cc14862c
  4 | a87ff679a2f3e71d9181a67b7542122c
  6 | 1679091c5a880faf6fb5e6087eb1b2dc
  8 | c9f0f895fb98ab9159f51fd0297e236d
 10 | d3d9446802a44259755d38e6d163e820
(5 rows)

INSERT INTO bv1 VALUES (-1, 'xxx'); -- should fail view WCO
ERROR:  new row violates row-level security policy for table "b1"
INSERT INTO bv1 VALUES (11, 'xxx'); -- should fail RLS check
ERROR:  new row violates row-level security policy for table "b1"
INSERT INTO bv1 VALUES (12, 'xxx'); -- ok
EXPLAIN (COSTS OFF) UPDATE bv1 SET b = 'yyy' WHERE a = 4 AND f_leak(b);
                              QUERY PLAN                               
-----------------------------------------------------------------------
 Update on b1
   ->  Seq Scan on b1
         Filter: ((a > 0) AND (a = 4) AND ((a % 2) = 0) AND f_leak(b))
(3 rows)

UPDATE bv1 SET b = 'yyy' WHERE a = 4 AND f_leak(b);
NOTICE:  f_leak => a87ff679a2f3e71d9181a67b7542122c
EXPLAIN (COSTS OFF) DELETE FROM bv1 WHERE a = 6 AND f_leak(b);
                              QUERY PLAN                               
-----------------------------------------------------------------------
 Delete on b1
   ->  Seq Scan on b1
         Filter: ((a > 0) AND (a = 6) AND ((a % 2) = 0) AND f_leak(b))
(3 rows)

DELETE FROM bv1 WHERE a = 6 AND f_leak(b);
NOTICE:  f_leak => 1679091c5a880faf6fb5e6087eb1b2dc
SET SESSION AUTHORIZATION regress_rls_alice;
SELECT * FROM b1;
  a  |                b                 
-----+----------------------------------
 -10 | 1b0fd9efa5279c4203b7c70233f86dbf
  -9 | 252e691406782824eec43d7eadc3d256
  -8 | a8d2ec85eaf98407310b72eb73dda247
  -7 | 74687a12d3915d3c4d83f1af7b3683d5
  -6 | 596a3d04481816330f07e4f97510c28f
  -5 | 47c1b025fa18ea96c33fbb6718688c0f
  -4 | 0267aaf632e87a63288a08331f22c7c3
  -3 | b3149ecea4628efd23d2f86e5a723472
  -2 | 5d7b9adcbe1c629ec722529dd12e5129
  -1 | 6bb61e3b7bce0931da574d19d1d82c88
   0 | cfcd208495d565ef66e7dff9f98764da
   1 | c4ca4238a0b923820dcc509a6f75849b
   2 | c81e728d9d4c2f636f067f89cc14862c
   3 | eccbc87e4b5ce2fe28308fd9f2a7baf3
   5 | e4da3b7fbbce2345d7772b0674a318d5
   7 | 8f14e45fceea167a5a36dedd4bea2543
   8 | c9f0f895fb98ab9159f51fd0297e236d
   9 | 45c48cce2e2d7fbdea1afc51c7c6ad26
  10 | d3d9446802a44259755d38e6d163e820
  12 | xxx
   4 | yyy
(21 rows)

--
-- INSERT ... ON CONFLICT DO UPDATE and Row-level security
--
SET SESSION AUTHORIZATION regress_rls_alice;
DROP POLICY p1 ON document;
DROP POLICY p1r ON document;
CREATE POLICY p1 ON document FOR SELECT USING (true);
CREATE POLICY p2 ON document FOR INSERT WITH CHECK (dauthor = current_user);
CREATE POLICY p3 ON document FOR UPDATE
  USING (cid = (SELECT cid from category WHERE cname = 'novel'))
  WITH CHECK (dauthor = current_user);
SET SESSION AUTHORIZATION regress_rls_bob;
-- Exists...
SELECT * FROM document WHERE did = 2;
 did | cid | dlevel |     dauthor     |     dtitle      
-----+-----+--------+-----------------+-----------------
   2 |  11 |      2 | regress_rls_bob | my second novel
(1 row)

-- ...so violates actual WITH CHECK OPTION within UPDATE (not INSERT, since
-- alternative UPDATE path happens to be taken):
INSERT INTO document VALUES (2, (SELECT cid from category WHERE cname = 'novel'), 1, 'regress_rls_carol', 'my first novel')
    ON CONFLICT (did) DO UPDATE SET dtitle = EXCLUDED.dtitle, dauthor = EXCLUDED.dauthor;
ERROR:  new row violates row-level security policy for table "document"
-- Violates USING qual for UPDATE policy p3.
--
-- UPDATE path is taken, but UPDATE fails purely because *existing* row to be
-- updated is not a "novel"/cid 11 (row is not leaked, even though we have
-- SELECT privileges sufficient to see the row in this instance):
INSERT INTO document VALUES (33, 22, 1, 'regress_rls_bob', 'okay science fiction'); -- preparation for next statement
INSERT INTO document VALUES (33, (SELECT cid from category WHERE cname = 'novel'), 1, 'regress_rls_bob', 'Some novel, replaces sci-fi') -- takes UPDATE path
    ON CONFLICT (did) DO UPDATE SET dtitle = EXCLUDED.dtitle;
ERROR:  new row violates row-level security policy (USING expression) for table "document"
-- Fine (we UPDATE, since INSERT WCOs and UPDATE security barrier quals + WCOs
-- not violated):
INSERT INTO document VALUES (2, (SELECT cid from category WHERE cname = 'novel'), 1, 'regress_rls_bob', 'my first novel')
    ON CONFLICT (did) DO UPDATE SET dtitle = EXCLUDED.dtitle RETURNING *;
 did | cid | dlevel |     dauthor     |     dtitle     
-----+-----+--------+-----------------+----------------
   2 |  11 |      2 | regress_rls_bob | my first novel
(1 row)

-- Fine (we INSERT, so "cid = 33" ("technology") isn't evaluated):
INSERT INTO document VALUES (78, (SELECT cid from category WHERE cname = 'novel'), 1, 'regress_rls_bob', 'some technology novel')
    ON CONFLICT (did) DO UPDATE SET dtitle = EXCLUDED.dtitle, cid = 33 RETURNING *;
 did | cid | dlevel |     dauthor     |        dtitle         
-----+-----+--------+-----------------+-----------------------
  78 |  11 |      1 | regress_rls_bob | some technology novel
(1 row)

-- Fine (same query, but we UPDATE, so "cid = 33", ("technology") is not the
-- case in respect of *existing* tuple):
INSERT INTO document VALUES (78, (SELECT cid from category WHERE cname = 'novel'), 1, 'regress_rls_bob', 'some technology novel')
    ON CONFLICT (did) DO UPDATE SET dtitle = EXCLUDED.dtitle, cid = 33 RETURNING *;
 did | cid | dlevel |     dauthor     |        dtitle         
-----+-----+--------+-----------------+-----------------------
  78 |  33 |      1 | regress_rls_bob | some technology novel
(1 row)

-- Same query a third time, but now fails due to existing tuple finally not
-- passing quals:
INSERT INTO document VALUES (78, (SELECT cid from category WHERE cname = 'novel'), 1, 'regress_rls_bob', 'some technology novel')
    ON CONFLICT (did) DO UPDATE SET dtitle = EXCLUDED.dtitle, cid = 33 RETURNING *;
ERROR:  new row violates row-level security policy (USING expression) for table "document"
-- Don't fail just because INSERT doesn't satisfy WITH CHECK option that
-- originated as a barrier/USING() qual from the UPDATE.  Note that the UPDATE
-- path *isn't* taken, and so UPDATE-related policy does not apply:
INSERT INTO document VALUES (79, (SELECT cid from category WHERE cname = 'technology'), 1, 'regress_rls_bob', 'technology book, can only insert')
    ON CONFLICT (did) DO UPDATE SET dtitle = EXCLUDED.dtitle RETURNING *;
 did | cid | dlevel |     dauthor     |              dtitle              
-----+-----+--------+-----------------+----------------------------------
  79 |  33 |      1 | regress_rls_bob | technology book, can only insert
(1 row)

-- But this time, the same statement fails, because the UPDATE path is taken,
-- and updating the row just inserted falls afoul of security barrier qual
-- (enforced as WCO) -- what we might have updated target tuple to is
-- irrelevant, in fact.
INSERT INTO document VALUES (79, (SELECT cid from category WHERE cname = 'technology'), 1, 'regress_rls_bob', 'technology book, can only insert')
    ON CONFLICT (did) DO UPDATE SET dtitle = EXCLUDED.dtitle RETURNING *;
ERROR:  new row violates row-level security policy (USING expression) for table "document"
-- Test default USING qual enforced as WCO
SET SESSION AUTHORIZATION regress_rls_alice;
DROP POLICY p1 ON document;
DROP POLICY p2 ON document;
DROP POLICY p3 ON document;
CREATE POLICY p3_with_default ON document FOR UPDATE
  USING (cid = (SELECT cid from category WHERE cname = 'novel'));
SET SESSION AUTHORIZATION regress_rls_bob;
-- Just because WCO-style enforcement of USING quals occurs with
-- existing/target tuple does not mean that the implementation can be allowed
-- to fail to also enforce this qual against the final tuple appended to
-- relation (since in the absence of an explicit WCO, this is also interpreted
-- as an UPDATE/ALL WCO in general).
--
-- UPDATE path is taken here (fails due to existing tuple).  Note that this is
-- not reported as a "USING expression", because it's an RLS UPDATE check that originated as
-- a USING qual for the purposes of RLS in general, as opposed to an explicit
-- USING qual that is ordinarily a security barrier.  We leave it up to the
-- UPDATE to make this fail:
INSERT INTO document VALUES (79, (SELECT cid from category WHERE cname = 'technology'), 1, 'regress_rls_bob', 'technology book, can only insert')
    ON CONFLICT (did) DO UPDATE SET dtitle = EXCLUDED.dtitle RETURNING *;
ERROR:  new row violates row-level security policy for table "document"
-- UPDATE path is taken here.  Existing tuple passes, since its cid
-- corresponds to "novel", but default USING qual is enforced against
-- post-UPDATE tuple too (as always when updating with a policy that lacks an
-- explicit WCO), and so this fails:
INSERT INTO document VALUES (2, (SELECT cid from category WHERE cname = 'technology'), 1, 'regress_rls_bob', 'my first novel')
    ON CONFLICT (did) DO UPDATE SET cid = EXCLUDED.cid, dtitle = EXCLUDED.dtitle RETURNING *;
ERROR:  new row violates row-level security policy for table "document"
SET SESSION AUTHORIZATION regress_rls_alice;
DROP POLICY p3_with_default ON document;
--
-- Test ALL policies with ON CONFLICT DO UPDATE (much the same as existing UPDATE
-- tests)
--
CREATE POLICY p3_with_all ON document FOR ALL
  USING (cid = (SELECT cid from category WHERE cname = 'novel'))
  WITH CHECK (dauthor = current_user);
SET SESSION AUTHORIZATION regress_rls_bob;
-- Fails, since ALL WCO is enforced in insert path:
INSERT INTO document VALUES (80, (SELECT cid from category WHERE cname = 'novel'), 1, 'regress_rls_carol', 'my first novel')
    ON CONFLICT (did) DO UPDATE SET dtitle = EXCLUDED.dtitle, cid = 33;
ERROR:  new row violates row-level security policy for table "document"
-- Fails, since ALL policy USING qual is enforced (existing, target tuple is in
-- violation, since it has the "manga" cid):
INSERT INTO document VALUES (4, (SELECT cid from category WHERE cname = 'novel'), 1, 'regress_rls_bob', 'my first novel')
    ON CONFLICT (did) DO UPDATE SET dtitle = EXCLUDED.dtitle;
ERROR:  new row violates row-level security policy (USING expression) for table "document"
-- Fails, since ALL WCO are enforced:
INSERT INTO document VALUES (1, (SELECT cid from category WHERE cname = 'novel'), 1, 'regress_rls_bob', 'my first novel')
    ON CONFLICT (did) DO UPDATE SET dauthor = 'regress_rls_carol';
ERROR:  new row violates row-level security policy for table "document"
--
-- ROLE/GROUP
--
SET SESSION AUTHORIZATION regress_rls_alice;
CREATE TABLE z1 (a int, b text);
CREATE TABLE z2 (a int, b text);
GRANT SELECT ON z1,z2 TO regress_rls_group1, regress_rls_group2,
    regress_rls_bob, regress_rls_carol;
INSERT INTO z1 VALUES
    (1, 'aba'),
    (2, 'bbb'),
    (3, 'ccc'),
    (4, 'dad');
CREATE POLICY p1 ON z1 TO regress_rls_group1 USING (a % 2 = 0);
CREATE POLICY p2 ON z1 TO regress_rls_group2 USING (a % 2 = 1);
ALTER TABLE z1 ENABLE ROW LEVEL SECURITY;
SET SESSION AUTHORIZATION regress_rls_bob;
SELECT * FROM z1 WHERE f_leak(b);
NOTICE:  f_leak => bbb
NOTICE:  f_leak => dad
 a |  b  
---+-----
 2 | bbb
 4 | dad
(2 rows)

EXPLAIN (COSTS OFF) SELECT * FROM z1 WHERE f_leak(b);
                  QUERY PLAN                   
-----------------------------------------------
 Gather Motion 3:1  (slice1; segments: 3)
   ->  Seq Scan on z1
         Filter: (((a % 2) = 0) AND f_leak(b))
 Optimizer: Postgres query optimizer
(4 rows)

PREPARE plancache_test AS SELECT * FROM z1 WHERE f_leak(b);
EXPLAIN (COSTS OFF) EXECUTE plancache_test;
                  QUERY PLAN                   
-----------------------------------------------
 Gather Motion 3:1  (slice1; segments: 3)
   ->  Seq Scan on z1
         Filter: (((a % 2) = 0) AND f_leak(b))
 Optimizer: Postgres query optimizer
(4 rows)

PREPARE plancache_test2 AS WITH q AS MATERIALIZED (SELECT * FROM z1 WHERE f_leak(b)) SELECT * FROM q,z2;
EXPLAIN (COSTS OFF) EXECUTE plancache_test2;
                           QUERY PLAN                            
-----------------------------------------------------------------
 Gather Motion 3:1  (slice1; segments: 3)
   ->  Nested Loop
         ->  Broadcast Motion 3:3  (slice2; segments: 3)
               ->  Shared Scan (share slice:id 2:0)
                     ->  Seq Scan on z1
                           Filter: (((a % 2) = 0) AND f_leak(b))
         ->  Materialize
               ->  Seq Scan on z2
 Optimizer: Postgres query optimizer
(9 rows)

PREPARE plancache_test3 AS WITH q AS MATERIALIZED (SELECT * FROM z2) SELECT * FROM q,z1 WHERE f_leak(z1.b);
EXPLAIN (COSTS OFF) EXECUTE plancache_test3;
                        QUERY PLAN                         
-----------------------------------------------------------
 Gather Motion 3:1  (slice1; segments: 3)
   ->  Nested Loop
         ->  Broadcast Motion 3:3  (slice2; segments: 3)
               ->  Seq Scan on z1
                     Filter: (((a % 2) = 0) AND f_leak(b))
         ->  Materialize
               ->  Shared Scan (share slice:id 1:0)
                     ->  Seq Scan on z2
 Optimizer: Postgres query optimizer
(9 rows)

SET ROLE regress_rls_group1;
SELECT * FROM z1 WHERE f_leak(b);
NOTICE:  f_leak => bbb
NOTICE:  f_leak => dad
 a |  b  
---+-----
 2 | bbb
 4 | dad
(2 rows)

EXPLAIN (COSTS OFF) SELECT * FROM z1 WHERE f_leak(b);
                  QUERY PLAN                   
-----------------------------------------------
 Gather Motion 3:1  (slice1; segments: 3)
   ->  Seq Scan on z1
         Filter: (((a % 2) = 0) AND f_leak(b))
 Optimizer: Postgres query optimizer
(4 rows)

EXPLAIN (COSTS OFF) EXECUTE plancache_test;
                  QUERY PLAN                   
-----------------------------------------------
 Gather Motion 3:1  (slice1; segments: 3)
   ->  Seq Scan on z1
         Filter: (((a % 2) = 0) AND f_leak(b))
 Optimizer: Postgres query optimizer
(4 rows)

EXPLAIN (COSTS OFF) EXECUTE plancache_test2;
                           QUERY PLAN                            
-----------------------------------------------------------------
 Gather Motion 3:1  (slice1; segments: 3)
   ->  Nested Loop
         ->  Broadcast Motion 3:3  (slice2; segments: 3)
               ->  Shared Scan (share slice:id 2:0)
                     ->  Seq Scan on z1
                           Filter: (((a % 2) = 0) AND f_leak(b))
         ->  Materialize
               ->  Seq Scan on z2
 Optimizer: Postgres query optimizer
(9 rows)

EXPLAIN (COSTS OFF) EXECUTE plancache_test3;
                        QUERY PLAN                         
-----------------------------------------------------------
 Gather Motion 3:1  (slice1; segments: 3)
   ->  Nested Loop
         ->  Broadcast Motion 3:3  (slice2; segments: 3)
               ->  Seq Scan on z1
                     Filter: (((a % 2) = 0) AND f_leak(b))
         ->  Materialize
               ->  Shared Scan (share slice:id 1:0)
                     ->  Seq Scan on z2
 Optimizer: Postgres query optimizer
(9 rows)

SET SESSION AUTHORIZATION regress_rls_carol;
SELECT * FROM z1 WHERE f_leak(b);
NOTICE:  f_leak => aba
NOTICE:  f_leak => ccc
 a |  b  
---+-----
 1 | aba
 3 | ccc
(2 rows)

EXPLAIN (COSTS OFF) SELECT * FROM z1 WHERE f_leak(b);
                  QUERY PLAN                   
-----------------------------------------------
 Gather Motion 3:1  (slice1; segments: 3)
   ->  Seq Scan on z1
         Filter: (((a % 2) = 1) AND f_leak(b))
 Optimizer: Postgres query optimizer
(4 rows)

EXPLAIN (COSTS OFF) EXECUTE plancache_test;
                  QUERY PLAN                   
-----------------------------------------------
 Gather Motion 3:1  (slice1; segments: 3)
   ->  Seq Scan on z1
         Filter: (((a % 2) = 1) AND f_leak(b))
 Optimizer: Postgres query optimizer
(4 rows)

EXPLAIN (COSTS OFF) EXECUTE plancache_test2;
                           QUERY PLAN                            
-----------------------------------------------------------------
 Gather Motion 3:1  (slice1; segments: 3)
   ->  Nested Loop
         ->  Broadcast Motion 3:3  (slice2; segments: 3)
               ->  Shared Scan (share slice:id 2:0)
                     ->  Seq Scan on z1
                           Filter: (((a % 2) = 1) AND f_leak(b))
         ->  Materialize
               ->  Seq Scan on z2
 Optimizer: Postgres query optimizer
(9 rows)

EXPLAIN (COSTS OFF) EXECUTE plancache_test3;
                        QUERY PLAN                         
-----------------------------------------------------------
 Gather Motion 3:1  (slice1; segments: 3)
   ->  Nested Loop
         ->  Broadcast Motion 3:3  (slice2; segments: 3)
               ->  Seq Scan on z1
                     Filter: (((a % 2) = 1) AND f_leak(b))
         ->  Materialize
               ->  Shared Scan (share slice:id 1:0)
                     ->  Seq Scan on z2
 Optimizer: Postgres query optimizer
(9 rows)

SET ROLE regress_rls_group2;
SELECT * FROM z1 WHERE f_leak(b);
NOTICE:  f_leak => aba
NOTICE:  f_leak => ccc
 a |  b  
---+-----
 1 | aba
 3 | ccc
(2 rows)

EXPLAIN (COSTS OFF) SELECT * FROM z1 WHERE f_leak(b);
                  QUERY PLAN                   
-----------------------------------------------
 Gather Motion 3:1  (slice1; segments: 3)
   ->  Seq Scan on z1
         Filter: (((a % 2) = 1) AND f_leak(b))
 Optimizer: Postgres query optimizer
(4 rows)

EXPLAIN (COSTS OFF) EXECUTE plancache_test;
                  QUERY PLAN                   
-----------------------------------------------
 Gather Motion 3:1  (slice1; segments: 3)
   ->  Seq Scan on z1
         Filter: (((a % 2) = 1) AND f_leak(b))
 Optimizer: Postgres query optimizer
(4 rows)

EXPLAIN (COSTS OFF) EXECUTE plancache_test2;
                           QUERY PLAN                            
-----------------------------------------------------------------
 Gather Motion 3:1  (slice1; segments: 3)
   ->  Nested Loop
         ->  Broadcast Motion 3:3  (slice2; segments: 3)
               ->  Shared Scan (share slice:id 2:0)
                     ->  Seq Scan on z1
                           Filter: (((a % 2) = 1) AND f_leak(b))
         ->  Materialize
               ->  Seq Scan on z2
 Optimizer: Postgres query optimizer
(9 rows)

EXPLAIN (COSTS OFF) EXECUTE plancache_test3;
                        QUERY PLAN                         
-----------------------------------------------------------
 Gather Motion 3:1  (slice1; segments: 3)
   ->  Nested Loop
         ->  Broadcast Motion 3:3  (slice2; segments: 3)
               ->  Seq Scan on z1
                     Filter: (((a % 2) = 1) AND f_leak(b))
         ->  Materialize
               ->  Shared Scan (share slice:id 1:0)
                     ->  Seq Scan on z2
 Optimizer: Postgres query optimizer
(9 rows)

--
-- Views should follow policy for view owner.
--
-- View and Table owner are the same.
SET SESSION AUTHORIZATION regress_rls_alice;
CREATE VIEW rls_view AS SELECT * FROM z1 WHERE f_leak(b);
GRANT SELECT ON rls_view TO regress_rls_bob;
-- Query as role that is not owner of view or table.  Should return all records.
SET SESSION AUTHORIZATION regress_rls_bob;
SELECT * FROM rls_view;
NOTICE:  f_leak => aba
NOTICE:  f_leak => bbb
NOTICE:  f_leak => ccc
NOTICE:  f_leak => dad
 a |  b  
---+-----
 1 | aba
 2 | bbb
 3 | ccc
 4 | dad
(4 rows)

EXPLAIN (COSTS OFF) SELECT * FROM rls_view;
                QUERY PLAN                
------------------------------------------
 Gather Motion 3:1  (slice1; segments: 3)
   ->  Seq Scan on z1
         Filter: f_leak(b)
 Optimizer: Postgres query optimizer
(4 rows)

-- Query as view/table owner.  Should return all records.
SET SESSION AUTHORIZATION regress_rls_alice;
SELECT * FROM rls_view;
NOTICE:  f_leak => aba
NOTICE:  f_leak => bbb
NOTICE:  f_leak => ccc
NOTICE:  f_leak => dad
 a |  b  
---+-----
 1 | aba
 2 | bbb
 3 | ccc
 4 | dad
(4 rows)

EXPLAIN (COSTS OFF) SELECT * FROM rls_view;
                QUERY PLAN                
------------------------------------------
 Gather Motion 3:1  (slice1; segments: 3)
   ->  Seq Scan on z1
         Filter: f_leak(b)
 Optimizer: Postgres query optimizer
(4 rows)

DROP VIEW rls_view;
-- View and Table owners are different.
SET SESSION AUTHORIZATION regress_rls_bob;
CREATE VIEW rls_view AS SELECT * FROM z1 WHERE f_leak(b);
GRANT SELECT ON rls_view TO regress_rls_alice;
-- Query as role that is not owner of view but is owner of table.
-- Should return records based on view owner policies.
SET SESSION AUTHORIZATION regress_rls_alice;
SELECT * FROM rls_view;
NOTICE:  f_leak => bbb
NOTICE:  f_leak => dad
 a |  b  
---+-----
 2 | bbb
 4 | dad
(2 rows)

EXPLAIN (COSTS OFF) SELECT * FROM rls_view;
                  QUERY PLAN                   
-----------------------------------------------
 Gather Motion 3:1  (slice1; segments: 3)
   ->  Seq Scan on z1
         Filter: (((a % 2) = 0) AND f_leak(b))
 Optimizer: Postgres query optimizer
(4 rows)

-- Query as role that is not owner of table but is owner of view.
-- Should return records based on view owner policies.
SET SESSION AUTHORIZATION regress_rls_bob;
SELECT * FROM rls_view;
NOTICE:  f_leak => bbb
NOTICE:  f_leak => dad
 a |  b  
---+-----
 2 | bbb
 4 | dad
(2 rows)

EXPLAIN (COSTS OFF) SELECT * FROM rls_view;
                  QUERY PLAN                   
-----------------------------------------------
 Gather Motion 3:1  (slice1; segments: 3)
   ->  Seq Scan on z1
         Filter: (((a % 2) = 0) AND f_leak(b))
 Optimizer: Postgres query optimizer
(4 rows)

-- Query as role that is not the owner of the table or view without permissions.
SET SESSION AUTHORIZATION regress_rls_carol;
SELECT * FROM rls_view; --fail - permission denied.
ERROR:  permission denied for view rls_view
EXPLAIN (COSTS OFF) SELECT * FROM rls_view; --fail - permission denied.
ERROR:  permission denied for view rls_view
-- Query as role that is not the owner of the table or view with permissions.
SET SESSION AUTHORIZATION regress_rls_bob;
GRANT SELECT ON rls_view TO regress_rls_carol;
SELECT * FROM rls_view;
NOTICE:  f_leak => bbb
NOTICE:  f_leak => dad
 a |  b  
---+-----
 2 | bbb
 4 | dad
(2 rows)

EXPLAIN (COSTS OFF) SELECT * FROM rls_view;
                  QUERY PLAN                   
-----------------------------------------------
 Gather Motion 3:1  (slice1; segments: 3)
   ->  Seq Scan on z1
         Filter: (((a % 2) = 0) AND f_leak(b))
 Optimizer: Postgres query optimizer
(4 rows)

SET SESSION AUTHORIZATION regress_rls_bob;
DROP VIEW rls_view;
--
-- Command specific
--
SET SESSION AUTHORIZATION regress_rls_alice;
CREATE TABLE x1 (a int, b text, c text);
GRANT ALL ON x1 TO PUBLIC;
INSERT INTO x1 VALUES
    (1, 'abc', 'regress_rls_bob'),
    (2, 'bcd', 'regress_rls_bob'),
    (3, 'cde', 'regress_rls_carol'),
    (4, 'def', 'regress_rls_carol'),
    (5, 'efg', 'regress_rls_bob'),
    (6, 'fgh', 'regress_rls_bob'),
    (7, 'fgh', 'regress_rls_carol'),
    (8, 'fgh', 'regress_rls_carol');
CREATE POLICY p0 ON x1 FOR ALL USING (c = current_user);
CREATE POLICY p1 ON x1 FOR SELECT USING (a % 2 = 0);
CREATE POLICY p2 ON x1 FOR INSERT WITH CHECK (a % 2 = 1);
CREATE POLICY p3 ON x1 FOR UPDATE USING (a % 2 = 0);
CREATE POLICY p4 ON x1 FOR DELETE USING (a < 8);
ALTER TABLE x1 ENABLE ROW LEVEL SECURITY;
SET SESSION AUTHORIZATION regress_rls_bob;
SELECT * FROM x1 WHERE f_leak(b) ORDER BY a ASC;
NOTICE:  f_leak => abc
NOTICE:  f_leak => bcd
NOTICE:  f_leak => def
NOTICE:  f_leak => efg
NOTICE:  f_leak => fgh
NOTICE:  f_leak => fgh
 a |  b  |         c         
---+-----+-------------------
 1 | abc | regress_rls_bob
 2 | bcd | regress_rls_bob
 4 | def | regress_rls_carol
 5 | efg | regress_rls_bob
 6 | fgh | regress_rls_bob
 8 | fgh | regress_rls_carol
(6 rows)

UPDATE x1 SET b = b || '_updt' WHERE f_leak(b) RETURNING *;
NOTICE:  f_leak => abc
NOTICE:  f_leak => bcd
NOTICE:  f_leak => def
NOTICE:  f_leak => efg
NOTICE:  f_leak => fgh
NOTICE:  f_leak => fgh
 a |    b     |         c         
---+----------+-------------------
 1 | abc_updt | regress_rls_bob
 2 | bcd_updt | regress_rls_bob
 4 | def_updt | regress_rls_carol
 5 | efg_updt | regress_rls_bob
 6 | fgh_updt | regress_rls_bob
 8 | fgh_updt | regress_rls_carol
(6 rows)

SET SESSION AUTHORIZATION regress_rls_carol;
SELECT * FROM x1 WHERE f_leak(b) ORDER BY a ASC;
NOTICE:  f_leak => cde
NOTICE:  f_leak => fgh
NOTICE:  f_leak => bcd_updt
NOTICE:  f_leak => def_updt
NOTICE:  f_leak => fgh_updt
NOTICE:  f_leak => fgh_updt
 a |    b     |         c         
---+----------+-------------------
 2 | bcd_updt | regress_rls_bob
 3 | cde      | regress_rls_carol
 4 | def_updt | regress_rls_carol
 6 | fgh_updt | regress_rls_bob
 7 | fgh      | regress_rls_carol
 8 | fgh_updt | regress_rls_carol
(6 rows)

UPDATE x1 SET b = b || '_updt' WHERE f_leak(b) RETURNING *;
NOTICE:  f_leak => cde
NOTICE:  f_leak => fgh
NOTICE:  f_leak => bcd_updt
NOTICE:  f_leak => def_updt
NOTICE:  f_leak => fgh_updt
NOTICE:  f_leak => fgh_updt
 a |       b       |         c         
---+---------------+-------------------
 3 | cde_updt      | regress_rls_carol
 7 | fgh_updt      | regress_rls_carol
 2 | bcd_updt_updt | regress_rls_bob
 4 | def_updt_updt | regress_rls_carol
 6 | fgh_updt_updt | regress_rls_bob
 8 | fgh_updt_updt | regress_rls_carol
(6 rows)

DELETE FROM x1 WHERE f_leak(b) RETURNING *;
NOTICE:  f_leak => cde_updt
NOTICE:  f_leak => fgh_updt
NOTICE:  f_leak => bcd_updt_updt
NOTICE:  f_leak => def_updt_updt
NOTICE:  f_leak => fgh_updt_updt
NOTICE:  f_leak => fgh_updt_updt
 a |       b       |         c         
---+---------------+-------------------
 3 | cde_updt      | regress_rls_carol
 7 | fgh_updt      | regress_rls_carol
 2 | bcd_updt_updt | regress_rls_bob
 4 | def_updt_updt | regress_rls_carol
 6 | fgh_updt_updt | regress_rls_bob
 8 | fgh_updt_updt | regress_rls_carol
(6 rows)

--
-- Duplicate Policy Names
--
SET SESSION AUTHORIZATION regress_rls_alice;
CREATE TABLE y1 (a int, b text);
CREATE TABLE y2 (a int, b text);
GRANT ALL ON y1, y2 TO regress_rls_bob;
CREATE POLICY p1 ON y1 FOR ALL USING (a % 2 = 0);
CREATE POLICY p2 ON y1 FOR SELECT USING (a > 2);
CREATE POLICY p1 ON y1 FOR SELECT USING (a % 2 = 1);  --fail
ERROR:  policy "p1" for table "y1" already exists
CREATE POLICY p1 ON y2 FOR ALL USING (a % 2 = 0);  --OK
ALTER TABLE y1 ENABLE ROW LEVEL SECURITY;
ALTER TABLE y2 ENABLE ROW LEVEL SECURITY;
--
-- Expression structure with SBV
--
-- Create view as table owner.  RLS should NOT be applied.
SET SESSION AUTHORIZATION regress_rls_alice;
CREATE VIEW rls_sbv WITH (security_barrier) AS
    SELECT * FROM y1 WHERE f_leak(b);
EXPLAIN (COSTS OFF) SELECT * FROM rls_sbv WHERE (a = 1);
                QUERY PLAN                
------------------------------------------
 Gather Motion 1:1  (slice1; segments: 1)
   ->  Seq Scan on y1
         Filter: (f_leak(b) AND (a = 1))
 Optimizer: Postgres query optimizer
(4 rows)

DROP VIEW rls_sbv;
-- Create view as role that does not own table.  RLS should be applied.
SET SESSION AUTHORIZATION regress_rls_bob;
CREATE VIEW rls_sbv WITH (security_barrier) AS
    SELECT * FROM y1 WHERE f_leak(b);
EXPLAIN (COSTS OFF) SELECT * FROM rls_sbv WHERE (a = 1);
                               QUERY PLAN                               
------------------------------------------------------------------------
 Gather Motion 1:1  (slice1; segments: 1)
   ->  Seq Scan on y1
         Filter: ((a = 1) AND ((a > 2) OR ((a % 2) = 0)) AND f_leak(b))
 Optimizer: Postgres query optimizer
(4 rows)

DROP VIEW rls_sbv;
--
-- Expression structure
--
SET SESSION AUTHORIZATION regress_rls_alice;
INSERT INTO y2 (SELECT x, md5(x::text) FROM generate_series(0,20) x);
ANALYZE y2;
CREATE POLICY p2 ON y2 USING (a % 3 = 0);
CREATE POLICY p3 ON y2 USING (a % 4 = 0);
SET SESSION AUTHORIZATION regress_rls_bob;
SELECT * FROM y2 WHERE f_leak(b);
NOTICE:  f_leak => cfcd208495d565ef66e7dff9f98764da
NOTICE:  f_leak => c81e728d9d4c2f636f067f89cc14862c
NOTICE:  f_leak => eccbc87e4b5ce2fe28308fd9f2a7baf3
NOTICE:  f_leak => a87ff679a2f3e71d9181a67b7542122c
NOTICE:  f_leak => 1679091c5a880faf6fb5e6087eb1b2dc
NOTICE:  f_leak => c9f0f895fb98ab9159f51fd0297e236d
NOTICE:  f_leak => 45c48cce2e2d7fbdea1afc51c7c6ad26
NOTICE:  f_leak => d3d9446802a44259755d38e6d163e820
NOTICE:  f_leak => c20ad4d76fe97759aa27a0c99bff6710
NOTICE:  f_leak => aab3238922bcc25a6f606eb525ffdc56
NOTICE:  f_leak => 9bf31c7ff062936a96d3c8bd1f8f2ff3
NOTICE:  f_leak => c74d97b01eae257e44aa9d5bade97baf
NOTICE:  f_leak => 6f4922f45568161a8cdf4ad2299f6d23
NOTICE:  f_leak => 98f13708210194c475687be6106a3b84
 a  |                b                 
----+----------------------------------
  0 | cfcd208495d565ef66e7dff9f98764da
  2 | c81e728d9d4c2f636f067f89cc14862c
  3 | eccbc87e4b5ce2fe28308fd9f2a7baf3
  4 | a87ff679a2f3e71d9181a67b7542122c
  6 | 1679091c5a880faf6fb5e6087eb1b2dc
  8 | c9f0f895fb98ab9159f51fd0297e236d
  9 | 45c48cce2e2d7fbdea1afc51c7c6ad26
 10 | d3d9446802a44259755d38e6d163e820
 12 | c20ad4d76fe97759aa27a0c99bff6710
 14 | aab3238922bcc25a6f606eb525ffdc56
 15 | 9bf31c7ff062936a96d3c8bd1f8f2ff3
 16 | c74d97b01eae257e44aa9d5bade97baf
 18 | 6f4922f45568161a8cdf4ad2299f6d23
 20 | 98f13708210194c475687be6106a3b84
(14 rows)

EXPLAIN (COSTS OFF) SELECT * FROM y2 WHERE f_leak(b);
                                    QUERY PLAN                                     
-----------------------------------------------------------------------------------
 Gather Motion 3:1  (slice1; segments: 3)
   ->  Seq Scan on y2
         Filter: ((((a % 4) = 0) OR ((a % 3) = 0) OR ((a % 2) = 0)) AND f_leak(b))
 Optimizer: Postgres query optimizer
(4 rows)

--
-- Qual push-down of leaky functions, when not referring to table
--
SELECT * FROM y2 WHERE f_leak('abc');
NOTICE:  f_leak => abc
NOTICE:  f_leak => abc
NOTICE:  f_leak => abc
NOTICE:  f_leak => abc
NOTICE:  f_leak => abc
NOTICE:  f_leak => abc
NOTICE:  f_leak => abc
NOTICE:  f_leak => abc
NOTICE:  f_leak => abc
NOTICE:  f_leak => abc
NOTICE:  f_leak => abc
NOTICE:  f_leak => abc
NOTICE:  f_leak => abc
NOTICE:  f_leak => abc
NOTICE:  f_leak => abc
NOTICE:  f_leak => abc
NOTICE:  f_leak => abc
NOTICE:  f_leak => abc
NOTICE:  f_leak => abc
NOTICE:  f_leak => abc
NOTICE:  f_leak => abc
 a  |                b                 
----+----------------------------------
  0 | cfcd208495d565ef66e7dff9f98764da
  2 | c81e728d9d4c2f636f067f89cc14862c
  3 | eccbc87e4b5ce2fe28308fd9f2a7baf3
  4 | a87ff679a2f3e71d9181a67b7542122c
  6 | 1679091c5a880faf6fb5e6087eb1b2dc
  8 | c9f0f895fb98ab9159f51fd0297e236d
  9 | 45c48cce2e2d7fbdea1afc51c7c6ad26
 10 | d3d9446802a44259755d38e6d163e820
 12 | c20ad4d76fe97759aa27a0c99bff6710
 14 | aab3238922bcc25a6f606eb525ffdc56
 15 | 9bf31c7ff062936a96d3c8bd1f8f2ff3
 16 | c74d97b01eae257e44aa9d5bade97baf
 18 | 6f4922f45568161a8cdf4ad2299f6d23
 20 | 98f13708210194c475687be6106a3b84
(14 rows)

EXPLAIN (COSTS OFF) SELECT * FROM y2 WHERE f_leak('abc');
                                         QUERY PLAN                                          
---------------------------------------------------------------------------------------------
 Gather Motion 3:1  (slice1; segments: 3)
   ->  Seq Scan on y2
         Filter: (f_leak('abc'::text) AND (((a % 4) = 0) OR ((a % 3) = 0) OR ((a % 2) = 0)))
 Optimizer: Postgres query optimizer
(4 rows)

CREATE TABLE test_qual_pushdown (
    abc text
);
INSERT INTO test_qual_pushdown VALUES ('abc'),('def');
ANALYZE test_qual_pushdown;
SELECT * FROM y2 JOIN test_qual_pushdown ON (b = abc) WHERE f_leak(abc);
NOTICE:  f_leak => abc
NOTICE:  f_leak => def
 a | b | abc 
---+---+-----
(0 rows)

EXPLAIN (COSTS OFF) SELECT * FROM y2 JOIN test_qual_pushdown ON (b = abc) WHERE f_leak(abc);
                               QUERY PLAN                                
-------------------------------------------------------------------------
 Gather Motion 3:1  (slice1; segments: 3)
   ->  Hash Join
         Hash Cond: (y2.b = test_qual_pushdown.abc)
         ->  Seq Scan on y2
               Filter: (((a % 4) = 0) OR ((a % 3) = 0) OR ((a % 2) = 0))
         ->  Hash
               ->  Broadcast Motion 3:3  (slice2; segments: 3)
                     ->  Seq Scan on test_qual_pushdown
                           Filter: f_leak(abc)
 Optimizer: Postgres query optimizer
(10 rows)

SELECT * FROM y2 JOIN test_qual_pushdown ON (b = abc) WHERE f_leak(b);
NOTICE:  f_leak => cfcd208495d565ef66e7dff9f98764da
NOTICE:  f_leak => c81e728d9d4c2f636f067f89cc14862c
NOTICE:  f_leak => eccbc87e4b5ce2fe28308fd9f2a7baf3
NOTICE:  f_leak => a87ff679a2f3e71d9181a67b7542122c
NOTICE:  f_leak => 1679091c5a880faf6fb5e6087eb1b2dc
NOTICE:  f_leak => c9f0f895fb98ab9159f51fd0297e236d
NOTICE:  f_leak => 45c48cce2e2d7fbdea1afc51c7c6ad26
NOTICE:  f_leak => d3d9446802a44259755d38e6d163e820
NOTICE:  f_leak => c20ad4d76fe97759aa27a0c99bff6710
NOTICE:  f_leak => aab3238922bcc25a6f606eb525ffdc56
NOTICE:  f_leak => 9bf31c7ff062936a96d3c8bd1f8f2ff3
NOTICE:  f_leak => c74d97b01eae257e44aa9d5bade97baf
NOTICE:  f_leak => 6f4922f45568161a8cdf4ad2299f6d23
NOTICE:  f_leak => 98f13708210194c475687be6106a3b84
 a | b | abc 
---+---+-----
(0 rows)

EXPLAIN (COSTS OFF) SELECT * FROM y2 JOIN test_qual_pushdown ON (b = abc) WHERE f_leak(b);
                                       QUERY PLAN                                        
-----------------------------------------------------------------------------------------
 Gather Motion 3:1  (slice1; segments: 3)
   ->  Hash Join
         Hash Cond: (y2.b = test_qual_pushdown.abc)
         ->  Seq Scan on y2
               Filter: ((((a % 4) = 0) OR ((a % 3) = 0) OR ((a % 2) = 0)) AND f_leak(b))
         ->  Hash
               ->  Broadcast Motion 3:3  (slice2; segments: 3)
                     ->  Seq Scan on test_qual_pushdown
 Optimizer: Postgres query optimizer
(9 rows)

DROP TABLE test_qual_pushdown;
--
-- Plancache invalidate on user change.
--
RESET SESSION AUTHORIZATION;
DROP TABLE t1 CASCADE;
NOTICE:  drop cascades to 2 other objects
DETAIL:  drop cascades to table t2
drop cascades to table t3
CREATE TABLE t1 (a integer);
GRANT SELECT ON t1 TO regress_rls_bob, regress_rls_carol;
CREATE POLICY p1 ON t1 TO regress_rls_bob USING ((a % 2) = 0);
CREATE POLICY p2 ON t1 TO regress_rls_carol USING ((a % 4) = 0);
ALTER TABLE t1 ENABLE ROW LEVEL SECURITY;
-- Prepare as regress_rls_bob
SET ROLE regress_rls_bob;
PREPARE role_inval AS SELECT * FROM t1;
-- Check plan
EXPLAIN (COSTS OFF) EXECUTE role_inval;
                QUERY PLAN                
------------------------------------------
 Gather Motion 3:1  (slice1; segments: 3)
   ->  Seq Scan on t1
         Filter: ((a % 2) = 0)
 Optimizer: Postgres query optimizer
(4 rows)

-- Change to regress_rls_carol
SET ROLE regress_rls_carol;
-- Check plan- should be different
EXPLAIN (COSTS OFF) EXECUTE role_inval;
                QUERY PLAN                
------------------------------------------
 Gather Motion 3:1  (slice1; segments: 3)
   ->  Seq Scan on t1
         Filter: ((a % 4) = 0)
 Optimizer: Postgres query optimizer
(4 rows)

-- Change back to regress_rls_bob
SET ROLE regress_rls_bob;
-- Check plan- should be back to original
EXPLAIN (COSTS OFF) EXECUTE role_inval;
                QUERY PLAN                
------------------------------------------
 Gather Motion 3:1  (slice1; segments: 3)
   ->  Seq Scan on t1
         Filter: ((a % 2) = 0)
 Optimizer: Postgres query optimizer
(4 rows)

--
-- CTE and RLS
--
RESET SESSION AUTHORIZATION;
DROP TABLE t1 CASCADE;
CREATE TABLE t1 (a integer, b text);
CREATE POLICY p1 ON t1 USING (a % 2 = 0);
ALTER TABLE t1 ENABLE ROW LEVEL SECURITY;
GRANT ALL ON t1 TO regress_rls_bob;
INSERT INTO t1 (SELECT x, md5(x::text) FROM generate_series(0,20) x);
SET SESSION AUTHORIZATION regress_rls_bob;
WITH cte1 AS MATERIALIZED (SELECT * FROM t1 WHERE f_leak(b)) SELECT * FROM cte1;
NOTICE:  f_leak => cfcd208495d565ef66e7dff9f98764da
NOTICE:  f_leak => c81e728d9d4c2f636f067f89cc14862c
NOTICE:  f_leak => a87ff679a2f3e71d9181a67b7542122c
NOTICE:  f_leak => 1679091c5a880faf6fb5e6087eb1b2dc
NOTICE:  f_leak => c9f0f895fb98ab9159f51fd0297e236d
NOTICE:  f_leak => d3d9446802a44259755d38e6d163e820
NOTICE:  f_leak => c20ad4d76fe97759aa27a0c99bff6710
NOTICE:  f_leak => aab3238922bcc25a6f606eb525ffdc56
NOTICE:  f_leak => c74d97b01eae257e44aa9d5bade97baf
NOTICE:  f_leak => 6f4922f45568161a8cdf4ad2299f6d23
NOTICE:  f_leak => 98f13708210194c475687be6106a3b84
 a  |                b                 
----+----------------------------------
  0 | cfcd208495d565ef66e7dff9f98764da
  2 | c81e728d9d4c2f636f067f89cc14862c
  4 | a87ff679a2f3e71d9181a67b7542122c
  6 | 1679091c5a880faf6fb5e6087eb1b2dc
  8 | c9f0f895fb98ab9159f51fd0297e236d
 10 | d3d9446802a44259755d38e6d163e820
 12 | c20ad4d76fe97759aa27a0c99bff6710
 14 | aab3238922bcc25a6f606eb525ffdc56
 16 | c74d97b01eae257e44aa9d5bade97baf
 18 | 6f4922f45568161a8cdf4ad2299f6d23
 20 | 98f13708210194c475687be6106a3b84
(11 rows)

EXPLAIN (COSTS OFF)
WITH cte1 AS MATERIALIZED (SELECT * FROM t1 WHERE f_leak(b)) SELECT * FROM cte1;
                     QUERY PLAN                      
-----------------------------------------------------
 Gather Motion 3:1  (slice1; segments: 3)
   ->  Shared Scan (share slice:id 1:0)
         ->  Seq Scan on t1
               Filter: (((a % 2) = 0) AND f_leak(b))
 Optimizer: Postgres query optimizer
(5 rows)

WITH cte1 AS (UPDATE t1 SET a = a + 1 RETURNING *) SELECT * FROM cte1; --fail
ERROR:  new row violates row-level security policy for table "t1"
WITH cte1 AS (UPDATE t1 SET a = a RETURNING *) SELECT * FROM cte1; --ok
 a  |                b                 
----+----------------------------------
  0 | cfcd208495d565ef66e7dff9f98764da
  2 | c81e728d9d4c2f636f067f89cc14862c
  4 | a87ff679a2f3e71d9181a67b7542122c
  6 | 1679091c5a880faf6fb5e6087eb1b2dc
  8 | c9f0f895fb98ab9159f51fd0297e236d
 10 | d3d9446802a44259755d38e6d163e820
 12 | c20ad4d76fe97759aa27a0c99bff6710
 14 | aab3238922bcc25a6f606eb525ffdc56
 16 | c74d97b01eae257e44aa9d5bade97baf
 18 | 6f4922f45568161a8cdf4ad2299f6d23
 20 | 98f13708210194c475687be6106a3b84
(11 rows)

WITH cte1 AS (INSERT INTO t1 VALUES (21, 'Fail') RETURNING *) SELECT * FROM cte1; --fail
ERROR:  new row violates row-level security policy for table "t1"
WITH cte1 AS (INSERT INTO t1 VALUES (20, 'Success') RETURNING *) SELECT * FROM cte1; --ok
 a  |    b    
----+---------
 20 | Success
(1 row)

--
-- Rename Policy
--
RESET SESSION AUTHORIZATION;
ALTER POLICY p1 ON t1 RENAME TO p1; --fail
ERROR:  policy "p1" for table "t1" already exists
SELECT polname, relname
    FROM pg_policy pol
    JOIN pg_class pc ON (pc.oid = pol.polrelid)
    WHERE relname = 't1';
 polname | relname 
---------+---------
 p1      | t1
(1 row)

ALTER POLICY p1 ON t1 RENAME TO p2; --ok
SELECT polname, relname
    FROM pg_policy pol
    JOIN pg_class pc ON (pc.oid = pol.polrelid)
    WHERE relname = 't1';
 polname | relname 
---------+---------
 p2      | t1
(1 row)

--
-- Check INSERT SELECT
--
SET SESSION AUTHORIZATION regress_rls_bob;
CREATE TABLE t2 (a integer, b text);
INSERT INTO t2 (SELECT * FROM t1);
EXPLAIN (COSTS OFF) INSERT INTO t2 (SELECT * FROM t1);
             QUERY PLAN              
-------------------------------------
 Insert on t2
   ->  Seq Scan on t1
         Filter: ((a % 2) = 0)
 Optimizer: Postgres query optimizer
(4 rows)

SELECT * FROM t2;
 a  |                b                 
----+----------------------------------
  0 | cfcd208495d565ef66e7dff9f98764da
  2 | c81e728d9d4c2f636f067f89cc14862c
  4 | a87ff679a2f3e71d9181a67b7542122c
  6 | 1679091c5a880faf6fb5e6087eb1b2dc
  8 | c9f0f895fb98ab9159f51fd0297e236d
 10 | d3d9446802a44259755d38e6d163e820
 12 | c20ad4d76fe97759aa27a0c99bff6710
 14 | aab3238922bcc25a6f606eb525ffdc56
 16 | c74d97b01eae257e44aa9d5bade97baf
 18 | 6f4922f45568161a8cdf4ad2299f6d23
 20 | 98f13708210194c475687be6106a3b84
 20 | Success
(12 rows)

EXPLAIN (COSTS OFF) SELECT * FROM t2;
                QUERY PLAN                
------------------------------------------
 Gather Motion 3:1  (slice1; segments: 3)
   ->  Seq Scan on t2
 Optimizer: Postgres query optimizer
(3 rows)

CREATE TABLE t3 AS SELECT * FROM t1;
SELECT * FROM t3;
 a  |                b                 
----+----------------------------------
  0 | cfcd208495d565ef66e7dff9f98764da
  2 | c81e728d9d4c2f636f067f89cc14862c
  4 | a87ff679a2f3e71d9181a67b7542122c
  6 | 1679091c5a880faf6fb5e6087eb1b2dc
  8 | c9f0f895fb98ab9159f51fd0297e236d
 10 | d3d9446802a44259755d38e6d163e820
 12 | c20ad4d76fe97759aa27a0c99bff6710
 14 | aab3238922bcc25a6f606eb525ffdc56
 16 | c74d97b01eae257e44aa9d5bade97baf
 18 | 6f4922f45568161a8cdf4ad2299f6d23
 20 | 98f13708210194c475687be6106a3b84
 20 | Success
(12 rows)

SELECT * INTO t4 FROM t1;
SELECT * FROM t4;
 a  |                b                 
----+----------------------------------
  0 | cfcd208495d565ef66e7dff9f98764da
  2 | c81e728d9d4c2f636f067f89cc14862c
  4 | a87ff679a2f3e71d9181a67b7542122c
  6 | 1679091c5a880faf6fb5e6087eb1b2dc
  8 | c9f0f895fb98ab9159f51fd0297e236d
 10 | d3d9446802a44259755d38e6d163e820
 12 | c20ad4d76fe97759aa27a0c99bff6710
 14 | aab3238922bcc25a6f606eb525ffdc56
 16 | c74d97b01eae257e44aa9d5bade97baf
 18 | 6f4922f45568161a8cdf4ad2299f6d23
 20 | 98f13708210194c475687be6106a3b84
 20 | Success
(12 rows)

--
-- RLS with JOIN
--
SET SESSION AUTHORIZATION regress_rls_alice;
CREATE TABLE blog (id integer, author text, post text);
CREATE TABLE comment (blog_id integer, message text);
GRANT ALL ON blog, comment TO regress_rls_bob;
CREATE POLICY blog_1 ON blog USING (id % 2 = 0);
ALTER TABLE blog ENABLE ROW LEVEL SECURITY;
INSERT INTO blog VALUES
    (1, 'alice', 'blog #1'),
    (2, 'bob', 'blog #1'),
    (3, 'alice', 'blog #2'),
    (4, 'alice', 'blog #3'),
    (5, 'john', 'blog #1');
INSERT INTO comment VALUES
    (1, 'cool blog'),
    (1, 'fun blog'),
    (3, 'crazy blog'),
    (5, 'what?'),
    (4, 'insane!'),
    (2, 'who did it?');
SET SESSION AUTHORIZATION regress_rls_bob;
-- Check RLS JOIN with Non-RLS.
SELECT id, author, message FROM blog JOIN comment ON id = blog_id;
 id | author |   message   
----+--------+-------------
  4 | alice  | insane!
  2 | bob    | who did it?
(2 rows)

-- Check Non-RLS JOIN with RLS.
SELECT id, author, message FROM comment JOIN blog ON id = blog_id;
 id | author |   message   
----+--------+-------------
  4 | alice  | insane!
  2 | bob    | who did it?
(2 rows)

SET SESSION AUTHORIZATION regress_rls_alice;
CREATE POLICY comment_1 ON comment USING (blog_id < 4);
ALTER TABLE comment ENABLE ROW LEVEL SECURITY;
SET SESSION AUTHORIZATION regress_rls_bob;
-- Check RLS JOIN RLS
SELECT id, author, message FROM blog JOIN comment ON id = blog_id;
 id | author |   message   
----+--------+-------------
  2 | bob    | who did it?
(1 row)

SELECT id, author, message FROM comment JOIN blog ON id = blog_id;
 id | author |   message   
----+--------+-------------
  2 | bob    | who did it?
(1 row)

SET SESSION AUTHORIZATION regress_rls_alice;
DROP TABLE blog, comment;
--
-- Default Deny Policy
--
RESET SESSION AUTHORIZATION;
DROP POLICY p2 ON t1;
ALTER TABLE t1 OWNER TO regress_rls_alice;
-- Check that default deny does not apply to superuser.
RESET SESSION AUTHORIZATION;
SELECT * FROM t1;
 a  |                b                 
----+----------------------------------
  1 | c4ca4238a0b923820dcc509a6f75849b
  3 | eccbc87e4b5ce2fe28308fd9f2a7baf3
  5 | e4da3b7fbbce2345d7772b0674a318d5
  7 | 8f14e45fceea167a5a36dedd4bea2543
  9 | 45c48cce2e2d7fbdea1afc51c7c6ad26
 11 | 6512bd43d9caa6e02c990b0a82652dca
 13 | c51ce410c124a10e0db5e4b97fc2af39
 15 | 9bf31c7ff062936a96d3c8bd1f8f2ff3
 17 | 70efdf2ec9b086079795c442636b55fb
 19 | 1f0e3dad99908345f7439f8ffabdffc4
  0 | cfcd208495d565ef66e7dff9f98764da
  2 | c81e728d9d4c2f636f067f89cc14862c
  4 | a87ff679a2f3e71d9181a67b7542122c
  6 | 1679091c5a880faf6fb5e6087eb1b2dc
  8 | c9f0f895fb98ab9159f51fd0297e236d
 10 | d3d9446802a44259755d38e6d163e820
 12 | c20ad4d76fe97759aa27a0c99bff6710
 14 | aab3238922bcc25a6f606eb525ffdc56
 16 | c74d97b01eae257e44aa9d5bade97baf
 18 | 6f4922f45568161a8cdf4ad2299f6d23
 20 | 98f13708210194c475687be6106a3b84
 20 | Success
(22 rows)

EXPLAIN (COSTS OFF) SELECT * FROM t1;
                QUERY PLAN                
------------------------------------------
 Gather Motion 3:1  (slice1; segments: 3)
   ->  Seq Scan on t1
 Optimizer: Postgres query optimizer
(3 rows)

-- Check that default deny does not apply to table owner.
SET SESSION AUTHORIZATION regress_rls_alice;
SELECT * FROM t1;
 a  |                b                 
----+----------------------------------
  1 | c4ca4238a0b923820dcc509a6f75849b
  3 | eccbc87e4b5ce2fe28308fd9f2a7baf3
  5 | e4da3b7fbbce2345d7772b0674a318d5
  7 | 8f14e45fceea167a5a36dedd4bea2543
  9 | 45c48cce2e2d7fbdea1afc51c7c6ad26
 11 | 6512bd43d9caa6e02c990b0a82652dca
 13 | c51ce410c124a10e0db5e4b97fc2af39
 15 | 9bf31c7ff062936a96d3c8bd1f8f2ff3
 17 | 70efdf2ec9b086079795c442636b55fb
 19 | 1f0e3dad99908345f7439f8ffabdffc4
  0 | cfcd208495d565ef66e7dff9f98764da
  2 | c81e728d9d4c2f636f067f89cc14862c
  4 | a87ff679a2f3e71d9181a67b7542122c
  6 | 1679091c5a880faf6fb5e6087eb1b2dc
  8 | c9f0f895fb98ab9159f51fd0297e236d
 10 | d3d9446802a44259755d38e6d163e820
 12 | c20ad4d76fe97759aa27a0c99bff6710
 14 | aab3238922bcc25a6f606eb525ffdc56
 16 | c74d97b01eae257e44aa9d5bade97baf
 18 | 6f4922f45568161a8cdf4ad2299f6d23
 20 | 98f13708210194c475687be6106a3b84
 20 | Success
(22 rows)

EXPLAIN (COSTS OFF) SELECT * FROM t1;
                QUERY PLAN                
------------------------------------------
 Gather Motion 3:1  (slice1; segments: 3)
   ->  Seq Scan on t1
 Optimizer: Postgres query optimizer
(3 rows)

-- Check that default deny applies to non-owner/non-superuser when RLS on.
SET SESSION AUTHORIZATION regress_rls_bob;
SET row_security TO ON;
SELECT * FROM t1;
 a | b 
---+---
(0 rows)

EXPLAIN (COSTS OFF) SELECT * FROM t1;
             QUERY PLAN              
-------------------------------------
 Result
   One-Time Filter: false
 Optimizer: Postgres query optimizer
(3 rows)

SET SESSION AUTHORIZATION regress_rls_bob;
SELECT * FROM t1;
 a | b 
---+---
(0 rows)

EXPLAIN (COSTS OFF) SELECT * FROM t1;
             QUERY PLAN              
-------------------------------------
 Result
   One-Time Filter: false
 Optimizer: Postgres query optimizer
(3 rows)

--
-- COPY TO/FROM
--
RESET SESSION AUTHORIZATION;
DROP TABLE copy_t CASCADE;
ERROR:  table "copy_t" does not exist
CREATE TABLE copy_t (a integer, b text);
CREATE POLICY p1 ON copy_t USING (a % 2 = 0);
ALTER TABLE copy_t ENABLE ROW LEVEL SECURITY;
GRANT ALL ON copy_t TO regress_rls_bob, regress_rls_exempt_user;
INSERT INTO copy_t (SELECT x, md5(x::text) FROM generate_series(0,10) x);
-- Check COPY TO as Superuser/owner.
RESET SESSION AUTHORIZATION;
SET row_security TO OFF;
COPY (SELECT * FROM copy_t ORDER BY a ASC) TO STDOUT WITH DELIMITER ',';
0,cfcd208495d565ef66e7dff9f98764da
1,c4ca4238a0b923820dcc509a6f75849b
2,c81e728d9d4c2f636f067f89cc14862c
3,eccbc87e4b5ce2fe28308fd9f2a7baf3
4,a87ff679a2f3e71d9181a67b7542122c
5,e4da3b7fbbce2345d7772b0674a318d5
6,1679091c5a880faf6fb5e6087eb1b2dc
7,8f14e45fceea167a5a36dedd4bea2543
8,c9f0f895fb98ab9159f51fd0297e236d
9,45c48cce2e2d7fbdea1afc51c7c6ad26
10,d3d9446802a44259755d38e6d163e820
SET row_security TO ON;
COPY (SELECT * FROM copy_t ORDER BY a ASC) TO STDOUT WITH DELIMITER ',';
0,cfcd208495d565ef66e7dff9f98764da
1,c4ca4238a0b923820dcc509a6f75849b
2,c81e728d9d4c2f636f067f89cc14862c
3,eccbc87e4b5ce2fe28308fd9f2a7baf3
4,a87ff679a2f3e71d9181a67b7542122c
5,e4da3b7fbbce2345d7772b0674a318d5
6,1679091c5a880faf6fb5e6087eb1b2dc
7,8f14e45fceea167a5a36dedd4bea2543
8,c9f0f895fb98ab9159f51fd0297e236d
9,45c48cce2e2d7fbdea1afc51c7c6ad26
10,d3d9446802a44259755d38e6d163e820
-- Check COPY TO as user with permissions.
SET SESSION AUTHORIZATION regress_rls_bob;
SET row_security TO OFF;
COPY (SELECT * FROM copy_t ORDER BY a ASC) TO STDOUT WITH DELIMITER ','; --fail - would be affected by RLS
ERROR:  query would be affected by row-level security policy for table "copy_t"
SET row_security TO ON;
COPY (SELECT * FROM copy_t ORDER BY a ASC) TO STDOUT WITH DELIMITER ','; --ok
0,cfcd208495d565ef66e7dff9f98764da
2,c81e728d9d4c2f636f067f89cc14862c
4,a87ff679a2f3e71d9181a67b7542122c
6,1679091c5a880faf6fb5e6087eb1b2dc
8,c9f0f895fb98ab9159f51fd0297e236d
10,d3d9446802a44259755d38e6d163e820
-- Check COPY TO as user with permissions and BYPASSRLS
SET SESSION AUTHORIZATION regress_rls_exempt_user;
SET row_security TO OFF;
COPY (SELECT * FROM copy_t ORDER BY a ASC) TO STDOUT WITH DELIMITER ','; --ok
0,cfcd208495d565ef66e7dff9f98764da
1,c4ca4238a0b923820dcc509a6f75849b
2,c81e728d9d4c2f636f067f89cc14862c
3,eccbc87e4b5ce2fe28308fd9f2a7baf3
4,a87ff679a2f3e71d9181a67b7542122c
5,e4da3b7fbbce2345d7772b0674a318d5
6,1679091c5a880faf6fb5e6087eb1b2dc
7,8f14e45fceea167a5a36dedd4bea2543
8,c9f0f895fb98ab9159f51fd0297e236d
9,45c48cce2e2d7fbdea1afc51c7c6ad26
10,d3d9446802a44259755d38e6d163e820
SET row_security TO ON;
COPY (SELECT * FROM copy_t ORDER BY a ASC) TO STDOUT WITH DELIMITER ','; --ok
0,cfcd208495d565ef66e7dff9f98764da
1,c4ca4238a0b923820dcc509a6f75849b
2,c81e728d9d4c2f636f067f89cc14862c
3,eccbc87e4b5ce2fe28308fd9f2a7baf3
4,a87ff679a2f3e71d9181a67b7542122c
5,e4da3b7fbbce2345d7772b0674a318d5
6,1679091c5a880faf6fb5e6087eb1b2dc
7,8f14e45fceea167a5a36dedd4bea2543
8,c9f0f895fb98ab9159f51fd0297e236d
9,45c48cce2e2d7fbdea1afc51c7c6ad26
10,d3d9446802a44259755d38e6d163e820
-- Check COPY TO as user without permissions. SET row_security TO OFF;
SET SESSION AUTHORIZATION regress_rls_carol;
SET row_security TO OFF;
COPY (SELECT * FROM copy_t ORDER BY a ASC) TO STDOUT WITH DELIMITER ','; --fail - would be affected by RLS
ERROR:  query would be affected by row-level security policy for table "copy_t"
SET row_security TO ON;
COPY (SELECT * FROM copy_t ORDER BY a ASC) TO STDOUT WITH DELIMITER ','; --fail - permission denied
ERROR:  permission denied for table copy_t
-- Check COPY relation TO; keep it just one row to avoid reordering issues
RESET SESSION AUTHORIZATION;
SET row_security TO ON;
CREATE TABLE copy_rel_to (a integer, b text);
CREATE POLICY p1 ON copy_rel_to USING (a % 2 = 0);
ALTER TABLE copy_rel_to ENABLE ROW LEVEL SECURITY;
GRANT ALL ON copy_rel_to TO regress_rls_bob, regress_rls_exempt_user;
INSERT INTO copy_rel_to VALUES (1, md5('1'));
-- Check COPY TO as Superuser/owner.
RESET SESSION AUTHORIZATION;
SET row_security TO OFF;
COPY copy_rel_to TO STDOUT WITH DELIMITER ',';
1,c4ca4238a0b923820dcc509a6f75849b
SET row_security TO ON;
COPY copy_rel_to TO STDOUT WITH DELIMITER ',';
1,c4ca4238a0b923820dcc509a6f75849b
-- Check COPY TO as user with permissions.
SET SESSION AUTHORIZATION regress_rls_bob;
SET row_security TO OFF;
COPY copy_rel_to TO STDOUT WITH DELIMITER ','; --fail - would be affected by RLS
ERROR:  query would be affected by row-level security policy for table "copy_rel_to"
SET row_security TO ON;
COPY copy_rel_to TO STDOUT WITH DELIMITER ','; --ok
-- Check COPY TO as user with permissions and BYPASSRLS
SET SESSION AUTHORIZATION regress_rls_exempt_user;
SET row_security TO OFF;
COPY copy_rel_to TO STDOUT WITH DELIMITER ','; --ok
1,c4ca4238a0b923820dcc509a6f75849b
SET row_security TO ON;
COPY copy_rel_to TO STDOUT WITH DELIMITER ','; --ok
1,c4ca4238a0b923820dcc509a6f75849b
-- Check COPY TO as user without permissions. SET row_security TO OFF;
SET SESSION AUTHORIZATION regress_rls_carol;
SET row_security TO OFF;
COPY copy_rel_to TO STDOUT WITH DELIMITER ','; --fail - permission denied
ERROR:  permission denied for table copy_rel_to
SET row_security TO ON;
COPY copy_rel_to TO STDOUT WITH DELIMITER ','; --fail - permission denied
ERROR:  permission denied for table copy_rel_to
-- Check COPY FROM as Superuser/owner.
RESET SESSION AUTHORIZATION;
SET row_security TO OFF;
COPY copy_t FROM STDIN; --ok
SET row_security TO ON;
COPY copy_t FROM STDIN; --ok
-- Check COPY FROM as user with permissions.
SET SESSION AUTHORIZATION regress_rls_bob;
SET row_security TO OFF;
COPY copy_t FROM STDIN; --fail - would be affected by RLS.
ERROR:  query would be affected by row-level security policy for table "copy_t"
SET row_security TO ON;
COPY copy_t FROM STDIN; --fail - COPY FROM not supported by RLS.
ERROR:  COPY FROM not supported with row-level security
HINT:  Use INSERT statements instead.
-- Check COPY FROM as user with permissions and BYPASSRLS
SET SESSION AUTHORIZATION regress_rls_exempt_user;
SET row_security TO ON;
COPY copy_t FROM STDIN; --ok
-- Check COPY FROM as user without permissions.
SET SESSION AUTHORIZATION regress_rls_carol;
SET row_security TO OFF;
COPY copy_t FROM STDIN; --fail - permission denied.
ERROR:  permission denied for table copy_t
SET row_security TO ON;
COPY copy_t FROM STDIN; --fail - permission denied.
ERROR:  permission denied for table copy_t
RESET SESSION AUTHORIZATION;
DROP TABLE copy_t;
DROP TABLE copy_rel_to CASCADE;
-- Check WHERE CURRENT OF
SET SESSION AUTHORIZATION regress_rls_alice;
CREATE TABLE current_check (currentid int, payload text, rlsuser text);
GRANT ALL ON current_check TO PUBLIC;
INSERT INTO current_check VALUES
    (1, 'abc', 'regress_rls_bob'),
    (2, 'bcd', 'regress_rls_bob'),
    (3, 'cde', 'regress_rls_bob'),
    (4, 'def', 'regress_rls_bob');
CREATE POLICY p1 ON current_check FOR SELECT USING (currentid % 2 = 0);
CREATE POLICY p2 ON current_check FOR DELETE USING (currentid = 4 AND rlsuser = current_user);
CREATE POLICY p3 ON current_check FOR UPDATE USING (currentid = 4) WITH CHECK (rlsuser = current_user);
ALTER TABLE current_check ENABLE ROW LEVEL SECURITY;
SET SESSION AUTHORIZATION regress_rls_bob;
-- Can SELECT even rows
SELECT * FROM current_check;
 currentid | payload |     rlsuser     
-----------+---------+-----------------
         2 | bcd     | regress_rls_bob
         4 | def     | regress_rls_bob
(2 rows)

-- Cannot UPDATE row 2
UPDATE current_check SET payload = payload || '_new' WHERE currentid = 2 RETURNING *;
 currentid | payload | rlsuser 
-----------+---------+---------
(0 rows)

BEGIN;
DECLARE current_check_cursor SCROLL CURSOR FOR SELECT * FROM current_check;
-- Returns rows that can be seen according to SELECT policy, like plain SELECT
-- above (even rows)
FETCH ABSOLUTE 1 FROM current_check_cursor;
 currentid | payload |     rlsuser     
-----------+---------+-----------------
         2 | bcd     | regress_rls_bob
(1 row)

-- Still cannot UPDATE row 2 through cursor
UPDATE current_check SET payload = payload || '_new' WHERE CURRENT OF current_check_cursor RETURNING *;
 currentid | payload | rlsuser 
-----------+---------+---------
(0 rows)

-- Can update row 4 through cursor, which is the next visible row
FETCH RELATIVE 1 FROM current_check_cursor;
 currentid | payload |     rlsuser     
-----------+---------+-----------------
         4 | def     | regress_rls_bob
(1 row)

UPDATE current_check SET payload = payload || '_new' WHERE CURRENT OF current_check_cursor RETURNING *;
 currentid | payload |     rlsuser     
-----------+---------+-----------------
         4 | def_new | regress_rls_bob
(1 row)

SELECT * FROM current_check;
 currentid | payload |     rlsuser     
-----------+---------+-----------------
         2 | bcd     | regress_rls_bob
         4 | def_new | regress_rls_bob
(2 rows)

-- Plan should be a subquery TID scan
EXPLAIN (COSTS OFF) UPDATE current_check SET payload = payload WHERE CURRENT OF current_check_cursor;
                         QUERY PLAN                          
-------------------------------------------------------------
 Update on current_check
   ->  Tid Scan on current_check
         TID Cond: CURRENT OF current_check_cursor
         Filter: ((currentid = 4) AND ((currentid % 2) = 0))
(4 rows)

-- Similarly can only delete row 4
FETCH ABSOLUTE 1 FROM current_check_cursor;
 currentid | payload |     rlsuser     
-----------+---------+-----------------
         2 | bcd     | regress_rls_bob
(1 row)

DELETE FROM current_check WHERE CURRENT OF current_check_cursor RETURNING *;
 currentid | payload | rlsuser 
-----------+---------+---------
(0 rows)

FETCH RELATIVE 1 FROM current_check_cursor;
 currentid | payload |     rlsuser     
-----------+---------+-----------------
         4 | def_new | regress_rls_bob
(1 row)

DELETE FROM current_check WHERE CURRENT OF current_check_cursor RETURNING *;
 currentid | payload |     rlsuser     
-----------+---------+-----------------
         4 | def_new | regress_rls_bob
(1 row)

SELECT * FROM current_check;
 currentid | payload |     rlsuser     
-----------+---------+-----------------
         2 | bcd     | regress_rls_bob
(1 row)

COMMIT;
--
-- check pg_stats view filtering
--
SET row_security TO ON;
SET SESSION AUTHORIZATION regress_rls_alice;
ANALYZE current_check;
-- Stats visible
SELECT row_security_active('current_check');
 row_security_active 
---------------------
 f
(1 row)

SELECT attname, most_common_vals FROM pg_stats
  WHERE tablename = 'current_check'
  ORDER BY 1;
  attname  | most_common_vals  
-----------+-------------------
 currentid | 
 payload   | 
 rlsuser   | {regress_rls_bob}
(3 rows)

SET SESSION AUTHORIZATION regress_rls_bob;
-- Stats not visible
SELECT row_security_active('current_check');
 row_security_active 
---------------------
 t
(1 row)

SELECT attname, most_common_vals FROM pg_stats
  WHERE tablename = 'current_check'
  ORDER BY 1;
 attname | most_common_vals 
---------+------------------
(0 rows)

--
-- Collation support
--
BEGIN;
CREATE TABLE coll_t (c) AS VALUES ('bar'::text);
CREATE POLICY coll_p ON coll_t USING (c < ('foo'::text COLLATE "C"));
ALTER TABLE coll_t ENABLE ROW LEVEL SECURITY;
GRANT SELECT ON coll_t TO regress_rls_alice;
SELECT (string_to_array(polqual, ':'))[7] AS inputcollid FROM pg_policy WHERE polrelid = 'coll_t'::regclass;
   inputcollid    
------------------
 inputcollid 950 
(1 row)

SET SESSION AUTHORIZATION regress_rls_alice;
SELECT * FROM coll_t;
  c  
-----
 bar
(1 row)

ROLLBACK;
--
-- Shared Object Dependencies
--
RESET SESSION AUTHORIZATION;
BEGIN;
CREATE ROLE regress_rls_eve;
CREATE ROLE regress_rls_frank;
CREATE TABLE tbl1 (c) AS VALUES ('bar'::text);
GRANT SELECT ON TABLE tbl1 TO regress_rls_eve;
CREATE POLICY P ON tbl1 TO regress_rls_eve, regress_rls_frank USING (true);
SELECT refclassid::regclass, deptype
  FROM pg_depend
  WHERE classid = 'pg_policy'::regclass
  AND refobjid = 'tbl1'::regclass;
 refclassid | deptype 
------------+---------
 pg_class   | a
(1 row)

SELECT refclassid::regclass, deptype
  FROM pg_shdepend
  WHERE classid = 'pg_policy'::regclass
  AND refobjid IN ('regress_rls_eve'::regrole, 'regress_rls_frank'::regrole);
 refclassid | deptype 
------------+---------
 pg_authid  | r
 pg_authid  | r
(2 rows)

SAVEPOINT q;
DROP ROLE regress_rls_eve; --fails due to dependency on POLICY p
ERROR:  role "regress_rls_eve" cannot be dropped because some objects depend on it
DETAIL:  privileges for table tbl1
target of policy p on table tbl1
ROLLBACK TO q;
ALTER POLICY p ON tbl1 TO regress_rls_frank USING (true);
SAVEPOINT q;
DROP ROLE regress_rls_eve; --fails due to dependency on GRANT SELECT
ERROR:  role "regress_rls_eve" cannot be dropped because some objects depend on it
DETAIL:  privileges for table tbl1
ROLLBACK TO q;
REVOKE ALL ON TABLE tbl1 FROM regress_rls_eve;
SAVEPOINT q;
DROP ROLE regress_rls_eve; --succeeds
ROLLBACK TO q;
SAVEPOINT q;
DROP ROLE regress_rls_frank; --fails due to dependency on POLICY p
ERROR:  role "regress_rls_frank" cannot be dropped because some objects depend on it
DETAIL:  target of policy p on table tbl1
ROLLBACK TO q;
DROP POLICY p ON tbl1;
SAVEPOINT q;
DROP ROLE regress_rls_frank; -- succeeds
ROLLBACK TO q;
ROLLBACK; -- cleanup
--
-- Converting table to view
--
BEGIN;
CREATE TABLE t (c int);
CREATE POLICY p ON t USING (c % 2 = 1);
ALTER TABLE t ENABLE ROW LEVEL SECURITY;
SAVEPOINT q;
CREATE RULE "_RETURN" AS ON SELECT TO t DO INSTEAD
  SELECT * FROM generate_series(1,5) t0(c); -- fails due to row-level security enabled
ERROR:  could not convert table "t" to a view because it has row security enabled
ROLLBACK TO q;
ALTER TABLE t DISABLE ROW LEVEL SECURITY;
SAVEPOINT q;
CREATE RULE "_RETURN" AS ON SELECT TO t DO INSTEAD
  SELECT * FROM generate_series(1,5) t0(c); -- fails due to policy p on t
ERROR:  could not convert table "t" to a view because it has row security policies
ROLLBACK TO q;
DROP POLICY p ON t;
CREATE RULE "_RETURN" AS ON SELECT TO t DO INSTEAD
  SELECT * FROM generate_series(1,5) t0(c); -- succeeds
ROLLBACK;
--
-- Policy expression handling
--
BEGIN;
CREATE TABLE t (c) AS VALUES ('bar'::text);
CREATE POLICY p ON t USING (max(c)); -- fails: aggregate functions are not allowed in policy expressions
ERROR:  aggregate functions are not allowed in policy expressions
ROLLBACK;
--
-- Non-target relations are only subject to SELECT policies
--
SET SESSION AUTHORIZATION regress_rls_alice;
CREATE TABLE r1 (a int);
CREATE TABLE r2 (a int);
INSERT INTO r1 VALUES (10), (20);
INSERT INTO r2 VALUES (10), (20);
GRANT ALL ON r1, r2 TO regress_rls_bob;
CREATE POLICY p1 ON r1 USING (true);
ALTER TABLE r1 ENABLE ROW LEVEL SECURITY;
CREATE POLICY p1 ON r2 FOR SELECT USING (true);
CREATE POLICY p2 ON r2 FOR INSERT WITH CHECK (false);
CREATE POLICY p3 ON r2 FOR UPDATE USING (false);
CREATE POLICY p4 ON r2 FOR DELETE USING (false);
ALTER TABLE r2 ENABLE ROW LEVEL SECURITY;
SET SESSION AUTHORIZATION regress_rls_bob;
SELECT * FROM r1;
 a  
----
 10
 20
(2 rows)

SELECT * FROM r2;
 a  
----
 10
 20
(2 rows)

-- r2 is read-only
INSERT INTO r2 VALUES (2); -- Not allowed
ERROR:  new row violates row-level security policy for table "r2"
UPDATE r2 SET a = 2 RETURNING *; -- Updates nothing
 a 
---
(0 rows)

DELETE FROM r2 RETURNING *; -- Deletes nothing
 a 
---
(0 rows)

-- r2 can be used as a non-target relation in DML
INSERT INTO r1 SELECT a + 1 FROM r2 RETURNING *; -- OK
 a  
----
 11
 21
(2 rows)

UPDATE r1 SET a = r2.a + 2 FROM r2 WHERE r1.a = r2.a RETURNING *; -- OK
 a  | a  
----+----
 12 | 10
 22 | 20
(2 rows)

DELETE FROM r1 USING r2 WHERE r1.a = r2.a + 2 RETURNING *; -- OK
 a  | a  
----+----
 12 | 10
 22 | 20
(2 rows)

SELECT * FROM r1;
 a  
----
 11
 21
(2 rows)

SELECT * FROM r2;
 a  
----
 10
 20
(2 rows)

SET SESSION AUTHORIZATION regress_rls_alice;
DROP TABLE r1;
DROP TABLE r2;
--
-- FORCE ROW LEVEL SECURITY applies RLS to owners too
--
SET SESSION AUTHORIZATION regress_rls_alice;
SET row_security = on;
CREATE TABLE r1 (a int);
INSERT INTO r1 VALUES (10), (20);
CREATE POLICY p1 ON r1 USING (false);
ALTER TABLE r1 ENABLE ROW LEVEL SECURITY;
ALTER TABLE r1 FORCE ROW LEVEL SECURITY;
-- No error, but no rows
TABLE r1;
 a 
---
(0 rows)

-- RLS error
INSERT INTO r1 VALUES (1);
ERROR:  new row violates row-level security policy for table "r1"
-- No error (unable to see any rows to update)
UPDATE r1 SET a = 1;
TABLE r1;
 a 
---
(0 rows)

-- No error (unable to see any rows to delete)
DELETE FROM r1;
TABLE r1;
 a 
---
(0 rows)

SET row_security = off;
-- these all fail, would be affected by RLS
TABLE r1;
ERROR:  query would be affected by row-level security policy for table "r1"
HINT:  To disable the policy for the table's owner, use ALTER TABLE NO FORCE ROW LEVEL SECURITY.
UPDATE r1 SET a = 1;
ERROR:  query would be affected by row-level security policy for table "r1"
HINT:  To disable the policy for the table's owner, use ALTER TABLE NO FORCE ROW LEVEL SECURITY.
DELETE FROM r1;
ERROR:  query would be affected by row-level security policy for table "r1"
HINT:  To disable the policy for the table's owner, use ALTER TABLE NO FORCE ROW LEVEL SECURITY.
DROP TABLE r1;
--
-- FORCE ROW LEVEL SECURITY does not break RI
--
SET SESSION AUTHORIZATION regress_rls_alice;
SET row_security = on;
CREATE TABLE r1 (a int PRIMARY KEY);
CREATE TABLE r2 (a int REFERENCES r1);
INSERT INTO r1 VALUES (10), (20);
INSERT INTO r2 VALUES (10), (20);
-- Create policies on r2 which prevent the
-- owner from seeing any rows, but RI should
-- still see them.
CREATE POLICY p1 ON r2 USING (false);
ALTER TABLE r2 ENABLE ROW LEVEL SECURITY;
ALTER TABLE r2 FORCE ROW LEVEL SECURITY;
-- Errors due to rows in r2
-- GPDB: Foreign key constraints are not enforced in GPDB, so no error.
DELETE FROM r1;
-- Reset r2 to no-RLS
DROP POLICY p1 ON r2;
ALTER TABLE r2 NO FORCE ROW LEVEL SECURITY;
ALTER TABLE r2 DISABLE ROW LEVEL SECURITY;
-- clean out r2 for INSERT test below
DELETE FROM r2;
-- Change r1 to not allow rows to be seen
CREATE POLICY p1 ON r1 USING (false);
ALTER TABLE r1 ENABLE ROW LEVEL SECURITY;
ALTER TABLE r1 FORCE ROW LEVEL SECURITY;
-- No rows seen
TABLE r1;
 a 
---
(0 rows)

-- No error, RI still sees that row exists in r1
INSERT INTO r2 VALUES (10);
DROP TABLE r2;
DROP TABLE r1;
-- Ensure cascaded DELETE works
CREATE TABLE r1 (a int PRIMARY KEY);
CREATE TABLE r2 (a int REFERENCES r1 ON DELETE CASCADE);
INSERT INTO r1 VALUES (10), (20);
INSERT INTO r2 VALUES (10), (20);
-- Create policies on r2 which prevent the
-- owner from seeing any rows, but RI should
-- still see them.
CREATE POLICY p1 ON r2 USING (false);
ALTER TABLE r2 ENABLE ROW LEVEL SECURITY;
ALTER TABLE r2 FORCE ROW LEVEL SECURITY;
-- Deletes all records from both
DELETE FROM r1;
-- Remove FORCE from r2
ALTER TABLE r2 NO FORCE ROW LEVEL SECURITY;
-- As owner, we now bypass RLS
-- verify no rows in r2 now
-- GPDB: Foreign key constraints are not enforced in GPDB, hence the rows are still there.
TABLE r2;
 a  
----
 20
 10
(2 rows)

DROP TABLE r2;
DROP TABLE r1;
-- Ensure cascaded UPDATE works
CREATE TABLE r1 (a int PRIMARY KEY);
CREATE TABLE r2 (a int REFERENCES r1 ON UPDATE CASCADE);
INSERT INTO r1 VALUES (10), (20);
INSERT INTO r2 VALUES (10), (20);
-- Create policies on r2 which prevent the
-- owner from seeing any rows, but RI should
-- still see them.
CREATE POLICY p1 ON r2 USING (false);
ALTER TABLE r2 ENABLE ROW LEVEL SECURITY;
ALTER TABLE r2 FORCE ROW LEVEL SECURITY;
-- Updates records in both
-- not supported in GPDB
UPDATE r1 SET a = a+5;
-- Remove FORCE from r2
ALTER TABLE r2 NO FORCE ROW LEVEL SECURITY;
-- As owner, we now bypass RLS
-- verify records in r2 updated
TABLE r2;
 a  
----
 10
 20
(2 rows)

DROP TABLE r2;
DROP TABLE r1;
--
-- Test INSERT+RETURNING applies SELECT policies as
-- WithCheckOptions (meaning an error is thrown)
--
SET SESSION AUTHORIZATION regress_rls_alice;
SET row_security = on;
CREATE TABLE r1 (a int);
CREATE POLICY p1 ON r1 FOR SELECT USING (false);
CREATE POLICY p2 ON r1 FOR INSERT WITH CHECK (true);
ALTER TABLE r1 ENABLE ROW LEVEL SECURITY;
ALTER TABLE r1 FORCE ROW LEVEL SECURITY;
-- Works fine
INSERT INTO r1 VALUES (10), (20);
-- No error, but no rows
TABLE r1;
 a 
---
(0 rows)

SET row_security = off;
-- fail, would be affected by RLS
TABLE r1;
ERROR:  query would be affected by row-level security policy for table "r1"
HINT:  To disable the policy for the table's owner, use ALTER TABLE NO FORCE ROW LEVEL SECURITY.
SET row_security = on;
-- Error
INSERT INTO r1 VALUES (10), (20) RETURNING *;
ERROR:  new row violates row-level security policy for table "r1"
DROP TABLE r1;
--
-- Test UPDATE+RETURNING applies SELECT policies as
-- WithCheckOptions (meaning an error is thrown)
--
SET SESSION AUTHORIZATION regress_rls_alice;
SET row_security = on;
CREATE TABLE r1 (a int PRIMARY KEY) DISTRIBUTED REPLICATED;
CREATE POLICY p1 ON r1 FOR SELECT USING (a < 20);
CREATE POLICY p2 ON r1 FOR UPDATE USING (a < 20) WITH CHECK (true);
CREATE POLICY p3 ON r1 FOR INSERT WITH CHECK (true);
INSERT INTO r1 VALUES (10);
ALTER TABLE r1 ENABLE ROW LEVEL SECURITY;
ALTER TABLE r1 FORCE ROW LEVEL SECURITY;
-- Works fine
UPDATE r1 SET a = 30;
-- Show updated rows
ALTER TABLE r1 NO FORCE ROW LEVEL SECURITY;
TABLE r1;
 a  
----
 30
(1 row)

-- reset value in r1 for test with RETURNING
UPDATE r1 SET a = 10;
-- Verify row reset
TABLE r1;
 a  
----
 10
(1 row)

ALTER TABLE r1 FORCE ROW LEVEL SECURITY;
-- Error
UPDATE r1 SET a = 30 RETURNING *;
ERROR:  new row violates row-level security policy for table "r1"
-- UPDATE path of INSERT ... ON CONFLICT DO UPDATE should also error out
INSERT INTO r1 VALUES (10)
    ON CONFLICT (a) DO UPDATE SET a = 30 RETURNING *;
ERROR:  new row violates row-level security policy for table "r1"
-- Should still error out without RETURNING (use of arbiter always requires
-- SELECT permissions)
INSERT INTO r1 VALUES (10)
    ON CONFLICT (a) DO UPDATE SET a = 30;
ERROR:  new row violates row-level security policy for table "r1"
INSERT INTO r1 VALUES (10)
    ON CONFLICT ON CONSTRAINT r1_pkey DO UPDATE SET a = 30;
ERROR:  new row violates row-level security policy for table "r1"
DROP TABLE r1;
-- Check dependency handling
RESET SESSION AUTHORIZATION;
CREATE TABLE dep1 (c1 int);
CREATE TABLE dep2 (c1 int);
CREATE POLICY dep_p1 ON dep1 TO regress_rls_bob USING (c1 > (select max(dep2.c1) from dep2));
ALTER POLICY dep_p1 ON dep1 TO regress_rls_bob,regress_rls_carol;
-- Should return one
SELECT count(*) = 1 FROM pg_depend
				   WHERE objid = (SELECT oid FROM pg_policy WHERE polname = 'dep_p1')
					 AND refobjid = (SELECT oid FROM pg_class WHERE relname = 'dep2');
 ?column? 
----------
 t
(1 row)

ALTER POLICY dep_p1 ON dep1 USING (true);
-- Should return one
SELECT count(*) = 1 FROM pg_shdepend
				   WHERE objid = (SELECT oid FROM pg_policy WHERE polname = 'dep_p1')
					 AND refobjid = (SELECT oid FROM pg_authid WHERE rolname = 'regress_rls_bob');
 ?column? 
----------
 t
(1 row)

-- Should return one
SELECT count(*) = 1 FROM pg_shdepend
				   WHERE objid = (SELECT oid FROM pg_policy WHERE polname = 'dep_p1')
					 AND refobjid = (SELECT oid FROM pg_authid WHERE rolname = 'regress_rls_carol');
 ?column? 
----------
 t
(1 row)

-- Should return zero
SELECT count(*) = 0 FROM pg_depend
				   WHERE objid = (SELECT oid FROM pg_policy WHERE polname = 'dep_p1')
					 AND refobjid = (SELECT oid FROM pg_class WHERE relname = 'dep2');
 ?column? 
----------
 t
(1 row)

-- DROP OWNED BY testing
RESET SESSION AUTHORIZATION;
CREATE ROLE regress_rls_dob_role1;
CREATE ROLE regress_rls_dob_role2;
CREATE TABLE dob_t1 (c1 int);
CREATE TABLE dob_t2 (c1 int) PARTITION BY RANGE (c1);
CREATE POLICY p1 ON dob_t1 TO regress_rls_dob_role1 USING (true);
DROP OWNED BY regress_rls_dob_role1;
DROP POLICY p1 ON dob_t1; -- should fail, already gone
ERROR:  policy "p1" for table "dob_t1" does not exist
CREATE POLICY p1 ON dob_t1 TO regress_rls_dob_role1,regress_rls_dob_role2 USING (true);
DROP OWNED BY regress_rls_dob_role1;
DROP POLICY p1 ON dob_t1; -- should succeed
-- same cases with duplicate polroles entries
CREATE POLICY p1 ON dob_t1 TO regress_rls_dob_role1,regress_rls_dob_role1 USING (true);
DROP OWNED BY regress_rls_dob_role1;
DROP POLICY p1 ON dob_t1; -- should fail, already gone
ERROR:  policy "p1" for table "dob_t1" does not exist
CREATE POLICY p1 ON dob_t1 TO regress_rls_dob_role1,regress_rls_dob_role1,regress_rls_dob_role2 USING (true);
DROP OWNED BY regress_rls_dob_role1;
DROP POLICY p1 ON dob_t1; -- should succeed
-- partitioned target
CREATE POLICY p1 ON dob_t2 TO regress_rls_dob_role1,regress_rls_dob_role2 USING (true);
DROP OWNED BY regress_rls_dob_role1;
DROP POLICY p1 ON dob_t2; -- should succeed
DROP USER regress_rls_dob_role1;
DROP USER regress_rls_dob_role2;
-- Bug #15708: view + table with RLS should check policies as view owner
CREATE TABLE ref_tbl (a int);
INSERT INTO ref_tbl VALUES (1);
CREATE TABLE rls_tbl (a int);
INSERT INTO rls_tbl VALUES (10);
ALTER TABLE rls_tbl ENABLE ROW LEVEL SECURITY;
CREATE POLICY p1 ON rls_tbl USING (EXISTS (SELECT 1 FROM ref_tbl));
GRANT SELECT ON ref_tbl TO regress_rls_bob;
GRANT SELECT ON rls_tbl TO regress_rls_bob;
CREATE VIEW rls_view AS SELECT * FROM rls_tbl;
ALTER VIEW rls_view OWNER TO regress_rls_bob;
GRANT SELECT ON rls_view TO regress_rls_alice;
SET SESSION AUTHORIZATION regress_rls_alice;
SELECT * FROM ref_tbl; -- Permission denied
ERROR:  permission denied for table ref_tbl
SELECT * FROM rls_tbl; -- Permission denied
ERROR:  permission denied for table rls_tbl
SELECT * FROM rls_view; -- OK
 a  
----
 10
(1 row)

RESET SESSION AUTHORIZATION;
DROP VIEW rls_view;
DROP TABLE rls_tbl;
DROP TABLE ref_tbl;
-- Leaky operator test
CREATE TABLE rls_tbl (a int);
INSERT INTO rls_tbl SELECT x/10 FROM generate_series(1, 100) x;
ANALYZE rls_tbl;
ALTER TABLE rls_tbl ENABLE ROW LEVEL SECURITY;
GRANT SELECT ON rls_tbl TO regress_rls_alice;
SET SESSION AUTHORIZATION regress_rls_alice;
CREATE FUNCTION op_leak(int, int) RETURNS bool
    AS 'BEGIN RAISE NOTICE ''op_leak => %, %'', $1, $2; RETURN $1 < $2; END'
    LANGUAGE plpgsql;
CREATE OPERATOR <<< (procedure = op_leak, leftarg = int, rightarg = int,
                     restrict = scalarltsel);
SELECT * FROM rls_tbl WHERE a <<< 1000;
 a 
---
(0 rows)

DROP OPERATOR <<< (int, int);
DROP FUNCTION op_leak(int, int);
RESET SESSION AUTHORIZATION;
DROP TABLE rls_tbl;
-- Bug #16006: whole-row Vars in a policy don't play nice with sub-selects
SET SESSION AUTHORIZATION regress_rls_alice;
CREATE TABLE rls_tbl (a int, b int, c int);
CREATE POLICY p1 ON rls_tbl USING (rls_tbl >= ROW(1,1,1));
ALTER TABLE rls_tbl ENABLE ROW LEVEL SECURITY;
ALTER TABLE rls_tbl FORCE ROW LEVEL SECURITY;
INSERT INTO rls_tbl SELECT 10, 20, 30;
EXPLAIN (VERBOSE, COSTS OFF)
INSERT INTO rls_tbl
  SELECT * FROM (SELECT b, c FROM rls_tbl ORDER BY a) ss;
                             QUERY PLAN                             
--------------------------------------------------------------------
 Insert on regress_rls_schema.rls_tbl
   ->  Subquery Scan on ss
         Output: ss.b, ss.c, NULL::integer
         ->  Sort
               Output: rls_tbl_1.b, rls_tbl_1.c, rls_tbl_1.a
               Sort Key: rls_tbl_1.a
               ->  Seq Scan on regress_rls_schema.rls_tbl rls_tbl_1
                     Output: rls_tbl_1.b, rls_tbl_1.c, rls_tbl_1.a
                     Filter: (rls_tbl_1.* >= '(1,1,1)'::record)
(9 rows)

INSERT INTO rls_tbl
  SELECT * FROM (SELECT b, c FROM rls_tbl ORDER BY a) ss;
SELECT * FROM rls_tbl;
 a  | b  | c  
----+----+----
 10 | 20 | 30
 20 | 30 |   
(2 rows)

DROP TABLE rls_tbl;
RESET SESSION AUTHORIZATION;
--
-- Clean up objects
--
RESET SESSION AUTHORIZATION;
DROP SCHEMA regress_rls_schema CASCADE;
NOTICE:  drop cascades to 29 other objects
DETAIL:  drop cascades to function f_leak(text)
drop cascades to table uaccount
drop cascades to table category
drop cascades to table document
drop cascades to table part_document
drop cascades to table dependent
drop cascades to table rec1
drop cascades to table rec2
drop cascades to view rec1v
drop cascades to view rec2v
drop cascades to table s1
drop cascades to table s2
drop cascades to view v2
drop cascades to table b1
drop cascades to view bv1
drop cascades to table z1
drop cascades to table z2
drop cascades to table x1
drop cascades to table y1
drop cascades to table y2
drop cascades to table t1
drop cascades to table t2
drop cascades to table t3
drop cascades to table t4
drop cascades to table current_check
drop cascades to table dep1
drop cascades to table dep2
drop cascades to table dob_t1
drop cascades to table dob_t2
DROP USER regress_rls_alice;
DROP USER regress_rls_bob;
DROP USER regress_rls_carol;
DROP USER regress_rls_dave;
DROP USER regress_rls_exempt_user;
DROP ROLE regress_rls_group1;
DROP ROLE regress_rls_group2;
-- Arrange to have a few policies left over, for testing
-- pg_dump/pg_restore
CREATE SCHEMA regress_rls_schema;
CREATE TABLE rls_tbl (c1 int);
ALTER TABLE rls_tbl ENABLE ROW LEVEL SECURITY;
CREATE POLICY p1 ON rls_tbl USING (c1 > 5);
CREATE POLICY p2 ON rls_tbl FOR SELECT USING (c1 <= 3);
CREATE POLICY p3 ON rls_tbl FOR UPDATE USING (c1 <= 3) WITH CHECK (c1 > 5);
CREATE POLICY p4 ON rls_tbl FOR DELETE USING (c1 <= 3);
CREATE TABLE rls_tbl_force (c1 int);
ALTER TABLE rls_tbl_force ENABLE ROW LEVEL SECURITY;
ALTER TABLE rls_tbl_force FORCE ROW LEVEL SECURITY;
CREATE POLICY p1 ON rls_tbl_force USING (c1 = 5) WITH CHECK (c1 < 5);
CREATE POLICY p2 ON rls_tbl_force FOR SELECT USING (c1 = 8);
CREATE POLICY p3 ON rls_tbl_force FOR UPDATE USING (c1 = 8) WITH CHECK (c1 >= 5);
CREATE POLICY p4 ON rls_tbl_force FOR DELETE USING (c1 = 8);<|MERGE_RESOLUTION|>--- conflicted
+++ resolved
@@ -4,6 +4,7 @@
 -- Clean up in case a prior regression run failed
 -- Suppress NOTICE messages when users/groups don't exist
 SET client_min_messages TO 'warning';
+SET gp_enable_relsize_collection to on;
 DROP USER IF EXISTS regress_rls_alice;
 DROP USER IF EXISTS regress_rls_bob;
 DROP USER IF EXISTS regress_rls_carol;
@@ -684,31 +685,18 @@
 (5 rows)
 
 EXPLAIN (COSTS OFF) SELECT * FROM t1;
-<<<<<<< HEAD
                 QUERY PLAN                
 ------------------------------------------
  Gather Motion 3:1  (slice1; segments: 3)
    ->  Append
-         ->  Seq Scan on t1
+         ->  Seq Scan on t1 t1_1
                Filter: ((a % 2) = 0)
-         ->  Seq Scan on t2
+         ->  Seq Scan on t2 t1_2
                Filter: ((a % 2) = 0)
-         ->  Seq Scan on t3
+         ->  Seq Scan on t3 t1_3
                Filter: ((a % 2) = 0)
  Optimizer: Postgres query optimizer
 (9 rows)
-=======
-          QUERY PLAN           
--------------------------------
- Append
-   ->  Seq Scan on t1 t1_1
-         Filter: ((a % 2) = 0)
-   ->  Seq Scan on t2 t1_2
-         Filter: ((a % 2) = 0)
-   ->  Seq Scan on t3 t1_3
-         Filter: ((a % 2) = 0)
-(7 rows)
->>>>>>> d457cb4e
 
 SELECT * FROM t1 WHERE f_leak(b);
 NOTICE:  f_leak => bbb
@@ -726,31 +714,18 @@
 (5 rows)
 
 EXPLAIN (COSTS OFF) SELECT * FROM t1 WHERE f_leak(b);
-<<<<<<< HEAD
                      QUERY PLAN                      
 -----------------------------------------------------
  Gather Motion 3:1  (slice1; segments: 3)
    ->  Append
-         ->  Seq Scan on t1
+         ->  Seq Scan on t1 t1_1
                Filter: (((a % 2) = 0) AND f_leak(b))
-         ->  Seq Scan on t2
+         ->  Seq Scan on t2 t1_2
                Filter: (((a % 2) = 0) AND f_leak(b))
-         ->  Seq Scan on t3
+         ->  Seq Scan on t3 t1_3
                Filter: (((a % 2) = 0) AND f_leak(b))
  Optimizer: Postgres query optimizer
 (9 rows)
-=======
-                  QUERY PLAN                   
------------------------------------------------
- Append
-   ->  Seq Scan on t1 t1_1
-         Filter: (((a % 2) = 0) AND f_leak(b))
-   ->  Seq Scan on t2 t1_2
-         Filter: (((a % 2) = 0) AND f_leak(b))
-   ->  Seq Scan on t3 t1_3
-         Filter: (((a % 2) = 0) AND f_leak(b))
-(7 rows)
->>>>>>> d457cb4e
 
 -- reference to system column
 SELECT tableoid::regclass, * FROM t1;
@@ -764,30 +739,17 @@
 (5 rows)
 
 EXPLAIN (COSTS OFF) SELECT *, t1 FROM t1;
-<<<<<<< HEAD
                 QUERY PLAN                
 ------------------------------------------
  Gather Motion 3:1  (slice1; segments: 3)
    ->  Append
-         ->  Seq Scan on t1
+         ->  Seq Scan on t1 t1_1
                Filter: ((a % 2) = 0)
-         ->  Seq Scan on t2
+         ->  Seq Scan on t2 t1_2
                Filter: ((a % 2) = 0)
-         ->  Seq Scan on t3
+         ->  Seq Scan on t3 t1_3
                Filter: ((a % 2) = 0)
 (9 rows)
-=======
-          QUERY PLAN           
--------------------------------
- Append
-   ->  Seq Scan on t1 t1_1
-         Filter: ((a % 2) = 0)
-   ->  Seq Scan on t2 t1_2
-         Filter: ((a % 2) = 0)
-   ->  Seq Scan on t3 t1_3
-         Filter: ((a % 2) = 0)
-(7 rows)
->>>>>>> d457cb4e
 
 -- reference to whole-row reference
 SELECT *, t1 FROM t1;
@@ -801,31 +763,18 @@
 (5 rows)
 
 EXPLAIN (COSTS OFF) SELECT *, t1 FROM t1;
-<<<<<<< HEAD
                 QUERY PLAN                
 ------------------------------------------
  Gather Motion 3:1  (slice1; segments: 3)
    ->  Append
-         ->  Seq Scan on t1
+         ->  Seq Scan on t1 t1_1
                Filter: ((a % 2) = 0)
-         ->  Seq Scan on t2
+         ->  Seq Scan on t2 t1_2
                Filter: ((a % 2) = 0)
-         ->  Seq Scan on t3
+         ->  Seq Scan on t3 t1_3
                Filter: ((a % 2) = 0)
  Optimizer: Postgres query optimizer
 (9 rows)
-=======
-          QUERY PLAN           
--------------------------------
- Append
-   ->  Seq Scan on t1 t1_1
-         Filter: ((a % 2) = 0)
-   ->  Seq Scan on t2 t1_2
-         Filter: ((a % 2) = 0)
-   ->  Seq Scan on t3 t1_3
-         Filter: ((a % 2) = 0)
-(7 rows)
->>>>>>> d457cb4e
 
 -- for share/update lock
 SELECT * FROM t1 FOR SHARE;
@@ -934,31 +883,18 @@
 (11 rows)
 
 EXPLAIN (COSTS OFF) SELECT * FROM t1 WHERE f_leak(b);
-<<<<<<< HEAD
                 QUERY PLAN                
 ------------------------------------------
  Gather Motion 3:1  (slice1; segments: 3)
    ->  Append
-         ->  Seq Scan on t1
+         ->  Seq Scan on t1 t1_1
                Filter: f_leak(b)
-         ->  Seq Scan on t2
+         ->  Seq Scan on t2 t1_2
                Filter: f_leak(b)
-         ->  Seq Scan on t3
+         ->  Seq Scan on t3 t1_3
                Filter: f_leak(b)
  Optimizer: Postgres query optimizer
 (9 rows)
-=======
-        QUERY PLAN         
----------------------------
- Append
-   ->  Seq Scan on t1 t1_1
-         Filter: f_leak(b)
-   ->  Seq Scan on t2 t1_2
-         Filter: f_leak(b)
-   ->  Seq Scan on t3 t1_3
-         Filter: f_leak(b)
-(7 rows)
->>>>>>> d457cb4e
 
 -- non-superuser with bypass privilege can bypass RLS policy when disabled
 SET SESSION AUTHORIZATION regress_rls_exempt_user;
@@ -991,31 +927,18 @@
 (11 rows)
 
 EXPLAIN (COSTS OFF) SELECT * FROM t1 WHERE f_leak(b);
-<<<<<<< HEAD
                 QUERY PLAN                
 ------------------------------------------
  Gather Motion 3:1  (slice1; segments: 3)
    ->  Append
-         ->  Seq Scan on t1
+         ->  Seq Scan on t1 t1_1
                Filter: f_leak(b)
-         ->  Seq Scan on t2
+         ->  Seq Scan on t2 t1_2
                Filter: f_leak(b)
-         ->  Seq Scan on t3
+         ->  Seq Scan on t3 t1_3
                Filter: f_leak(b)
  Optimizer: Postgres query optimizer
 (9 rows)
-=======
-        QUERY PLAN         
----------------------------
- Append
-   ->  Seq Scan on t1 t1_1
-         Filter: f_leak(b)
-   ->  Seq Scan on t2 t1_2
-         Filter: f_leak(b)
-   ->  Seq Scan on t3 t1_3
-         Filter: f_leak(b)
-(7 rows)
->>>>>>> d457cb4e
 
 --
 -- Partitioned Tables
@@ -1103,7 +1026,6 @@
 (4 rows)
 
 EXPLAIN (COSTS OFF) SELECT * FROM part_document WHERE f_leak(dtitle);
-<<<<<<< HEAD
                         QUERY PLAN                         
 -----------------------------------------------------------
  Gather Motion 3:1  (slice1; segments: 3)
@@ -1112,29 +1034,14 @@
            ->  Seq Scan on uaccount
                  Filter: (pguser = 'regress_rls_bob'::name)
    ->  Append
-         ->  Seq Scan on part_document_fiction
+         ->  Seq Scan on part_document_fiction part_document_1
                Filter: ((dlevel <= $0) AND f_leak(dtitle))
-         ->  Seq Scan on part_document_satire
+         ->  Seq Scan on part_document_satire part_document_2
                Filter: ((dlevel <= $0) AND f_leak(dtitle))
-         ->  Seq Scan on part_document_nonfiction
+         ->  Seq Scan on part_document_nonfiction part_document_3
                Filter: ((dlevel <= $0) AND f_leak(dtitle))
  Optimizer: Postgres query optimizer
 (13 rows)
-=======
-                         QUERY PLAN                         
-------------------------------------------------------------
- Append
-   InitPlan 1 (returns $0)
-     ->  Index Scan using uaccount_pkey on uaccount
-           Index Cond: (pguser = CURRENT_USER)
-   ->  Seq Scan on part_document_fiction part_document_1
-         Filter: ((dlevel <= $0) AND f_leak(dtitle))
-   ->  Seq Scan on part_document_satire part_document_2
-         Filter: ((dlevel <= $0) AND f_leak(dtitle))
-   ->  Seq Scan on part_document_nonfiction part_document_3
-         Filter: ((dlevel <= $0) AND f_leak(dtitle))
-(10 rows)
->>>>>>> d457cb4e
 
 -- viewpoint from regress_rls_carol
 SET SESSION AUTHORIZATION regress_rls_carol;
@@ -1164,7 +1071,6 @@
 (10 rows)
 
 EXPLAIN (COSTS OFF) SELECT * FROM part_document WHERE f_leak(dtitle);
-<<<<<<< HEAD
                         QUERY PLAN                         
 -----------------------------------------------------------
  Gather Motion 3:1  (slice1; segments: 3)
@@ -1173,29 +1079,14 @@
            ->  Seq Scan on uaccount
                  Filter: (pguser = 'regress_rls_carol'::name)
    ->  Append
-         ->  Seq Scan on part_document_fiction
+         ->  Seq Scan on part_document_fiction part_document_1
                Filter: ((dlevel <= $0) AND f_leak(dtitle))
-         ->  Seq Scan on part_document_satire
+         ->  Seq Scan on part_document_satire part_document_2
                Filter: ((dlevel <= $0) AND f_leak(dtitle))
-         ->  Seq Scan on part_document_nonfiction
+         ->  Seq Scan on part_document_nonfiction part_document_3
                Filter: ((dlevel <= $0) AND f_leak(dtitle))
  Optimizer: Postgres query optimizer
 (13 rows)
-=======
-                         QUERY PLAN                         
-------------------------------------------------------------
- Append
-   InitPlan 1 (returns $0)
-     ->  Index Scan using uaccount_pkey on uaccount
-           Index Cond: (pguser = CURRENT_USER)
-   ->  Seq Scan on part_document_fiction part_document_1
-         Filter: ((dlevel <= $0) AND f_leak(dtitle))
-   ->  Seq Scan on part_document_satire part_document_2
-         Filter: ((dlevel <= $0) AND f_leak(dtitle))
-   ->  Seq Scan on part_document_nonfiction part_document_3
-         Filter: ((dlevel <= $0) AND f_leak(dtitle))
-(10 rows)
->>>>>>> d457cb4e
 
 -- viewpoint from regress_rls_dave
 SET SESSION AUTHORIZATION regress_rls_dave;
@@ -1213,7 +1104,6 @@
 (4 rows)
 
 EXPLAIN (COSTS OFF) SELECT * FROM part_document WHERE f_leak(dtitle);
-<<<<<<< HEAD
                              QUERY PLAN                             
 --------------------------------------------------------------------
  Gather Motion 3:1  (slice1; segments: 3)
@@ -1221,20 +1111,10 @@
      ->  Gather Motion 1:1  (slice3; segments: 1)
            ->  Seq Scan on uaccount
                  Filter: (pguser = 'regress_rls_dave'::name)
-   ->  Seq Scan on part_document_fiction
+   ->  Seq Scan on part_document_fiction part_document
          Filter: ((cid < 55) AND (dlevel <= $0) AND f_leak(dtitle))
  Optimizer: Postgres query optimizer
 (8 rows)
-=======
-                          QUERY PLAN                          
---------------------------------------------------------------
- Seq Scan on part_document_fiction part_document
-   Filter: ((cid < 55) AND (dlevel <= $0) AND f_leak(dtitle))
-   InitPlan 1 (returns $0)
-     ->  Index Scan using uaccount_pkey on uaccount
-           Index Cond: (pguser = CURRENT_USER)
-(5 rows)
->>>>>>> d457cb4e
 
 -- pp1 ERROR
 INSERT INTO part_document VALUES (100, 11, 5, 'regress_rls_dave', 'testing pp1'); -- fail
@@ -1305,7 +1185,6 @@
 (4 rows)
 
 EXPLAIN (COSTS OFF) SELECT * FROM part_document WHERE f_leak(dtitle);
-<<<<<<< HEAD
                              QUERY PLAN                             
 --------------------------------------------------------------------
  Gather Motion 3:1  (slice1; segments: 3)
@@ -1313,20 +1192,10 @@
      ->  Gather Motion 1:1  (slice3; segments: 1)
            ->  Seq Scan on uaccount
                  Filter: (pguser = 'regress_rls_dave'::name)
-   ->  Seq Scan on part_document_fiction
+   ->  Seq Scan on part_document_fiction part_document
          Filter: ((cid < 55) AND (dlevel <= $0) AND f_leak(dtitle))
  Optimizer: Postgres query optimizer
 (8 rows)
-=======
-                          QUERY PLAN                          
---------------------------------------------------------------
- Seq Scan on part_document_fiction part_document
-   Filter: ((cid < 55) AND (dlevel <= $0) AND f_leak(dtitle))
-   InitPlan 1 (returns $0)
-     ->  Index Scan using uaccount_pkey on uaccount
-           Index Cond: (pguser = CURRENT_USER)
-(5 rows)
->>>>>>> d457cb4e
 
 -- viewpoint from regress_rls_carol
 SET SESSION AUTHORIZATION regress_rls_carol;
@@ -1358,7 +1227,6 @@
 (11 rows)
 
 EXPLAIN (COSTS OFF) SELECT * FROM part_document WHERE f_leak(dtitle);
-<<<<<<< HEAD
                         QUERY PLAN                         
 -----------------------------------------------------------
  Gather Motion 3:1  (slice1; segments: 3)
@@ -1367,29 +1235,14 @@
            ->  Seq Scan on uaccount
                  Filter: (pguser = 'regress_rls_carol'::name)
    ->  Append
-         ->  Seq Scan on part_document_fiction
+         ->  Seq Scan on part_document_fiction part_document_1
                Filter: ((dlevel <= $0) AND f_leak(dtitle))
-         ->  Seq Scan on part_document_satire
+         ->  Seq Scan on part_document_satire part_document_2
                Filter: ((dlevel <= $0) AND f_leak(dtitle))
-         ->  Seq Scan on part_document_nonfiction
+         ->  Seq Scan on part_document_nonfiction part_document_3
                Filter: ((dlevel <= $0) AND f_leak(dtitle))
  Optimizer: Postgres query optimizer
 (13 rows)
-=======
-                         QUERY PLAN                         
-------------------------------------------------------------
- Append
-   InitPlan 1 (returns $0)
-     ->  Index Scan using uaccount_pkey on uaccount
-           Index Cond: (pguser = CURRENT_USER)
-   ->  Seq Scan on part_document_fiction part_document_1
-         Filter: ((dlevel <= $0) AND f_leak(dtitle))
-   ->  Seq Scan on part_document_satire part_document_2
-         Filter: ((dlevel <= $0) AND f_leak(dtitle))
-   ->  Seq Scan on part_document_nonfiction part_document_3
-         Filter: ((dlevel <= $0) AND f_leak(dtitle))
-(10 rows)
->>>>>>> d457cb4e
 
 -- only owner can change policies
 ALTER POLICY pp1 ON part_document USING (true);    --fail
@@ -1429,31 +1282,18 @@
 (3 rows)
 
 EXPLAIN (COSTS OFF) SELECT * FROM part_document WHERE f_leak(dtitle);
-<<<<<<< HEAD
                              QUERY PLAN                              
 ---------------------------------------------------------------------
  Gather Motion 3:1  (slice1; segments: 3)
    ->  Append
-         ->  Seq Scan on part_document_fiction
+         ->  Seq Scan on part_document_fiction part_document_1
                Filter: ((dauthor = 'regress_rls_carol'::name) AND f_leak(dtitle))
-         ->  Seq Scan on part_document_satire
+         ->  Seq Scan on part_document_satire part_document_2
                Filter: ((dauthor = 'regress_rls_carol'::name) AND f_leak(dtitle))
-         ->  Seq Scan on part_document_nonfiction
+         ->  Seq Scan on part_document_nonfiction part_document_3
                Filter: ((dauthor = 'regress_rls_carol'::name) AND f_leak(dtitle))
  Optimizer: Postgres query optimizer
 (9 rows)
-=======
-                          QUERY PLAN                           
----------------------------------------------------------------
- Append
-   ->  Seq Scan on part_document_fiction part_document_1
-         Filter: ((dauthor = CURRENT_USER) AND f_leak(dtitle))
-   ->  Seq Scan on part_document_satire part_document_2
-         Filter: ((dauthor = CURRENT_USER) AND f_leak(dtitle))
-   ->  Seq Scan on part_document_nonfiction part_document_3
-         Filter: ((dauthor = CURRENT_USER) AND f_leak(dtitle))
-(7 rows)
->>>>>>> d457cb4e
 
 -- database superuser does bypass RLS policy when enabled
 RESET SESSION AUTHORIZATION;
@@ -1739,31 +1579,18 @@
 (3 rows)
 
 EXPLAIN (COSTS OFF) EXECUTE p1(2);
-<<<<<<< HEAD
                      QUERY PLAN                     
 ----------------------------------------------------
  Gather Motion 3:1  (slice1; segments: 3)
    ->  Append
-         ->  Seq Scan on t1
+         ->  Seq Scan on t1 t1_1
                Filter: ((a <= 2) AND ((a % 2) = 0))
-         ->  Seq Scan on t2
+         ->  Seq Scan on t2 t1_2
                Filter: ((a <= 2) AND ((a % 2) = 0))
-         ->  Seq Scan on t3
+         ->  Seq Scan on t3 t1_3
                Filter: ((a <= 2) AND ((a % 2) = 0))
  Optimizer: Postgres query optimizer
 (9 rows)
-=======
-                  QUERY PLAN                  
-----------------------------------------------
- Append
-   ->  Seq Scan on t1 t1_1
-         Filter: ((a <= 2) AND ((a % 2) = 0))
-   ->  Seq Scan on t2 t1_2
-         Filter: ((a <= 2) AND ((a % 2) = 0))
-   ->  Seq Scan on t3 t1_3
-         Filter: ((a <= 2) AND ((a % 2) = 0))
-(7 rows)
->>>>>>> d457cb4e
 
 -- superuser is allowed to bypass RLS checks
 RESET SESSION AUTHORIZATION;
@@ -1796,31 +1623,18 @@
 (11 rows)
 
 EXPLAIN (COSTS OFF) SELECT * FROM t1 WHERE f_leak(b);
-<<<<<<< HEAD
                 QUERY PLAN                
 ------------------------------------------
  Gather Motion 3:1  (slice1; segments: 3)
    ->  Append
-         ->  Seq Scan on t1
+         ->  Seq Scan on t1 t1_1
                Filter: f_leak(b)
-         ->  Seq Scan on t2
+         ->  Seq Scan on t2 t1_2
                Filter: f_leak(b)
-         ->  Seq Scan on t3
+         ->  Seq Scan on t3 t1_3
                Filter: f_leak(b)
  Optimizer: Postgres query optimizer
 (9 rows)
-=======
-        QUERY PLAN         
----------------------------
- Append
-   ->  Seq Scan on t1 t1_1
-         Filter: f_leak(b)
-   ->  Seq Scan on t2 t1_2
-         Filter: f_leak(b)
-   ->  Seq Scan on t3 t1_3
-         Filter: f_leak(b)
-(7 rows)
->>>>>>> d457cb4e
 
 -- plan cache should be invalidated
 EXECUTE p1(2);
@@ -1835,31 +1649,18 @@
 (6 rows)
 
 EXPLAIN (COSTS OFF) EXECUTE p1(2);
-<<<<<<< HEAD
                 QUERY PLAN                
 ------------------------------------------
  Gather Motion 3:1  (slice1; segments: 3)
    ->  Append
-         ->  Seq Scan on t1
+         ->  Seq Scan on t1 t1_1
                Filter: (a <= 2)
-         ->  Seq Scan on t2
+         ->  Seq Scan on t2 t1_2
                Filter: (a <= 2)
-         ->  Seq Scan on t3
+         ->  Seq Scan on t3 t1_3
                Filter: (a <= 2)
  Optimizer: Postgres query optimizer
 (9 rows)
-=======
-        QUERY PLAN         
----------------------------
- Append
-   ->  Seq Scan on t1 t1_1
-         Filter: (a <= 2)
-   ->  Seq Scan on t2 t1_2
-         Filter: (a <= 2)
-   ->  Seq Scan on t3 t1_3
-         Filter: (a <= 2)
-(7 rows)
->>>>>>> d457cb4e
 
 PREPARE p2(int) AS SELECT * FROM t1 WHERE a = $1;
 EXECUTE p2(2);
@@ -1871,31 +1672,18 @@
 (3 rows)
 
 EXPLAIN (COSTS OFF) EXECUTE p2(2);
-<<<<<<< HEAD
                 QUERY PLAN                
 ------------------------------------------
  Gather Motion 3:1  (slice1; segments: 3)
    ->  Append
-         ->  Seq Scan on t1
+         ->  Seq Scan on t1 t1_1
                Filter: (a = 2)
-         ->  Seq Scan on t2
+         ->  Seq Scan on t2 t1_2
                Filter: (a = 2)
-         ->  Seq Scan on t3
+         ->  Seq Scan on t3 t1_3
                Filter: (a = 2)
  Optimizer: Postgres query optimizer
 (9 rows)
-=======
-        QUERY PLAN         
----------------------------
- Append
-   ->  Seq Scan on t1 t1_1
-         Filter: (a = 2)
-   ->  Seq Scan on t2 t1_2
-         Filter: (a = 2)
-   ->  Seq Scan on t3 t1_3
-         Filter: (a = 2)
-(7 rows)
->>>>>>> d457cb4e
 
 -- also, case when privilege switch from superuser
 SET SESSION AUTHORIZATION regress_rls_bob;
@@ -1909,31 +1697,18 @@
 (3 rows)
 
 EXPLAIN (COSTS OFF) EXECUTE p2(2);
-<<<<<<< HEAD
                     QUERY PLAN                     
 ---------------------------------------------------
  Gather Motion 3:1  (slice1; segments: 3)
    ->  Append
-         ->  Seq Scan on t1
+         ->  Seq Scan on t1 t1_1
                Filter: ((a = 2) AND ((a % 2) = 0))
-         ->  Seq Scan on t2
+         ->  Seq Scan on t2 t1_2
                Filter: ((a = 2) AND ((a % 2) = 0))
-         ->  Seq Scan on t3
+         ->  Seq Scan on t3 t1_3
                Filter: ((a = 2) AND ((a % 2) = 0))
  Optimizer: Postgres query optimizer
 (9 rows)
-=======
-                 QUERY PLAN                  
----------------------------------------------
- Append
-   ->  Seq Scan on t1 t1_1
-         Filter: ((a = 2) AND ((a % 2) = 0))
-   ->  Seq Scan on t2 t1_2
-         Filter: ((a = 2) AND ((a % 2) = 0))
-   ->  Seq Scan on t3 t1_3
-         Filter: ((a = 2) AND ((a % 2) = 0))
-(7 rows)
->>>>>>> d457cb4e
 
 --
 -- UPDATE / DELETE and Row-level security
@@ -2035,46 +1810,16 @@
 NOTICE:  f_leak => yyyyyy
 EXPLAIN (COSTS OFF) UPDATE t1 SET b=t1.b FROM t2
 WHERE t1.a = 3 and t2.a = 3 AND f_leak(t1.b) AND f_leak(t2.b);
-<<<<<<< HEAD
                                  QUERY PLAN                                  
 -----------------------------------------------------------------------------
- Update on t1
-   Update on t1
-   Update on t2 t2_1
-   Update on t3
-   ->  Nested Loop
-         ->  Seq Scan on t1
-               Filter: ((a = 3) AND ((a % 2) = 0) AND f_leak(b))
-         ->  Materialize
-               ->  Broadcast Motion 3:3  (slice1; segments: 3)
-                     ->  Seq Scan on t2
-                           Filter: ((a = 3) AND ((a % 2) = 1) AND f_leak(b))
-   ->  Nested Loop
-         ->  Seq Scan on t2 t2_1
-               Filter: ((a = 3) AND ((a % 2) = 0) AND f_leak(b))
-         ->  Materialize
-               ->  Broadcast Motion 3:3  (slice2; segments: 3)
-                     ->  Seq Scan on t2
-                           Filter: ((a = 3) AND ((a % 2) = 1) AND f_leak(b))
-   ->  Nested Loop
-         ->  Seq Scan on t3
-               Filter: ((a = 3) AND ((a % 2) = 0) AND f_leak(b))
-         ->  Materialize
-               ->  Broadcast Motion 3:3  (slice3; segments: 3)
-                     ->  Seq Scan on t2
-                           Filter: ((a = 3) AND ((a % 2) = 1) AND f_leak(b))
- Optimizer: Postgres query optimizer
-(26 rows)
-=======
-                              QUERY PLAN                               
------------------------------------------------------------------------
  Update on t1
    Update on t1 t1_1
    Update on t2 t1_2
    Update on t3 t1_3
    ->  Nested Loop
-         ->  Seq Scan on t2
-               Filter: ((a = 3) AND ((a % 2) = 1) AND f_leak(b))
+         ->  Broadcast Motion 3:3  (slice1; segments: 3)
+               ->  Seq Scan on t2
+                     Filter: ((a = 3) AND ((a % 2) = 1) AND f_leak(b))
          ->  Append
                ->  Seq Scan on t1 t1_1
                      Filter: ((a = 3) AND ((a % 2) = 0) AND f_leak(b))
@@ -2082,8 +1827,8 @@
                      Filter: ((a = 3) AND ((a % 2) = 0) AND f_leak(b))
                ->  Seq Scan on t3 t1_3
                      Filter: ((a = 3) AND ((a % 2) = 0) AND f_leak(b))
-(14 rows)
->>>>>>> d457cb4e
+ Optimizer: Postgres query optimizer
+(16 rows)
 
 UPDATE t1 SET b=t1.b FROM t2
 WHERE t1.a = 3 and t2.a = 3 AND f_leak(t1.b) AND f_leak(t2.b);
@@ -2093,31 +1838,20 @@
                                     QUERY PLAN                                     
 -----------------------------------------------------------------------------------
  Update on t2
-   ->  Nested Loop
-         ->  Seq Scan on t2
-               Filter: ((a = 3) AND ((a % 2) = 1) AND f_leak(b))
-<<<<<<< HEAD
-         ->  Materialize
-               ->  Broadcast Motion 3:3  (slice1; segments: 3)
-                     ->  Append
-                           ->  Seq Scan on t1
-                                 Filter: ((a = 3) AND ((a % 2) = 0) AND f_leak(b))
-                           ->  Seq Scan on t2 t2_1
-                                 Filter: ((a = 3) AND ((a % 2) = 0) AND f_leak(b))
-                           ->  Seq Scan on t3
-                                 Filter: ((a = 3) AND ((a % 2) = 0) AND f_leak(b))
+   ->  Explicit Redistribute Motion 3:3  (slice1; segments: 3)
+         ->  Nested Loop
+               ->  Broadcast Motion 3:3  (slice2; segments: 3)
+                     ->  Seq Scan on t2
+                           Filter: ((a = 3) AND ((a % 2) = 1) AND f_leak(b))
+               ->  Append
+                     ->  Seq Scan on t1 t1_1
+                           Filter: ((a = 3) AND ((a % 2) = 0) AND f_leak(b))
+                     ->  Seq Scan on t2 t1_2
+                           Filter: ((a = 3) AND ((a % 2) = 0) AND f_leak(b))
+                     ->  Seq Scan on t3 t1_3
+                           Filter: ((a = 3) AND ((a % 2) = 0) AND f_leak(b))
  Optimizer: Postgres query optimizer
 (14 rows)
-=======
-         ->  Append
-               ->  Seq Scan on t1 t1_1
-                     Filter: ((a = 3) AND ((a % 2) = 0) AND f_leak(b))
-               ->  Seq Scan on t2 t1_2
-                     Filter: ((a = 3) AND ((a % 2) = 0) AND f_leak(b))
-               ->  Seq Scan on t3 t1_3
-                     Filter: ((a = 3) AND ((a % 2) = 0) AND f_leak(b))
-(11 rows)
->>>>>>> d457cb4e
 
 UPDATE t2 SET b=t2.b FROM t1
 WHERE t1.a = 3 and t2.a = 3 AND f_leak(t1.b) AND f_leak(t2.b);
@@ -2155,84 +1889,34 @@
 EXPLAIN (COSTS OFF) UPDATE t1 t1_1 SET b = t1_2.b FROM t1 t1_2
 WHERE t1_1.a = 4 AND t1_2.a = t1_1.a AND t1_2.b = t1_1.b
 AND f_leak(t1_1.b) AND f_leak(t1_2.b) RETURNING *, t1_1, t1_2;
-<<<<<<< HEAD
                                        QUERY PLAN                                        
 -----------------------------------------------------------------------------------------
  Gather Motion 3:1  (slice1; segments: 3)
    ->  Update on t1 t1_1
-         Update on t1 t1_1
-         Update on t2 t1_1_1
-         Update on t3 t1_1_2
+         Update on t1 t1_1_1
+         Update on t2 t1_1_2
+         Update on t3 t1_1_3
          ->  Explicit Redistribute Motion 3:3  (slice2; segments: 3)
                ->  Hash Join
-                     Hash Cond: (t1_2.b = t1_1.b)
-                     ->  Append
-                           ->  Seq Scan on t1 t1_2
-                                 Filter: ((a = 4) AND ((a % 2) = 0) AND f_leak(b))
-                           ->  Seq Scan on t2 t1_2_1
-                                 Filter: ((a = 4) AND ((a % 2) = 0) AND f_leak(b))
-                           ->  Seq Scan on t3 t1_2_2
-                                 Filter: ((a = 4) AND ((a % 2) = 0) AND f_leak(b))
+                     Hash Cond: (t1_1.b = t1_2.b)
+                     ->  Broadcast Motion 3:3  (slice3; segments: 3)
+                           ->  Append
+                                 ->  Seq Scan on t1 t1_1_1
+                                       Filter: ((a = 4) AND ((a % 2) = 0) AND f_leak(b))
+                                 ->  Seq Scan on t2 t1_1_2
+                                       Filter: ((a = 4) AND ((a % 2) = 0) AND f_leak(b))
+                                 ->  Seq Scan on t3 t1_1_3
+                                       Filter: ((a = 4) AND ((a % 2) = 0) AND f_leak(b))
                      ->  Hash
-                           ->  Broadcast Motion 3:3  (slice3; segments: 3)
-                                 ->  Seq Scan on t1 t1_1
+                           ->  Append
+                                 ->  Seq Scan on t1 t1_2_1
                                        Filter: ((a = 4) AND ((a % 2) = 0) AND f_leak(b))
-         ->  Explicit Redistribute Motion 3:3  (slice4; segments: 3)
-               ->  Hash Join
-                     Hash Cond: (t1_2.b = t1_1_1.b)
-                     ->  Append
-                           ->  Seq Scan on t1 t1_2
-                                 Filter: ((a = 4) AND ((a % 2) = 0) AND f_leak(b))
-                           ->  Seq Scan on t2 t1_2_1
-                                 Filter: ((a = 4) AND ((a % 2) = 0) AND f_leak(b))
-                           ->  Seq Scan on t3 t1_2_2
-                                 Filter: ((a = 4) AND ((a % 2) = 0) AND f_leak(b))
-                     ->  Hash
-                           ->  Broadcast Motion 3:3  (slice5; segments: 3)
-                                 ->  Seq Scan on t2 t1_1_1
+                                 ->  Seq Scan on t2 t1_2_2
                                        Filter: ((a = 4) AND ((a % 2) = 0) AND f_leak(b))
-         ->  Explicit Redistribute Motion 3:3  (slice6; segments: 3)
-               ->  Hash Join
-                     Hash Cond: (t1_2.b = t1_1_2.b)
-                     ->  Append
-                           ->  Seq Scan on t1 t1_2
-                                 Filter: ((a = 4) AND ((a % 2) = 0) AND f_leak(b))
-                           ->  Seq Scan on t2 t1_2_1
-                                 Filter: ((a = 4) AND ((a % 2) = 0) AND f_leak(b))
-                           ->  Seq Scan on t3 t1_2_2
-                                 Filter: ((a = 4) AND ((a % 2) = 0) AND f_leak(b))
-                     ->  Hash
-                           ->  Broadcast Motion 3:3  (slice7; segments: 3)
-                                 ->  Seq Scan on t3 t1_1_2
+                                 ->  Seq Scan on t3 t1_2_3
                                        Filter: ((a = 4) AND ((a % 2) = 0) AND f_leak(b))
  Optimizer: Postgres query optimizer
-(48 rows)
-=======
-                                 QUERY PLAN                                  
------------------------------------------------------------------------------
- Update on t1 t1_1
-   Update on t1 t1_1_1
-   Update on t2 t1_1_2
-   Update on t3 t1_1_3
-   ->  Nested Loop
-         Join Filter: (t1_1.b = t1_2.b)
-         ->  Append
-               ->  Seq Scan on t1 t1_1_1
-                     Filter: ((a = 4) AND ((a % 2) = 0) AND f_leak(b))
-               ->  Seq Scan on t2 t1_1_2
-                     Filter: ((a = 4) AND ((a % 2) = 0) AND f_leak(b))
-               ->  Seq Scan on t3 t1_1_3
-                     Filter: ((a = 4) AND ((a % 2) = 0) AND f_leak(b))
-         ->  Materialize
-               ->  Append
-                     ->  Seq Scan on t1 t1_2_1
-                           Filter: ((a = 4) AND ((a % 2) = 0) AND f_leak(b))
-                     ->  Seq Scan on t2 t1_2_2
-                           Filter: ((a = 4) AND ((a % 2) = 0) AND f_leak(b))
-                     ->  Seq Scan on t3 t1_2_3
-                           Filter: ((a = 4) AND ((a % 2) = 0) AND f_leak(b))
-(21 rows)
->>>>>>> d457cb4e
+(25 rows)
 
 UPDATE t1 t1_1 SET b = t1_2.b FROM t1 t1_2
 WHERE t1_1.a = 4 AND t1_2.a = t1_1.a AND t1_2.b = t1_1.b
@@ -2583,16 +2267,16 @@
 
 PREPARE plancache_test2 AS WITH q AS MATERIALIZED (SELECT * FROM z1 WHERE f_leak(b)) SELECT * FROM q,z2;
 EXPLAIN (COSTS OFF) EXECUTE plancache_test2;
-                           QUERY PLAN                            
------------------------------------------------------------------
+                          QUERY PLAN                           
+---------------------------------------------------------------
  Gather Motion 3:1  (slice1; segments: 3)
    ->  Nested Loop
-         ->  Broadcast Motion 3:3  (slice2; segments: 3)
-               ->  Shared Scan (share slice:id 2:0)
-                     ->  Seq Scan on z1
-                           Filter: (((a % 2) = 0) AND f_leak(b))
+         ->  Shared Scan (share slice:id 1:0)
+               ->  Seq Scan on z1
+                     Filter: (((a % 2) = 0) AND f_leak(b))
          ->  Materialize
-               ->  Seq Scan on z2
+               ->  Broadcast Motion 3:3  (slice2; segments: 3)
+                     ->  Seq Scan on z2
  Optimizer: Postgres query optimizer
 (9 rows)
 
@@ -2640,16 +2324,16 @@
 (4 rows)
 
 EXPLAIN (COSTS OFF) EXECUTE plancache_test2;
-                           QUERY PLAN                            
------------------------------------------------------------------
+                          QUERY PLAN                           
+---------------------------------------------------------------
  Gather Motion 3:1  (slice1; segments: 3)
    ->  Nested Loop
-         ->  Broadcast Motion 3:3  (slice2; segments: 3)
-               ->  Shared Scan (share slice:id 2:0)
-                     ->  Seq Scan on z1
-                           Filter: (((a % 2) = 0) AND f_leak(b))
+         ->  Shared Scan (share slice:id 1:0)
+               ->  Seq Scan on z1
+                     Filter: (((a % 2) = 0) AND f_leak(b))
          ->  Materialize
-               ->  Seq Scan on z2
+               ->  Broadcast Motion 3:3  (slice2; segments: 3)
+                     ->  Seq Scan on z2
  Optimizer: Postgres query optimizer
 (9 rows)
 
@@ -2696,16 +2380,16 @@
 (4 rows)
 
 EXPLAIN (COSTS OFF) EXECUTE plancache_test2;
-                           QUERY PLAN                            
------------------------------------------------------------------
+                          QUERY PLAN                           
+---------------------------------------------------------------
  Gather Motion 3:1  (slice1; segments: 3)
    ->  Nested Loop
-         ->  Broadcast Motion 3:3  (slice2; segments: 3)
-               ->  Shared Scan (share slice:id 2:0)
-                     ->  Seq Scan on z1
-                           Filter: (((a % 2) = 1) AND f_leak(b))
+         ->  Shared Scan (share slice:id 1:0)
+               ->  Seq Scan on z1
+                     Filter: (((a % 2) = 1) AND f_leak(b))
          ->  Materialize
-               ->  Seq Scan on z2
+               ->  Broadcast Motion 3:3  (slice2; segments: 3)
+                     ->  Seq Scan on z2
  Optimizer: Postgres query optimizer
 (9 rows)
 
@@ -2752,16 +2436,16 @@
 (4 rows)
 
 EXPLAIN (COSTS OFF) EXECUTE plancache_test2;
-                           QUERY PLAN                            
------------------------------------------------------------------
+                          QUERY PLAN                           
+---------------------------------------------------------------
  Gather Motion 3:1  (slice1; segments: 3)
    ->  Nested Loop
-         ->  Broadcast Motion 3:3  (slice2; segments: 3)
-               ->  Shared Scan (share slice:id 2:0)
-                     ->  Seq Scan on z1
-                           Filter: (((a % 2) = 1) AND f_leak(b))
+         ->  Shared Scan (share slice:id 1:0)
+               ->  Seq Scan on z1
+                     Filter: (((a % 2) = 1) AND f_leak(b))
          ->  Materialize
-               ->  Seq Scan on z2
+               ->  Broadcast Motion 3:3  (slice2; segments: 3)
+                     ->  Seq Scan on z2
  Optimizer: Postgres query optimizer
 (9 rows)
 
@@ -4454,18 +4138,23 @@
 EXPLAIN (VERBOSE, COSTS OFF)
 INSERT INTO rls_tbl
   SELECT * FROM (SELECT b, c FROM rls_tbl ORDER BY a) ss;
-                             QUERY PLAN                             
---------------------------------------------------------------------
+                                QUERY PLAN                                
+--------------------------------------------------------------------------
  Insert on regress_rls_schema.rls_tbl
-   ->  Subquery Scan on ss
+   ->  Redistribute Motion 3:3  (slice1; segments: 3)
          Output: ss.b, ss.c, NULL::integer
-         ->  Sort
-               Output: rls_tbl_1.b, rls_tbl_1.c, rls_tbl_1.a
-               Sort Key: rls_tbl_1.a
-               ->  Seq Scan on regress_rls_schema.rls_tbl rls_tbl_1
+         Hash Key: ss.b
+         ->  Subquery Scan on ss
+               Output: ss.b, ss.c, NULL::integer
+               ->  Sort
                      Output: rls_tbl_1.b, rls_tbl_1.c, rls_tbl_1.a
-                     Filter: (rls_tbl_1.* >= '(1,1,1)'::record)
-(9 rows)
+                     Sort Key: rls_tbl_1.a
+                     ->  Seq Scan on regress_rls_schema.rls_tbl rls_tbl_1
+                           Output: rls_tbl_1.b, rls_tbl_1.c, rls_tbl_1.a
+                           Filter: (rls_tbl_1.* >= ROW(1, 1, 1))
+ Optimizer: Postgres query optimizer
+ Settings: gp_enable_relsize_collection=on
+(14 rows)
 
 INSERT INTO rls_tbl
   SELECT * FROM (SELECT b, c FROM rls_tbl ORDER BY a) ss;
