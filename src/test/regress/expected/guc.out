--- conflicted
+++ resolved
@@ -608,10 +608,14 @@
 -- Tests for function-local GUC settings
 --
 set work_mem = '3MB';
+WARNING:  "work_mem": setting is deprecated, and may be removed in a future release.
 create function report_guc(text) returns text as
 $$ select current_setting($1) $$ language sql
 set work_mem = '1MB';
+WARNING:  "work_mem": setting is deprecated, and may be removed in a future release.
+WARNING:  "work_mem": setting is deprecated, and may be removed in a future release.
 select report_guc('work_mem'), current_setting('work_mem');
+WARNING:  "work_mem": setting is deprecated, and may be removed in a future release.
  report_guc | current_setting 
 ------------+-----------------
  1MB        | 3MB
@@ -622,9 +626,12 @@
 NOTICE:  schema "no_such_schema" does not exist
 -- with error occurring here
 select report_guc('work_mem'), current_setting('work_mem');
+WARNING:  "work_mem": setting is deprecated, and may be removed in a future release.
 ERROR:  schema "no_such_schema" does not exist
 alter function report_guc(text) reset search_path set work_mem = '2MB';
+WARNING:  "work_mem": setting is deprecated, and may be removed in a future release.
 select report_guc('work_mem'), current_setting('work_mem');
+WARNING:  "work_mem": setting is deprecated, and may be removed in a future release.
  report_guc | current_setting 
 ------------+-----------------
  2MB        | 3MB
@@ -645,27 +652,30 @@
 end $$
 language plpgsql
 set work_mem = '1MB';
+WARNING:  "work_mem": setting is deprecated, and may be removed in a future release.
+WARNING:  "work_mem": setting is deprecated, and may be removed in a future release.
 select myfunc(0), current_setting('work_mem');
+WARNING:  "work_mem": setting is deprecated, and may be removed in a future release.
+WARNING:  "work_mem": setting is deprecated, and may be removed in a future release.
+CONTEXT:  SQL statement "set local work_mem = '2MB'"
+PL/pgSQL function "myfunc" line 2 at SQL statement
  myfunc | current_setting 
 --------+-----------------
  2MB    | 3MB
 (1 row)
 
 alter function myfunc(int) reset all;
-<<<<<<< HEAD
-select myfunc(0), current_setting('regex_flavor');
-  myfunc  | current_setting 
-----------+-----------------
- extended | advanced
-=======
 select myfunc(0), current_setting('work_mem');
+WARNING:  "work_mem": setting is deprecated, and may be removed in a future release.
+CONTEXT:  SQL statement "set local work_mem = '2MB'"
+PL/pgSQL function "myfunc" line 2 at SQL statement
  myfunc | current_setting 
 --------+-----------------
- 2MB    | 2MB
->>>>>>> 78a09145
+ 2MB    | 3MB
 (1 row)
 
 set work_mem = '3MB';
+WARNING:  "work_mem": setting is deprecated, and may be removed in a future release.
 -- but SET isn't
 create or replace function myfunc(int) returns text as $$
 begin
@@ -673,33 +683,32 @@
   return current_setting('work_mem');
 end $$
 language plpgsql
-<<<<<<< HEAD
-set regex_flavor = basic;
-select myfunc(0), current_setting('regex_flavor');
-  myfunc  | current_setting 
-----------+-----------------
- extended | advanced
+set work_mem = '1MB';
+WARNING:  "work_mem": setting is deprecated, and may be removed in a future release.
+WARNING:  "work_mem": setting is deprecated, and may be removed in a future release.
+select myfunc(0), current_setting('work_mem');
+WARNING:  "work_mem": setting is deprecated, and may be removed in a future release.
+WARNING:  "work_mem": setting is deprecated, and may be removed in a future release.
+CONTEXT:  SQL statement "set work_mem = '2MB'"
+PL/pgSQL function "myfunc" line 2 at SQL statement
+ myfunc | current_setting 
+--------+-----------------
+ 2MB    | 3MB
 (1 row)
 
 -- In GPDB, the plan looks somewhat different from what you get on
 -- PostgreSQL, so that the current_setting() in previous query is
--- evaluated before myfunc(0), and therefore it shows 'advanced'.
--- Query again to show that the myfunc(0) call actually changed
+-- evaluated before myfunc(0), and therefore it shows the old value,
+-- '3 MB'. Query again to show that the myfunc(0) call actually changed
 -- the setting.
-select current_setting('regex_flavor');
+select current_setting('work_mem');
  current_setting 
 -----------------
- extended
-=======
-set work_mem = '1MB';
-select myfunc(0), current_setting('work_mem');
- myfunc | current_setting 
---------+-----------------
- 2MB    | 2MB
->>>>>>> 78a09145
+ 2MB
 (1 row)
 
 set work_mem = '3MB';
+WARNING:  "work_mem": setting is deprecated, and may be removed in a future release.
 -- it should roll back on error, though
 create or replace function myfunc(int) returns text as $$
 begin
@@ -709,7 +718,13 @@
 end $$
 language plpgsql
 set work_mem = '1MB';
+WARNING:  "work_mem": setting is deprecated, and may be removed in a future release.
+WARNING:  "work_mem": setting is deprecated, and may be removed in a future release.
 select myfunc(0);
+WARNING:  "work_mem": setting is deprecated, and may be removed in a future release.
+WARNING:  "work_mem": setting is deprecated, and may be removed in a future release.
+CONTEXT:  SQL statement "set work_mem = '2MB'"
+PL/pgSQL function "myfunc" line 2 at SQL statement
 ERROR:  division by zero
 CONTEXT:  SQL statement "SELECT 1/$1"
 PL/pgSQL function "myfunc" line 3 at PERFORM
@@ -719,15 +734,12 @@
  3MB
 (1 row)
 
-<<<<<<< HEAD
-select myfunc(1), current_setting('regex_flavor');
-  myfunc  | current_setting 
-----------+-----------------
- extended | advanced
-=======
 select myfunc(1), current_setting('work_mem');
+WARNING:  "work_mem": setting is deprecated, and may be removed in a future release.
+WARNING:  "work_mem": setting is deprecated, and may be removed in a future release.
+CONTEXT:  SQL statement "set work_mem = '2MB'"
+PL/pgSQL function "myfunc" line 2 at SQL statement
  myfunc | current_setting 
 --------+-----------------
- 2MB    | 2MB
->>>>>>> 78a09145
-(1 row)
+ 2MB    | 3MB
+(1 row)
