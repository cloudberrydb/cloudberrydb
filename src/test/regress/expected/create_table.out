--
-- CREATE_TABLE
--
--
-- CLASS DEFINITIONS
--
CREATE TABLE hobbies_r (
	name		text,
	person 		text
);
CREATE TABLE equipment_r (
	name 		text,
	hobby		text
);
CREATE TABLE onek (
	unique1		int4,
	unique2		int4,
	two			int4,
	four		int4,
	ten			int4,
	twenty		int4,
	hundred		int4,
	thousand	int4,
	twothousand	int4,
	fivethous	int4,
	tenthous	int4,
	odd			int4,
	even		int4,
	stringu1	name,
	stringu2	name,
	string4		name
);
CREATE TABLE tenk1 (
	unique1		int4,
	unique2		int4,
	two			int4,
	four		int4,
	ten			int4,
	twenty		int4,
	hundred		int4,
	thousand	int4,
	twothousand	int4,
	fivethous	int4,
	tenthous	int4,
	odd			int4,
	even		int4,
	stringu1	name,
	stringu2	name,
	string4		name
<<<<<<< HEAD
) WITH OIDS;
NOTICE:  OIDS=TRUE is not recommended for user-created tables
HINT:  Use OIDS=FALSE to prevent wrap-around of the OID counter.
=======
);
>>>>>>> 9e1c9f95
CREATE TABLE tenk2 (
	unique1 	int4,
	unique2 	int4,
	two 	 	int4,
	four 		int4,
	ten			int4,
	twenty 		int4,
	hundred 	int4,
	thousand 	int4,
	twothousand int4,
	fivethous 	int4,
	tenthous	int4,
	odd			int4,
	even		int4,
	stringu1	name,
	stringu2	name,
	string4		name
);
CREATE TABLE person (
	name 		text,
	age			int4,
	location 	point
);
CREATE TABLE emp (
	salary 		int4,
	manager 	name
<<<<<<< HEAD
) INHERITS (person) WITH OIDS;
NOTICE:  OIDS=TRUE is not recommended for user-created tables
HINT:  Use OIDS=FALSE to prevent wrap-around of the OID counter.
=======
) INHERITS (person);
>>>>>>> 9e1c9f95
CREATE TABLE student (
	gpa 		float8
) INHERITS (person);
CREATE TABLE stud_emp (
	percent 	int4
) INHERITS (emp, student);
NOTICE:  merging multiple inherited definitions of column "name"
NOTICE:  merging multiple inherited definitions of column "age"
NOTICE:  merging multiple inherited definitions of column "location"
NOTICE:  OIDS=TRUE is not recommended for user-created tables
HINT:  Use OIDS=FALSE to prevent wrap-around of the OID counter.
CREATE TABLE city (
	name		name,
	location 	box,
	budget 		city_budget
);
CREATE TABLE dept (
	dname		name,
	mgrname 	text
);
CREATE TABLE slow_emp4000 (
	home_base	 box
);
CREATE TABLE fast_emp4000 (
	home_base	 box
);
CREATE TABLE road (
	name		text,
	thepath 	path
);
CREATE TABLE ihighway () INHERITS (road);
CREATE TABLE shighway (
	surface		text
) INHERITS (road);
CREATE TABLE real_city (
	pop			int4,
	cname		text,
	outline 	path
);
--
-- test the "star" operators a bit more thoroughly -- this time,
-- throw in lots of NULL fields...
--
-- a is the type root
-- b and c inherit from a (one-level single inheritance)
-- d inherits from b and c (two-level multiple inheritance)
-- e inherits from c (two-level single inheritance)
-- f inherits from e (three-level single inheritance)
--
CREATE TABLE a_star (
	class		char,
	a 			int4
);
CREATE TABLE b_star (
	b 			text
) INHERITS (a_star);
CREATE TABLE c_star (
	c 			name
) INHERITS (a_star);
CREATE TABLE d_star (
	d 			float8
) INHERITS (b_star, c_star);
NOTICE:  merging multiple inherited definitions of column "class"
NOTICE:  merging multiple inherited definitions of column "a"
CREATE TABLE e_star (
	e 			int2
) INHERITS (c_star);
CREATE TABLE f_star (
	f 			polygon
) INHERITS (e_star);
CREATE TABLE aggtest (
	a 			int2,
	b			float4
);
CREATE TABLE hash_i4_heap (
	seqno 		int4,
	random 		int4
) distributed by (seqno);
CREATE TABLE hash_name_heap (
	seqno 		int4,
	random 		name
) distributed by (seqno);
CREATE TABLE hash_txt_heap (
	seqno 		int4,
	random 		text
) distributed by (seqno);
CREATE TABLE hash_f8_heap (
	seqno		int4,
	random 		float8
) distributed by (seqno);
-- don't include the hash_ovfl_heap stuff in the distribution
-- the data set is too large for what it's worth
--
-- CREATE TABLE hash_ovfl_heap (
--	x			int4,
--	y			int4
-- );
CREATE TABLE bt_i4_heap (
	seqno 		int4,
	random 		int4
);
CREATE TABLE bt_name_heap (
	seqno 		name,
	random 		int4
);
CREATE TABLE bt_txt_heap (
	seqno 		text,
	random 		int4
);
CREATE TABLE bt_f8_heap (
	seqno 		float8,
	random 		int4
);
CREATE TABLE array_op_test (
	seqno		int4,
	i			int4[],
	t			text[]
);
CREATE TABLE array_index_op_test (
	seqno		int4,
	i			int4[],
	t			text[]
);
CREATE TABLE testjsonb (
       j jsonb
);
CREATE TABLE unknowntab (
	u unknown    -- fail
);
ERROR:  column "u" has pseudo-type unknown
CREATE TYPE unknown_comptype AS (
	u unknown    -- fail
);
ERROR:  column "u" has pseudo-type unknown
CREATE TABLE IF NOT EXISTS test_tsvector(
	t text,
	a tsvector
);
CREATE TABLE IF NOT EXISTS test_tsvector(
	t text
);
NOTICE:  relation "test_tsvector" already exists, skipping
-- invalid: non-lowercase quoted reloptions identifiers
CREATE TABLE tas_case WITH ("Fillfactor" = 10) AS SELECT 1 a;
ERROR:  unrecognized parameter "Fillfactor"
CREATE UNLOGGED TABLE unlogged1 (a int primary key);			-- OK
CREATE TEMPORARY TABLE unlogged2 (a int primary key);			-- OK
SELECT relname, relkind, relpersistence FROM pg_class WHERE relname ~ '^unlogged\d' ORDER BY relname;
    relname     | relkind | relpersistence 
----------------+---------+----------------
 unlogged1      | r       | u
 unlogged1_pkey | i       | u
 unlogged2      | r       | t
 unlogged2_pkey | i       | t
(4 rows)

REINDEX INDEX unlogged1_pkey;
REINDEX INDEX unlogged2_pkey;
SELECT relname, relkind, relpersistence FROM pg_class WHERE relname ~ '^unlogged\d' ORDER BY relname;
    relname     | relkind | relpersistence 
----------------+---------+----------------
 unlogged1      | r       | u
 unlogged1_pkey | i       | u
 unlogged2      | r       | t
 unlogged2_pkey | i       | t
(4 rows)

DROP TABLE unlogged2;
INSERT INTO unlogged1 VALUES (42);
CREATE UNLOGGED TABLE public.unlogged2 (a int primary key);		-- also OK
CREATE UNLOGGED TABLE pg_temp.unlogged3 (a int primary key);	-- not OK
ERROR:  only temporary relations may be created in temporary schemas
LINE 1: CREATE UNLOGGED TABLE pg_temp.unlogged3 (a int primary key);
                              ^
CREATE TABLE pg_temp.implicitly_temp (a int primary key);		-- OK
CREATE TEMP TABLE explicitly_temp (a int primary key);			-- also OK
CREATE TEMP TABLE pg_temp.doubly_temp (a int primary key);		-- also OK
CREATE TEMP TABLE public.temp_to_perm (a int primary key);		-- not OK
ERROR:  cannot create temporary relation in non-temporary schema
LINE 1: CREATE TEMP TABLE public.temp_to_perm (a int primary key);
                          ^
DROP TABLE unlogged1, public.unlogged2;
CREATE TABLE as_select1 AS SELECT * FROM pg_class WHERE relkind = 'r';
CREATE TABLE as_select1 AS SELECT * FROM pg_class WHERE relkind = 'r';
ERROR:  relation "as_select1" already exists
CREATE TABLE IF NOT EXISTS as_select1 AS SELECT * FROM pg_class WHERE relkind = 'r';
NOTICE:  relation "as_select1" already exists, skipping
DROP TABLE as_select1;
<<<<<<< HEAD
-- check that the oid column is added before the primary key is checked
-- Greenplum could not support this since OID can't be unique across segments.
--CREATE TABLE oid_pk (f1 INT, PRIMARY KEY(oid)) WITH OIDS;
--DROP TABLE oid_pk;
-- Test github issue #7340. truncating a toast unlogged table fails.
-- Leave the table on purpose for pg_dump and gp_replica_check tests.
CREATE UNLOGGED TABLE unlogged_toast (a text);
NOTICE:  Table doesn't have 'DISTRIBUTED BY' clause -- Using column named 'a' as the Greenplum Database data distribution key for this table.
HINT:  The 'DISTRIBUTED BY' clause determines the distribution of data. Make sure column(s) chosen are the optimal data distribution key to minimize skew.
TRUNCATE unlogged_toast;
=======
PREPARE select1 AS SELECT 1 as a;
CREATE TABLE as_select1 AS EXECUTE select1;
CREATE TABLE as_select1 AS EXECUTE select1;
ERROR:  relation "as_select1" already exists
SELECT * FROM as_select1;
 a 
---
 1
(1 row)

CREATE TABLE IF NOT EXISTS as_select1 AS EXECUTE select1;
NOTICE:  relation "as_select1" already exists, skipping
DROP TABLE as_select1;
DEALLOCATE select1;
-- create an extra wide table to test for issues related to that
-- (temporarily hide query, to avoid the long CREATE TABLE stmt)
\set ECHO none
INSERT INTO extra_wide_table(firstc, lastc) VALUES('first col', 'last col');
SELECT firstc, lastc FROM extra_wide_table;
  firstc   |  lastc   
-----------+----------
 first col | last col
(1 row)

-- check that tables with oids cannot be created anymore
CREATE TABLE withoid() WITH OIDS;
ERROR:  syntax error at or near "OIDS"
LINE 1: CREATE TABLE withoid() WITH OIDS;
                                    ^
CREATE TABLE withoid() WITH (oids);
ERROR:  tables declared WITH OIDS are not supported
CREATE TABLE withoid() WITH (oids = true);
ERROR:  tables declared WITH OIDS are not supported
-- but explicitly not adding oids is still supported
CREATE TEMP TABLE withoutoid() WITHOUT OIDS; DROP TABLE withoutoid;
CREATE TEMP TABLE withoutoid() WITH (oids = false); DROP TABLE withoutoid;
-- check restriction with default expressions
-- invalid use of column reference in default expressions
CREATE TABLE default_expr_column (id int DEFAULT (id));
ERROR:  cannot use column reference in DEFAULT expression
LINE 1: CREATE TABLE default_expr_column (id int DEFAULT (id));
                                                          ^
CREATE TABLE default_expr_column (id int DEFAULT (bar.id));
ERROR:  cannot use column reference in DEFAULT expression
LINE 1: CREATE TABLE default_expr_column (id int DEFAULT (bar.id));
                                                          ^
CREATE TABLE default_expr_agg_column (id int DEFAULT (avg(id)));
ERROR:  cannot use column reference in DEFAULT expression
LINE 1: ...TE TABLE default_expr_agg_column (id int DEFAULT (avg(id)));
                                                                 ^
-- invalid column definition
CREATE TABLE default_expr_non_column (a int DEFAULT (avg(non_existent)));
ERROR:  cannot use column reference in DEFAULT expression
LINE 1: ...TABLE default_expr_non_column (a int DEFAULT (avg(non_existe...
                                                             ^
-- invalid use of aggregate
CREATE TABLE default_expr_agg (a int DEFAULT (avg(1)));
ERROR:  aggregate functions are not allowed in DEFAULT expressions
LINE 1: CREATE TABLE default_expr_agg (a int DEFAULT (avg(1)));
                                                      ^
-- invalid use of subquery
CREATE TABLE default_expr_agg (a int DEFAULT (select 1));
ERROR:  cannot use subquery in DEFAULT expression
LINE 1: CREATE TABLE default_expr_agg (a int DEFAULT (select 1));
                                                     ^
-- invalid use of set-returning function
CREATE TABLE default_expr_agg (a int DEFAULT (generate_series(1,3)));
ERROR:  set-returning functions are not allowed in DEFAULT expressions
LINE 1: CREATE TABLE default_expr_agg (a int DEFAULT (generate_serie...
                                                      ^
--
-- Partitioned tables
--
-- cannot combine INHERITS and PARTITION BY (although grammar allows)
CREATE TABLE partitioned (
	a int
) INHERITS (some_table) PARTITION BY LIST (a);
ERROR:  cannot create partitioned table as inheritance child
-- cannot use more than 1 column as partition key for list partitioned table
CREATE TABLE partitioned (
	a1 int,
	a2 int
) PARTITION BY LIST (a1, a2);	-- fail
ERROR:  cannot use "list" partition strategy with more than one column
-- unsupported constraint type for partitioned tables
CREATE TABLE partitioned (
	a int,
	EXCLUDE USING gist (a WITH &&)
) PARTITION BY RANGE (a);
ERROR:  exclusion constraints are not supported on partitioned tables
LINE 3:  EXCLUDE USING gist (a WITH &&)
         ^
-- prevent using prohibited expressions in the key
CREATE FUNCTION retset (a int) RETURNS SETOF int AS $$ SELECT 1; $$ LANGUAGE SQL IMMUTABLE;
CREATE TABLE partitioned (
	a int
) PARTITION BY RANGE (retset(a));
ERROR:  set-returning functions are not allowed in partition key expressions
DROP FUNCTION retset(int);
CREATE TABLE partitioned (
	a int
) PARTITION BY RANGE ((avg(a)));
ERROR:  aggregate functions are not allowed in partition key expressions
CREATE TABLE partitioned (
	a int,
	b int
) PARTITION BY RANGE ((avg(a) OVER (PARTITION BY b)));
ERROR:  window functions are not allowed in partition key expressions
CREATE TABLE partitioned (
	a int
) PARTITION BY LIST ((a LIKE (SELECT 1)));
ERROR:  cannot use subquery in partition key expression
CREATE TABLE partitioned (
	a int
) PARTITION BY RANGE (('a'));
ERROR:  cannot use constant expression as partition key
CREATE FUNCTION const_func () RETURNS int AS $$ SELECT 1; $$ LANGUAGE SQL IMMUTABLE;
CREATE TABLE partitioned (
	a int
) PARTITION BY RANGE (const_func());
ERROR:  cannot use constant expression as partition key
DROP FUNCTION const_func();
-- only accept valid partitioning strategy
CREATE TABLE partitioned (
    a int
) PARTITION BY MAGIC (a);
ERROR:  unrecognized partitioning strategy "magic"
-- specified column must be present in the table
CREATE TABLE partitioned (
	a int
) PARTITION BY RANGE (b);
ERROR:  column "b" named in partition key does not exist
LINE 3: ) PARTITION BY RANGE (b);
                              ^
-- cannot use system columns in partition key
CREATE TABLE partitioned (
	a int
) PARTITION BY RANGE (xmin);
ERROR:  cannot use system column "xmin" in partition key
LINE 3: ) PARTITION BY RANGE (xmin);
                              ^
-- functions in key must be immutable
CREATE FUNCTION immut_func (a int) RETURNS int AS $$ SELECT a + random()::int; $$ LANGUAGE SQL;
CREATE TABLE partitioned (
	a int
) PARTITION BY RANGE (immut_func(a));
ERROR:  functions in partition key expression must be marked IMMUTABLE
DROP FUNCTION immut_func(int);
-- cannot contain whole-row references
CREATE TABLE partitioned (
	a	int
) PARTITION BY RANGE ((partitioned));
ERROR:  partition key expressions cannot contain whole-row references
-- prevent using columns of unsupported types in key (type must have a btree operator class)
CREATE TABLE partitioned (
	a point
) PARTITION BY LIST (a);
ERROR:  data type point has no default operator class for access method "btree"
HINT:  You must specify a btree operator class or define a default btree operator class for the data type.
CREATE TABLE partitioned (
	a point
) PARTITION BY LIST (a point_ops);
ERROR:  operator class "point_ops" does not exist for access method "btree"
CREATE TABLE partitioned (
	a point
) PARTITION BY RANGE (a);
ERROR:  data type point has no default operator class for access method "btree"
HINT:  You must specify a btree operator class or define a default btree operator class for the data type.
CREATE TABLE partitioned (
	a point
) PARTITION BY RANGE (a point_ops);
ERROR:  operator class "point_ops" does not exist for access method "btree"
-- cannot add NO INHERIT constraints to partitioned tables
CREATE TABLE partitioned (
	a int,
	CONSTRAINT check_a CHECK (a > 0) NO INHERIT
) PARTITION BY RANGE (a);
ERROR:  cannot add NO INHERIT constraint to partitioned table "partitioned"
-- some checks after successful creation of a partitioned table
CREATE FUNCTION plusone(a int) RETURNS INT AS $$ SELECT a+1; $$ LANGUAGE SQL;
CREATE TABLE partitioned (
	a int,
	b int,
	c text,
	d text
) PARTITION BY RANGE (a oid_ops, plusone(b), c collate "default", d collate "C");
-- check relkind
SELECT relkind FROM pg_class WHERE relname = 'partitioned';
 relkind 
---------
 p
(1 row)

-- prevent a function referenced in partition key from being dropped
DROP FUNCTION plusone(int);
ERROR:  cannot drop function plusone(integer) because other objects depend on it
DETAIL:  table partitioned depends on function plusone(integer)
HINT:  Use DROP ... CASCADE to drop the dependent objects too.
-- partitioned table cannot participate in regular inheritance
CREATE TABLE partitioned2 (
	a int,
	b text
) PARTITION BY RANGE ((a+1), substr(b, 1, 5));
CREATE TABLE fail () INHERITS (partitioned2);
ERROR:  cannot inherit from partitioned table "partitioned2"
-- Partition key in describe output
\d partitioned
      Partitioned table "public.partitioned"
 Column |  Type   | Collation | Nullable | Default 
--------+---------+-----------+----------+---------
 a      | integer |           |          | 
 b      | integer |           |          | 
 c      | text    |           |          | 
 d      | text    |           |          | 
Partition key: RANGE (a oid_ops, plusone(b), c, d COLLATE "C")
Number of partitions: 0

\d+ partitioned2
                          Partitioned table "public.partitioned2"
 Column |  Type   | Collation | Nullable | Default | Storage  | Stats target | Description 
--------+---------+-----------+----------+---------+----------+--------------+-------------
 a      | integer |           |          |         | plain    |              | 
 b      | text    |           |          |         | extended |              | 
Partition key: RANGE (((a + 1)), substr(b, 1, 5))
Number of partitions: 0

INSERT INTO partitioned2 VALUES (1, 'hello');
ERROR:  no partition of relation "partitioned2" found for row
DETAIL:  Partition key of the failing row contains ((a + 1), substr(b, 1, 5)) = (2, hello).
CREATE TABLE part2_1 PARTITION OF partitioned2 FOR VALUES FROM (-1, 'aaaaa') TO (100, 'ccccc');
\d+ part2_1
                                  Table "public.part2_1"
 Column |  Type   | Collation | Nullable | Default | Storage  | Stats target | Description 
--------+---------+-----------+----------+---------+----------+--------------+-------------
 a      | integer |           |          |         | plain    |              | 
 b      | text    |           |          |         | extended |              | 
Partition of: partitioned2 FOR VALUES FROM ('-1', 'aaaaa') TO (100, 'ccccc')
Partition constraint: (((a + 1) IS NOT NULL) AND (substr(b, 1, 5) IS NOT NULL) AND (((a + 1) > '-1'::integer) OR (((a + 1) = '-1'::integer) AND (substr(b, 1, 5) >= 'aaaaa'::text))) AND (((a + 1) < 100) OR (((a + 1) = 100) AND (substr(b, 1, 5) < 'ccccc'::text))))

DROP TABLE partitioned, partitioned2;
--
-- Partitions
--
-- check partition bound syntax
CREATE TABLE list_parted (
	a int
) PARTITION BY LIST (a);
CREATE TABLE part_p1 PARTITION OF list_parted FOR VALUES IN ('1');
CREATE TABLE part_p2 PARTITION OF list_parted FOR VALUES IN (2);
CREATE TABLE part_p3 PARTITION OF list_parted FOR VALUES IN ((2+1));
CREATE TABLE part_null PARTITION OF list_parted FOR VALUES IN (null);
\d+ list_parted
                          Partitioned table "public.list_parted"
 Column |  Type   | Collation | Nullable | Default | Storage | Stats target | Description 
--------+---------+-----------+----------+---------+---------+--------------+-------------
 a      | integer |           |          |         | plain   |              | 
Partition key: LIST (a)
Partitions: part_null FOR VALUES IN (NULL),
            part_p1 FOR VALUES IN (1),
            part_p2 FOR VALUES IN (2),
            part_p3 FOR VALUES IN (3)

-- forbidden expressions for partition bound with list partitioned table
CREATE TABLE part_bogus_expr_fail PARTITION OF list_parted FOR VALUES IN (somename);
ERROR:  cannot use column reference in partition bound expression
LINE 1: ...expr_fail PARTITION OF list_parted FOR VALUES IN (somename);
                                                             ^
CREATE TABLE part_bogus_expr_fail PARTITION OF list_parted FOR VALUES IN (somename.somename);
ERROR:  cannot use column reference in partition bound expression
LINE 1: ...expr_fail PARTITION OF list_parted FOR VALUES IN (somename.s...
                                                             ^
CREATE TABLE part_bogus_expr_fail PARTITION OF list_parted FOR VALUES IN (a);
ERROR:  cannot use column reference in partition bound expression
LINE 1: ..._bogus_expr_fail PARTITION OF list_parted FOR VALUES IN (a);
                                                                    ^
CREATE TABLE part_bogus_expr_fail PARTITION OF list_parted FOR VALUES IN (sum(a));
ERROR:  cannot use column reference in partition bound expression
LINE 1: ...s_expr_fail PARTITION OF list_parted FOR VALUES IN (sum(a));
                                                                   ^
CREATE TABLE part_bogus_expr_fail PARTITION OF list_parted FOR VALUES IN (sum(somename));
ERROR:  cannot use column reference in partition bound expression
LINE 1: ..._fail PARTITION OF list_parted FOR VALUES IN (sum(somename))...
                                                             ^
CREATE TABLE part_bogus_expr_fail PARTITION OF list_parted FOR VALUES IN (sum(1));
ERROR:  aggregate functions are not allowed in partition bound
LINE 1: ...s_expr_fail PARTITION OF list_parted FOR VALUES IN (sum(1));
                                                               ^
CREATE TABLE part_bogus_expr_fail PARTITION OF list_parted FOR VALUES IN ((select 1));
ERROR:  cannot use subquery in partition bound
LINE 1: ...expr_fail PARTITION OF list_parted FOR VALUES IN ((select 1)...
                                                             ^
CREATE TABLE part_bogus_expr_fail PARTITION OF list_parted FOR VALUES IN (generate_series(4, 6));
ERROR:  set-returning functions are not allowed in partition bound
LINE 1: ...expr_fail PARTITION OF list_parted FOR VALUES IN (generate_s...
                                                             ^
-- syntax does not allow empty list of values for list partitions
CREATE TABLE fail_part PARTITION OF list_parted FOR VALUES IN ();
ERROR:  syntax error at or near ")"
LINE 1: ...E TABLE fail_part PARTITION OF list_parted FOR VALUES IN ();
                                                                     ^
-- trying to specify range for list partitioned table
CREATE TABLE fail_part PARTITION OF list_parted FOR VALUES FROM (1) TO (2);
ERROR:  invalid bound specification for a list partition
LINE 1: ...BLE fail_part PARTITION OF list_parted FOR VALUES FROM (1) T...
                                                             ^
-- trying to specify modulus and remainder for list partitioned table
CREATE TABLE fail_part PARTITION OF list_parted FOR VALUES WITH (MODULUS 10, REMAINDER 1);
ERROR:  invalid bound specification for a list partition
LINE 1: ...BLE fail_part PARTITION OF list_parted FOR VALUES WITH (MODU...
                                                             ^
-- check default partition cannot be created more than once
CREATE TABLE part_default PARTITION OF list_parted DEFAULT;
CREATE TABLE fail_default_part PARTITION OF list_parted DEFAULT;
ERROR:  partition "fail_default_part" conflicts with existing default partition "part_default"
-- specified literal can't be cast to the partition column data type
CREATE TABLE bools (
	a bool
) PARTITION BY LIST (a);
CREATE TABLE bools_true PARTITION OF bools FOR VALUES IN (1);
ERROR:  specified value cannot be cast to type boolean for column "a"
LINE 1: ...REATE TABLE bools_true PARTITION OF bools FOR VALUES IN (1);
                                                                    ^
DROP TABLE bools;
-- specified literal can be cast, and the cast might not be immutable
CREATE TABLE moneyp (
	a money
) PARTITION BY LIST (a);
CREATE TABLE moneyp_10 PARTITION OF moneyp FOR VALUES IN (10);
CREATE TABLE moneyp_11 PARTITION OF moneyp FOR VALUES IN ('11');
CREATE TABLE moneyp_12 PARTITION OF moneyp FOR VALUES IN (to_char(12, '99')::int);
DROP TABLE moneyp;
-- cast is immutable
CREATE TABLE bigintp (
	a bigint
) PARTITION BY LIST (a);
CREATE TABLE bigintp_10 PARTITION OF bigintp FOR VALUES IN (10);
-- fails due to overlap:
CREATE TABLE bigintp_10_2 PARTITION OF bigintp FOR VALUES IN ('10');
ERROR:  partition "bigintp_10_2" would overlap partition "bigintp_10"
DROP TABLE bigintp;
CREATE TABLE range_parted (
	a date
) PARTITION BY RANGE (a);
-- forbidden expressions for partition bounds with range partitioned table
CREATE TABLE part_bogus_expr_fail PARTITION OF range_parted
  FOR VALUES FROM (somename) TO ('2019-01-01');
ERROR:  cannot use column reference in partition bound expression
LINE 2:   FOR VALUES FROM (somename) TO ('2019-01-01');
                           ^
CREATE TABLE part_bogus_expr_fail PARTITION OF range_parted
  FOR VALUES FROM (somename.somename) TO ('2019-01-01');
ERROR:  cannot use column reference in partition bound expression
LINE 2:   FOR VALUES FROM (somename.somename) TO ('2019-01-01');
                           ^
CREATE TABLE part_bogus_expr_fail PARTITION OF range_parted
  FOR VALUES FROM (a) TO ('2019-01-01');
ERROR:  cannot use column reference in partition bound expression
LINE 2:   FOR VALUES FROM (a) TO ('2019-01-01');
                           ^
CREATE TABLE part_bogus_expr_fail PARTITION OF range_parted
  FOR VALUES FROM (max(a)) TO ('2019-01-01');
ERROR:  cannot use column reference in partition bound expression
LINE 2:   FOR VALUES FROM (max(a)) TO ('2019-01-01');
                               ^
CREATE TABLE part_bogus_expr_fail PARTITION OF range_parted
  FOR VALUES FROM (max(somename)) TO ('2019-01-01');
ERROR:  cannot use column reference in partition bound expression
LINE 2:   FOR VALUES FROM (max(somename)) TO ('2019-01-01');
                               ^
CREATE TABLE part_bogus_expr_fail PARTITION OF range_parted
  FOR VALUES FROM (max('2019-02-01'::date)) TO ('2019-01-01');
ERROR:  aggregate functions are not allowed in partition bound
LINE 2:   FOR VALUES FROM (max('2019-02-01'::date)) TO ('2019-01-01'...
                           ^
CREATE TABLE part_bogus_expr_fail PARTITION OF range_parted
  FOR VALUES FROM ((select 1)) TO ('2019-01-01');
ERROR:  cannot use subquery in partition bound
LINE 2:   FOR VALUES FROM ((select 1)) TO ('2019-01-01');
                           ^
CREATE TABLE part_bogus_expr_fail PARTITION OF range_parted
  FOR VALUES FROM (generate_series(1, 3)) TO ('2019-01-01');
ERROR:  set-returning functions are not allowed in partition bound
LINE 2:   FOR VALUES FROM (generate_series(1, 3)) TO ('2019-01-01');
                           ^
-- trying to specify list for range partitioned table
CREATE TABLE fail_part PARTITION OF range_parted FOR VALUES IN ('a');
ERROR:  invalid bound specification for a range partition
LINE 1: ...BLE fail_part PARTITION OF range_parted FOR VALUES IN ('a');
                                                              ^
-- trying to specify modulus and remainder for range partitioned table
CREATE TABLE fail_part PARTITION OF range_parted FOR VALUES WITH (MODULUS 10, REMAINDER 1);
ERROR:  invalid bound specification for a range partition
LINE 1: ...LE fail_part PARTITION OF range_parted FOR VALUES WITH (MODU...
                                                             ^
-- each of start and end bounds must have same number of values as the
-- length of the partition key
CREATE TABLE fail_part PARTITION OF range_parted FOR VALUES FROM ('a', 1) TO ('z');
ERROR:  FROM must specify exactly one value per partitioning column
CREATE TABLE fail_part PARTITION OF range_parted FOR VALUES FROM ('a') TO ('z', 1);
ERROR:  TO must specify exactly one value per partitioning column
-- cannot specify null values in range bounds
CREATE TABLE fail_part PARTITION OF range_parted FOR VALUES FROM (null) TO (maxvalue);
ERROR:  cannot specify NULL in range bound
-- trying to specify modulus and remainder for range partitioned table
CREATE TABLE fail_part PARTITION OF range_parted FOR VALUES WITH (MODULUS 10, REMAINDER 1);
ERROR:  invalid bound specification for a range partition
LINE 1: ...LE fail_part PARTITION OF range_parted FOR VALUES WITH (MODU...
                                                             ^
-- check partition bound syntax for the hash partition
CREATE TABLE hash_parted (
	a int
) PARTITION BY HASH (a);
CREATE TABLE hpart_1 PARTITION OF hash_parted FOR VALUES WITH (MODULUS 10, REMAINDER 0);
CREATE TABLE hpart_2 PARTITION OF hash_parted FOR VALUES WITH (MODULUS 50, REMAINDER 1);
CREATE TABLE hpart_3 PARTITION OF hash_parted FOR VALUES WITH (MODULUS 200, REMAINDER 2);
-- modulus 25 is factor of modulus of 50 but 10 is not factor of 25.
CREATE TABLE fail_part PARTITION OF hash_parted FOR VALUES WITH (MODULUS 25, REMAINDER 3);
ERROR:  every hash partition modulus must be a factor of the next larger modulus
-- previous modulus 50 is factor of 150 but this modulus is not factor of next modulus 200.
CREATE TABLE fail_part PARTITION OF hash_parted FOR VALUES WITH (MODULUS 150, REMAINDER 3);
ERROR:  every hash partition modulus must be a factor of the next larger modulus
-- trying to specify range for the hash partitioned table
CREATE TABLE fail_part PARTITION OF hash_parted FOR VALUES FROM ('a', 1) TO ('z');
ERROR:  invalid bound specification for a hash partition
LINE 1: ...BLE fail_part PARTITION OF hash_parted FOR VALUES FROM ('a',...
                                                             ^
-- trying to specify list value for the hash partitioned table
CREATE TABLE fail_part PARTITION OF hash_parted FOR VALUES IN (1000);
ERROR:  invalid bound specification for a hash partition
LINE 1: ...BLE fail_part PARTITION OF hash_parted FOR VALUES IN (1000);
                                                             ^
-- trying to create default partition for the hash partitioned table
CREATE TABLE fail_default_part PARTITION OF hash_parted DEFAULT;
ERROR:  a hash-partitioned table may not have a default partition
-- check if compatible with the specified parent
-- cannot create as partition of a non-partitioned table
CREATE TABLE unparted (
	a int
);
CREATE TABLE fail_part PARTITION OF unparted FOR VALUES IN ('a');
ERROR:  "unparted" is not partitioned
CREATE TABLE fail_part PARTITION OF unparted FOR VALUES WITH (MODULUS 2, REMAINDER 1);
ERROR:  "unparted" is not partitioned
DROP TABLE unparted;
-- cannot create a permanent rel as partition of a temp rel
CREATE TEMP TABLE temp_parted (
	a int
) PARTITION BY LIST (a);
CREATE TABLE fail_part PARTITION OF temp_parted FOR VALUES IN ('a');
ERROR:  cannot create a permanent relation as partition of temporary relation "temp_parted"
DROP TABLE temp_parted;
-- check for partition bound overlap and other invalid specifications
CREATE TABLE list_parted2 (
	a varchar
) PARTITION BY LIST (a);
CREATE TABLE part_null_z PARTITION OF list_parted2 FOR VALUES IN (null, 'z');
CREATE TABLE part_ab PARTITION OF list_parted2 FOR VALUES IN ('a', 'b');
CREATE TABLE list_parted2_def PARTITION OF list_parted2 DEFAULT;
CREATE TABLE fail_part PARTITION OF list_parted2 FOR VALUES IN (null);
ERROR:  partition "fail_part" would overlap partition "part_null_z"
CREATE TABLE fail_part PARTITION OF list_parted2 FOR VALUES IN ('b', 'c');
ERROR:  partition "fail_part" would overlap partition "part_ab"
-- check default partition overlap
INSERT INTO list_parted2 VALUES('X');
CREATE TABLE fail_part PARTITION OF list_parted2 FOR VALUES IN ('W', 'X', 'Y');
ERROR:  updated partition constraint for default partition "list_parted2_def" would be violated by some row
CREATE TABLE range_parted2 (
	a int
) PARTITION BY RANGE (a);
-- trying to create range partition with empty range
CREATE TABLE fail_part PARTITION OF range_parted2 FOR VALUES FROM (1) TO (0);
ERROR:  empty range bound specified for partition "fail_part"
DETAIL:  Specified lower bound (1) is greater than or equal to upper bound (0).
-- note that the range '[1, 1)' has no elements
CREATE TABLE fail_part PARTITION OF range_parted2 FOR VALUES FROM (1) TO (1);
ERROR:  empty range bound specified for partition "fail_part"
DETAIL:  Specified lower bound (1) is greater than or equal to upper bound (1).
CREATE TABLE part0 PARTITION OF range_parted2 FOR VALUES FROM (minvalue) TO (1);
CREATE TABLE fail_part PARTITION OF range_parted2 FOR VALUES FROM (minvalue) TO (2);
ERROR:  partition "fail_part" would overlap partition "part0"
CREATE TABLE part1 PARTITION OF range_parted2 FOR VALUES FROM (1) TO (10);
CREATE TABLE fail_part PARTITION OF range_parted2 FOR VALUES FROM (9) TO (maxvalue);
ERROR:  partition "fail_part" would overlap partition "part1"
CREATE TABLE part2 PARTITION OF range_parted2 FOR VALUES FROM (20) TO (30);
CREATE TABLE part3 PARTITION OF range_parted2 FOR VALUES FROM (30) TO (40);
CREATE TABLE fail_part PARTITION OF range_parted2 FOR VALUES FROM (10) TO (30);
ERROR:  partition "fail_part" would overlap partition "part2"
CREATE TABLE fail_part PARTITION OF range_parted2 FOR VALUES FROM (10) TO (50);
ERROR:  partition "fail_part" would overlap partition "part2"
-- Create a default partition for range partitioned table
CREATE TABLE range2_default PARTITION OF range_parted2 DEFAULT;
-- More than one default partition is not allowed, so this should give error
CREATE TABLE fail_default_part PARTITION OF range_parted2 DEFAULT;
ERROR:  partition "fail_default_part" conflicts with existing default partition "range2_default"
-- Check if the range for default partitions overlap
INSERT INTO range_parted2 VALUES (85);
CREATE TABLE fail_part PARTITION OF range_parted2 FOR VALUES FROM (80) TO (90);
ERROR:  updated partition constraint for default partition "range2_default" would be violated by some row
CREATE TABLE part4 PARTITION OF range_parted2 FOR VALUES FROM (90) TO (100);
-- now check for multi-column range partition key
CREATE TABLE range_parted3 (
	a int,
	b int
) PARTITION BY RANGE (a, (b+1));
CREATE TABLE part00 PARTITION OF range_parted3 FOR VALUES FROM (0, minvalue) TO (0, maxvalue);
CREATE TABLE fail_part PARTITION OF range_parted3 FOR VALUES FROM (0, minvalue) TO (0, 1);
ERROR:  partition "fail_part" would overlap partition "part00"
CREATE TABLE part10 PARTITION OF range_parted3 FOR VALUES FROM (1, minvalue) TO (1, 1);
CREATE TABLE part11 PARTITION OF range_parted3 FOR VALUES FROM (1, 1) TO (1, 10);
CREATE TABLE part12 PARTITION OF range_parted3 FOR VALUES FROM (1, 10) TO (1, maxvalue);
CREATE TABLE fail_part PARTITION OF range_parted3 FOR VALUES FROM (1, 10) TO (1, 20);
ERROR:  partition "fail_part" would overlap partition "part12"
CREATE TABLE range3_default PARTITION OF range_parted3 DEFAULT;
-- cannot create a partition that says column b is allowed to range
-- from -infinity to +infinity, while there exist partitions that have
-- more specific ranges
CREATE TABLE fail_part PARTITION OF range_parted3 FOR VALUES FROM (1, minvalue) TO (1, maxvalue);
ERROR:  partition "fail_part" would overlap partition "part10"
-- check for partition bound overlap and other invalid specifications for the hash partition
CREATE TABLE hash_parted2 (
	a varchar
) PARTITION BY HASH (a);
CREATE TABLE h2part_1 PARTITION OF hash_parted2 FOR VALUES WITH (MODULUS 4, REMAINDER 2);
CREATE TABLE h2part_2 PARTITION OF hash_parted2 FOR VALUES WITH (MODULUS 8, REMAINDER 0);
CREATE TABLE h2part_3 PARTITION OF hash_parted2 FOR VALUES WITH (MODULUS 8, REMAINDER 4);
CREATE TABLE h2part_4 PARTITION OF hash_parted2 FOR VALUES WITH (MODULUS 8, REMAINDER 5);
-- overlap with part_4
CREATE TABLE fail_part PARTITION OF hash_parted2 FOR VALUES WITH (MODULUS 2, REMAINDER 1);
ERROR:  partition "fail_part" would overlap partition "h2part_4"
-- modulus must be greater than zero
CREATE TABLE fail_part PARTITION OF hash_parted2 FOR VALUES WITH (MODULUS 0, REMAINDER 1);
ERROR:  modulus for hash partition must be a positive integer
-- remainder must be greater than or equal to zero and less than modulus
CREATE TABLE fail_part PARTITION OF hash_parted2 FOR VALUES WITH (MODULUS 8, REMAINDER 8);
ERROR:  remainder for hash partition must be less than modulus
-- check schema propagation from parent
CREATE TABLE parted (
	a text,
	b int NOT NULL DEFAULT 0,
	CONSTRAINT check_a CHECK (length(a) > 0)
) PARTITION BY LIST (a);
CREATE TABLE part_a PARTITION OF parted FOR VALUES IN ('a');
-- only inherited attributes (never local ones)
SELECT attname, attislocal, attinhcount FROM pg_attribute
  WHERE attrelid = 'part_a'::regclass and attnum > 0
  ORDER BY attnum;
 attname | attislocal | attinhcount 
---------+------------+-------------
 a       | f          |           1
 b       | f          |           1
(2 rows)

-- able to specify column default, column constraint, and table constraint
-- first check the "column specified more than once" error
CREATE TABLE part_b PARTITION OF parted (
	b NOT NULL,
	b DEFAULT 1,
	b CHECK (b >= 0),
	CONSTRAINT check_a CHECK (length(a) > 0)
) FOR VALUES IN ('b');
ERROR:  column "b" specified more than once
CREATE TABLE part_b PARTITION OF parted (
	b NOT NULL DEFAULT 1,
	CONSTRAINT check_a CHECK (length(a) > 0),
	CONSTRAINT check_b CHECK (b >= 0)
) FOR VALUES IN ('b');
NOTICE:  merging constraint "check_a" with inherited definition
-- conislocal should be false for any merged constraints, true otherwise
SELECT conislocal, coninhcount FROM pg_constraint WHERE conrelid = 'part_b'::regclass ORDER BY conislocal, coninhcount;
 conislocal | coninhcount 
------------+-------------
 f          |           1
 t          |           0
(2 rows)

-- Once check_b is added to the parent, it should be made non-local for part_b
ALTER TABLE parted ADD CONSTRAINT check_b CHECK (b >= 0);
NOTICE:  merging constraint "check_b" with inherited definition
SELECT conislocal, coninhcount FROM pg_constraint WHERE conrelid = 'part_b'::regclass;
 conislocal | coninhcount 
------------+-------------
 f          |           1
 f          |           1
(2 rows)

-- Neither check_a nor check_b are droppable from part_b
ALTER TABLE part_b DROP CONSTRAINT check_a;
ERROR:  cannot drop inherited constraint "check_a" of relation "part_b"
ALTER TABLE part_b DROP CONSTRAINT check_b;
ERROR:  cannot drop inherited constraint "check_b" of relation "part_b"
-- And dropping it from parted should leave no trace of them on part_b, unlike
-- traditional inheritance where they will be left behind, because they would
-- be local constraints.
ALTER TABLE parted DROP CONSTRAINT check_a, DROP CONSTRAINT check_b;
SELECT conislocal, coninhcount FROM pg_constraint WHERE conrelid = 'part_b'::regclass;
 conislocal | coninhcount 
------------+-------------
(0 rows)

-- specify PARTITION BY for a partition
CREATE TABLE fail_part_col_not_found PARTITION OF parted FOR VALUES IN ('c') PARTITION BY RANGE (c);
ERROR:  column "c" named in partition key does not exist
LINE 1: ...TITION OF parted FOR VALUES IN ('c') PARTITION BY RANGE (c);
                                                                    ^
CREATE TABLE part_c PARTITION OF parted (b WITH OPTIONS NOT NULL DEFAULT 0) FOR VALUES IN ('c') PARTITION BY RANGE ((b));
-- create a level-2 partition
CREATE TABLE part_c_1_10 PARTITION OF part_c FOR VALUES FROM (1) TO (10);
-- check that NOT NULL and default value are inherited correctly
create table parted_notnull_inh_test (a int default 1, b int not null default 0) partition by list (a);
create table parted_notnull_inh_test1 partition of parted_notnull_inh_test (a not null, b default 1) for values in (1);
insert into parted_notnull_inh_test (b) values (null);
ERROR:  null value in column "b" violates not-null constraint
DETAIL:  Failing row contains (1, null).
-- note that while b's default is overriden, a's default is preserved
\d parted_notnull_inh_test1
      Table "public.parted_notnull_inh_test1"
 Column |  Type   | Collation | Nullable | Default 
--------+---------+-----------+----------+---------
 a      | integer |           | not null | 1
 b      | integer |           | not null | 1
Partition of: parted_notnull_inh_test FOR VALUES IN (1)

drop table parted_notnull_inh_test;
-- check for a conflicting COLLATE clause
create table parted_collate_must_match (a text collate "C", b text collate "C")
  partition by range (a);
-- on the partition key
create table parted_collate_must_match1 partition of parted_collate_must_match
  (a collate "POSIX") for values from ('a') to ('m');
-- on another column
create table parted_collate_must_match2 partition of parted_collate_must_match
  (b collate "POSIX") for values from ('m') to ('z');
drop table parted_collate_must_match;
-- check that specifying incompatible collations for partition bound
-- expressions fails promptly
create table test_part_coll_posix (a text) partition by range (a collate "POSIX");
-- fail
create table test_part_coll partition of test_part_coll_posix for values from ('a' collate "C") to ('g');
ERROR:  collation of partition bound value for column "a" does not match partition key collation "POSIX"
LINE 1: ...artition of test_part_coll_posix for values from ('a' collat...
                                                             ^
-- ok
create table test_part_coll partition of test_part_coll_posix for values from ('a' collate "POSIX") to ('g');
-- ok
create table test_part_coll2 partition of test_part_coll_posix for values from ('g') to ('m');
-- using a cast expression uses the target type's default collation
-- fail
create table test_part_coll_cast partition of test_part_coll_posix for values from (name 'm' collate "C") to ('s');
ERROR:  collation of partition bound value for column "a" does not match partition key collation "POSIX"
LINE 1: ...ion of test_part_coll_posix for values from (name 'm' collat...
                                                             ^
-- ok
create table test_part_coll_cast partition of test_part_coll_posix for values from (name 'm' collate "POSIX") to ('s');
-- ok; partition collation silently overrides the default collation of type 'name'
create table test_part_coll_cast2 partition of test_part_coll_posix for values from (name 's') to ('z');
drop table test_part_coll_posix;
-- Partition bound in describe output
\d+ part_b
                                   Table "public.part_b"
 Column |  Type   | Collation | Nullable | Default | Storage  | Stats target | Description 
--------+---------+-----------+----------+---------+----------+--------------+-------------
 a      | text    |           |          |         | extended |              | 
 b      | integer |           | not null | 1       | plain    |              | 
Partition of: parted FOR VALUES IN ('b')
Partition constraint: ((a IS NOT NULL) AND (a = 'b'::text))

-- Both partition bound and partition key in describe output
\d+ part_c
                             Partitioned table "public.part_c"
 Column |  Type   | Collation | Nullable | Default | Storage  | Stats target | Description 
--------+---------+-----------+----------+---------+----------+--------------+-------------
 a      | text    |           |          |         | extended |              | 
 b      | integer |           | not null | 0       | plain    |              | 
Partition of: parted FOR VALUES IN ('c')
Partition constraint: ((a IS NOT NULL) AND (a = 'c'::text))
Partition key: RANGE (b)
Partitions: part_c_1_10 FOR VALUES FROM (1) TO (10)

-- a level-2 partition's constraint will include the parent's expressions
\d+ part_c_1_10
                                Table "public.part_c_1_10"
 Column |  Type   | Collation | Nullable | Default | Storage  | Stats target | Description 
--------+---------+-----------+----------+---------+----------+--------------+-------------
 a      | text    |           |          |         | extended |              | 
 b      | integer |           | not null | 0       | plain    |              | 
Partition of: part_c FOR VALUES FROM (1) TO (10)
Partition constraint: ((a IS NOT NULL) AND (a = 'c'::text) AND (b IS NOT NULL) AND (b >= 1) AND (b < 10))

-- Show partition count in the parent's describe output
-- Tempted to include \d+ output listing partitions with bound info but
-- output could vary depending on the order in which partition oids are
-- returned.
\d parted
         Partitioned table "public.parted"
 Column |  Type   | Collation | Nullable | Default 
--------+---------+-----------+----------+---------
 a      | text    |           |          | 
 b      | integer |           | not null | 0
Partition key: LIST (a)
Number of partitions: 3 (Use \d+ to list them.)

\d hash_parted
      Partitioned table "public.hash_parted"
 Column |  Type   | Collation | Nullable | Default 
--------+---------+-----------+----------+---------
 a      | integer |           |          | 
Partition key: HASH (a)
Number of partitions: 3 (Use \d+ to list them.)

-- check that we get the expected partition constraints
CREATE TABLE range_parted4 (a int, b int, c int) PARTITION BY RANGE (abs(a), abs(b), c);
CREATE TABLE unbounded_range_part PARTITION OF range_parted4 FOR VALUES FROM (MINVALUE, MINVALUE, MINVALUE) TO (MAXVALUE, MAXVALUE, MAXVALUE);
\d+ unbounded_range_part
                           Table "public.unbounded_range_part"
 Column |  Type   | Collation | Nullable | Default | Storage | Stats target | Description 
--------+---------+-----------+----------+---------+---------+--------------+-------------
 a      | integer |           |          |         | plain   |              | 
 b      | integer |           |          |         | plain   |              | 
 c      | integer |           |          |         | plain   |              | 
Partition of: range_parted4 FOR VALUES FROM (MINVALUE, MINVALUE, MINVALUE) TO (MAXVALUE, MAXVALUE, MAXVALUE)
Partition constraint: ((abs(a) IS NOT NULL) AND (abs(b) IS NOT NULL) AND (c IS NOT NULL))

DROP TABLE unbounded_range_part;
CREATE TABLE range_parted4_1 PARTITION OF range_parted4 FOR VALUES FROM (MINVALUE, MINVALUE, MINVALUE) TO (1, MAXVALUE, MAXVALUE);
\d+ range_parted4_1
                              Table "public.range_parted4_1"
 Column |  Type   | Collation | Nullable | Default | Storage | Stats target | Description 
--------+---------+-----------+----------+---------+---------+--------------+-------------
 a      | integer |           |          |         | plain   |              | 
 b      | integer |           |          |         | plain   |              | 
 c      | integer |           |          |         | plain   |              | 
Partition of: range_parted4 FOR VALUES FROM (MINVALUE, MINVALUE, MINVALUE) TO (1, MAXVALUE, MAXVALUE)
Partition constraint: ((abs(a) IS NOT NULL) AND (abs(b) IS NOT NULL) AND (c IS NOT NULL) AND (abs(a) <= 1))

CREATE TABLE range_parted4_2 PARTITION OF range_parted4 FOR VALUES FROM (3, 4, 5) TO (6, 7, MAXVALUE);
\d+ range_parted4_2
                              Table "public.range_parted4_2"
 Column |  Type   | Collation | Nullable | Default | Storage | Stats target | Description 
--------+---------+-----------+----------+---------+---------+--------------+-------------
 a      | integer |           |          |         | plain   |              | 
 b      | integer |           |          |         | plain   |              | 
 c      | integer |           |          |         | plain   |              | 
Partition of: range_parted4 FOR VALUES FROM (3, 4, 5) TO (6, 7, MAXVALUE)
Partition constraint: ((abs(a) IS NOT NULL) AND (abs(b) IS NOT NULL) AND (c IS NOT NULL) AND ((abs(a) > 3) OR ((abs(a) = 3) AND (abs(b) > 4)) OR ((abs(a) = 3) AND (abs(b) = 4) AND (c >= 5))) AND ((abs(a) < 6) OR ((abs(a) = 6) AND (abs(b) <= 7))))

CREATE TABLE range_parted4_3 PARTITION OF range_parted4 FOR VALUES FROM (6, 8, MINVALUE) TO (9, MAXVALUE, MAXVALUE);
\d+ range_parted4_3
                              Table "public.range_parted4_3"
 Column |  Type   | Collation | Nullable | Default | Storage | Stats target | Description 
--------+---------+-----------+----------+---------+---------+--------------+-------------
 a      | integer |           |          |         | plain   |              | 
 b      | integer |           |          |         | plain   |              | 
 c      | integer |           |          |         | plain   |              | 
Partition of: range_parted4 FOR VALUES FROM (6, 8, MINVALUE) TO (9, MAXVALUE, MAXVALUE)
Partition constraint: ((abs(a) IS NOT NULL) AND (abs(b) IS NOT NULL) AND (c IS NOT NULL) AND ((abs(a) > 6) OR ((abs(a) = 6) AND (abs(b) >= 8))) AND (abs(a) <= 9))

DROP TABLE range_parted4;
-- user-defined operator class in partition key
CREATE FUNCTION my_int4_sort(int4,int4) RETURNS int LANGUAGE sql
  AS $$ SELECT CASE WHEN $1 = $2 THEN 0 WHEN $1 > $2 THEN 1 ELSE -1 END; $$;
CREATE OPERATOR CLASS test_int4_ops FOR TYPE int4 USING btree AS
  OPERATOR 1 < (int4,int4), OPERATOR 2 <= (int4,int4),
  OPERATOR 3 = (int4,int4), OPERATOR 4 >= (int4,int4),
  OPERATOR 5 > (int4,int4), FUNCTION 1 my_int4_sort(int4,int4);
CREATE TABLE partkey_t (a int4) PARTITION BY RANGE (a test_int4_ops);
CREATE TABLE partkey_t_1 PARTITION OF partkey_t FOR VALUES FROM (0) TO (1000);
INSERT INTO partkey_t VALUES (100);
INSERT INTO partkey_t VALUES (200);
-- cleanup
DROP TABLE parted, list_parted, range_parted, list_parted2, range_parted2, range_parted3;
DROP TABLE partkey_t, hash_parted, hash_parted2;
DROP OPERATOR CLASS test_int4_ops USING btree;
DROP FUNCTION my_int4_sort(int4,int4);
-- comments on partitioned tables columns
CREATE TABLE parted_col_comment (a int, b text) PARTITION BY LIST (a);
COMMENT ON TABLE parted_col_comment IS 'Am partitioned table';
COMMENT ON COLUMN parted_col_comment.a IS 'Partition key';
SELECT obj_description('parted_col_comment'::regclass);
   obj_description    
----------------------
 Am partitioned table
(1 row)

\d+ parted_col_comment
                        Partitioned table "public.parted_col_comment"
 Column |  Type   | Collation | Nullable | Default | Storage  | Stats target |  Description  
--------+---------+-----------+----------+---------+----------+--------------+---------------
 a      | integer |           |          |         | plain    |              | Partition key
 b      | text    |           |          |         | extended |              | 
Partition key: LIST (a)
Number of partitions: 0

DROP TABLE parted_col_comment;
-- list partitioning on array type column
CREATE TABLE arrlp (a int[]) PARTITION BY LIST (a);
CREATE TABLE arrlp12 PARTITION OF arrlp FOR VALUES IN ('{1}', '{2}');
\d+ arrlp12
                                   Table "public.arrlp12"
 Column |   Type    | Collation | Nullable | Default | Storage  | Stats target | Description 
--------+-----------+-----------+----------+---------+----------+--------------+-------------
 a      | integer[] |           |          |         | extended |              | 
Partition of: arrlp FOR VALUES IN ('{1}', '{2}')
Partition constraint: ((a IS NOT NULL) AND ((a = '{1}'::integer[]) OR (a = '{2}'::integer[])))

DROP TABLE arrlp;
-- partition on boolean column
create table boolspart (a bool) partition by list (a);
create table boolspart_t partition of boolspart for values in (true);
create table boolspart_f partition of boolspart for values in (false);
\d+ boolspart
                           Partitioned table "public.boolspart"
 Column |  Type   | Collation | Nullable | Default | Storage | Stats target | Description 
--------+---------+-----------+----------+---------+---------+--------------+-------------
 a      | boolean |           |          |         | plain   |              | 
Partition key: LIST (a)
Partitions: boolspart_f FOR VALUES IN (false),
            boolspart_t FOR VALUES IN (true)

drop table boolspart;
-- partitions mixing temporary and permanent relations
create table perm_parted (a int) partition by list (a);
create temporary table temp_parted (a int) partition by list (a);
create table perm_part partition of temp_parted default; -- error
ERROR:  cannot create a permanent relation as partition of temporary relation "temp_parted"
create temp table temp_part partition of perm_parted default; -- error
ERROR:  cannot create a temporary relation as partition of permanent relation "perm_parted"
create temp table temp_part partition of temp_parted default; -- ok
drop table perm_parted cascade;
drop table temp_parted cascade;
-- check that adding partitions to a table while it is being used is prevented
create table tab_part_create (a int) partition by list (a);
create or replace function func_part_create() returns trigger
  language plpgsql as $$
  begin
    execute 'create table tab_part_create_1 partition of tab_part_create for values in (1)';
    return null;
  end $$;
create trigger trig_part_create before insert on tab_part_create
  for each statement execute procedure func_part_create();
insert into tab_part_create values (1);
ERROR:  cannot CREATE TABLE .. PARTITION OF "tab_part_create" because it is being used by active queries in this session
CONTEXT:  SQL statement "create table tab_part_create_1 partition of tab_part_create for values in (1)"
PL/pgSQL function func_part_create() line 3 at EXECUTE
drop table tab_part_create;
drop function func_part_create();
-- test using a volatile expression as partition bound
create table volatile_partbound_test (partkey timestamp) partition by range (partkey);
create table volatile_partbound_test1 partition of volatile_partbound_test for values from (minvalue) to (current_timestamp);
create table volatile_partbound_test2 partition of volatile_partbound_test for values from (current_timestamp) to (maxvalue);
-- this should go into the partition volatile_partbound_test2
insert into volatile_partbound_test values (current_timestamp);
select tableoid::regclass from volatile_partbound_test;
         tableoid         
--------------------------
 volatile_partbound_test2
(1 row)

drop table volatile_partbound_test;
-- test the case where a check constraint on default partition allows
-- to avoid scanning it when adding a new partition
create table defcheck (a int, b int) partition by list (b);
create table defcheck_def (a int, c int, b int);
alter table defcheck_def drop c;
alter table defcheck attach partition defcheck_def default;
alter table defcheck_def add check (b <= 0 and b is not null);
create table defcheck_1 partition of defcheck for values in (1, null);
INFO:  updated partition constraint for default partition "defcheck_def" is implied by existing constraints
-- test that complex default partition constraints are enforced correctly
insert into defcheck_def values (0, 0);
create table defcheck_0 partition of defcheck for values in (0);
ERROR:  updated partition constraint for default partition "defcheck_def" would be violated by some row
drop table defcheck;
>>>>>>> 9e1c9f95
<|MERGE_RESOLUTION|>--- conflicted
+++ resolved
@@ -47,13 +47,7 @@
 	stringu1	name,
 	stringu2	name,
 	string4		name
-<<<<<<< HEAD
-) WITH OIDS;
-NOTICE:  OIDS=TRUE is not recommended for user-created tables
-HINT:  Use OIDS=FALSE to prevent wrap-around of the OID counter.
-=======
-);
->>>>>>> 9e1c9f95
+);
 CREATE TABLE tenk2 (
 	unique1 	int4,
 	unique2 	int4,
@@ -80,13 +74,7 @@
 CREATE TABLE emp (
 	salary 		int4,
 	manager 	name
-<<<<<<< HEAD
-) INHERITS (person) WITH OIDS;
-NOTICE:  OIDS=TRUE is not recommended for user-created tables
-HINT:  Use OIDS=FALSE to prevent wrap-around of the OID counter.
-=======
 ) INHERITS (person);
->>>>>>> 9e1c9f95
 CREATE TABLE student (
 	gpa 		float8
 ) INHERITS (person);
@@ -96,8 +84,6 @@
 NOTICE:  merging multiple inherited definitions of column "name"
 NOTICE:  merging multiple inherited definitions of column "age"
 NOTICE:  merging multiple inherited definitions of column "location"
-NOTICE:  OIDS=TRUE is not recommended for user-created tables
-HINT:  Use OIDS=FALSE to prevent wrap-around of the OID counter.
 CREATE TABLE city (
 	name		name,
 	location 	box,
@@ -275,18 +261,6 @@
 CREATE TABLE IF NOT EXISTS as_select1 AS SELECT * FROM pg_class WHERE relkind = 'r';
 NOTICE:  relation "as_select1" already exists, skipping
 DROP TABLE as_select1;
-<<<<<<< HEAD
--- check that the oid column is added before the primary key is checked
--- Greenplum could not support this since OID can't be unique across segments.
---CREATE TABLE oid_pk (f1 INT, PRIMARY KEY(oid)) WITH OIDS;
---DROP TABLE oid_pk;
--- Test github issue #7340. truncating a toast unlogged table fails.
--- Leave the table on purpose for pg_dump and gp_replica_check tests.
-CREATE UNLOGGED TABLE unlogged_toast (a text);
-NOTICE:  Table doesn't have 'DISTRIBUTED BY' clause -- Using column named 'a' as the Greenplum Database data distribution key for this table.
-HINT:  The 'DISTRIBUTED BY' clause determines the distribution of data. Make sure column(s) chosen are the optimal data distribution key to minimize skew.
-TRUNCATE unlogged_toast;
-=======
 PREPARE select1 AS SELECT 1 as a;
 CREATE TABLE as_select1 AS EXECUTE select1;
 CREATE TABLE as_select1 AS EXECUTE select1;
@@ -1117,6 +1091,10 @@
 drop table perm_parted cascade;
 drop table temp_parted cascade;
 -- check that adding partitions to a table while it is being used is prevented
+-- This test doesn't work as intended in GPDB, because statement-triggers don't
+-- work. I was not able to formulate a test that would exercise the same
+-- codepath as this does in upstream. So this test produces a different error,
+-- and isn't very interesting in GPDB.
 create table tab_part_create (a int) partition by list (a);
 create or replace function func_part_create() returns trigger
   language plpgsql as $$
@@ -1126,10 +1104,10 @@
   end $$;
 create trigger trig_part_create before insert on tab_part_create
   for each statement execute procedure func_part_create();
+ERROR:  Triggers for statements are not yet supported
 insert into tab_part_create values (1);
-ERROR:  cannot CREATE TABLE .. PARTITION OF "tab_part_create" because it is being used by active queries in this session
-CONTEXT:  SQL statement "create table tab_part_create_1 partition of tab_part_create for values in (1)"
-PL/pgSQL function func_part_create() line 3 at EXECUTE
+DETAIL:  Partition key of the failing row contains (a) = (1).
+ERROR:  no partition of relation "tab_part_create" found for row
 drop table tab_part_create;
 drop function func_part_create();
 -- test using a volatile expression as partition bound
@@ -1153,10 +1131,14 @@
 alter table defcheck attach partition defcheck_def default;
 alter table defcheck_def add check (b <= 0 and b is not null);
 create table defcheck_1 partition of defcheck for values in (1, null);
-INFO:  updated partition constraint for default partition "defcheck_def" is implied by existing constraints
 -- test that complex default partition constraints are enforced correctly
 insert into defcheck_def values (0, 0);
 create table defcheck_0 partition of defcheck for values in (0);
 ERROR:  updated partition constraint for default partition "defcheck_def" would be violated by some row
 drop table defcheck;
->>>>>>> 9e1c9f95
+-- Test github issue #7340. truncating a toast unlogged table fails.
+-- Leave the table on purpose for pg_dump and gp_replica_check tests.
+CREATE UNLOGGED TABLE unlogged_toast (a text);
+NOTICE:  Table doesn't have 'DISTRIBUTED BY' clause -- Using column named 'a' as the Greenplum Database data distribution key for this table.
+HINT:  The 'DISTRIBUTED BY' clause determines the distribution of data. Make sure column(s) chosen are the optimal data distribution key to minimize skew.
+TRUNCATE unlogged_toast;