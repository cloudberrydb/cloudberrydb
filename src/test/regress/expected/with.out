--
-- Tests for common table expressions (WITH query, ... SELECT ...)
--
-- Basic WITH
WITH q1(x,y) AS (SELECT 1,2)
SELECT * FROM q1, q1 AS q2;
 x | y | x | y 
---+---+---+---
 1 | 2 | 1 | 2
(1 row)

-- Multiple uses are evaluated only once
SELECT count(*) FROM (
  WITH q1(x) AS (SELECT random() FROM generate_series(1, 5))
    SELECT * FROM q1
  UNION
    SELECT * FROM q1
) ss;
 count 
-------
     5
(1 row)

-- WITH RECURSIVE
-- sum of 1..100
WITH RECURSIVE t(n) AS (
    VALUES (1)
UNION ALL
    SELECT n+1 FROM t WHERE n < 100
)
SELECT sum(n) FROM t;
 sum  
------
 5050
(1 row)

WITH RECURSIVE t(n) AS (
    SELECT (VALUES(1))
UNION ALL
    SELECT n+1 FROM t WHERE n < 5
)
SELECT * FROM t;
 n 
---
 1
 2
 3
 4
 5
(5 rows)

-- recursive view
CREATE RECURSIVE VIEW nums (n) AS
    VALUES (1)
UNION ALL
    SELECT n+1 FROM nums WHERE n < 5;
SELECT * FROM nums;
 n 
---
 1
 2
 3
 4
 5
(5 rows)

CREATE OR REPLACE RECURSIVE VIEW nums (n) AS
    VALUES (1)
UNION ALL
    SELECT n+1 FROM nums WHERE n < 6;
SELECT * FROM nums;
 n 
---
 1
 2
 3
 4
 5
 6
(6 rows)

-- This is an infinite loop with UNION ALL, but not with UNION
WITH RECURSIVE t(n) AS (
    SELECT 1
UNION
    SELECT 10-n FROM t)
SELECT * FROM t;
 n 
---
 1
 9
(2 rows)

-- This'd be an infinite loop, but outside query reads only as much as needed
WITH RECURSIVE t(n) AS (
    VALUES (1)
UNION ALL
    SELECT n+1 FROM t)
SELECT * FROM t LIMIT 10;
 n  
----
  1
  2
  3
  4
  5
  6
  7
  8
  9
 10
(10 rows)

-- UNION case should have same property
WITH RECURSIVE t(n) AS (
    SELECT 1
UNION
    SELECT n+1 FROM t)
SELECT * FROM t LIMIT 10;
 n  
----
  1
  2
  3
  4
  5
  6
  7
  8
  9
 10
(10 rows)

-- Test behavior with an unknown-type literal in the WITH
WITH q AS (SELECT 'foo' AS x)
SELECT x, x IS OF (text) AS is_text FROM q;
  x  | is_text 
-----+---------
 foo | t
(1 row)

WITH RECURSIVE t(n) AS (
    SELECT 'foo'
UNION ALL
    SELECT n || ' bar' FROM t WHERE length(n) < 20
)
SELECT n, n IS OF (text) AS is_text FROM t;
            n            | is_text 
-------------------------+---------
 foo                     | t
 foo bar                 | t
 foo bar bar             | t
 foo bar bar bar         | t
 foo bar bar bar bar     | t
 foo bar bar bar bar bar | t
(6 rows)

-- In a perfect world, this would work and resolve the literal as int ...
-- but for now, we have to be content with resolving to text too soon.
WITH RECURSIVE t(n) AS (
    SELECT '7'
UNION ALL
    SELECT n+1 FROM t WHERE n < 10
)
SELECT n, n IS OF (int) AS is_int FROM t;
ERROR:  operator does not exist: text + integer
LINE 4:     SELECT n+1 FROM t WHERE n < 10
                    ^
HINT:  No operator matches the given name and argument types. You might need to add explicit type casts.
--
-- Some examples with a tree
--
-- department structure represented here is as follows:
--
-- ROOT-+->A-+->B-+->C
--      |         |
--      |         +->D-+->F
--      +->E-+->G
CREATE TEMP TABLE department (
	id INTEGER PRIMARY KEY,  -- department ID
	parent_department INTEGER REFERENCES department, -- upper department ID
	name TEXT -- department name
);
INSERT INTO department VALUES (0, NULL, 'ROOT');
INSERT INTO department VALUES (1, 0, 'A');
INSERT INTO department VALUES (2, 1, 'B');
INSERT INTO department VALUES (3, 2, 'C');
INSERT INTO department VALUES (4, 2, 'D');
INSERT INTO department VALUES (5, 0, 'E');
INSERT INTO department VALUES (6, 4, 'F');
INSERT INTO department VALUES (7, 5, 'G');
-- GPDB: Some of the queries below will return non-deterministic results
-- because of moving rows across segments. This table is the same, except that
-- all the rows reside on a single segment, so that you get consistent results.
CREATE TEMP TABLE department_oneseg AS SELECT 1 AS distkey, * FROM department DISTRIBUTED BY (distkey);
-- extract all departments under 'A'. Result should be A, B, C, D and F
WITH RECURSIVE subdepartment AS
(
	-- non recursive term
	SELECT name as root_name, * FROM department WHERE name = 'A'
	UNION ALL
	-- recursive term
	SELECT sd.root_name, d.* FROM department AS d, subdepartment AS sd
		WHERE d.parent_department = sd.id
)
SELECT * FROM subdepartment ORDER BY name;
 root_name | id | parent_department | name 
-----------+----+-------------------+------
 A         |  1 |                 0 | A
 A         |  2 |                 1 | B
 A         |  3 |                 2 | C
 A         |  4 |                 2 | D
 A         |  6 |                 4 | F
(5 rows)

-- extract all departments under 'A' with "level" number
WITH RECURSIVE subdepartment(level, id, parent_department, name) AS
(
	-- non recursive term
	SELECT 1, * FROM department WHERE name = 'A'
	UNION ALL
	-- recursive term
	SELECT sd.level + 1, d.* FROM department AS d, subdepartment AS sd
		WHERE d.parent_department = sd.id
)
SELECT * FROM subdepartment ORDER BY name;
 level | id | parent_department | name 
-------+----+-------------------+------
     1 |  1 |                 0 | A
     2 |  2 |                 1 | B
     3 |  3 |                 2 | C
     3 |  4 |                 2 | D
     4 |  6 |                 4 | F
(5 rows)

-- extract all departments under 'A' with "level" number.
-- Only shows level 2 or more
WITH RECURSIVE subdepartment(level, id, parent_department, name) AS
(
	-- non recursive term
	SELECT 1, * FROM department WHERE name = 'A'
	UNION ALL
	-- recursive term
	SELECT sd.level + 1, d.* FROM department AS d, subdepartment AS sd
		WHERE d.parent_department = sd.id
)
SELECT * FROM subdepartment WHERE level >= 2 ORDER BY name;
 level | id | parent_department | name 
-------+----+-------------------+------
     2 |  2 |                 1 | B
     3 |  3 |                 2 | C
     3 |  4 |                 2 | D
     4 |  6 |                 4 | F
(4 rows)

-- "RECURSIVE" is ignored if the query has no self-reference
WITH RECURSIVE subdepartment AS
(
	-- note lack of recursive UNION structure
	SELECT * FROM department WHERE name = 'A'
)
SELECT * FROM subdepartment ORDER BY name;
 id | parent_department | name 
----+-------------------+------
  1 |                 0 | A
(1 row)

-- inside subqueries
SELECT count(*) FROM (
    WITH RECURSIVE t(n) AS (
        SELECT 1 UNION ALL SELECT n + 1 FROM t WHERE n < 500
    )
    SELECT * FROM t) AS t WHERE n < (
        SELECT count(*) FROM (
            WITH RECURSIVE t(n) AS (
                   SELECT 1 UNION ALL SELECT n + 1 FROM t WHERE n < 100
                )
            SELECT * FROM t WHERE n < 50000
         ) AS t WHERE n < 100);
 count 
-------
    98
(1 row)

-- use same CTE twice at different subquery levels
WITH q1(x,y) AS (
    SELECT hundred, sum(ten) FROM tenk1 GROUP BY hundred
  )
SELECT count(*) FROM q1 WHERE y > (SELECT sum(y)/100 FROM q1 qsub);
 count 
-------
    50
(1 row)

-- via a VIEW
CREATE TEMPORARY VIEW vsubdepartment AS
	WITH RECURSIVE subdepartment AS
	(
		 -- non recursive term
		SELECT * FROM department WHERE name = 'A'
		UNION ALL
		-- recursive term
		SELECT d.* FROM department AS d, subdepartment AS sd
			WHERE d.parent_department = sd.id
	)
	SELECT * FROM subdepartment;
SELECT * FROM vsubdepartment ORDER BY name;
 id | parent_department | name 
----+-------------------+------
  1 |                 0 | A
  2 |                 1 | B
  3 |                 2 | C
  4 |                 2 | D
  6 |                 4 | F
(5 rows)

-- Check reverse listing
SELECT pg_get_viewdef('vsubdepartment'::regclass);
                pg_get_viewdef                 
-----------------------------------------------
  WITH RECURSIVE subdepartment AS (           +
          SELECT department.id,               +
             department.parent_department,    +
             department.name                  +
            FROM department                   +
           WHERE (department.name = 'A'::text)+
         UNION ALL                            +
          SELECT d.id,                        +
             d.parent_department,             +
             d.name                           +
            FROM department d,                +
             subdepartment sd                 +
           WHERE (d.parent_department = sd.id)+
         )                                    +
  SELECT subdepartment.id,                    +
     subdepartment.parent_department,         +
     subdepartment.name                       +
    FROM subdepartment;
(1 row)

SELECT pg_get_viewdef('vsubdepartment'::regclass, true);
               pg_get_viewdef                
---------------------------------------------
  WITH RECURSIVE subdepartment AS (         +
          SELECT department.id,             +
             department.parent_department,  +
             department.name                +
            FROM department                 +
           WHERE department.name = 'A'::text+
         UNION ALL                          +
          SELECT d.id,                      +
             d.parent_department,           +
             d.name                         +
            FROM department d,              +
             subdepartment sd               +
           WHERE d.parent_department = sd.id+
         )                                  +
  SELECT subdepartment.id,                  +
     subdepartment.parent_department,       +
     subdepartment.name                     +
    FROM subdepartment;
(1 row)

-- Another reverse-listing example
CREATE VIEW sums_1_100 AS
WITH RECURSIVE t(n) AS (
    VALUES (1)
UNION ALL
    SELECT n+1 FROM t WHERE n < 100
)
SELECT sum(n) FROM t;
\d+ sums_1_100
                         View "public.sums_1_100"
 Column |  Type  | Collation | Nullable | Default | Storage | Description 
--------+--------+-----------+----------+---------+---------+-------------
 sum    | bigint |           |          |         | plain   | 
View definition:
 WITH RECURSIVE t(n) AS (
         VALUES (1)
        UNION ALL
         SELECT t_1.n + 1
           FROM t t_1
          WHERE t_1.n < 100
        )
 SELECT sum(t.n) AS sum
   FROM t;

-- corner case in which sub-WITH gets initialized first
with recursive q as (
      select * from department_oneseg
    union all
      (with x as (select * from q)
       select * from x)
    )
select id, parent_department, name from q limit 24;
 id | parent_department | name 
----+-------------------+------
  0 |                   | ROOT
  1 |                 0 | A
  2 |                 1 | B
  3 |                 2 | C
  4 |                 2 | D
  5 |                 0 | E
  6 |                 4 | F
  7 |                 5 | G
  0 |                   | ROOT
  1 |                 0 | A
  2 |                 1 | B
  3 |                 2 | C
  4 |                 2 | D
  5 |                 0 | E
  6 |                 4 | F
  7 |                 5 | G
  0 |                   | ROOT
  1 |                 0 | A
  2 |                 1 | B
  3 |                 2 | C
  4 |                 2 | D
  5 |                 0 | E
  6 |                 4 | F
  7 |                 5 | G
(24 rows)

with recursive q as (
      select * from department_oneseg
    union all
      (with recursive x as (
           select * from department_oneseg
         union all
           (select * from q union all select * from x)
        )
       select * from x)
    )
select id, parent_department, name from q limit 32;
 id | parent_department | name 
----+-------------------+------
  0 |                   | ROOT
  1 |                 0 | A
  2 |                 1 | B
  3 |                 2 | C
  4 |                 2 | D
  5 |                 0 | E
  6 |                 4 | F
  7 |                 5 | G
  0 |                   | ROOT
  1 |                 0 | A
  2 |                 1 | B
  3 |                 2 | C
  4 |                 2 | D
  5 |                 0 | E
  6 |                 4 | F
  7 |                 5 | G
  0 |                   | ROOT
  1 |                 0 | A
  2 |                 1 | B
  3 |                 2 | C
  4 |                 2 | D
  5 |                 0 | E
  6 |                 4 | F
  7 |                 5 | G
  0 |                   | ROOT
  1 |                 0 | A
  2 |                 1 | B
  3 |                 2 | C
  4 |                 2 | D
  5 |                 0 | E
  6 |                 4 | F
  7 |                 5 | G
(32 rows)

-- recursive term has sub-UNION
WITH RECURSIVE t(i,j) AS (
	VALUES (1,2)
	UNION ALL
	SELECT t2.i, t.j+1 FROM
		(SELECT 2 AS i UNION ALL SELECT 3 AS i) AS t2
		JOIN t ON (t2.i = t.i+1))
	SELECT * FROM t;
 i | j 
---+---
 1 | 2
 2 | 3
 3 | 4
(3 rows)

--
-- different tree example
--
CREATE TEMPORARY TABLE tree(
    id INTEGER PRIMARY KEY,
    parent_id INTEGER REFERENCES tree(id)
);
INSERT INTO tree
VALUES (1, NULL), (2, 1), (3,1), (4,2), (5,2), (6,2), (7,3), (8,3),
       (9,4), (10,4), (11,7), (12,7), (13,7), (14, 9), (15,11), (16,11);
--
-- get all paths from "second level" nodes to leaf nodes
--
WITH RECURSIVE t(id, path) AS (
    VALUES(1,ARRAY[]::integer[])
UNION ALL
    SELECT tree.id, t.path || tree.id
    FROM tree JOIN t ON (tree.parent_id = t.id)
)
SELECT t1.*, t2.* FROM t AS t1 JOIN t AS t2 ON
	(t1.path[1] = t2.path[1] AND
	array_upper(t1.path,1) = 1 AND
	array_upper(t2.path,1) > 1)
	ORDER BY t1.id, t2.id;
 id | path | id |    path     
----+------+----+-------------
  2 | {2}  |  4 | {2,4}
  2 | {2}  |  5 | {2,5}
  2 | {2}  |  6 | {2,6}
  2 | {2}  |  9 | {2,4,9}
  2 | {2}  | 10 | {2,4,10}
  2 | {2}  | 14 | {2,4,9,14}
  3 | {3}  |  7 | {3,7}
  3 | {3}  |  8 | {3,8}
  3 | {3}  | 11 | {3,7,11}
  3 | {3}  | 12 | {3,7,12}
  3 | {3}  | 13 | {3,7,13}
  3 | {3}  | 15 | {3,7,11,15}
  3 | {3}  | 16 | {3,7,11,16}
(13 rows)

-- just count 'em
WITH RECURSIVE t(id, path) AS (
    VALUES(1,ARRAY[]::integer[])
UNION ALL
    SELECT tree.id, t.path || tree.id
    FROM tree JOIN t ON (tree.parent_id = t.id)
)
SELECT t1.id, count(t2.*) FROM t AS t1 JOIN t AS t2 ON
	(t1.path[1] = t2.path[1] AND
	array_upper(t1.path,1) = 1 AND
	array_upper(t2.path,1) > 1)
	GROUP BY t1.id
	ORDER BY t1.id;
 id | count 
----+-------
  2 |     6
  3 |     7
(2 rows)

-- this variant tickled a whole-row-variable bug in 8.4devel
WITH RECURSIVE t(id, path) AS (
    VALUES(1,ARRAY[]::integer[])
UNION ALL
    SELECT tree.id, t.path || tree.id
    FROM tree JOIN t ON (tree.parent_id = t.id)
)
SELECT t1.id, t2.path, t2 FROM t AS t1 JOIN t AS t2 ON
(t1.id=t2.id);
 id |    path     |         t2         
----+-------------+--------------------
  1 | {}          | (1,{})
  2 | {2}         | (2,{2})
  3 | {3}         | (3,{3})
  4 | {2,4}       | (4,"{2,4}")
  5 | {2,5}       | (5,"{2,5}")
  6 | {2,6}       | (6,"{2,6}")
  7 | {3,7}       | (7,"{3,7}")
  8 | {3,8}       | (8,"{3,8}")
  9 | {2,4,9}     | (9,"{2,4,9}")
 10 | {2,4,10}    | (10,"{2,4,10}")
 11 | {3,7,11}    | (11,"{3,7,11}")
 12 | {3,7,12}    | (12,"{3,7,12}")
 13 | {3,7,13}    | (13,"{3,7,13}")
 14 | {2,4,9,14}  | (14,"{2,4,9,14}")
 15 | {3,7,11,15} | (15,"{3,7,11,15}")
 16 | {3,7,11,16} | (16,"{3,7,11,16}")
(16 rows)

--
-- test cycle detection
--
create temp table graph( f int, t int, label text );
insert into graph values
	(1, 2, 'arc 1 -> 2'),
	(1, 3, 'arc 1 -> 3'),
	(2, 3, 'arc 2 -> 3'),
	(1, 4, 'arc 1 -> 4'),
	(4, 5, 'arc 4 -> 5'),
	(5, 1, 'arc 5 -> 1');
with recursive search_graph(f, t, label, path, cycle) as (
	select *, array[row(g.f, g.t)], false from graph g
	union all
	select g.*, path || row(g.f, g.t), row(g.f, g.t) = any(path)
	from graph g, search_graph sg
	where g.f = sg.t and not cycle
)
select * from search_graph;
 f | t |   label    |                   path                    | cycle 
---+---+------------+-------------------------------------------+-------
 1 | 2 | arc 1 -> 2 | {"(1,2)"}                                 | f
 1 | 3 | arc 1 -> 3 | {"(1,3)"}                                 | f
 2 | 3 | arc 2 -> 3 | {"(2,3)"}                                 | f
 1 | 4 | arc 1 -> 4 | {"(1,4)"}                                 | f
 4 | 5 | arc 4 -> 5 | {"(4,5)"}                                 | f
 5 | 1 | arc 5 -> 1 | {"(5,1)"}                                 | f
 1 | 2 | arc 1 -> 2 | {"(5,1)","(1,2)"}                         | f
 1 | 3 | arc 1 -> 3 | {"(5,1)","(1,3)"}                         | f
 1 | 4 | arc 1 -> 4 | {"(5,1)","(1,4)"}                         | f
 2 | 3 | arc 2 -> 3 | {"(1,2)","(2,3)"}                         | f
 4 | 5 | arc 4 -> 5 | {"(1,4)","(4,5)"}                         | f
 5 | 1 | arc 5 -> 1 | {"(4,5)","(5,1)"}                         | f
 1 | 2 | arc 1 -> 2 | {"(4,5)","(5,1)","(1,2)"}                 | f
 1 | 3 | arc 1 -> 3 | {"(4,5)","(5,1)","(1,3)"}                 | f
 1 | 4 | arc 1 -> 4 | {"(4,5)","(5,1)","(1,4)"}                 | f
 2 | 3 | arc 2 -> 3 | {"(5,1)","(1,2)","(2,3)"}                 | f
 4 | 5 | arc 4 -> 5 | {"(5,1)","(1,4)","(4,5)"}                 | f
 5 | 1 | arc 5 -> 1 | {"(1,4)","(4,5)","(5,1)"}                 | f
 1 | 2 | arc 1 -> 2 | {"(1,4)","(4,5)","(5,1)","(1,2)"}         | f
 1 | 3 | arc 1 -> 3 | {"(1,4)","(4,5)","(5,1)","(1,3)"}         | f
 1 | 4 | arc 1 -> 4 | {"(1,4)","(4,5)","(5,1)","(1,4)"}         | t
 2 | 3 | arc 2 -> 3 | {"(4,5)","(5,1)","(1,2)","(2,3)"}         | f
 4 | 5 | arc 4 -> 5 | {"(4,5)","(5,1)","(1,4)","(4,5)"}         | t
 5 | 1 | arc 5 -> 1 | {"(5,1)","(1,4)","(4,5)","(5,1)"}         | t
 2 | 3 | arc 2 -> 3 | {"(1,4)","(4,5)","(5,1)","(1,2)","(2,3)"} | f
(25 rows)

-- ordering by the path column has same effect as SEARCH DEPTH FIRST
with recursive search_graph(f, t, label, path, cycle) as (
	select *, array[row(g.f, g.t)], false from graph g
	union all
	select g.*, path || row(g.f, g.t), row(g.f, g.t) = any(path)
	from graph g, search_graph sg
	where g.f = sg.t and not cycle
)
select * from search_graph order by path;
 f | t |   label    |                   path                    | cycle 
---+---+------------+-------------------------------------------+-------
 1 | 2 | arc 1 -> 2 | {"(1,2)"}                                 | f
 2 | 3 | arc 2 -> 3 | {"(1,2)","(2,3)"}                         | f
 1 | 3 | arc 1 -> 3 | {"(1,3)"}                                 | f
 1 | 4 | arc 1 -> 4 | {"(1,4)"}                                 | f
 4 | 5 | arc 4 -> 5 | {"(1,4)","(4,5)"}                         | f
 5 | 1 | arc 5 -> 1 | {"(1,4)","(4,5)","(5,1)"}                 | f
 1 | 2 | arc 1 -> 2 | {"(1,4)","(4,5)","(5,1)","(1,2)"}         | f
 2 | 3 | arc 2 -> 3 | {"(1,4)","(4,5)","(5,1)","(1,2)","(2,3)"} | f
 1 | 3 | arc 1 -> 3 | {"(1,4)","(4,5)","(5,1)","(1,3)"}         | f
 1 | 4 | arc 1 -> 4 | {"(1,4)","(4,5)","(5,1)","(1,4)"}         | t
 2 | 3 | arc 2 -> 3 | {"(2,3)"}                                 | f
 4 | 5 | arc 4 -> 5 | {"(4,5)"}                                 | f
 5 | 1 | arc 5 -> 1 | {"(4,5)","(5,1)"}                         | f
 1 | 2 | arc 1 -> 2 | {"(4,5)","(5,1)","(1,2)"}                 | f
 2 | 3 | arc 2 -> 3 | {"(4,5)","(5,1)","(1,2)","(2,3)"}         | f
 1 | 3 | arc 1 -> 3 | {"(4,5)","(5,1)","(1,3)"}                 | f
 1 | 4 | arc 1 -> 4 | {"(4,5)","(5,1)","(1,4)"}                 | f
 4 | 5 | arc 4 -> 5 | {"(4,5)","(5,1)","(1,4)","(4,5)"}         | t
 5 | 1 | arc 5 -> 1 | {"(5,1)"}                                 | f
 1 | 2 | arc 1 -> 2 | {"(5,1)","(1,2)"}                         | f
 2 | 3 | arc 2 -> 3 | {"(5,1)","(1,2)","(2,3)"}                 | f
 1 | 3 | arc 1 -> 3 | {"(5,1)","(1,3)"}                         | f
 1 | 4 | arc 1 -> 4 | {"(5,1)","(1,4)"}                         | f
 4 | 5 | arc 4 -> 5 | {"(5,1)","(1,4)","(4,5)"}                 | f
 5 | 1 | arc 5 -> 1 | {"(5,1)","(1,4)","(4,5)","(5,1)"}         | t
(25 rows)

--
-- test multiple WITH queries
--
WITH RECURSIVE
  y (id) AS (VALUES (1)),
  x (id) AS (SELECT * FROM y UNION ALL SELECT id+1 FROM x WHERE id < 5)
SELECT * FROM x;
 id 
----
  1
  2
  3
  4
  5
(5 rows)

-- forward reference OK
WITH RECURSIVE
    x(id) AS (SELECT * FROM y UNION ALL SELECT id+1 FROM x WHERE id < 5),
    y(id) AS (values (1))
 SELECT * FROM x;
 id 
----
  1
  2
  3
  4
  5
(5 rows)

WITH RECURSIVE
   x(id) AS
     (VALUES (1) UNION ALL SELECT id+1 FROM x WHERE id < 5),
   y(id) AS
     (VALUES (1) UNION ALL SELECT id+1 FROM y WHERE id < 10)
 SELECT y.*, x.* FROM y LEFT JOIN x USING (id);
 id | id 
----+----
  1 |  1
  2 |  2
  3 |  3
  4 |  4
  5 |  5
  6 |   
  7 |   
  8 |   
  9 |   
 10 |   
(10 rows)

WITH RECURSIVE
   x(id) AS
     (VALUES (1) UNION ALL SELECT id+1 FROM x WHERE id < 5),
   y(id) AS
     (VALUES (1) UNION ALL SELECT id+1 FROM x WHERE id < 10)
 SELECT y.*, x.* FROM y LEFT JOIN x USING (id);
 id | id 
----+----
  1 |  1
  2 |  2
  3 |  3
  4 |  4
  5 |  5
  6 |   
(6 rows)

WITH RECURSIVE
   x(id) AS
     (SELECT 1 UNION ALL SELECT id+1 FROM x WHERE id < 3 ),
   y(id) AS
     (SELECT * FROM x UNION ALL SELECT * FROM x),
   z(id) AS
     (SELECT * FROM x UNION ALL SELECT id+1 FROM z WHERE id < 10)
 SELECT * FROM z;
 id 
----
  1
  2
  3
  2
  3
  4
  3
  4
  5
  4
  5
  6
  5
  6
  7
  6
  7
  8
  7
  8
  9
  8
  9
 10
  9
 10
 10
(27 rows)

WITH RECURSIVE
   x(id) AS
     (SELECT 1 UNION ALL SELECT id+1 FROM x WHERE id < 3 ),
   y(id) AS
     (SELECT * FROM x UNION ALL SELECT * FROM x),
   z(id) AS
     (SELECT * FROM y UNION ALL SELECT id+1 FROM z WHERE id < 10)
 SELECT * FROM z;
 id 
----
  1
  2
  3
  1
  2
  3
  2
  3
  4
  2
  3
  4
  3
  4
  5
  3
  4
  5
  4
  5
  6
  4
  5
  6
  5
  6
  7
  5
  6
  7
  6
  7
  8
  6
  7
  8
  7
  8
  9
  7
  8
  9
  8
  9
 10
  8
  9
 10
  9
 10
  9
 10
 10
 10
(54 rows)

--
-- Test WITH attached to a data-modifying statement
--
CREATE TEMPORARY TABLE y (a INTEGER) DISTRIBUTED RANDOMLY;
INSERT INTO y SELECT generate_series(1, 10);
WITH t AS (
	SELECT a FROM y
)
INSERT INTO y
SELECT a+20 FROM t RETURNING *;
 a  
----
 21
 22
 23
 24
 25
 26
 27
 28
 29
 30
(10 rows)

SELECT * FROM y;
 a  
----
  1
  2
  3
  4
  5
  6
  7
  8
  9
 10
 21
 22
 23
 24
 25
 26
 27
 28
 29
 30
(20 rows)

WITH t AS (
	SELECT a FROM y
)
UPDATE y SET a = y.a-10 FROM t WHERE y.a > 20 AND t.a = y.a RETURNING y.a;
 a  
----
 11
 12
 13
 14
 15
 16
 17
 18
 19
 20
(10 rows)

SELECT * FROM y;
 a  
----
  1
  2
  3
  4
  5
  6
  7
  8
  9
 10
 11
 12
 13
 14
 15
 16
 17
 18
 19
 20
(20 rows)

WITH RECURSIVE t(a) AS (
	SELECT 11
	UNION ALL
	SELECT a+1 FROM t WHERE a < 50
)
DELETE FROM y USING t WHERE t.a = y.a RETURNING y.a;
 a  
----
 11
 12
 13
 14
 15
 16
 17
 18
 19
 20
(10 rows)

SELECT * FROM y;
 a  
----
  1
  2
  3
  4
  5
  6
  7
  8
  9
 10
(10 rows)

DROP TABLE y;
--
-- error cases
--
-- INTERSECT
WITH RECURSIVE x(n) AS (SELECT 1 INTERSECT SELECT n+1 FROM x)
	SELECT * FROM x;
ERROR:  recursive query "x" does not have the form non-recursive-term UNION [ALL] recursive-term
LINE 1: WITH RECURSIVE x(n) AS (SELECT 1 INTERSECT SELECT n+1 FROM x...
                       ^
WITH RECURSIVE x(n) AS (SELECT 1 INTERSECT ALL SELECT n+1 FROM x)
	SELECT * FROM x;
ERROR:  recursive query "x" does not have the form non-recursive-term UNION [ALL] recursive-term
LINE 1: WITH RECURSIVE x(n) AS (SELECT 1 INTERSECT ALL SELECT n+1 FR...
                       ^
-- EXCEPT
WITH RECURSIVE x(n) AS (SELECT 1 EXCEPT SELECT n+1 FROM x)
	SELECT * FROM x;
ERROR:  recursive query "x" does not have the form non-recursive-term UNION [ALL] recursive-term
LINE 1: WITH RECURSIVE x(n) AS (SELECT 1 EXCEPT SELECT n+1 FROM x)
                       ^
WITH RECURSIVE x(n) AS (SELECT 1 EXCEPT ALL SELECT n+1 FROM x)
	SELECT * FROM x;
ERROR:  recursive query "x" does not have the form non-recursive-term UNION [ALL] recursive-term
LINE 1: WITH RECURSIVE x(n) AS (SELECT 1 EXCEPT ALL SELECT n+1 FROM ...
                       ^
-- GPDB Specific Error Cases
-- Set operations within the recursive term with a self-reference.
-- Currently set operations in the recursive term involving the cte itself must
-- be prevented. The reason for this is that such a query may lead to a plan
-- where there is a motion between the RecursiveUnion node and the
-- WorkTableScan node.
CREATE TEMPORARY TABLE z(x int primary key);
WITH RECURSIVE x(n) AS (SELECT 1 UNION ALL SELECT n+1 FROM (SELECT * FROM x UNION SELECT * FROM z)foo)
	SELECT * FROM x;
ERROR:  recursive reference to query "x" must not appear within a subquery
LINE 1: ...SELECT 1 UNION ALL SELECT n+1 FROM (SELECT * FROM x UNION SE...
                                                             ^
-- Set operation in recursive term that does not have a self-reference
-- This is supported
CREATE TEMPORARY TABLE u(x int primary key);
WITH RECURSIVE x(n) AS (SELECT 1 UNION ALL SELECT n+1 FROM (SELECT * from z UNION SELECT * FROM u)foo, x where foo.x = x.n)
	SELECT * FROM x;
 n 
---
 1
(1 row)

DROP TABLE z;
-- no non-recursive term
WITH RECURSIVE x(n) AS (SELECT n FROM x)
	SELECT * FROM x;
ERROR:  recursive query "x" does not have the form non-recursive-term UNION [ALL] recursive-term
LINE 1: WITH RECURSIVE x(n) AS (SELECT n FROM x)
                       ^
-- recursive term in the left hand side (strictly speaking, should allow this)
WITH RECURSIVE x(n) AS (SELECT n FROM x UNION ALL SELECT 1)
	SELECT * FROM x;
ERROR:  recursive reference to query "x" must not appear within its non-recursive term
LINE 1: WITH RECURSIVE x(n) AS (SELECT n FROM x UNION ALL SELECT 1)
                                              ^
-- recursive term with a self-reference within a subquery is not allowed
WITH RECURSIVE cte(level, id) as (
	SELECT 1, 2
	UNION ALL
	SELECT level+1, c FROM (SELECT * FROM cte OFFSET 0) foo, bar)
SELECT * FROM cte LIMIT 10;
ERROR:  recursive reference to query "cte" must not appear within a subquery
LINE 4:  SELECT level+1, c FROM (SELECT * FROM cte OFFSET 0) foo, ba...
                                               ^
-- recursive term with a distinct operation is not allowed
WITH RECURSIVE x(n) AS (SELECT 1 UNION ALL SELECT distinct(n+1) FROM x)
  SELECT * FROM x;
ERROR:  DISTINCT in a recursive query is not implemented
-- recursive term with a group by operation is not allowed
CREATE TEMPORARY TABLE bar(c int);
NOTICE:  Table doesn't have 'DISTRIBUTED BY' clause -- Using column named 'c' as the Greenplum Database data distribution key for this table.
HINT:  The 'DISTRIBUTED BY' clause determines the distribution of data. Make sure column(s) chosen are the optimal data distribution key to minimize skew.
WITH RECURSIVE x(n) AS (
	SELECT 1,2
	UNION ALL
	SELECT level+1, c FROM x, bar GROUP BY 1,2)
  SELECT * FROM x LIMIT 10;
ERROR:  GROUP BY in a recursive query is not implemented
LINE 4:  SELECT level+1, c FROM x, bar GROUP BY 1,2)
                                                ^
WITH RECURSIVE x(n) AS (
	SELECT 1,2
	UNION ALL
	SELECT level+1, row_number() over() FROM x, bar)
  SELECT * FROM x LIMIT 10;
ERROR:  window functions in a recursive query is not implemented
LINE 4:  SELECT level+1, row_number() over() FROM x, bar)
                         ^
CREATE TEMPORARY TABLE y (a INTEGER) DISTRIBUTED RANDOMLY;
INSERT INTO y SELECT generate_series(1, 10);
-- LEFT JOIN
WITH RECURSIVE x(n) AS (SELECT a FROM y WHERE a = 1
	UNION ALL
	SELECT x.n+1 FROM y LEFT JOIN x ON x.n = y.a WHERE n < 10)
SELECT * FROM x;
ERROR:  recursive reference to query "x" must not appear within an outer join
LINE 3:  SELECT x.n+1 FROM y LEFT JOIN x ON x.n = y.a WHERE n < 10)
                                       ^
-- RIGHT JOIN
WITH RECURSIVE x(n) AS (SELECT a FROM y WHERE a = 1
	UNION ALL
	SELECT x.n+1 FROM x RIGHT JOIN y ON x.n = y.a WHERE n < 10)
SELECT * FROM x;
ERROR:  recursive reference to query "x" must not appear within an outer join
LINE 3:  SELECT x.n+1 FROM x RIGHT JOIN y ON x.n = y.a WHERE n < 10)
                           ^
-- FULL JOIN
WITH RECURSIVE x(n) AS (SELECT a FROM y WHERE a = 1
	UNION ALL
	SELECT x.n+1 FROM x FULL JOIN y ON x.n = y.a WHERE n < 10)
SELECT * FROM x;
ERROR:  recursive reference to query "x" must not appear within an outer join
LINE 3:  SELECT x.n+1 FROM x FULL JOIN y ON x.n = y.a WHERE n < 10)
                           ^
-- subquery
WITH RECURSIVE x(n) AS (SELECT 1 UNION ALL SELECT n+1 FROM x
                          WHERE n IN (SELECT * FROM x))
  SELECT * FROM x;
ERROR:  recursive reference to query "x" must not appear within a subquery
LINE 2:                           WHERE n IN (SELECT * FROM x))
                                                            ^
-- aggregate functions
WITH RECURSIVE x(n) AS (SELECT 1 UNION ALL SELECT count(*) FROM x)
  SELECT * FROM x;
ERROR:  aggregate functions are not allowed in a recursive query's recursive term
LINE 1: WITH RECURSIVE x(n) AS (SELECT 1 UNION ALL SELECT count(*) F...
                                                          ^
WITH RECURSIVE x(n) AS (SELECT 1 UNION ALL SELECT sum(n) FROM x)
  SELECT * FROM x;
ERROR:  aggregate functions are not allowed in a recursive query's recursive term
LINE 1: WITH RECURSIVE x(n) AS (SELECT 1 UNION ALL SELECT sum(n) FRO...
                                                          ^
-- ORDER BY
WITH RECURSIVE x(n) AS (SELECT 1 UNION ALL SELECT n+1 FROM x ORDER BY 1)
  SELECT * FROM x;
ERROR:  ORDER BY in a recursive query is not implemented
LINE 1: ...VE x(n) AS (SELECT 1 UNION ALL SELECT n+1 FROM x ORDER BY 1)
                                                                     ^
-- LIMIT/OFFSET
WITH RECURSIVE x(n) AS (SELECT 1 UNION ALL SELECT n+1 FROM x LIMIT 10 OFFSET 1)
  SELECT * FROM x;
ERROR:  OFFSET in a recursive query is not implemented
LINE 1: ... AS (SELECT 1 UNION ALL SELECT n+1 FROM x LIMIT 10 OFFSET 1)
                                                                     ^
-- FOR UPDATE
WITH RECURSIVE x(n) AS (SELECT 1 UNION ALL SELECT n+1 FROM x FOR UPDATE)
  SELECT * FROM x;
ERROR:  FOR UPDATE/SHARE in a recursive query is not implemented
-- target list has a recursive query name
WITH RECURSIVE x(id) AS (values (1)
    UNION ALL
    SELECT (SELECT * FROM x) FROM x WHERE id < 5
) SELECT * FROM x;
ERROR:  recursive reference to query "x" must not appear within a subquery
LINE 3:     SELECT (SELECT * FROM x) FROM x WHERE id < 5
                                  ^
-- mutual recursive query (not implemented)
WITH RECURSIVE
  x (id) AS (SELECT 1 UNION ALL SELECT id+1 FROM y WHERE id < 5),
  y (id) AS (SELECT 1 UNION ALL SELECT id+1 FROM x WHERE id < 5)
SELECT * FROM x;
ERROR:  mutual recursion between WITH items is not implemented
LINE 2:   x (id) AS (SELECT 1 UNION ALL SELECT id+1 FROM y WHERE id ...
          ^
-- non-linear recursion is not allowed
WITH RECURSIVE foo(i) AS
    (values (1)
    UNION ALL
       (SELECT i+1 FROM foo WHERE i < 10
          UNION ALL
       SELECT i+1 FROM foo WHERE i < 5)
) SELECT * FROM foo;
ERROR:  recursive reference to query "foo" must not appear more than once
LINE 6:        SELECT i+1 FROM foo WHERE i < 5)
                               ^
WITH RECURSIVE foo(i) AS
    (values (1)
    UNION ALL
	   SELECT * FROM
       (SELECT i+1 FROM foo WHERE i < 10
          UNION ALL
       SELECT i+1 FROM foo WHERE i < 5) AS t
) SELECT * FROM foo;
ERROR:  recursive reference to query "foo" must not appear within a subquery
LINE 5:        (SELECT i+1 FROM foo WHERE i < 10
                                ^
WITH RECURSIVE foo(i) AS
    (values (1)
    UNION ALL
       (SELECT i+1 FROM foo WHERE i < 10
          EXCEPT
       SELECT i+1 FROM foo WHERE i < 5)
) SELECT * FROM foo;
ERROR:  recursive reference to query "foo" must not appear within EXCEPT
LINE 6:        SELECT i+1 FROM foo WHERE i < 5)
                               ^
WITH RECURSIVE foo(i) AS
    (values (1)
    UNION ALL
       (SELECT i+1 FROM foo WHERE i < 10
          INTERSECT
       SELECT i+1 FROM foo WHERE i < 5)
) SELECT * FROM foo;
ERROR:  recursive reference to query "foo" must not appear more than once
LINE 6:        SELECT i+1 FROM foo WHERE i < 5)
                               ^
-- Wrong type induced from non-recursive term
WITH RECURSIVE foo(i) AS
   (SELECT i FROM (VALUES(1),(2)) t(i)
   UNION ALL
   SELECT (i+1)::numeric(10,0) FROM foo WHERE i < 10)
SELECT * FROM foo;
ERROR:  recursive query "foo" column 1 has type integer in non-recursive term but type numeric overall
LINE 2:    (SELECT i FROM (VALUES(1),(2)) t(i)
                   ^
HINT:  Cast the output of the non-recursive term to the correct type.
-- rejects different typmod, too (should we allow this?)
WITH RECURSIVE foo(i) AS
   (SELECT i::numeric(3,0) FROM (VALUES(1),(2)) t(i)
   UNION ALL
   SELECT (i+1)::numeric(10,0) FROM foo WHERE i < 10)
SELECT * FROM foo;
ERROR:  recursive query "foo" column 1 has type numeric(3,0) in non-recursive term but type numeric overall
LINE 2:    (SELECT i::numeric(3,0) FROM (VALUES(1),(2)) t(i)
                   ^
HINT:  Cast the output of the non-recursive term to the correct type.
-- disallow OLD/NEW reference in CTE
CREATE TEMPORARY TABLE x (n integer);
CREATE RULE r2 AS ON UPDATE TO x DO INSTEAD
    WITH t AS (SELECT OLD.*) UPDATE y SET a = t.n FROM t;
ERROR:  cannot refer to OLD within WITH query
--
-- test for bug #4902
--
with cte(foo) as ( values(42) ) values((select foo from cte));
 column1 
---------
      42
(1 row)

with cte(foo) as ( select 42 ) select * from ((select foo from cte)) q;
 foo 
-----
  42
(1 row)

-- test CTE referencing an outer-level variable (to see that changed-parameter
-- signaling still works properly after fixing this bug)
select ( with cte(foo) as ( values(f1) )
         select (select foo from cte) )
from int4_tbl;
     foo     
-------------
           0
      123456
     -123456
  2147483647
 -2147483647
(5 rows)

select ( with cte(foo) as ( values(f1) )
          values((select foo from cte)) )
from int4_tbl;
   column1   
-------------
           0
      123456
     -123456
  2147483647
 -2147483647
(5 rows)

--
-- test Nested CTE
--
WITH outermost(x) AS (
  SELECT 1
  UNION (WITH innermost as (SELECT 2)
         SELECT * FROM innermost
         UNION SELECT 3)
)
SELECT * FROM outermost;
 x 
---
 1
 2
 3
(3 rows)

--
-- test for nested-recursive-WITH bug
--
WITH RECURSIVE t(j) AS (
    WITH RECURSIVE s(i) AS (
        VALUES (1)
        UNION ALL
        SELECT i+1 FROM s WHERE i < 10
    )
    SELECT i FROM s
    UNION ALL
    SELECT j+1 FROM t WHERE j < 10
)
SELECT * FROM t;
 j  
----
  1
  2
  3
  4
  5
  6
  7
  8
  9
 10
  2
  3
  4
  5
  6
  7
  8
  9
 10
  3
  4
  5
  6
  7
  8
  9
 10
  4
  5
  6
  7
  8
  9
 10
  5
  6
  7
  8
  9
 10
  6
  7
  8
  9
 10
  7
  8
  9
 10
  8
  9
 10
  9
 10
 10
(55 rows)

--
-- test WITH attached to intermediate-level set operation
--
WITH outermost(x) AS (
  SELECT 1
  UNION (WITH innermost as (SELECT 2)
         SELECT * FROM innermost
         UNION SELECT 3)
)
SELECT * FROM outermost ORDER BY 1;
 x 
---
 1
 2
 3
(3 rows)

WITH outermost(x) AS (
  SELECT 1
  UNION (WITH innermost as (SELECT 2)
         SELECT * FROM outermost  -- fail
         UNION SELECT * FROM innermost)
)
SELECT * FROM outermost ORDER BY 1;
ERROR:  relation "outermost" does not exist
LINE 4:          SELECT * FROM outermost  
                               ^
DETAIL:  There is a WITH item named "outermost", but it cannot be referenced from this part of the query.
HINT:  Use WITH RECURSIVE, or re-order the WITH items to remove forward references.
WITH RECURSIVE outermost(x) AS (
  SELECT 1
  UNION (WITH innermost as (SELECT 2)
         SELECT * FROM outermost
         UNION SELECT * FROM innermost)
)
SELECT * FROM outermost ORDER BY 1;
 x 
---
 1
 2
(2 rows)

WITH RECURSIVE outermost(x) AS (
  WITH innermost as (SELECT 2 FROM outermost) -- fail
    SELECT * FROM innermost
    UNION SELECT * from outermost
)
SELECT * FROM outermost ORDER BY 1;
ERROR:  recursive reference to query "outermost" must not appear within a subquery
LINE 2:   WITH innermost as (SELECT 2 FROM outermost) 
                                           ^
--
-- This test will fail with the old implementation of PARAM_EXEC parameter
-- assignment, because the "q1" Var passed down to A's targetlist subselect
-- looks exactly like the "A.id" Var passed down to C's subselect, causing
-- the old code to give them the same runtime PARAM_EXEC slot.  But the
-- lifespans of the two parameters overlap, thanks to B also reading A.
--
with
A as ( select q2 as id, (select q1) as x from int8_tbl ),
B as ( select id, row_number() over (partition by id) as r from A ),
C as ( select A.id, array(select B.id from B where B.id = A.id) from A )
select * from C;
        id         |                array                
-------------------+-------------------------------------
               456 | {456}
  4567890123456789 | {4567890123456789,4567890123456789}
               123 | {123}
  4567890123456789 | {4567890123456789,4567890123456789}
 -4567890123456789 | {-4567890123456789}
(5 rows)

--
-- Test CTEs read in non-initialization orders
-- gpdb
-- Remove window funtions from Recursive CTE's test case.
-- Currently Recursive CTE's do not support the Window Functions,
-- So we remove it from the test cases.
--
WITH RECURSIVE
  tab(id_key,link) AS (VALUES (1,17), (2,17), (3,17), (4,17), (6,17), (5,17)),
  iter (id_key, row_type, link) AS (
      SELECT 0, 'base', 17
    UNION ALL (
      WITH remaining(id_key, row_type, link, min) AS (
        SELECT tab.id_key, 'true'::text, iter.link, tab.id_key
        FROM tab INNER JOIN iter USING (link)
        WHERE tab.id_key > iter.id_key
      ),
      first_remaining AS (
        SELECT id_key, row_type, link
        FROM remaining
        WHERE id_key=min
      ),
      effect AS (
        SELECT tab.id_key, 'new'::text, tab.link
        FROM first_remaining e INNER JOIN tab ON e.id_key=tab.id_key
        WHERE e.row_type = 'false'
      )
      SELECT * FROM first_remaining
      UNION ALL SELECT * FROM effect
    )
  )
SELECT * FROM iter;
 id_key | row_type | link 
--------+----------+------
      0 | base     |   17
      5 | true     |   17
      6 | true     |   17
      4 | true     |   17
      3 | true     |   17
      2 | true     |   17
      1 | true     |   17
      6 | true     |   17
      5 | true     |   17
      6 | true     |   17
      5 | true     |   17
      6 | true     |   17
      4 | true     |   17
      5 | true     |   17
      6 | true     |   17
      4 | true     |   17
      3 | true     |   17
      5 | true     |   17
      6 | true     |   17
      4 | true     |   17
      3 | true     |   17
      2 | true     |   17
      6 | true     |   17
      6 | true     |   17
      5 | true     |   17
      6 | true     |   17
      6 | true     |   17
      5 | true     |   17
      6 | true     |   17
      5 | true     |   17
      6 | true     |   17
      4 | true     |   17
      6 | true     |   17
      5 | true     |   17
      6 | true     |   17
      5 | true     |   17
      6 | true     |   17
      4 | true     |   17
      5 | true     |   17
      6 | true     |   17
      4 | true     |   17
      3 | true     |   17
      6 | true     |   17
      6 | true     |   17
      6 | true     |   17
      5 | true     |   17
      6 | true     |   17
      6 | true     |   17
      6 | true     |   17
      5 | true     |   17
      6 | true     |   17
      6 | true     |   17
      5 | true     |   17
      6 | true     |   17
      5 | true     |   17
      6 | true     |   17
      4 | true     |   17
      6 | true     |   17
      6 | true     |   17
      6 | true     |   17
      6 | true     |   17
      5 | true     |   17
      6 | true     |   17
      6 | true     |   17
(64 rows)

WITH RECURSIVE
  tab(id_key,link) AS (VALUES (1,17), (2,17), (3,17), (4,17), (6,17), (5,17)),
  iter (id_key, row_type, link) AS (
      SELECT 0, 'base', 17
    UNION (
      WITH remaining(id_key, row_type, link, min) AS (
        SELECT tab.id_key, 'true'::text, iter.link, tab.id_key
        FROM tab INNER JOIN iter USING (link)
        WHERE tab.id_key > iter.id_key
      ),
      first_remaining AS (
        SELECT id_key, row_type, link
        FROM remaining
        WHERE id_key=min
      ),
      effect AS (
        SELECT tab.id_key, 'new'::text, tab.link
        FROM first_remaining e INNER JOIN tab ON e.id_key=tab.id_key
        WHERE e.row_type = 'false'
      )
      SELECT * FROM first_remaining
      UNION ALL SELECT * FROM effect
    )
  )
SELECT * FROM iter;
 id_key | row_type | link 
--------+----------+------
      0 | base     |   17
      1 | true     |   17
      2 | true     |   17
      3 | true     |   17
      4 | true     |   17
      5 | true     |   17
      6 | true     |   17
(7 rows)

--
-- Data-modifying statements in WITH
--
-- INSERT ... RETURNING
WITH t AS (
    INSERT INTO y
    VALUES
        (11),
        (12),
        (13),
        (14),
        (15),
        (16),
        (17),
        (18),
        (19),
        (20)
    RETURNING *
)
SELECT * FROM t;
 a  
----
 11
 12
 13
 14
 15
 16
 17
 18
 19
 20
(10 rows)

SELECT * FROM y;
 a  
----
  1
  2
  3
  4
  5
  6
  7
  8
  9
 10
 11
 12
 13
 14
 15
 16
 17
 18
 19
 20
(20 rows)

-- UPDATE ... RETURNING
WITH t AS (
    UPDATE y
    SET a=a+1
    RETURNING *
)
SELECT * FROM t;
 a  
----
  2
  3
  4
  5
  6
  7
  8
  9
 10
 11
 12
 13
 14
 15
 16
 17
 18
 19
 20
 21
(20 rows)

SELECT * FROM y;
 a  
----
  2
  3
  4
  5
  6
  7
  8
  9
 10
 11
 12
 13
 14
 15
 16
 17
 18
 19
 20
 21
(20 rows)

-- DELETE ... RETURNING
WITH t AS (
    DELETE FROM y
    WHERE a <= 10
    RETURNING *
)
SELECT * FROM t;
 a  
----
  2
  3
  4
  5
  6
  7
  8
  9
 10
(9 rows)

SELECT * FROM y;
 a  
----
 11
 12
 13
 14
 15
 16
 17
 18
 19
 20
 21
(11 rows)

-- forward reference
WITH RECURSIVE t AS (
	INSERT INTO y
		SELECT a+5 FROM t2 WHERE a > 5
	RETURNING *
), t2 AS (
	UPDATE y SET a=a-11 RETURNING *
)
SELECT * FROM t
UNION ALL
SELECT * FROM t2;
ERROR:  only one modifying WITH clause allowed per query
DETAIL:  Greenplum Database currently only support CTEs with one writable clause.
HINT:  Rewrite the query to only include one writable CTE clause.
SELECT * FROM y;
 a  
----
 11
 12
 13
 14
 15
 16
 17
 18
 19
 20
 21
(11 rows)

-- unconditional DO INSTEAD rule
CREATE RULE y_rule AS ON DELETE TO y DO INSTEAD
  INSERT INTO y VALUES(42) RETURNING *;
WITH t AS (
	DELETE FROM y RETURNING *
)
SELECT * FROM t;
 a  
----
 42
(1 row)

SELECT * FROM y;
 a  
----
 11
 12
 13
 14
 15
 16
 17
 18
 19
 20
 21
 42
(12 rows)

DROP RULE y_rule ON y;
-- check merging of outer CTE with CTE in a rule action
CREATE TEMP TABLE bug6051 AS
  select i from generate_series(1,3) as t(i);
SELECT * FROM bug6051;
 i 
---
 1
 2
 3
(3 rows)

WITH t1 AS ( DELETE FROM bug6051 RETURNING * )
INSERT INTO bug6051 SELECT * FROM t1;
ERROR:  writable CTE queries cannot be themselves writable
DETAIL:  Greenplum Database currently only support CTEs with one writable clause, called in a non-writable context.
HINT:  Rewrite the query to only include one writable clause.
SELECT * FROM bug6051;
 i 
---
 1
 2
 3
(3 rows)

CREATE TEMP TABLE bug6051_2 (i int);
CREATE RULE bug6051_ins AS ON INSERT TO bug6051 DO INSTEAD
 INSERT INTO bug6051_2
 SELECT NEW.i;
WITH t1 AS ( DELETE FROM bug6051 RETURNING * )
INSERT INTO bug6051 SELECT * FROM t1;
ERROR:  writable CTE queries cannot be themselves writable
DETAIL:  Greenplum Database currently only support CTEs with one writable clause, called in a non-writable context.
HINT:  Rewrite the query to only include one writable clause.
SELECT * FROM bug6051;
 i 
---
 1
 2
 3
(3 rows)

SELECT * FROM bug6051_2;
 i 
---
(0 rows)

-- a truly recursive CTE in the same list
WITH RECURSIVE t(a) AS (
	SELECT 0
		UNION ALL
	SELECT a+1 FROM t WHERE a+1 < 5
), t2 as (
	INSERT INTO y
		SELECT * FROM t RETURNING *
)
SELECT * FROM t2 JOIN y USING (a) ORDER BY a;
 a 
---
(0 rows)

SELECT * FROM y;
 a  
----
 11
 12
 13
 14
 15
 16
 17
 18
 19
 20
 21
 42
  0
  1
  2
  3
  4
(17 rows)

-- data-modifying WITH in a modifying statement
WITH t AS (
    DELETE FROM y
    WHERE a <= 10
    RETURNING *
)
INSERT INTO y SELECT -a FROM t RETURNING *;
ERROR:  writable CTE queries cannot be themselves writable
DETAIL:  Greenplum Database currently only support CTEs with one writable clause, called in a non-writable context.
HINT:  Rewrite the query to only include one writable clause.
SELECT * FROM y;
 a  
----
  0
  1
  2
  3
  4
 11
 12
 13
 14
 15
 16
 17
 18
 19
 20
 21
 42
(17 rows)

-- check that WITH query is run to completion even if outer query isn't
WITH t AS (
    UPDATE y SET a = a * 100 RETURNING *
)
SELECT a BETWEEN 0 AND 4200 FROM t LIMIT 10;
 ?column? 
----------
 t
 t
 t
 t
 t
 t
 t
 t
 t
 t
(10 rows)

SELECT * FROM y;
  a   
------
    0
  100
  200
  300
  400
 1100
 1200
 1300
 1400
 1500
 1600
 1700
 1800
 1900
 2000
 2100
 4200
(17 rows)

-- data-modifying WITH containing INSERT...ON CONFLICT DO UPDATE
<<<<<<< HEAD
CREATE TABLE z AS SELECT i AS k, (i || ' v')::text v FROM generate_series(1, 16, 3) i DISTRIBUTED BY (k);
ALTER TABLE z ADD UNIQUE (k);
=======
CREATE TABLE withz AS SELECT i AS k, (i || ' v')::text v FROM generate_series(1, 16, 3) i;
ALTER TABLE withz ADD UNIQUE (k);
>>>>>>> 9e1c9f95
WITH t AS (
    INSERT INTO withz SELECT i, 'insert'
    FROM generate_series(0, 16) i
    ON CONFLICT (k) DO UPDATE SET v = withz.v || ', now update'
    RETURNING *
)
SELECT * FROM t JOIN y ON t.k = y.a ORDER BY a, k;
 k |   v    | a 
---+--------+---
 0 | insert | 0
(1 row)

-- Test EXCLUDED.* reference within CTE
WITH aa AS (
    INSERT INTO withz VALUES(1, 5) ON CONFLICT (k) DO UPDATE SET v = EXCLUDED.v
    WHERE withz.k != EXCLUDED.k
    RETURNING *
)
SELECT * FROM aa;
 k | v 
---+---
(0 rows)

-- New query/snapshot demonstrates side-effects of previous query.
SELECT * FROM withz ORDER BY k;
 k  |        v         
----+------------------
  0 | insert
  1 | 1 v, now update
  2 | insert
  3 | insert
  4 | 4 v, now update
  5 | insert
  6 | insert
  7 | 7 v, now update
  8 | insert
  9 | insert
 10 | 10 v, now update
 11 | insert
 12 | insert
 13 | 13 v, now update
 14 | insert
 15 | insert
 16 | 16 v, now update
(17 rows)

--
-- Ensure subqueries within the update clause work, even if they
-- reference outside values
--
WITH aa AS (SELECT 1 a, 2 b)
INSERT INTO withz VALUES(1, 'insert')
ON CONFLICT (k) DO UPDATE SET v = (SELECT b || ' update' FROM aa WHERE a = 1 LIMIT 1);
WITH aa AS (SELECT 1 a, 2 b)
INSERT INTO withz VALUES(1, 'insert')
ON CONFLICT (k) DO UPDATE SET v = ' update' WHERE withz.k = (SELECT a FROM aa);
WITH aa AS (SELECT 1 a, 2 b)
INSERT INTO withz VALUES(1, 'insert')
ON CONFLICT (k) DO UPDATE SET v = (SELECT b || ' update' FROM aa WHERE a = 1 LIMIT 1);
WITH aa AS (SELECT 'a' a, 'b' b UNION ALL SELECT 'a' a, 'b' b)
INSERT INTO withz VALUES(1, 'insert')
ON CONFLICT (k) DO UPDATE SET v = (SELECT b || ' update' FROM aa WHERE a = 'a' LIMIT 1);
WITH aa AS (SELECT 1 a, 2 b)
INSERT INTO withz VALUES(1, (SELECT b || ' insert' FROM aa WHERE a = 1 ))
ON CONFLICT (k) DO UPDATE SET v = (SELECT b || ' update' FROM aa WHERE a = 1 LIMIT 1);
-- Update a row more than once, in different parts of a wCTE. That is
-- an allowed, presumably very rare, edge case, but since it was
-- broken in the past, having a test seems worthwhile.
WITH simpletup AS (
  SELECT 2 k, 'Green' v),
upsert_cte AS (
  INSERT INTO withz VALUES(2, 'Blue') ON CONFLICT (k) DO
    UPDATE SET (k, v) = (SELECT k, v FROM simpletup WHERE simpletup.k = withz.k)
    RETURNING k, v)
INSERT INTO withz VALUES(2, 'Red') ON CONFLICT (k) DO
UPDATE SET (k, v) = (SELECT k, v FROM upsert_cte WHERE upsert_cte.k = withz.k)
RETURNING k, v;
<<<<<<< HEAD
ERROR:  modification of distribution columns in OnConflictUpdate is not supported
DROP TABLE z;
=======
 k | v 
---+---
(0 rows)

DROP TABLE withz;
>>>>>>> 9e1c9f95
-- check that run to completion happens in proper ordering
TRUNCATE TABLE y;
INSERT INTO y SELECT generate_series(1, 3);
CREATE TEMPORARY TABLE yy (a INTEGER);
WITH RECURSIVE t1 AS (
  INSERT INTO y SELECT * FROM y RETURNING *
), t2 AS (
  INSERT INTO yy SELECT * FROM t1 RETURNING *
)
SELECT 1;
ERROR:  only one modifying WITH clause allowed per query
DETAIL:  Greenplum Database currently only support CTEs with one writable clause.
HINT:  Rewrite the query to only include one writable CTE clause.
SELECT * FROM y;
 a 
---
 1
 2
 3
(3 rows)

SELECT * FROM yy;
 a 
---
(0 rows)

WITH RECURSIVE t1 AS (
  INSERT INTO yy SELECT * FROM t2 RETURNING *
), t2 AS (
  INSERT INTO y SELECT * FROM y RETURNING *
)
SELECT 1;
ERROR:  only one modifying WITH clause allowed per query
DETAIL:  Greenplum Database currently only support CTEs with one writable clause.
HINT:  Rewrite the query to only include one writable CTE clause.
SELECT * FROM y;
 a 
---
 1
 2
 3
(3 rows)

SELECT * FROM yy;
 a 
---
(0 rows)

-- start_ignore
-- These tests actually seem to work, but they have unstable return order
-- in an MPP environment so they are ignored until atmsort can handle this 
-- triggers
TRUNCATE TABLE y;
INSERT INTO y SELECT generate_series(1, 10);
CREATE FUNCTION y_trigger() RETURNS trigger AS $$
begin
  raise notice 'y_trigger: a = %', new.a;
  return new;
end;
$$ LANGUAGE plpgsql;
CREATE TRIGGER y_trig BEFORE INSERT ON y FOR EACH ROW
    EXECUTE PROCEDURE y_trigger();
WITH t AS (
    INSERT INTO y
    VALUES
        (21),
        (22),
        (23)
    RETURNING *
)
SELECT * FROM t;
NOTICE:  y_trigger: a = 21
NOTICE:  y_trigger: a = 22
NOTICE:  y_trigger: a = 23
 a  
----
 21
 22
 23
(3 rows)

SELECT * FROM y;
 a  
----
  1
  2
  3
  4
  5
  6
  7
  8
  9
 10
 21
 22
 23
(13 rows)

DROP TRIGGER y_trig ON y;
CREATE TRIGGER y_trig AFTER INSERT ON y FOR EACH ROW
    EXECUTE PROCEDURE y_trigger();
WITH t AS (
    INSERT INTO y
    VALUES
        (31),
        (32),
        (33)
    RETURNING *
)
SELECT * FROM t LIMIT 1;
NOTICE:  y_trigger: a = 31
NOTICE:  y_trigger: a = 32
NOTICE:  y_trigger: a = 33
 a  
----
 31
(1 row)

SELECT * FROM y;
 a  
----
  1
  2
  3
  4
  5
  6
  7
  8
  9
 10
 21
 22
 23
 31
 32
 33
(16 rows)

DROP TRIGGER y_trig ON y;
CREATE OR REPLACE FUNCTION y_trigger() RETURNS trigger AS $$
begin
  raise notice 'y_trigger';
  return null;
end;
$$ LANGUAGE plpgsql;
CREATE TRIGGER y_trig AFTER INSERT ON y FOR EACH STATEMENT
    EXECUTE PROCEDURE y_trigger();
WITH t AS (
    INSERT INTO y
    VALUES
        (41),
        (42),
        (43)
    RETURNING *
)
SELECT * FROM t;
NOTICE:  y_trigger
 a  
----
 41
 42
 43
(3 rows)

SELECT * FROM y;
 a  
----
  1
  2
  3
  4
  5
  6
  7
  8
  9
 10
 21
 22
 23
 31
 32
 33
 41
 42
 43
(19 rows)

DROP TRIGGER y_trig ON y;
DROP FUNCTION y_trigger();
-- end_ignore
-- WITH attached to inherited UPDATE or DELETE
CREATE TEMP TABLE parent ( id int, val text );
CREATE TEMP TABLE child1 ( ) INHERITS ( parent );
CREATE TEMP TABLE child2 ( ) INHERITS ( parent );
INSERT INTO parent VALUES ( 1, 'p1' );
INSERT INTO child1 VALUES ( 11, 'c11' ),( 12, 'c12' );
INSERT INTO child2 VALUES ( 23, 'c21' ),( 24, 'c22' );
WITH rcte AS ( SELECT sum(id) AS totalid FROM parent )
UPDATE parent SET id = id + totalid FROM rcte;
SELECT * FROM parent;
 id | val 
----+-----
 72 | p1
 82 | c11
 83 | c12
 94 | c21
 95 | c22
(5 rows)

WITH wcte AS ( INSERT INTO child1 VALUES ( 42, 'new' ) RETURNING id AS newid )
UPDATE parent SET id = id + newid FROM wcte;
ERROR:  writable CTE queries cannot be themselves writable
DETAIL:  Greenplum Database currently only support CTEs with one writable clause, called in a non-writable context.
HINT:  Rewrite the query to only include one writable clause.
SELECT * FROM parent;
 id | val 
----+-----
 72 | p1
 82 | c11
 83 | c12
 94 | c21
 95 | c22
(5 rows)

WITH rcte AS ( SELECT max(id) AS maxid FROM parent )
DELETE FROM parent USING rcte WHERE id = maxid;
SELECT * FROM parent;
 id | val 
----+-----
 72 | p1
 82 | c11
 83 | c12
 94 | c21
(4 rows)

WITH wcte AS ( INSERT INTO child2 VALUES ( 42, 'new2' ) RETURNING id AS newid )
DELETE FROM parent USING wcte WHERE id = newid;
ERROR:  writable CTE queries cannot be themselves writable
DETAIL:  Greenplum Database currently only support CTEs with one writable clause, called in a non-writable context.
HINT:  Rewrite the query to only include one writable clause.
SELECT * FROM parent;
 id | val 
----+-----
 72 | p1
 82 | c11
 83 | c12
 94 | c21
(4 rows)

-- check EXPLAIN VERBOSE for a wCTE with RETURNING
EXPLAIN (VERBOSE, COSTS OFF)
WITH wcte AS ( INSERT INTO int8_tbl VALUES ( 42, 47 ) RETURNING q2 )
DELETE FROM a USING wcte WHERE aa = q2;
ERROR:  writable CTE queries cannot be themselves writable
DETAIL:  Greenplum Database currently only support CTEs with one writable clause, called in a non-writable context.
HINT:  Rewrite the query to only include one writable clause.
-- error cases
-- data-modifying WITH tries to use its own output
WITH RECURSIVE t AS (
	INSERT INTO y
		SELECT * FROM t
)
VALUES(FALSE);
ERROR:  recursive query "t" must not contain data-modifying statements
LINE 1: WITH RECURSIVE t AS (
                       ^
-- no RETURNING in a referenced data-modifying WITH
WITH t AS (
	INSERT INTO y VALUES(0)
)
SELECT * FROM t;
ERROR:  WITH query "t" does not have a RETURNING clause
LINE 4: SELECT * FROM t;
                      ^
-- data-modifying WITH allowed only at the top level
SELECT * FROM (
	WITH t AS (UPDATE y SET a=a+1 RETURNING *)
	SELECT * FROM t
) ss;
ERROR:  WITH clause containing a data-modifying statement must be at the top level
LINE 2:  WITH t AS (UPDATE y SET a=a+1 RETURNING *)
              ^
-- most variants of rules aren't allowed
CREATE RULE y_rule AS ON INSERT TO y WHERE a=0 DO INSTEAD DELETE FROM y;
WITH t AS (
	INSERT INTO y VALUES(0)
)
VALUES(FALSE);
ERROR:  conditional DO INSTEAD rules are not supported for data-modifying statements in WITH
DROP RULE y_rule ON y;
-- check that parser lookahead for WITH doesn't cause any odd behavior
create table foo (with baz);  -- fail, WITH is a reserved word
ERROR:  syntax error at or near "with"
LINE 1: create table foo (with baz);
                          ^
create table foo (with ordinality);  -- fail, WITH is a reserved word
ERROR:  syntax error at or near "with"
LINE 1: create table foo (with ordinality);
                          ^
with ordinality as (select 1 as x) select * from ordinality;
 x 
---
 1
(1 row)

-- check sane response to attempt to modify CTE relation
WITH test AS (SELECT 42) INSERT INTO test VALUES (1);
ERROR:  relation "test" does not exist
LINE 1: WITH test AS (SELECT 42) INSERT INTO test VALUES (1);
                                             ^
-- check response to attempt to modify table with same name as a CTE (perhaps
-- surprisingly it works, because CTEs don't hide tables from data-modifying
-- statements)
create temp table test (i int);
with test as (select 42) insert into test select * from test;
select * from test;
 i  
----
 42
(1 row)

drop table test;<|MERGE_RESOLUTION|>--- conflicted
+++ resolved
@@ -1899,13 +1899,8 @@
 (17 rows)
 
 -- data-modifying WITH containing INSERT...ON CONFLICT DO UPDATE
-<<<<<<< HEAD
-CREATE TABLE z AS SELECT i AS k, (i || ' v')::text v FROM generate_series(1, 16, 3) i DISTRIBUTED BY (k);
-ALTER TABLE z ADD UNIQUE (k);
-=======
-CREATE TABLE withz AS SELECT i AS k, (i || ' v')::text v FROM generate_series(1, 16, 3) i;
+CREATE TABLE withz AS SELECT i AS k, (i || ' v')::text v FROM generate_series(1, 16, 3) i DISTRIBUTED BY (k);
 ALTER TABLE withz ADD UNIQUE (k);
->>>>>>> 9e1c9f95
 WITH t AS (
     INSERT INTO withz SELECT i, 'insert'
     FROM generate_series(0, 16) i
@@ -1983,16 +1978,8 @@
 INSERT INTO withz VALUES(2, 'Red') ON CONFLICT (k) DO
 UPDATE SET (k, v) = (SELECT k, v FROM upsert_cte WHERE upsert_cte.k = withz.k)
 RETURNING k, v;
-<<<<<<< HEAD
 ERROR:  modification of distribution columns in OnConflictUpdate is not supported
-DROP TABLE z;
-=======
- k | v 
----+---
-(0 rows)
-
 DROP TABLE withz;
->>>>>>> 9e1c9f95
 -- check that run to completion happens in proper ordering
 TRUNCATE TABLE y;
 INSERT INTO y SELECT generate_series(1, 3);
