--- conflicted
+++ resolved
@@ -561,33 +561,21 @@
 end$$ language plpgsql;
 create function sql_if(bool, anyelement, anyelement) returns anyelement as $$
 select case when $1 then $2 else $3 end $$ language sql;
-<<<<<<< HEAD
 -- create a table with two columns and insert all the rows into the same segment
 -- by having the same value for the distributed column for multiple rows.
 -- We need this to ensure that the NOTICE raised by bleat function gets returned
 -- in the same order.
-create table int4_tbl_new(f1 int, f2 int) distributed by(f1);
-insert into int4_tbl_new values(1, 123456), (1, -2147483647), (1, 0), (1, -123456), (1, 2147483647);
+create table int4_tbl_new(f0 int, f1 int) distributed by(f0);
+insert into int4_tbl_new values(1, 0), (1, 123456), (1, -123456), (1, 2147483647), (1, -2147483647);
 -- Note this would fail with integer overflow, never mind wrong bleat() output,
 -- if the CASE expression were not successfully inlined
-select f2, sql_if(f2 > 0, bleat(f2), bleat(f2 + 1)) from int4_tbl_new;
-NOTICE:  bleat 123456
-NOTICE:  bleat -2147483646
-NOTICE:  bleat 1
-NOTICE:  bleat -123455
-NOTICE:  bleat 2147483647
-     f2      |   sql_if
-=======
--- Note this would fail with integer overflow, never mind wrong bleat() output,
--- if the CASE expression were not successfully inlined
-select f1, sql_if(f1 > 0, bleat(f1), bleat(f1 + 1)) from int4_tbl;
+select f1, sql_if(f1 > 0, bleat(f1), bleat(f1 + 1)) from int4_tbl_new;
 NOTICE:  bleat 1
 NOTICE:  bleat 123456
 NOTICE:  bleat -123455
 NOTICE:  bleat 2147483647
 NOTICE:  bleat -2147483646
      f1      |   sql_if    
->>>>>>> d13f41d2
 -------------+-------------
            0 |           1
       123456 |      123456
@@ -605,8 +593,6 @@
   4567890123456789 |  4567890123456789
  -4567890123456789 | -4567890123456788
 (5 rows)
-<<<<<<< HEAD
-=======
 
 -- another kind of polymorphic aggregate
 create function add_group(grp anyarray, ad anyelement, size integer)
@@ -627,7 +613,7 @@
   SFUNC = add_group,
   STYPE = anyarray
 );
-select build_group(q1,3) from int8_tbl;
+select build_group(q1,3) from (select q1 from int8_tbl order by q1) as t;
         build_group         
 ----------------------------
  {123,123,4567890123456789}
@@ -643,5 +629,4 @@
 create aggregate build_group(int8, integer) (
   SFUNC = add_group,
   STYPE = int8[]
-);
->>>>>>> d13f41d2
+);