--- conflicted
+++ resolved
@@ -1,19 +1,6 @@
 --
 -- Tests for polymorphic SQL functions and aggregates based on them.
 -- Tests for other features related to function-calling have snuck in, too.
-<<<<<<< HEAD
--- In GPDB, rows can be returned from segments in any order. Normally, we
--- mask differences in result set order in regression tests with gpdiff.pl,
--- but the aggregates in this test file result in arrays that have elements
--- in random order. To fix, we force them in order with this function.
-create or replace function array_sort(x anyarray) returns anyarray as $$
-  select array_agg(x) from (select unnest($1) AS x order by x) as _;
-$$ language sql;
--- GPDB: the line right after Legend has been intentionally changed to not look
--- like a psql result set header, like it does in upstream. atmsort.pl got
--- confused by it and treated the whole comment as a result set, and re-ordered
--- it.
-=======
 --
 create function polyf(x anyelement) returns anyelement as $$
   select x + 1
@@ -190,6 +177,17 @@
 LINE 2:   from polyf(11, array[1, 2.2], 42, 34.5);
                ^
 HINT:  No function matches the given name and argument types. You might need to add explicit type casts.
+-- In GPDB, rows can be returned from segments in any order. Normally, we
+-- mask differences in result set order in regression tests with gpdiff.pl,
+-- but the aggregates in this test file result in arrays that have elements
+-- in random order. To fix, we force them in order with this function.
+create or replace function array_sort(x anyarray) returns anyarray as $$
+  select array_agg(x) from (select unnest($1) AS x order by x) as _;
+$$ language sql;
+-- GPDB: the line right after Legend has been intentionally changed to not look
+-- like a psql result set header, like it does in upstream. atmsort.pl got
+-- confused by it and treated the whole comment as a result set, and re-ordered
+-- it.
 drop function polyf(a anyelement, b anyarray,
                     c anycompatible, d anycompatible);
 create function polyf(anyrange) returns anymultirange
@@ -261,7 +259,6 @@
 --
 -- Polymorphic aggregate tests
 --
->>>>>>> d457cb4e
 -- Legend:
 -- ---------
 -- A = type is ANY
