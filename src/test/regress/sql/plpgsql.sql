--- conflicted
+++ resolved
@@ -2949,7 +2949,63 @@
 
 drop function tftest(int);
 
-<<<<<<< HEAD
+create or replace function rttest()
+returns setof int as $$
+declare rc int;
+begin
+  return query values(10),(20);
+  get diagnostics rc = row_count;
+  raise notice '% %', found, rc;
+  return query select * from (values(10),(20)) f(a) where false;
+  get diagnostics rc = row_count;
+  raise notice '% %', found, rc;
+  return query execute 'values(10),(20)';
+  get diagnostics rc = row_count;
+  raise notice '% %', found, rc;
+  return query execute 'select * from (values(10),(20)) f(a) where false';
+  get diagnostics rc = row_count;
+  raise notice '% %', found, rc;
+end;
+$$ language plpgsql;
+
+select * from rttest();
+
+drop function rttest();
+
+-- Test for proper cleanup at subtransaction exit.  This example
+-- exposed a bug in PG 8.2.
+
+CREATE FUNCTION leaker_1(fail BOOL) RETURNS INTEGER AS $$
+DECLARE
+  v_var INTEGER;
+BEGIN
+  BEGIN
+    v_var := (leaker_2(fail)).error_code;
+  EXCEPTION
+    WHEN others THEN RETURN 0;
+  END;
+  RETURN 1;
+END;
+$$ LANGUAGE plpgsql;
+
+CREATE FUNCTION leaker_2(fail BOOL, OUT error_code INTEGER, OUT new_id INTEGER)
+  RETURNS RECORD AS $$
+BEGIN
+  IF fail THEN
+    RAISE EXCEPTION 'fail ...';
+  END IF;
+  error_code := 1;
+  new_id := 1;
+  RETURN;
+END;
+$$ LANGUAGE plpgsql;
+
+SELECT * FROM leaker_1(false);
+SELECT * FROM leaker_1(true);
+
+DROP FUNCTION leaker_1(bool);
+DROP FUNCTION leaker_2(bool);
+
 -- Test for appropriate cleanup of non-simple expression evaluations
 -- (bug in all versions prior to August 2010)
 
@@ -3032,6 +3088,50 @@
 drop function error2(p_name_table text);
 drop function error1(text);
 
+-- Test handling of string literals.
+
+set standard_conforming_strings = off;
+
+create or replace function strtest() returns text as $$
+begin
+  raise notice 'foo\\bar\041baz';
+  return 'foo\\bar\041baz';
+end
+$$ language plpgsql;
+
+select strtest();
+
+create or replace function strtest() returns text as $$
+begin
+  raise notice E'foo\\bar\041baz';
+  return E'foo\\bar\041baz';
+end
+$$ language plpgsql;
+
+select strtest();
+
+set standard_conforming_strings = on;
+
+create or replace function strtest() returns text as $$
+begin
+  raise notice 'foo\\bar\041baz\';
+  return 'foo\\bar\041baz\';
+end
+$$ language plpgsql;
+
+select strtest();
+
+create or replace function strtest() returns text as $$
+begin
+  raise notice E'foo\\bar\041baz';
+  return E'foo\\bar\041baz';
+end
+$$ language plpgsql;
+
+select strtest();
+
+drop function strtest();
+
 -- Test anonymous code blocks.
 
 DO $$
@@ -3073,106 +3173,4 @@
   end;
   end loop;
 end;
-$outer$;
-=======
-create or replace function rttest()
-returns setof int as $$
-declare rc int;
-begin
-  return query values(10),(20);
-  get diagnostics rc = row_count;
-  raise notice '% %', found, rc;
-  return query select * from (values(10),(20)) f(a) where false;
-  get diagnostics rc = row_count;
-  raise notice '% %', found, rc;
-  return query execute 'values(10),(20)';
-  get diagnostics rc = row_count;
-  raise notice '% %', found, rc;
-  return query execute 'select * from (values(10),(20)) f(a) where false';
-  get diagnostics rc = row_count;
-  raise notice '% %', found, rc;
-end;
-$$ language plpgsql;
-
-select * from rttest();
-
-drop function rttest();
-
--- Test for proper cleanup at subtransaction exit.  This example
--- exposed a bug in PG 8.2.
-
-CREATE FUNCTION leaker_1(fail BOOL) RETURNS INTEGER AS $$
-DECLARE
-  v_var INTEGER;
-BEGIN
-  BEGIN
-    v_var := (leaker_2(fail)).error_code;
-  EXCEPTION
-    WHEN others THEN RETURN 0;
-  END;
-  RETURN 1;
-END;
-$$ LANGUAGE plpgsql;
-
-CREATE FUNCTION leaker_2(fail BOOL, OUT error_code INTEGER, OUT new_id INTEGER)
-  RETURNS RECORD AS $$
-BEGIN
-  IF fail THEN
-    RAISE EXCEPTION 'fail ...';
-  END IF;
-  error_code := 1;
-  new_id := 1;
-  RETURN;
-END;
-$$ LANGUAGE plpgsql;
-
-SELECT * FROM leaker_1(false);
-SELECT * FROM leaker_1(true);
-
-DROP FUNCTION leaker_1(bool);
-DROP FUNCTION leaker_2(bool);
-
--- Test handling of string literals.
-
-set standard_conforming_strings = off;
-
-create or replace function strtest() returns text as $$
-begin
-  raise notice 'foo\\bar\041baz';
-  return 'foo\\bar\041baz';
-end
-$$ language plpgsql;
-
-select strtest();
-
-create or replace function strtest() returns text as $$
-begin
-  raise notice E'foo\\bar\041baz';
-  return E'foo\\bar\041baz';
-end
-$$ language plpgsql;
-
-select strtest();
-
-set standard_conforming_strings = on;
-
-create or replace function strtest() returns text as $$
-begin
-  raise notice 'foo\\bar\041baz\';
-  return 'foo\\bar\041baz\';
-end
-$$ language plpgsql;
-
-select strtest();
-
-create or replace function strtest() returns text as $$
-begin
-  raise notice E'foo\\bar\041baz';
-  return E'foo\\bar\041baz';
-end
-$$ language plpgsql;
-
-select strtest();
-
-drop function strtest();
->>>>>>> 4d53a2f9
+$outer$;