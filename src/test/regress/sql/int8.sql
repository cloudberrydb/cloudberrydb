--
-- INT8
-- Test int8 64-bit integers.
--
CREATE TABLE INT8_TBL(q1 int8, q2 int8);

INSERT INTO INT8_TBL VALUES('  123   ','  456');
INSERT INTO INT8_TBL VALUES('123   ','4567890123456789');
INSERT INTO INT8_TBL VALUES('4567890123456789','123');
INSERT INTO INT8_TBL VALUES(+4567890123456789,'4567890123456789');
INSERT INTO INT8_TBL VALUES('+4567890123456789','-4567890123456789');

-- bad inputs
INSERT INTO INT8_TBL(q1) VALUES ('      ');
INSERT INTO INT8_TBL(q1) VALUES ('xxx');
INSERT INTO INT8_TBL(q1) VALUES ('3908203590239580293850293850329485');
INSERT INTO INT8_TBL(q1) VALUES ('-1204982019841029840928340329840934');
INSERT INTO INT8_TBL(q1) VALUES ('- 123');
INSERT INTO INT8_TBL(q1) VALUES ('  345     5');
INSERT INTO INT8_TBL(q1) VALUES ('');

SELECT * FROM INT8_TBL;

-- int8/int8 cmp
SELECT * FROM INT8_TBL WHERE q2 = 4567890123456789;
SELECT * FROM INT8_TBL WHERE q2 <> 4567890123456789;
SELECT * FROM INT8_TBL WHERE q2 < 4567890123456789;
SELECT * FROM INT8_TBL WHERE q2 > 4567890123456789;
SELECT * FROM INT8_TBL WHERE q2 <= 4567890123456789;
SELECT * FROM INT8_TBL WHERE q2 >= 4567890123456789;

-- int8/int4 cmp
SELECT * FROM INT8_TBL WHERE q2 = 456;
SELECT * FROM INT8_TBL WHERE q2 <> 456;
SELECT * FROM INT8_TBL WHERE q2 < 456;
SELECT * FROM INT8_TBL WHERE q2 > 456;
SELECT * FROM INT8_TBL WHERE q2 <= 456;
SELECT * FROM INT8_TBL WHERE q2 >= 456;

-- int4/int8 cmp
SELECT * FROM INT8_TBL WHERE 123 = q1;
SELECT * FROM INT8_TBL WHERE 123 <> q1;
SELECT * FROM INT8_TBL WHERE 123 < q1;
SELECT * FROM INT8_TBL WHERE 123 > q1;
SELECT * FROM INT8_TBL WHERE 123 <= q1;
SELECT * FROM INT8_TBL WHERE 123 >= q1;

-- int8/int2 cmp
SELECT * FROM INT8_TBL WHERE q2 = '456'::int2;
SELECT * FROM INT8_TBL WHERE q2 <> '456'::int2;
SELECT * FROM INT8_TBL WHERE q2 < '456'::int2;
SELECT * FROM INT8_TBL WHERE q2 > '456'::int2;
SELECT * FROM INT8_TBL WHERE q2 <= '456'::int2;
SELECT * FROM INT8_TBL WHERE q2 >= '456'::int2;

-- int2/int8 cmp
SELECT * FROM INT8_TBL WHERE '123'::int2 = q1;
SELECT * FROM INT8_TBL WHERE '123'::int2 <> q1;
SELECT * FROM INT8_TBL WHERE '123'::int2 < q1;
SELECT * FROM INT8_TBL WHERE '123'::int2 > q1;
SELECT * FROM INT8_TBL WHERE '123'::int2 <= q1;
SELECT * FROM INT8_TBL WHERE '123'::int2 >= q1;


SELECT '' AS five, q1 AS plus, -q1 AS minus FROM INT8_TBL;

SELECT '' AS five, q1, q2, q1 + q2 AS plus FROM INT8_TBL;
SELECT '' AS five, q1, q2, q1 - q2 AS minus FROM INT8_TBL;
SELECT '' AS three, q1, q2, q1 * q2 AS multiply FROM INT8_TBL;
SELECT '' AS three, q1, q2, q1 * q2 AS multiply FROM INT8_TBL
 WHERE q1 < 1000 or (q2 > 0 and q2 < 1000);
SELECT '' AS five, q1, q2, q1 / q2 AS divide, q1 % q2 AS mod FROM INT8_TBL;

SELECT '' AS five, q1, float8(q1) FROM INT8_TBL;
SELECT '' AS five, q2, float8(q2) FROM INT8_TBL;

SELECT 37 + q1 AS plus4 FROM INT8_TBL;
SELECT 37 - q1 AS minus4 FROM INT8_TBL;
SELECT '' AS five, 2 * q1 AS "twice int4" FROM INT8_TBL;
SELECT '' AS five, q1 * 2 AS "twice int4" FROM INT8_TBL;

-- int8 op int4
SELECT q1 + 42::int4 AS "8plus4", q1 - 42::int4 AS "8minus4", q1 * 42::int4 AS "8mul4", q1 / 42::int4 AS "8div4" FROM INT8_TBL;
-- int4 op int8
SELECT 246::int4 + q1 AS "4plus8", 246::int4 - q1 AS "4minus8", 246::int4 * q1 AS "4mul8", 246::int4 / q1 AS "4div8" FROM INT8_TBL;

-- int8 op int2
SELECT q1 + 42::int2 AS "8plus2", q1 - 42::int2 AS "8minus2", q1 * 42::int2 AS "8mul2", q1 / 42::int2 AS "8div2" FROM INT8_TBL;
-- int2 op int8
SELECT 246::int2 + q1 AS "2plus8", 246::int2 - q1 AS "2minus8", 246::int2 * q1 AS "2mul8", 246::int2 / q1 AS "2div8" FROM INT8_TBL;

SELECT q2, abs(q2) FROM INT8_TBL;
SELECT min(q1), min(q2) FROM INT8_TBL;
SELECT max(q1), max(q2) FROM INT8_TBL;


-- TO_CHAR()
--
SELECT '' AS to_char_1, to_char(q1, '9G999G999G999G999G999'), to_char(q2, '9,999,999,999,999,999') 
	FROM INT8_TBL;

SELECT '' AS to_char_2, to_char(q1, '9G999G999G999G999G999D999G999'), to_char(q2, '9,999,999,999,999,999.999,999') 
	FROM INT8_TBL;

SELECT '' AS to_char_3, to_char( (q1 * -1), '9999999999999999PR'), to_char( (q2 * -1), '9999999999999999.999PR') 
	FROM INT8_TBL;

SELECT '' AS to_char_4, to_char( (q1 * -1), '9999999999999999S'), to_char( (q2 * -1), 'S9999999999999999') 
	FROM INT8_TBL;

SELECT '' AS to_char_5,  to_char(q2, 'MI9999999999999999')     FROM INT8_TBL;
SELECT '' AS to_char_6,  to_char(q2, 'FMS9999999999999999')    FROM INT8_TBL;
SELECT '' AS to_char_7,  to_char(q2, 'FM9999999999999999THPR') FROM INT8_TBL;
SELECT '' AS to_char_8,  to_char(q2, 'SG9999999999999999th')   FROM INT8_TBL;
SELECT '' AS to_char_9,  to_char(q2, '0999999999999999')       FROM INT8_TBL;
SELECT '' AS to_char_10, to_char(q2, 'S0999999999999999')      FROM INT8_TBL;
SELECT '' AS to_char_11, to_char(q2, 'FM0999999999999999')     FROM INT8_TBL;
SELECT '' AS to_char_12, to_char(q2, 'FM9999999999999999.000') FROM INT8_TBL;
SELECT '' AS to_char_13, to_char(q2, 'L9999999999999999.000')  FROM INT8_TBL;
SELECT '' AS to_char_14, to_char(q2, 'FM9999999999999999.999') FROM INT8_TBL;
SELECT '' AS to_char_15, to_char(q2, 'S 9 9 9 9 9 9 9 9 9 9 9 9 9 9 9 9 . 9 9 9') FROM INT8_TBL;
SELECT '' AS to_char_16, to_char(q2, E'99999 "text" 9999 "9999" 999 "\\"text between quote marks\\"" 9999') FROM INT8_TBL;
SELECT '' AS to_char_17, to_char(q2, '999999SG9999999999')     FROM INT8_TBL;

-- check min/max values and overflow behavior

select '-9223372036854775808'::int8;
select '-9223372036854775809'::int8;
select '9223372036854775807'::int8;
select '9223372036854775808'::int8;

<<<<<<< HEAD
-- check sane handling of INT64_MIN overflow cases
SELECT (-9223372036854775808)::int8 * (-1)::int8;
SELECT (-9223372036854775808)::int8 / (-1)::int8;
SELECT (-9223372036854775808)::int8 % (-1)::int8;
SELECT (-9223372036854775808)::int8 * (-1)::int4;
SELECT (-9223372036854775808)::int8 / (-1)::int4;
SELECT (-9223372036854775808)::int8 % (-1)::int4;
=======
select -('-9223372036854775807'::int8);
select -('-9223372036854775808'::int8);

select '9223372036854775800'::int8 + '9223372036854775800'::int8;
select '-9223372036854775800'::int8 + '-9223372036854775800'::int8;

select '9223372036854775800'::int8 - '-9223372036854775800'::int8;
select '-9223372036854775800'::int8 - '9223372036854775800'::int8;

select '9223372036854775800'::int8 * '9223372036854775800'::int8;

select '9223372036854775800'::int8 / '0'::int8;
select '9223372036854775800'::int8 % '0'::int8;

select abs('-9223372036854775808'::int8);

select '9223372036854775800'::int8 + '100'::int4;
select '-9223372036854775800'::int8 - '100'::int4;
select '9223372036854775800'::int8 * '100'::int4;

select '100'::int4 + '9223372036854775800'::int8;
select '-100'::int4 - '9223372036854775800'::int8;
select '100'::int4 * '9223372036854775800'::int8;

select '9223372036854775800'::int8 + '100'::int2;
select '-9223372036854775800'::int8 - '100'::int2;
select '9223372036854775800'::int8 * '100'::int2;
select '-9223372036854775808'::int8 / '0'::int2;

select '100'::int2 + '9223372036854775800'::int8;
select '-100'::int2 - '9223372036854775800'::int8;
select '100'::int2 * '9223372036854775800'::int8;
select '100'::int2 / '0'::int8;

SELECT CAST(q1 AS int4) FROM int8_tbl WHERE q2 = 456;
SELECT CAST(q1 AS int4) FROM int8_tbl WHERE q2 <> 456;

SELECT CAST(q1 AS int2) FROM int8_tbl WHERE q2 = 456;
SELECT CAST(q1 AS int2) FROM int8_tbl WHERE q2 <> 456;

SELECT CAST('42'::int2 AS int8), CAST('-37'::int2 AS int8);

SELECT CAST(q1 AS float4), CAST(q2 AS float8) FROM INT8_TBL;
SELECT CAST('36854775807.0'::float4 AS int8);
SELECT CAST('922337203685477580700.0'::float8 AS int8);

SELECT CAST(q1 AS oid) FROM INT8_TBL;
SELECT oid::int8 FROM pg_class WHERE relname = 'pg_class';


-- bit operations

SELECT q1, q2, q1 & q2 AS "and", q1 | q2 AS "or", q1 # q2 AS "xor", ~q1 AS "not" FROM INT8_TBL;
SELECT q1, q1 << 2 AS "shl", q1 >> 3 AS "shr" FROM INT8_TBL;


-- generate_series

SELECT * FROM generate_series('+4567890123456789'::int8, '+4567890123456799'::int8);
SELECT * FROM generate_series('+4567890123456789'::int8, '+4567890123456799'::int8, 0);
SELECT * FROM generate_series('+4567890123456789'::int8, '+4567890123456799'::int8, 2);
>>>>>>> 38e93482
<|MERGE_RESOLUTION|>--- conflicted
+++ resolved
@@ -129,7 +129,68 @@
 select '9223372036854775807'::int8;
 select '9223372036854775808'::int8;
 
-<<<<<<< HEAD
+select -('-9223372036854775807'::int8);
+select -('-9223372036854775808'::int8);
+
+select '9223372036854775800'::int8 + '9223372036854775800'::int8;
+select '-9223372036854775800'::int8 + '-9223372036854775800'::int8;
+
+select '9223372036854775800'::int8 - '-9223372036854775800'::int8;
+select '-9223372036854775800'::int8 - '9223372036854775800'::int8;
+
+select '9223372036854775800'::int8 * '9223372036854775800'::int8;
+
+select '9223372036854775800'::int8 / '0'::int8;
+select '9223372036854775800'::int8 % '0'::int8;
+
+select abs('-9223372036854775808'::int8);
+
+select '9223372036854775800'::int8 + '100'::int4;
+select '-9223372036854775800'::int8 - '100'::int4;
+select '9223372036854775800'::int8 * '100'::int4;
+
+select '100'::int4 + '9223372036854775800'::int8;
+select '-100'::int4 - '9223372036854775800'::int8;
+select '100'::int4 * '9223372036854775800'::int8;
+
+select '9223372036854775800'::int8 + '100'::int2;
+select '-9223372036854775800'::int8 - '100'::int2;
+select '9223372036854775800'::int8 * '100'::int2;
+select '-9223372036854775808'::int8 / '0'::int2;
+
+select '100'::int2 + '9223372036854775800'::int8;
+select '-100'::int2 - '9223372036854775800'::int8;
+select '100'::int2 * '9223372036854775800'::int8;
+select '100'::int2 / '0'::int8;
+
+SELECT CAST(q1 AS int4) FROM int8_tbl WHERE q2 = 456;
+SELECT CAST(q1 AS int4) FROM int8_tbl WHERE q2 <> 456;
+
+SELECT CAST(q1 AS int2) FROM int8_tbl WHERE q2 = 456;
+SELECT CAST(q1 AS int2) FROM int8_tbl WHERE q2 <> 456;
+
+SELECT CAST('42'::int2 AS int8), CAST('-37'::int2 AS int8);
+
+SELECT CAST(q1 AS float4), CAST(q2 AS float8) FROM INT8_TBL;
+SELECT CAST('36854775807.0'::float4 AS int8);
+SELECT CAST('922337203685477580700.0'::float8 AS int8);
+
+SELECT CAST(q1 AS oid) FROM INT8_TBL;
+SELECT oid::int8 FROM pg_class WHERE relname = 'pg_class';
+
+
+-- bit operations
+
+SELECT q1, q2, q1 & q2 AS "and", q1 | q2 AS "or", q1 # q2 AS "xor", ~q1 AS "not" FROM INT8_TBL;
+SELECT q1, q1 << 2 AS "shl", q1 >> 3 AS "shr" FROM INT8_TBL;
+
+
+-- generate_series
+
+SELECT * FROM generate_series('+4567890123456789'::int8, '+4567890123456799'::int8);
+SELECT * FROM generate_series('+4567890123456789'::int8, '+4567890123456799'::int8, 0);
+SELECT * FROM generate_series('+4567890123456789'::int8, '+4567890123456799'::int8, 2);
+
 -- check sane handling of INT64_MIN overflow cases
 SELECT (-9223372036854775808)::int8 * (-1)::int8;
 SELECT (-9223372036854775808)::int8 / (-1)::int8;
@@ -137,66 +198,6 @@
 SELECT (-9223372036854775808)::int8 * (-1)::int4;
 SELECT (-9223372036854775808)::int8 / (-1)::int4;
 SELECT (-9223372036854775808)::int8 % (-1)::int4;
-=======
-select -('-9223372036854775807'::int8);
-select -('-9223372036854775808'::int8);
-
-select '9223372036854775800'::int8 + '9223372036854775800'::int8;
-select '-9223372036854775800'::int8 + '-9223372036854775800'::int8;
-
-select '9223372036854775800'::int8 - '-9223372036854775800'::int8;
-select '-9223372036854775800'::int8 - '9223372036854775800'::int8;
-
-select '9223372036854775800'::int8 * '9223372036854775800'::int8;
-
-select '9223372036854775800'::int8 / '0'::int8;
-select '9223372036854775800'::int8 % '0'::int8;
-
-select abs('-9223372036854775808'::int8);
-
-select '9223372036854775800'::int8 + '100'::int4;
-select '-9223372036854775800'::int8 - '100'::int4;
-select '9223372036854775800'::int8 * '100'::int4;
-
-select '100'::int4 + '9223372036854775800'::int8;
-select '-100'::int4 - '9223372036854775800'::int8;
-select '100'::int4 * '9223372036854775800'::int8;
-
-select '9223372036854775800'::int8 + '100'::int2;
-select '-9223372036854775800'::int8 - '100'::int2;
-select '9223372036854775800'::int8 * '100'::int2;
-select '-9223372036854775808'::int8 / '0'::int2;
-
-select '100'::int2 + '9223372036854775800'::int8;
-select '-100'::int2 - '9223372036854775800'::int8;
-select '100'::int2 * '9223372036854775800'::int8;
-select '100'::int2 / '0'::int8;
-
-SELECT CAST(q1 AS int4) FROM int8_tbl WHERE q2 = 456;
-SELECT CAST(q1 AS int4) FROM int8_tbl WHERE q2 <> 456;
-
-SELECT CAST(q1 AS int2) FROM int8_tbl WHERE q2 = 456;
-SELECT CAST(q1 AS int2) FROM int8_tbl WHERE q2 <> 456;
-
-SELECT CAST('42'::int2 AS int8), CAST('-37'::int2 AS int8);
-
-SELECT CAST(q1 AS float4), CAST(q2 AS float8) FROM INT8_TBL;
-SELECT CAST('36854775807.0'::float4 AS int8);
-SELECT CAST('922337203685477580700.0'::float8 AS int8);
-
-SELECT CAST(q1 AS oid) FROM INT8_TBL;
-SELECT oid::int8 FROM pg_class WHERE relname = 'pg_class';
-
-
--- bit operations
-
-SELECT q1, q2, q1 & q2 AS "and", q1 | q2 AS "or", q1 # q2 AS "xor", ~q1 AS "not" FROM INT8_TBL;
-SELECT q1, q1 << 2 AS "shl", q1 >> 3 AS "shr" FROM INT8_TBL;
-
-
--- generate_series
-
-SELECT * FROM generate_series('+4567890123456789'::int8, '+4567890123456799'::int8);
-SELECT * FROM generate_series('+4567890123456789'::int8, '+4567890123456799'::int8, 0);
-SELECT * FROM generate_series('+4567890123456789'::int8, '+4567890123456799'::int8, 2);
->>>>>>> 38e93482
+SELECT (-9223372036854775808)::int8 * (-1)::int2;
+SELECT (-9223372036854775808)::int8 / (-1)::int2;
+SELECT (-9223372036854775808)::int8 % (-1)::int2;