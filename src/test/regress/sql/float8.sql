--- conflicted
+++ resolved
@@ -58,51 +58,35 @@
 SELECT 'nan'::float8 / '0'::float8;
 SELECT 'nan'::numeric::float8;
 
-<<<<<<< HEAD
-SELECT '' AS five, f1 FROM FLOAT8_TBL ORDER BY 2;
-
-SELECT '' AS four, f.f1 FROM FLOAT8_TBL f WHERE f.f1 <> '1004.3' ORDER BY 2;
-
-SELECT '' AS one, f.f1 FROM FLOAT8_TBL f WHERE f.f1 = '1004.3' ORDER BY 2;
-
-SELECT '' AS three, f.f1 FROM FLOAT8_TBL f WHERE '1004.3' > f.f1 ORDER BY 2;
-
-SELECT '' AS three, f.f1 FROM FLOAT8_TBL f WHERE  f.f1 < '1004.3' ORDER BY 2;
-
-SELECT '' AS four, f.f1 FROM FLOAT8_TBL f WHERE '1004.3' >= f.f1 ORDER BY 2;
-
-SELECT '' AS four, f.f1 FROM FLOAT8_TBL f WHERE  f.f1 <= '1004.3' ORDER BY 2;
-=======
-SELECT * FROM FLOAT8_TBL;
-
-SELECT f.* FROM FLOAT8_TBL f WHERE f.f1 <> '1004.3';
-
-SELECT f.* FROM FLOAT8_TBL f WHERE f.f1 = '1004.3';
-
-SELECT f.* FROM FLOAT8_TBL f WHERE '1004.3' > f.f1;
-
-SELECT f.* FROM FLOAT8_TBL f WHERE  f.f1 < '1004.3';
-
-SELECT f.* FROM FLOAT8_TBL f WHERE '1004.3' >= f.f1;
-
-SELECT f.* FROM FLOAT8_TBL f WHERE  f.f1 <= '1004.3';
->>>>>>> d457cb4e
+SELECT f1 FROM FLOAT8_TBL;
+
+SELECT f.f1 FROM FLOAT8_TBL f WHERE f.f1 <> '1004.3';
+
+SELECT f.f1 FROM FLOAT8_TBL f WHERE f.f1 = '1004.3';
+
+SELECT f.f1 FROM FLOAT8_TBL f WHERE '1004.3' > f.f1;
+
+SELECT f.f1 FROM FLOAT8_TBL f WHERE  f.f1 < '1004.3';
+
+SELECT f.f1 FROM FLOAT8_TBL f WHERE '1004.3' >= f.f1;
+
+SELECT f.f1 FROM FLOAT8_TBL f WHERE  f.f1 <= '1004.3';
 
 SELECT f.f1, f.f1 * '-10' AS x
    FROM FLOAT8_TBL f
-   WHERE f.f1 > '0.0' ORDER BY 2;
+   WHERE f.f1 > '0.0';
 
 SELECT f.f1, f.f1 + '-10' AS x
    FROM FLOAT8_TBL f
-   WHERE f.f1 > '0.0' ORDER BY 2;
+   WHERE f.f1 > '0.0';
 
 SELECT f.f1, f.f1 / '-10' AS x
    FROM FLOAT8_TBL f
-   WHERE f.f1 > '0.0' ORDER BY 2;
+   WHERE f.f1 > '0.0';
 
 SELECT f.f1, f.f1 - '-10' AS x
    FROM FLOAT8_TBL f
-   WHERE f.f1 > '0.0' ORDER BY 2;
+   WHERE f.f1 > '0.0';
 
 SELECT f.f1 ^ '2.0' AS square_f1
    FROM FLOAT8_TBL f where f.f1 = '1004.3';
@@ -112,31 +96,22 @@
    FROM FLOAT8_TBL f;
 
 -- truncate
-<<<<<<< HEAD
-SELECT '' AS five, f.f1, trunc(f.f1) AS trunc_f1
-   FROM FLOAT8_TBL f ORDER BY 2;
-
--- round
-SELECT '' AS five, f.f1, round(f.f1) AS round_f1
-   FROM FLOAT8_TBL f ORDER BY 2;
-=======
 SELECT f.f1, trunc(f.f1) AS trunc_f1
    FROM FLOAT8_TBL f;
 
 -- round
 SELECT f.f1, round(f.f1) AS round_f1
    FROM FLOAT8_TBL f;
->>>>>>> d457cb4e
 
 -- ceil / ceiling
-select ceil(f1) as ceil_f1 from float8_tbl f ORDER BY 1;
-select ceiling(f1) as ceiling_f1 from float8_tbl f ORDER BY 1;
+select ceil(f1) as ceil_f1 from float8_tbl f;
+select ceiling(f1) as ceiling_f1 from float8_tbl f;
 
 -- floor
-select floor(f1) as floor_f1 from float8_tbl f ORDER BY 1;
+select floor(f1) as floor_f1 from float8_tbl f;
 
 -- sign
-select sign(f1) as sign_f1 from float8_tbl f ORDER BY 1;
+select sign(f1) as sign_f1 from float8_tbl f;
 
 -- avoid bit-exact output here because operations may not be bit-exact.
 SET extra_float_digits = 0;
@@ -148,7 +123,7 @@
 
 SELECT f.f1, |/f.f1 AS sqrt_f1
    FROM FLOAT8_TBL f
-   WHERE f.f1 > '0.0' ORDER BY 2;
+   WHERE f.f1 > '0.0';
 
 -- power
 SELECT power(float8 '144', float8 '0.5');
@@ -191,7 +166,7 @@
 -- take exp of ln(f.f1)
 SELECT f.f1, exp(ln(f.f1)) AS exp_ln_f1
    FROM FLOAT8_TBL f
-   WHERE f.f1 > '0.0' ORDER BY 2;
+   WHERE f.f1 > '0.0';
 
 -- check edge cases for exp
 SELECT exp('inf'::float8), exp('-inf'::float8), exp('nan'::float8);
@@ -199,17 +174,10 @@
 -- cube root
 SELECT ||/ float8 '27' AS three;
 
-<<<<<<< HEAD
-SELECT '' AS five, f.f1, ||/f.f1 AS cbrt_f1 FROM FLOAT8_TBL f ORDER BY 2;
-
-
-SELECT '' AS five, f1 FROM FLOAT8_TBL ORDER BY 2;
-=======
 SELECT f.f1, ||/f.f1 AS cbrt_f1 FROM FLOAT8_TBL f;
 
 
-SELECT * FROM FLOAT8_TBL;
->>>>>>> d457cb4e
+SELECT f1 FROM FLOAT8_TBL;
 
 UPDATE FLOAT8_TBL
    SET f1 = FLOAT8_TBL.f1 * '-1'
@@ -229,11 +197,7 @@
 
 SELECT f.f1 / '0.0' from FLOAT8_TBL f;
 
-<<<<<<< HEAD
-SELECT '' AS five, f1 FROM FLOAT8_TBL ORDER BY 2;
-=======
-SELECT * FROM FLOAT8_TBL;
->>>>>>> d457cb4e
+SELECT f1 FROM FLOAT8_TBL;
 
 -- hyperbolic functions
 -- we run these with extra_float_digits = 0 too, since different platforms
@@ -371,11 +335,7 @@
 
 INSERT INTO FLOAT8_TBL(f1) VALUES ('-1.2345678901234e-200');
 
-<<<<<<< HEAD
-SELECT '' AS five, f1 FROM FLOAT8_TBL ORDER BY 2;
-=======
-SELECT * FROM FLOAT8_TBL;
->>>>>>> d457cb4e
+SELECT f1 FROM FLOAT8_TBL;
 
 -- test edge-case coercions to integer
 SELECT '32767.4'::float8::int2;
