# Tests for LISTEN/NOTIFY

# Most of these tests use only the "notifier" session and hence exercise only
# self-notifies, which are convenient because they minimize timing concerns.
# Note we assume that each step is delivered to the backend as a single Query
# message so it will run as one transaction.

session notifier
step listenc	{ LISTEN c1; LISTEN c2; }
step notify1	{ NOTIFY c1; }
step notify2	{ NOTIFY c2, 'payload'; }
step notify3	{ NOTIFY c3, 'payload3'; }  # not listening to c3
step notifyf	{ SELECT pg_notify('c2', NULL); }
step notifyd1	{ NOTIFY c2, 'payload'; NOTIFY c1; NOTIFY "c2", 'payload'; }
step notifyd2	{ NOTIFY c1; NOTIFY c1; NOTIFY c1, 'p1'; NOTIFY c1, 'p2'; }
step notifys1	{
	BEGIN;
	NOTIFY c1, 'payload'; NOTIFY "c2", 'payload';
	NOTIFY c1, 'payload'; NOTIFY "c2", 'payload';
	SAVEPOINT s1;
	NOTIFY c1, 'payload'; NOTIFY "c2", 'payload';
	NOTIFY c1, 'payloads'; NOTIFY "c2", 'payloads';
	NOTIFY c1, 'payload'; NOTIFY "c2", 'payload';
	NOTIFY c1, 'payloads'; NOTIFY "c2", 'payloads';
	RELEASE SAVEPOINT s1;
	SAVEPOINT s2;
	NOTIFY c1, 'rpayload'; NOTIFY "c2", 'rpayload';
	NOTIFY c1, 'rpayloads'; NOTIFY "c2", 'rpayloads';
	NOTIFY c1, 'rpayload'; NOTIFY "c2", 'rpayload';
	NOTIFY c1, 'rpayloads'; NOTIFY "c2", 'rpayloads';
	ROLLBACK TO SAVEPOINT s2;
	COMMIT;
}
step usage		{ SELECT pg_notification_queue_usage() > 0 AS nonzero; }
step bignotify	{ SELECT count(pg_notify('c1', s::text)) FROM generate_series(1, 1000) s; }
teardown		{ UNLISTEN *; }

# The listener session is used for cross-backend notify checks.

session listener
step llisten	{ LISTEN c1; LISTEN c2; }
step lcheck		{ SELECT 1 AS x; }
step lbegin		{ BEGIN; }
step lbegins	{ BEGIN ISOLATION LEVEL SERIALIZABLE; }
step lcommit	{ COMMIT; }
teardown		{ UNLISTEN *; }

# In some tests we need a second listener, just to block the queue.

session listener2
step l2listen	{ LISTEN c1; }
step l2begin	{ BEGIN; }
step l2commit	{ COMMIT; }
step l2stop		{ UNLISTEN *; }


<<<<<<< HEAD
session "notifier"
step "check"	{ SELECT pg_notification_queue_usage() > 0 AS nonzero; }
# GPDB: use more rows than in upstream, because Greenplum is compiled with a
# larger SLRU block size, and we need to fill at least one page to make
# pg_notification_queue_usage() non-zero.
step "notify"	{ SELECT count(pg_notify('a', s::text)) FROM generate_series(1, 10000) s; }
=======
# Trivial cases.
permutation listenc notify1 notify2 notify3 notifyf

# Check simple and less-simple deduplication.
permutation listenc notifyd1 notifyd2 notifys1

# Cross-backend notification delivery.  We use a "select 1" to force the
# listener session to check for notifies.  In principle we could just wait
# for delivery, but that would require extra support in isolationtester
# and might have portability-of-timing issues.
permutation llisten notify1 notify2 notify3 notifyf lcheck

# Again, with local delivery too.
permutation listenc llisten notify1 notify2 notify3 notifyf lcheck

# Check for bug when initial listen is only action in a serializable xact,
# and notify queue is not empty
permutation l2listen l2begin notify1 lbegins llisten lcommit l2commit l2stop

# Verify that pg_notification_queue_usage correctly reports a non-zero result,
# after submitting notifications while another connection is listening for
# those notifications and waiting inside an active transaction.  We have to
# fill a page of the notify SLRU to make this happen, which is a good deal
# of traffic.  To not bloat the expected output, we intentionally don't
# commit the listener's transaction, so that it never reports these events.
# Hence, this should be the last test in this script.
>>>>>>> d457cb4e

permutation llisten lbegin usage bignotify usage<|MERGE_RESOLUTION|>--- conflicted
+++ resolved
@@ -31,8 +31,11 @@
 	ROLLBACK TO SAVEPOINT s2;
 	COMMIT;
 }
-step usage		{ SELECT pg_notification_queue_usage() > 0 AS nonzero; }
-step bignotify	{ SELECT count(pg_notify('c1', s::text)) FROM generate_series(1, 1000) s; }
+step usage	{ SELECT pg_notification_queue_usage() > 0 AS nonzero; }
+# GPDB: use more rows than in upstream, because Cloudberry is compiled with a
+# larger SLRU block size, and we need to fill at least one page to make
+# pg_notification_queue_usage() non-zero.
+step bignotify	{ SELECT count(pg_notify('c1', s::text)) FROM generate_series(1, 10000) s; }
 teardown		{ UNLISTEN *; }
 
 # The listener session is used for cross-backend notify checks.
@@ -54,14 +57,6 @@
 step l2stop		{ UNLISTEN *; }
 
 
-<<<<<<< HEAD
-session "notifier"
-step "check"	{ SELECT pg_notification_queue_usage() > 0 AS nonzero; }
-# GPDB: use more rows than in upstream, because Greenplum is compiled with a
-# larger SLRU block size, and we need to fill at least one page to make
-# pg_notification_queue_usage() non-zero.
-step "notify"	{ SELECT count(pg_notify('a', s::text)) FROM generate_series(1, 10000) s; }
-=======
 # Trivial cases.
 permutation listenc notify1 notify2 notify3 notifyf
 
@@ -88,6 +83,5 @@
 # of traffic.  To not bloat the expected output, we intentionally don't
 # commit the listener's transaction, so that it never reports these events.
 # Hence, this should be the last test in this script.
->>>>>>> d457cb4e
 
 permutation llisten lbegin usage bignotify usage