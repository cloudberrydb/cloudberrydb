/*-------------------------------------------------------------------------
 *
 * basebackup.c
 *	  code for taking a base backup and streaming it to a standby
 *
 * Portions Copyright (c) 2010-2019, PostgreSQL Global Development Group
 *
 * IDENTIFICATION
 *	  src/backend/replication/basebackup.c
 *
 *-------------------------------------------------------------------------
 */
#include "postgres.h"

#include <sys/stat.h>
#include <unistd.h>
#include <time.h>

<<<<<<< HEAD
#include "miscadmin.h"
#include "access/genam.h"
#include "access/hash.h"
#include "access/xact.h"
#include "access/xlog_internal.h"		/* for pg_start/stop_backup */
#include "cdb/cdbvars.h"
#include "catalog/catalog.h"
#include "catalog/indexing.h"
#include "catalog/pg_database.h"
#include "catalog/pg_tablespace.h"
=======
#include "access/xlog_internal.h"	/* for pg_start/stop_backup */
>>>>>>> 9e1c9f95
#include "catalog/pg_type.h"
#include "common/file_perm.h"
#include "lib/stringinfo.h"
#include "libpq/libpq.h"
#include "libpq/pqformat.h"
#include "miscadmin.h"
#include "nodes/pg_list.h"
#include "pgtar.h"
#include "pgstat.h"
#include "port.h"
#include "postmaster/syslogger.h"
#include "replication/basebackup.h"
#include "replication/walsender.h"
#include "replication/walsender_private.h"
<<<<<<< HEAD
#include "storage/dsm_impl.h"
#include "storage/fd.h"
#include "storage/ipc.h"
#include "storage/lmgr.h"
#include "storage/proc.h"
#include "utils/builtins.h"
#include "utils/elog.h"
#include "utils/fmgroids.h"
#include "utils/faultinjector.h"
#include "utils/guc.h"
#include "utils/ps_status.h"
#include "utils/snapmgr.h"
#include "utils/tarrable.h"
=======
#include "storage/bufpage.h"
#include "storage/checksum.h"
#include "storage/dsm_impl.h"
#include "storage/fd.h"
#include "storage/ipc.h"
#include "storage/reinit.h"
#include "utils/builtins.h"
#include "utils/ps_status.h"
#include "utils/relcache.h"
>>>>>>> 9e1c9f95
#include "utils/timestamp.h"


typedef struct
{
	const char *label;
	bool		progress;
	bool		fastcheckpoint;
	bool		nowait;
	bool		includewal;
	uint32		maxrate;
	bool		sendtblspcmapfile;
	HTAB	   *exclude;
} basebackup_options;


<<<<<<< HEAD
static bool match_exclude_list(char *path, HTAB *exclude);

static int64 sendDir(char *path, int basepathlen, bool sizeonly,
					 List *tablespaces, bool sendtblspclinks, HTAB *exclude);
static bool sendFile(char *readfilename, char *tarfilename,
		 struct stat * statbuf, bool missing_ok);
static void sendFileWithContent(const char *filename, const char *content);
static void _tarWriteHeader(const char *filename, const char *linktarget,
				struct stat * statbuf);
static int64 _tarWriteDir(const char *pathbuf, int basepathlen, struct stat * statbuf,
			 bool sizeonly);
=======
static int64 sendDir(const char *path, int basepathlen, bool sizeonly,
					 List *tablespaces, bool sendtblspclinks);
static bool sendFile(const char *readfilename, const char *tarfilename,
					 struct stat *statbuf, bool missing_ok, Oid dboid);
static void sendFileWithContent(const char *filename, const char *content);
static int64 _tarWriteHeader(const char *filename, const char *linktarget,
							 struct stat *statbuf, bool sizeonly);
static int64 _tarWriteDir(const char *pathbuf, int basepathlen, struct stat *statbuf,
						  bool sizeonly);
>>>>>>> 9e1c9f95
static void send_int8_string(StringInfoData *buf, int64 intval);
static void SendBackupHeader(List *tablespaces);
static void base_backup_cleanup(int code, Datum arg);
static void perform_base_backup(basebackup_options *opt);
static void parse_basebackup_options(List *options, basebackup_options *opt);
static void SendXlogRecPtrResult(XLogRecPtr ptr, TimeLineID tli);
static int	compareWalFileNames(const void *a, const void *b);
static void throttle(size_t increment);
static bool is_checksummed_file(const char *fullpath, const char *filename);

/* Was the backup currently in-progress initiated in recovery mode? */
static bool backup_started_in_recovery = false;

/* Relative path of temporary statistics directory */
static char *statrelpath = NULL;

/*
 * Size of each block sent into the tar stream for larger files.
 */
#define TAR_SEND_SIZE 32768

/*
 * How frequently to throttle, as a fraction of the specified rate-second.
 */
#define THROTTLING_FREQUENCY	8

/* The actual number of bytes, transfer of which may cause sleep. */
static uint64 throttling_sample;

/* Amount of data already transferred but not yet throttled.  */
static int64 throttling_counter;

/* The minimum time required to transfer throttling_sample bytes. */
static TimeOffset elapsed_min_unit;

/* The last check of the transfer rate. */
static TimestampTz throttled_last;

/* The starting XLOG position of the base backup. */
static XLogRecPtr startptr;

/* Total number of checksum failures during base backup. */
static int64 total_checksum_failures;

/* Do not verify checksums. */
static bool noverify_checksums = false;

/*
 * The contents of these directories are removed or recreated during server
 * start so they are not included in backups.  The directories themselves are
 * kept and included as empty to preserve access permissions.
 *
 * Note: this list should be kept in sync with the filter lists in pg_rewind's
 * filemap.c.
 */
static const char *excludeDirContents[] =
{
	/*
	 * Skip temporary statistics files. PG_STAT_TMP_DIR must be skipped even
	 * when stats_temp_directory is set because PGSS_TEXT_FILE is always
	 * created there.
	 */
	PG_STAT_TMP_DIR,

	/*
	 * It is generally not useful to backup the contents of this directory
	 * even if the intention is to restore to another master. See backup.sgml
	 * for a more detailed description.
	 */
	"pg_replslot",

	/* Contents removed on startup, see dsm_cleanup_for_mmap(). */
	PG_DYNSHMEM_DIR,

	/* Contents removed on startup, see AsyncShmemInit(). */
	"pg_notify",

	/*
	 * Old contents are loaded for possible debugging but are not required for
	 * normal operation, see OldSerXidInit().
	 */
	"pg_serial",

	/* Contents removed on startup, see DeleteAllExportedSnapshotFiles(). */
	"pg_snapshots",

	/* Contents zeroed on startup, see StartupSUBTRANS(). */
	"pg_subtrans",

	/* end of list */
	NULL
};

/*
 * List of files excluded from backups.
 */
static const char *excludeFiles[] =
{
	/* Skip auto conf temporary file. */
	PG_AUTOCONF_FILENAME ".tmp",

	/* Skip current log file temporary file */
	LOG_METAINFO_DATAFILE_TMP,

	/* Skip relation cache because it is rebuilt on startup */
	RELCACHE_INIT_FILENAME,

	/*
	 * If there's a backup_label or tablespace_map file, it belongs to a
	 * backup started by the user with pg_start_backup().  It is *not* correct
	 * for this backup.  Our backup_label/tablespace_map is injected into the
	 * tar separately.
	 */
	BACKUP_LABEL_FILE,
	TABLESPACE_MAP,

	"postmaster.pid",
	"postmaster.opts",

	/* end of list */
	NULL
};

/*
 * List of files excluded from checksum validation.
 *
 * Note: this list should be kept in sync with what pg_checksums.c
 * includes.
 */
static const char *const noChecksumFiles[] = {
	"pg_control",
	"pg_filenode.map",
	"pg_internal.init",
	"PG_VERSION",
#ifdef EXEC_BACKEND
	"config_exec_params",
	"config_exec_params.new",
#endif
	NULL,
};


/*
 * The contents of these directories are removed or recreated during server
 * start so they are not included in backups.  The directories themselves are
 * kept and included as empty to preserve access permissions.
 *
 * Note: this list should be kept in sync with the filter lists in pg_rewind's
 * filemap.c.
 */
static const char *excludeDirContents[] =
{
	/*
	 * Skip temporary statistics files. PG_STAT_TMP_DIR must be skipped even
	 * when stats_temp_directory is set because PGSS_TEXT_FILE is always created
	 * there.
	 */
	PG_STAT_TMP_DIR,

	/*
	 * It is generally not useful to backup the contents of this directory even
	 * if the intention is to restore to another master. See backup.sgml for a
	 * more detailed description.
	 */
	"pg_replslot",

	/* Contents removed on startup, see dsm_cleanup_for_mmap(). */
	PG_DYNSHMEM_DIR,

	/* Contents removed on startup, see AsyncShmemInit(). */
	"pg_notify",

	/*
	 * Old contents are loaded for possible debugging but are not required for
	 * normal operation, see OldSerXidInit().
	 */
	"pg_serial",

	/* Contents removed on startup, see DeleteAllExportedSnapshotFiles(). */
	"pg_snapshots",

	/* Contents zeroed on startup, see StartupSUBTRANS(). */
	"pg_subtrans",

	/* Contents unique to each segment instance. */
	"pg_log",

	/* end of list */
	NULL
};

/*
 * List of files excluded from backups.
 */
static const char *excludeFiles[] =
{
	/* Skip auto conf temporary file. */
	PG_AUTOCONF_FILENAME ".tmp",

	/*
	 * If there's a backup_label or tablespace_map file, it belongs to a
	 * backup started by the user with pg_start_backup().  It is *not* correct
	 * for this backup.  Our backup_label/tablespace_map is injected into the
	 * tar separately.
	 */
	BACKUP_LABEL_FILE,

	"postmaster.pid",
	"postmaster.opts",

	GP_INTERNAL_AUTO_CONF_FILE_NAME,

	/* end of list */
	NULL
};

/*
 * Called when ERROR or FATAL happens in perform_base_backup() after
 * we have started the backup - make sure we end it!
 */
static void
base_backup_cleanup(int code, Datum arg)
{
	do_pg_abort_backup();
}

/*
 * Actually do a base backup for the specified tablespaces.
 *
 * This is split out mainly to avoid complaints about "variable might be
 * clobbered by longjmp" from stupider versions of gcc.
 */
static void
perform_base_backup(basebackup_options *opt)
{
	TimeLineID	starttli;
	XLogRecPtr	endptr;
	TimeLineID	endtli;
	StringInfo	labelfile;
	StringInfo	tblspc_map_file = NULL;
	int			datadirpathlen;
	List	   *tablespaces = NIL;

	datadirpathlen = strlen(DataDir);

	backup_started_in_recovery = RecoveryInProgress();

	labelfile = makeStringInfo();
	tblspc_map_file = makeStringInfo();

	total_checksum_failures = 0;

	startptr = do_pg_start_backup(opt->label, opt->fastcheckpoint, &starttli,
								  labelfile, &tablespaces,
								  tblspc_map_file,
								  opt->progress, opt->sendtblspcmapfile);
	Assert(!XLogRecPtrIsInvalid(startptr));

	elogif(!debug_basebackup, LOG,
		   "basebackup perform -- "
		   "Basebackup start xlog location = %X/%X",
		   (uint32) (startptr >> 32), (uint32) startptr);

	/*
	 * Set xlogCleanUpTo so that checkpoint process knows
	 * which old xlog files should not be cleaned
	 */
	WalSndSetXLogCleanUpTo(startptr);

	SIMPLE_FAULT_INJECTOR("base_backup_post_create_checkpoint");

	/*
	 * Once do_pg_start_backup has been called, ensure that any failure causes
	 * us to abort the backup so we don't "leak" a backup counter. For this
	 * reason, *all* functionality between do_pg_start_backup() and the end of
	 * do_pg_stop_backup() should be inside the error cleanup block!
	 */

	PG_ENSURE_ERROR_CLEANUP(base_backup_cleanup, (Datum) 0);
	{
		ListCell   *lc;
		tablespaceinfo *ti;

		SendXlogRecPtrResult(startptr, starttli);

		/*
		 * Calculate the relative path of temporary statistics directory in
		 * order to skip the files which are located in that directory later.
		 */
		if (is_absolute_path(pgstat_stat_directory) &&
			strncmp(pgstat_stat_directory, DataDir, datadirpathlen) == 0)
			statrelpath = psprintf("./%s", pgstat_stat_directory + datadirpathlen + 1);
		else if (strncmp(pgstat_stat_directory, "./", 2) != 0)
			statrelpath = psprintf("./%s", pgstat_stat_directory);
		else
			statrelpath = pgstat_stat_directory;

		/* Add a node for the base directory at the end */
		ti = palloc0(sizeof(tablespaceinfo));
		ti->size = opt->progress ? sendDir(".", 1, true, tablespaces, true, opt->exclude) : -1;
		tablespaces = lappend(tablespaces, ti);

		/* Send tablespace header */
		SendBackupHeader(tablespaces);

		/* Setup and activate network throttling, if client requested it */
		if (opt->maxrate > 0)
		{
			throttling_sample =
				(int64) opt->maxrate * (int64) 1024 / THROTTLING_FREQUENCY;

			/*
			 * The minimum amount of time for throttling_sample bytes to be
			 * transferred.
			 */
			elapsed_min_unit = USECS_PER_SEC / THROTTLING_FREQUENCY;

			/* Enable throttling. */
			throttling_counter = 0;

			/* The 'real data' starts now (header was ignored). */
			throttled_last = GetCurrentTimestamp();
		}
		else
		{
			/* Disable throttling. */
			throttling_counter = -1;
		}

		/* Send off our tablespaces one by one */
		foreach(lc, tablespaces)
		{
			tablespaceinfo *ti = (tablespaceinfo *) lfirst(lc);
			StringInfoData buf;

			/* Send CopyOutResponse message */
			pq_beginmessage(&buf, 'H');
			pq_sendbyte(&buf, 0);	/* overall format */
			pq_sendint16(&buf, 0);	/* natts */
			pq_endmessage(&buf);

			if (ti->path == NULL)
			{
				struct stat statbuf;

				/* In the main tar, include the backup_label first... */
				sendFileWithContent(BACKUP_LABEL_FILE, labelfile->data);

				/*
				 * Send tablespace_map file if required and then the bulk of
				 * the files.
				 */
				if (tblspc_map_file && opt->sendtblspcmapfile)
				{
					sendFileWithContent(TABLESPACE_MAP, tblspc_map_file->data);
					sendDir(".", 1, false, tablespaces, false, opt->exclude);
				}
				else
					sendDir(".", 1, false, tablespaces, true, opt->exclude);

				/* ... and pg_control after everything else. */
				if (lstat(XLOG_CONTROL_FILE, &statbuf) != 0)
					ereport(ERROR,
							(errcode_for_file_access(),
							 errmsg("could not stat file \"%s\": %m",
									XLOG_CONTROL_FILE)));
				sendFile(XLOG_CONTROL_FILE, XLOG_CONTROL_FILE, &statbuf, false, InvalidOid);
			}
			else
				sendTablespace(ti->path, false);

			/*
			 * If we're including WAL, and this is the main data directory we
			 * don't terminate the tar stream here. Instead, we will append
			 * the xlog files below and terminate it then. This is safe since
			 * the main data directory is always sent *last*.
			 */
			if (opt->includewal && ti->path == NULL)
			{
				Assert(lnext(lc) == NULL);
			}
			else
				pq_putemptymessage('c');	/* CopyDone */
		}

		endptr = do_pg_stop_backup(labelfile->data, !opt->nowait, &endtli);
	}
	PG_END_ENSURE_ERROR_CLEANUP(base_backup_cleanup, (Datum) 0);


	if (opt->includewal)
	{
		/*
		 * We've left the last tar file "open", so we can now append the
		 * required WAL files to it.
		 */
		char		pathbuf[MAXPGPATH];
		XLogSegNo	segno;
		XLogSegNo	startsegno;
		XLogSegNo	endsegno;
		struct stat statbuf;
		List	   *historyFileList = NIL;
		List	   *walFileList = NIL;
		char	  **walFiles;
		int			nWalFiles;
		char		firstoff[MAXFNAMELEN];
		char		lastoff[MAXFNAMELEN];
		DIR		   *dir;
		struct dirent *de;
		int			i;
		ListCell   *lc;
		TimeLineID	tli;

		/*
		 * I'd rather not worry about timelines here, so scan pg_wal and
		 * include all WAL files in the range between 'startptr' and 'endptr',
		 * regardless of the timeline the file is stamped with. If there are
		 * some spurious WAL files belonging to timelines that don't belong in
		 * this server's history, they will be included too. Normally there
		 * shouldn't be such files, but if there are, there's little harm in
		 * including them.
		 */
		XLByteToSeg(startptr, startsegno, wal_segment_size);
		XLogFileName(firstoff, ThisTimeLineID, startsegno, wal_segment_size);
		XLByteToPrevSeg(endptr, endsegno, wal_segment_size);
		XLogFileName(lastoff, ThisTimeLineID, endsegno, wal_segment_size);

		dir = AllocateDir("pg_wal");
		while ((de = ReadDir(dir, "pg_wal")) != NULL)
		{
			/* Does it look like a WAL segment, and is it in the range? */
			if (IsXLogFileName(de->d_name) &&
				strcmp(de->d_name + 8, firstoff + 8) >= 0 &&
				strcmp(de->d_name + 8, lastoff + 8) <= 0)
			{
				walFileList = lappend(walFileList, pstrdup(de->d_name));
			}
			/* Does it look like a timeline history file? */
			else if (IsTLHistoryFileName(de->d_name))
			{
				historyFileList = lappend(historyFileList, pstrdup(de->d_name));
			}
		}
		FreeDir(dir);

		/*
		 * Before we go any further, check that none of the WAL segments we
		 * need were removed.
		 */
		CheckXLogRemoved(startsegno, ThisTimeLineID);

		/*
		 * Put the WAL filenames into an array, and sort. We send the files in
		 * order from oldest to newest, to reduce the chance that a file is
		 * recycled before we get a chance to send it over.
		 */
		nWalFiles = list_length(walFileList);
		walFiles = palloc(nWalFiles * sizeof(char *));
		i = 0;
		foreach(lc, walFileList)
		{
			walFiles[i++] = lfirst(lc);
		}
		qsort(walFiles, nWalFiles, sizeof(char *), compareWalFileNames);

		/*
		 * There must be at least one xlog file in the pg_wal directory, since
		 * we are doing backup-including-xlog.
		 */
		if (nWalFiles < 1)
			ereport(ERROR,
					(errmsg("could not find any WAL files")));

		/*
		 * Sanity check: the first and last segment should cover startptr and
		 * endptr, with no gaps in between.
		 */
		XLogFromFileName(walFiles[0], &tli, &segno, wal_segment_size);
		if (segno != startsegno)
		{
			char		startfname[MAXFNAMELEN];

			XLogFileName(startfname, ThisTimeLineID, startsegno,
						 wal_segment_size);
			ereport(ERROR,
					(errmsg("could not find WAL file \"%s\"", startfname)));
		}
		for (i = 0; i < nWalFiles; i++)
		{
			XLogSegNo	currsegno = segno;
			XLogSegNo	nextsegno = segno + 1;

			XLogFromFileName(walFiles[i], &tli, &segno, wal_segment_size);
			if (!(nextsegno == segno || currsegno == segno))
			{
				char		nextfname[MAXFNAMELEN];

				XLogFileName(nextfname, ThisTimeLineID, nextsegno,
							 wal_segment_size);
				ereport(ERROR,
						(errmsg("could not find WAL file \"%s\"", nextfname)));
			}
		}
		if (segno != endsegno)
		{
			char		endfname[MAXFNAMELEN];

			XLogFileName(endfname, ThisTimeLineID, endsegno, wal_segment_size);
			ereport(ERROR,
					(errmsg("could not find WAL file \"%s\"", endfname)));
		}

		/* Ok, we have everything we need. Send the WAL files. */
		for (i = 0; i < nWalFiles; i++)
		{
			FILE	   *fp;
			char		buf[TAR_SEND_SIZE];
			size_t		cnt;
			pgoff_t		len = 0;

			snprintf(pathbuf, MAXPGPATH, XLOGDIR "/%s", walFiles[i]);
			XLogFromFileName(walFiles[i], &tli, &segno, wal_segment_size);

			fp = AllocateFile(pathbuf, "rb");
			if (fp == NULL)
			{
				int			save_errno = errno;

				/*
				 * Most likely reason for this is that the file was already
				 * removed by a checkpoint, so check for that to get a better
				 * error message.
				 */
				CheckXLogRemoved(segno, tli);

				errno = save_errno;
				ereport(ERROR,
						(errcode_for_file_access(),
						 errmsg("could not open file \"%s\": %m", pathbuf)));
			}

			if (fstat(fileno(fp), &statbuf) != 0)
				ereport(ERROR,
						(errcode_for_file_access(),
						 errmsg("could not stat file \"%s\": %m",
								pathbuf)));
			if (statbuf.st_size != wal_segment_size)
			{
				CheckXLogRemoved(segno, tli);
				ereport(ERROR,
						(errcode_for_file_access(),
						 errmsg("unexpected WAL file size \"%s\"", walFiles[i])));
			}

			/* send the WAL file itself */
			_tarWriteHeader(pathbuf, NULL, &statbuf, false);

			while ((cnt = fread(buf, 1,
								Min(sizeof(buf), wal_segment_size - len),
								fp)) > 0)
			{
				CheckXLogRemoved(segno, tli);
				/* Send the chunk as a CopyData message */
				if (pq_putmessage('d', buf, cnt))
					ereport(ERROR,
							(errmsg("base backup could not send data, aborting backup")));

				len += cnt;
				throttle(cnt);

				if (len == wal_segment_size)
					break;
			}

			if (len != wal_segment_size)
			{
				CheckXLogRemoved(segno, tli);
				ereport(ERROR,
						(errcode_for_file_access(),
						 errmsg("unexpected WAL file size \"%s\"", walFiles[i])));
			}

<<<<<<< HEAD
			elogif(debug_basebackup, LOG,
				   "basebackup perform -- Sent xlog file %s", walFiles[i]);

			/* XLogSegSize is a multiple of 512, so no need for padding */
=======
			/* wal_segment_size is a multiple of 512, so no need for padding */
>>>>>>> 9e1c9f95

			FreeFile(fp);

			/*
			 * Mark file as archived, otherwise files can get archived again
			 * after promotion of a new node. This is in line with
			 * walreceiver.c always doing an XLogArchiveForceDone() after a
			 * complete segment.
			 */
			StatusFilePath(pathbuf, walFiles[i], ".done");
			sendFileWithContent(pathbuf, "");
		}

		/*
		 * Send timeline history files too. Only the latest timeline history
		 * file is required for recovery, and even that only if there happens
		 * to be a timeline switch in the first WAL segment that contains the
		 * checkpoint record, or if we're taking a base backup from a standby
		 * server and the target timeline changes while the backup is taken.
		 * But they are small and highly useful for debugging purposes, so
		 * better include them all, always.
		 */
		foreach(lc, historyFileList)
		{
			char	   *fname = lfirst(lc);

			snprintf(pathbuf, MAXPGPATH, XLOGDIR "/%s", fname);

			if (lstat(pathbuf, &statbuf) != 0)
				ereport(ERROR,
						(errcode_for_file_access(),
						 errmsg("could not stat file \"%s\": %m", pathbuf)));

			sendFile(pathbuf, pathbuf, &statbuf, false, InvalidOid);

			/* unconditionally mark file as archived */
			StatusFilePath(pathbuf, fname, ".done");
			sendFileWithContent(pathbuf, "");
		}

		/* Send CopyDone message for the last tar file */
		pq_putemptymessage('c');
	}
	SendXlogRecPtrResult(endptr, endtli);

	if (total_checksum_failures)
	{
		if (total_checksum_failures > 1)
		{
			char		buf[64];

			snprintf(buf, sizeof(buf), INT64_FORMAT, total_checksum_failures);

			ereport(WARNING,
					(errmsg("%s total checksum verification failures", buf)));
		}
		ereport(ERROR,
				(errcode(ERRCODE_DATA_CORRUPTED),
				 errmsg("checksum verification failure during base backup")));
	}

}

/*
 * qsort comparison function, to compare log/seg portion of WAL segment
 * filenames, ignoring the timeline portion.
 */
static int
compareWalFileNames(const void *a, const void *b)
{
	char	   *fna = *((char **) a);
	char	   *fnb = *((char **) b);

	return strcmp(fna + 8, fnb + 8);
}

/* Hash entire string */
static uint32
key_string_hash(const void *key, Size keysize)
{
	Size		s_len = strlen((const char *) key);

	Assert(keysize == sizeof(char *));
	return DatumGetUInt32(hash_any((const unsigned char *) key, (int) s_len));
}

/* Compare entire string. */
static int
key_string_compare(const void *key1, const void *key2, Size keysize)
{
	Assert(keysize == sizeof(char *));

	return strcmp(*((const char **) key1), key2);
}

/* Copy string by copying pointer. */
static void *
key_string_copy(void *dest, const void *src, Size keysize)
{
	Assert(keysize == sizeof(char *));

	*((char **) dest) = (char *) src;	/* trust caller re allocation */
	return NULL;				/* not used */
}

/*
 * Parse the base backup options passed down by the parser
 */
static void
parse_basebackup_options(List *options, basebackup_options *opt)
{
	ListCell   *lopt;
	bool		o_label = false;
	bool		o_progress = false;
	bool		o_fast = false;
	bool		o_nowait = false;
	bool		o_wal = false;
	bool		o_maxrate = false;
	bool		o_tablespace_map = false;
	bool		o_noverify_checksums = false;

	MemSet(opt, 0, sizeof(*opt));

	/*
	 * The exclude hash table is only created if EXCLUDE options are specified.
	 * The matching function is optimized to run fast when the hash table is
	 * NULL.
	 */
	opt->exclude = NULL;

	foreach(lopt, options)
	{
		DefElem    *defel = (DefElem *) lfirst(lopt);

		if (strcmp(defel->defname, "label") == 0)
		{
			if (o_label)
				ereport(ERROR,
						(errcode(ERRCODE_SYNTAX_ERROR),
						 errmsg("duplicate option \"%s\"", defel->defname)));
			opt->label = strVal(defel->arg);
			o_label = true;
		}
		else if (strcmp(defel->defname, "progress") == 0)
		{
			if (o_progress)
				ereport(ERROR,
						(errcode(ERRCODE_SYNTAX_ERROR),
						 errmsg("duplicate option \"%s\"", defel->defname)));
			opt->progress = true;
			o_progress = true;
		}
		else if (strcmp(defel->defname, "fast") == 0)
		{
			if (o_fast)
				ereport(ERROR,
						(errcode(ERRCODE_SYNTAX_ERROR),
						 errmsg("duplicate option \"%s\"", defel->defname)));
			opt->fastcheckpoint = true;
			o_fast = true;
		}
		else if (strcmp(defel->defname, "nowait") == 0)
		{
			if (o_nowait)
				ereport(ERROR,
						(errcode(ERRCODE_SYNTAX_ERROR),
						 errmsg("duplicate option \"%s\"", defel->defname)));
			opt->nowait = true;
			o_nowait = true;
		}
		else if (strcmp(defel->defname, "wal") == 0)
		{
			if (o_wal)
				ereport(ERROR,
						(errcode(ERRCODE_SYNTAX_ERROR),
						 errmsg("duplicate option \"%s\"", defel->defname)));
			opt->includewal = true;
			o_wal = true;
		}
		else if (strcmp(defel->defname, "max_rate") == 0)
		{
			long		maxrate;

			if (o_maxrate)
				ereport(ERROR,
						(errcode(ERRCODE_SYNTAX_ERROR),
						 errmsg("duplicate option \"%s\"", defel->defname)));

			maxrate = intVal(defel->arg);
			if (maxrate < MAX_RATE_LOWER || maxrate > MAX_RATE_UPPER)
				ereport(ERROR,
						(errcode(ERRCODE_NUMERIC_VALUE_OUT_OF_RANGE),
						 errmsg("%d is outside the valid range for parameter \"%s\" (%d .. %d)",
								(int) maxrate, "MAX_RATE", MAX_RATE_LOWER, MAX_RATE_UPPER)));

			opt->maxrate = (uint32) maxrate;
			o_maxrate = true;
		}
		else if (strcmp(defel->defname, "exclude") == 0)
		{
			/* EXCLUDE option can be specified multiple times */
			bool		found;

			if (unlikely(opt->exclude == NULL))
			{
				HASHCTL		hashctl;

				/*
				 * The hash table stores the string keys in-place if the
				 * `match` and `keycopy` functions are not explicitly
				 * specified.  In our case MAXPGPATH bytes need to be reserved
				 * for each key, which is too wasteful.
				 *
				 * By specifying the `match` and `keycopy` functions we could
				 * allocate the strings separately and store only the string
				 * pointers in the hash table.
				 */
				hashctl.hash = key_string_hash;
				hashctl.match = key_string_compare;
				hashctl.keycopy = key_string_copy;

				/* The hash table is used as a set, only the keys are meaningful */
				hashctl.keysize = sizeof(char *);
				hashctl.entrysize = hashctl.keysize;

				opt->exclude = hash_create("replication exclude",
										   64 /* nelem */,
										   &hashctl,
										   HASH_ELEM | HASH_FUNCTION |
										   HASH_COMPARE | HASH_KEYCOPY);
			}

			hash_search(opt->exclude, pstrdup(strVal(defel->arg)),
						HASH_ENTER, &found);
		}
		else if (strcmp(defel->defname, "tablespace_map") == 0)
		{
			if (o_tablespace_map)
				ereport(ERROR,
						(errcode(ERRCODE_SYNTAX_ERROR),
						 errmsg("duplicate option \"%s\"", defel->defname)));
			opt->sendtblspcmapfile = true;
			o_tablespace_map = true;
		}
		else if (strcmp(defel->defname, "noverify_checksums") == 0)
		{
			if (o_noverify_checksums)
				ereport(ERROR,
						(errcode(ERRCODE_SYNTAX_ERROR),
						 errmsg("duplicate option \"%s\"", defel->defname)));
			noverify_checksums = true;
			o_noverify_checksums = true;
		}
		else
			elog(ERROR, "option \"%s\" not recognized",
				 defel->defname);
	}
	if (opt->label == NULL)
		opt->label = "base backup";

	if (opt->exclude)
		hash_freeze(opt->exclude);

	elogif(debug_basebackup, LOG,
			"basebackup options -- "
			"label = %s, "
			"progress = %s, "
			"fastcheckpoint = %s, "
			"nowait = %s, "
			"wal = %s",
			opt->label,
			opt->progress ? "true" : "false",
			opt->fastcheckpoint ? "true" : "false",
			opt->nowait ? "true" : "false",
			opt->includewal ? "true" : "false");
}


/*
 * SendBaseBackup() - send a complete base backup.
 *
 * The function will put the system into backup mode like pg_start_backup()
 * does, so that the backup is consistent even though we read directly from
 * the filesystem, bypassing the buffer cache.
 */
void
SendBaseBackup(BaseBackupCmd *cmd)
{
	basebackup_options opt;

	parse_basebackup_options(cmd->options, &opt);

	WalSndSetState(WALSNDSTATE_BACKUP);

	if (update_process_title)
	{
		char		activitymsg[50];

		snprintf(activitymsg, sizeof(activitymsg), "sending backup \"%s\"",
				 opt.label);
		set_ps_display(activitymsg, false);
	}

	perform_base_backup(&opt);
}

static void
send_int8_string(StringInfoData *buf, int64 intval)
{
	char		is[32];

	sprintf(is, INT64_FORMAT, intval);
	pq_sendint32(buf, strlen(is));
	pq_sendbytes(buf, is, strlen(is));
}

static void
SendBackupHeader(List *tablespaces)
{
	StringInfoData buf;
	ListCell   *lc;

	/* Construct and send the directory information */
	pq_beginmessage(&buf, 'T'); /* RowDescription */
	pq_sendint16(&buf, 3);		/* 3 fields */

	/* First field - spcoid */
	pq_sendstring(&buf, "spcoid");
	pq_sendint32(&buf, 0);		/* table oid */
	pq_sendint16(&buf, 0);		/* attnum */
	pq_sendint32(&buf, OIDOID); /* type oid */
	pq_sendint16(&buf, 4);		/* typlen */
	pq_sendint32(&buf, 0);		/* typmod */
	pq_sendint16(&buf, 0);		/* format code */

	/* Second field - spcpath */
	pq_sendstring(&buf, "spclocation");
	pq_sendint32(&buf, 0);
	pq_sendint16(&buf, 0);
	pq_sendint32(&buf, TEXTOID);
	pq_sendint16(&buf, -1);
	pq_sendint32(&buf, 0);
	pq_sendint16(&buf, 0);

	/* Third field - size */
	pq_sendstring(&buf, "size");
	pq_sendint32(&buf, 0);
	pq_sendint16(&buf, 0);
	pq_sendint32(&buf, INT8OID);
	pq_sendint16(&buf, 8);
	pq_sendint32(&buf, 0);
	pq_sendint16(&buf, 0);
	pq_endmessage(&buf);

	foreach(lc, tablespaces)
	{
		tablespaceinfo *ti = lfirst(lc);

		/* Send one datarow message */
		pq_beginmessage(&buf, 'D');
		pq_sendint16(&buf, 3);	/* number of columns */
		if (ti->path == NULL)
		{
			pq_sendint32(&buf, -1); /* Length = -1 ==> NULL */
			pq_sendint32(&buf, -1);
		}
		else
		{
			Size		len;
			char		*link_path_to_be_sent;

			len = strlen(ti->oid);
			pq_sendint32(&buf, len);
			pq_sendbytes(&buf, ti->oid, len);

<<<<<<< HEAD
			if(ti->rpath == NULL)
			{
				/* Lop off the dbid before sending the link target. */
				char *link_path_without_dbid = pstrdup(ti->path);
				char *file_sep_before_dbid_in_link_path =
						strrchr(link_path_without_dbid, '/');
				*file_sep_before_dbid_in_link_path = '\0';
				link_path_to_be_sent = link_path_without_dbid;
			}
			else
				link_path_to_be_sent = ti->path;
			len = strlen(link_path_to_be_sent);
			pq_sendint(&buf, len, 4);
			pq_sendbytes(&buf, link_path_to_be_sent, len);
=======
			len = strlen(ti->path);
			pq_sendint32(&buf, len);
			pq_sendbytes(&buf, ti->path, len);
>>>>>>> 9e1c9f95
		}
		if (ti->size >= 0)
			send_int8_string(&buf, ti->size / 1024);
		else
			pq_sendint32(&buf, -1); /* NULL */

		pq_endmessage(&buf);
	}

	/* Send a CommandComplete message */
	pq_puttextmessage('C', "SELECT");

	elogif(debug_basebackup, LOG, "basebackup header -- Sent basebackup header.");
}

/*
 * Send a single resultset containing just a single
 * XLogRecPtr record (in text format)
 */
static void
SendXlogRecPtrResult(XLogRecPtr ptr, TimeLineID tli)
{
	StringInfoData buf;
	char		str[MAXFNAMELEN];
	Size		len;

	pq_beginmessage(&buf, 'T'); /* RowDescription */
	pq_sendint16(&buf, 2);		/* 2 fields */

	/* Field headers */
	pq_sendstring(&buf, "recptr");
	pq_sendint32(&buf, 0);		/* table oid */
	pq_sendint16(&buf, 0);		/* attnum */
	pq_sendint32(&buf, TEXTOID);	/* type oid */
	pq_sendint16(&buf, -1);
	pq_sendint32(&buf, 0);
	pq_sendint16(&buf, 0);

	pq_sendstring(&buf, "tli");
	pq_sendint32(&buf, 0);		/* table oid */
	pq_sendint16(&buf, 0);		/* attnum */

	/*
	 * int8 may seem like a surprising data type for this, but in theory int4
	 * would not be wide enough for this, as TimeLineID is unsigned.
	 */
	pq_sendint32(&buf, INT8OID);	/* type oid */
	pq_sendint16(&buf, -1);
	pq_sendint32(&buf, 0);
	pq_sendint16(&buf, 0);
	pq_endmessage(&buf);

	/* Data row */
	pq_beginmessage(&buf, 'D');
	pq_sendint16(&buf, 2);		/* number of columns */

	len = snprintf(str, sizeof(str),
				   "%X/%X", (uint32) (ptr >> 32), (uint32) ptr);
	pq_sendint32(&buf, len);
	pq_sendbytes(&buf, str, len);

	len = snprintf(str, sizeof(str), "%u", tli);
	pq_sendint32(&buf, len);
	pq_sendbytes(&buf, str, len);

	pq_endmessage(&buf);

	/* Send a CommandComplete message */
	pq_puttextmessage('C', "SELECT");
}

/*
 * Inject a file with given name and content in the output tar stream.
 */
static void
sendFileWithContent(const char *filename, const char *content)
{
	struct stat statbuf;
	int			pad,
				len;

	len = strlen(content);

	/*
	 * Construct a stat struct for the backup_label file we're injecting in
	 * the tar.
	 */
	/* Windows doesn't have the concept of uid and gid */
#ifdef WIN32
	statbuf.st_uid = 0;
	statbuf.st_gid = 0;
#else
	statbuf.st_uid = geteuid();
	statbuf.st_gid = getegid();
#endif
	statbuf.st_mtime = time(NULL);
	statbuf.st_mode = pg_file_create_mode;
	statbuf.st_size = len;

	_tarWriteHeader(filename, NULL, &statbuf, false);
	/* Send the contents as a CopyData message */
	pq_putmessage('d', content, len);

	/* Pad to 512 byte boundary, per tar format requirements */
	pad = ((len + 511) & ~511) - len;
	if (pad > 0)
	{
		char		buf[512];

		MemSet(buf, 0, pad);
		pq_putmessage('d', buf, pad);
	}

	elogif(debug_basebackup, LOG,
			"basebackup send file -- Sent file '%s' with content \n%s.",
			filename, content);
}

/*
 * Include the tablespace directory pointed to by 'path' in the output tar
 * stream.  If 'sizeonly' is true, we just calculate a total length and return
 * it, without actually sending anything.
 *
 * Only used to send auxiliary tablespaces, not PGDATA.
 */
int64
sendTablespace(char *path, bool sizeonly)
{
	int64		size;
	char		pathbuf[MAXPGPATH];
	struct stat statbuf;

	/*
	 * 'path' points to the tablespace location, but we only want to include
	 * the version directory in it that belongs to us.
	 */
	snprintf(pathbuf, sizeof(pathbuf), "%s/%s", path,
			 GP_TABLESPACE_VERSION_DIRECTORY);

	elogif(debug_basebackup, LOG,
		   "sendTablespace -- Sending tablespace version directory = %s", pathbuf);
	/*
	 * Store a directory entry in the tar file so we get the permissions
	 * right.
	 */
	if (lstat(pathbuf, &statbuf) != 0)
	{
		if (errno != ENOENT)
			ereport(ERROR,
					(errcode_for_file_access(),
					 errmsg("could not stat file or directory \"%s\": %m",
							pathbuf)));

		/* If the tablespace went away while scanning, it's no error. */
		return 0;
	}
<<<<<<< HEAD
	if (!sizeonly)
		_tarWriteHeader(GP_TABLESPACE_VERSION_DIRECTORY, NULL, &statbuf);
	size = 512;					/* Size of the header just added */
=======

	size = _tarWriteHeader(TABLESPACE_VERSION_DIRECTORY, NULL, &statbuf,
						   sizeonly);
>>>>>>> 9e1c9f95

	/* Send all the files in the tablespace version directory */
	size += sendDir(pathbuf, strlen(path), sizeonly, NIL, true, NULL);

	return size;
}

/*
 * Check if client EXCLUDE option matches this path.  Current implementation
 * is only the exact match for the relative path from the datadir root (e.g.
 * "./pg_log" etc).
 */
static bool
match_exclude_list(char *path, HTAB *exclude)
{
	bool		found = false;

	if (unlikely(exclude))
		hash_search(exclude, path, HASH_FIND, &found);

	return found;
}

/*
 * Include all files from the given directory in the output tar stream. If
 * 'sizeonly' is true, we just calculate a total length and return it, without
 * actually sending anything.
 *
 * Omit any directory in the tablespaces list, to avoid backing up
 * tablespaces twice when they were created inside PGDATA.
 *
 * If sendtblspclinks is true, we need to include symlink
 * information in the tar file. If not, we can skip that
 * as it will be sent separately in the tablespace_map file.
 *
 * GPDB: Also omit any files in the 'exclude' list.
 */
static int64
<<<<<<< HEAD
sendDir(char *path, int basepathlen, bool sizeonly, List *tablespaces,
		bool sendtblspclinks, HTAB *exclude)
=======
sendDir(const char *path, int basepathlen, bool sizeonly, List *tablespaces,
		bool sendtblspclinks)
>>>>>>> 9e1c9f95
{
	DIR		   *dir;
	struct dirent *de;
	char		pathbuf[MAXPGPATH * 2];
	struct stat statbuf;
	int64		size = 0;
	const char *lastDir;		/* Split last dir from parent path. */
	bool		isDbDir = false;	/* Does this directory contain relations? */

	/*
	 * Determine if the current path is a database directory that can contain
	 * relations.
	 *
	 * Start by finding the location of the delimiter between the parent path
	 * and the current path.
	 */
	lastDir = last_dir_separator(path);

	/* Does this path look like a database path (i.e. all digits)? */
	if (lastDir != NULL &&
		strspn(lastDir + 1, "0123456789") == strlen(lastDir + 1))
	{
		/* Part of path that contains the parent directory. */
		int			parentPathLen = lastDir - path;

		/*
		 * Mark path as a database directory if the parent path is either
		 * $PGDATA/base or a tablespace version path.
		 */
		if (strncmp(path, "./base", parentPathLen) == 0 ||
			(parentPathLen >= (sizeof(TABLESPACE_VERSION_DIRECTORY) - 1) &&
			 strncmp(lastDir - (sizeof(TABLESPACE_VERSION_DIRECTORY) - 1),
					 TABLESPACE_VERSION_DIRECTORY,
					 sizeof(TABLESPACE_VERSION_DIRECTORY) - 1) == 0))
			isDbDir = true;
	}

	dir = AllocateDir(path);
	while ((de = ReadDir(dir, path)) != NULL)
	{
		int			excludeIdx;
		bool		excludeFound;
<<<<<<< HEAD
=======
		ForkNumber	relForkNum; /* Type of fork if file is a relation */
		int			relOidChars;	/* Chars in filename that are the rel oid */
>>>>>>> 9e1c9f95

		/* Skip special stuff */
		if (strcmp(de->d_name, ".") == 0 || strcmp(de->d_name, "..") == 0)
			continue;

		/* Skip temporary files */
		if (strncmp(de->d_name,
					PG_TEMP_FILE_PREFIX,
					strlen(PG_TEMP_FILE_PREFIX)) == 0)
			continue;

		/*
		 * Check if the postmaster has signaled us to exit, and abort with an
		 * error in that case. The error handler further up will call
		 * do_pg_abort_backup() for us. Also check that if the backup was
		 * started while still in recovery, the server wasn't promoted.
		 * dp_pg_stop_backup() will check that too, but it's better to stop
		 * the backup early than continue to the end and fail there.
		 */
		CHECK_FOR_INTERRUPTS();
		if (RecoveryInProgress() != backup_started_in_recovery)
			ereport(ERROR,
					(errcode(ERRCODE_OBJECT_NOT_IN_PREREQUISITE_STATE),
					 errmsg("the standby was promoted during online backup"),
					 errhint("This means that the backup being taken is corrupt "
							 "and should not be used. "
							 "Try taking another online backup.")));

		/* Scan for files that should be excluded */
		excludeFound = false;
		for (excludeIdx = 0; excludeFiles[excludeIdx] != NULL; excludeIdx++)
		{
			if (strcmp(de->d_name, excludeFiles[excludeIdx]) == 0)
			{
				elog(DEBUG1, "file \"%s\" excluded from backup", de->d_name);
				excludeFound = true;
				break;
			}
		}

		if (excludeFound)
			continue;

		/* Exclude all forks for unlogged tables except the init fork */
		if (isDbDir &&
			parse_filename_for_nontemp_relation(de->d_name, &relOidChars,
												&relForkNum))
		{
			/* Never exclude init forks */
			if (relForkNum != INIT_FORKNUM)
			{
				char		initForkFile[MAXPGPATH];
				char		relOid[OIDCHARS + 1];

<<<<<<< HEAD
		/* Scan for files that should be excluded */
		excludeFound = false;
		for (excludeIdx = 0; excludeFiles[excludeIdx] != NULL; excludeIdx++)
		{
			if (strcmp(de->d_name, excludeFiles[excludeIdx]) == 0)
			{
				elog(DEBUG1, "file \"%s\" excluded from backup", de->d_name);
				excludeFound = true;
				break;
			}
		}

		if (excludeFound)
=======
				/*
				 * If any other type of fork, check if there is an init fork
				 * with the same OID. If so, the file can be excluded.
				 */
				memcpy(relOid, de->d_name, relOidChars);
				relOid[relOidChars] = '\0';
				snprintf(initForkFile, sizeof(initForkFile), "%s/%s_init",
						 path, relOid);

				if (lstat(initForkFile, &statbuf) == 0)
				{
					elog(DEBUG2,
						 "unlogged relation file \"%s\" excluded from backup",
						 de->d_name);

					continue;
				}
			}
		}

		/* Exclude temporary relations */
		if (isDbDir && looks_like_temp_rel_name(de->d_name))
		{
			elog(DEBUG2,
				 "temporary relation file \"%s\" excluded from backup",
				 de->d_name);

>>>>>>> 9e1c9f95
			continue;
		}

		snprintf(pathbuf, sizeof(pathbuf), "%s/%s", path, de->d_name);

		snprintf(pathbuf, MAXPGPATH, "%s/%s", path, de->d_name);

		/* Skip pg_control here to back up it last */
		if (strcmp(pathbuf, "./global/pg_control") == 0)
			continue;

		if (lstat(pathbuf, &statbuf) != 0)
		{
			if (errno != ENOENT)
				ereport(ERROR,
						(errcode_for_file_access(),
						 errmsg("could not stat file or directory \"%s\": %m",
								pathbuf)));

			/* If the file went away while scanning, it's not an error. */
			continue;
		}

		/* Scan for directories whose contents should be excluded */
		excludeFound = false;
		for (excludeIdx = 0; excludeDirContents[excludeIdx] != NULL; excludeIdx++)
		{
			if (strcmp(de->d_name, excludeDirContents[excludeIdx]) == 0)
			{
				elog(DEBUG1, "contents of directory \"%s\" excluded from backup", de->d_name);
<<<<<<< HEAD
				size += _tarWriteDir(pathbuf, basepathlen, &statbuf,  sizeonly);
=======
				size += _tarWriteDir(pathbuf, basepathlen, &statbuf, sizeonly);
>>>>>>> 9e1c9f95
				excludeFound = true;
				break;
			}
		}

		if (excludeFound)
			continue;

		/*
		 * Exclude contents of directory specified by statrelpath if not set
		 * to the default (pg_stat_tmp) which is caught in the loop above.
		 */
		if (statrelpath != NULL && strcmp(pathbuf, statrelpath) == 0)
		{
<<<<<<< HEAD
=======
			elog(DEBUG1, "contents of directory \"%s\" excluded from backup", statrelpath);
>>>>>>> 9e1c9f95
			size += _tarWriteDir(pathbuf, basepathlen, &statbuf, sizeonly);
			continue;
		}

		/*
		 * We can skip pg_wal, the WAL segments need to be fetched from the
		 * WAL archive anyway. But include it as an empty directory anyway, so
		 * we get permissions right.
		 */
		if (strcmp(pathbuf, "./pg_wal") == 0)
		{
<<<<<<< HEAD
			/* If pg_xlog is a symlink, write it as a directory anyway */
=======
			/* If pg_wal is a symlink, write it as a directory anyway */
>>>>>>> 9e1c9f95
			size += _tarWriteDir(pathbuf, basepathlen, &statbuf, sizeonly);

			/*
			 * Also send archive_status directory (by hackishly reusing
			 * statbuf from above ...).
			 */
			size += _tarWriteHeader("./pg_wal/archive_status", NULL, &statbuf,
									sizeonly);

			continue;			/* don't recurse into pg_wal */
		}

		/* Skip if client does not want */
		if (match_exclude_list(pathbuf, exclude))
			continue;

		/* Allow symbolic links in pg_tblspc only */
		if (strcmp(path, "./pg_tblspc") == 0 &&
#ifndef WIN32
			S_ISLNK(statbuf.st_mode)
#else
			pgwin32_is_junction(pathbuf)
#endif
			)
		{
#if defined(HAVE_READLINK) || defined(WIN32)
			char		linkpath[MAXPGPATH];
			int			rllen;

			rllen = readlink(pathbuf, linkpath, sizeof(linkpath));
			if (rllen < 0)
				ereport(ERROR,
						(errcode_for_file_access(),
						 errmsg("could not read symbolic link \"%s\": %m",
								pathbuf)));
			if (rllen >= MAX_TARABLE_SYMLINK_PATH_LENGTH)
				ereport(ERROR,
						(errcode(ERRCODE_PROGRAM_LIMIT_EXCEEDED),
						 errmsg("symbolic link \"%s\" target is too long and will not be added to the backup",
								pathbuf),
						 errdetail("The symbolic link with target \"%s\" is too long. Symlink targets with length greater than %d characters would be truncated.", pathbuf, MAX_TARABLE_SYMLINK_PATH_LENGTH)));
			linkpath[rllen] = '\0';

<<<<<<< HEAD
			/* Lop off the dbid before sending the link target. */
			char *file_sep_before_dbid_in_link_path = strrchr(linkpath, '/');
			*file_sep_before_dbid_in_link_path = '\0';

			if (!sizeonly)
				_tarWriteHeader(pathbuf + basepathlen + 1, linkpath, &statbuf);
			size += 512;		/* Size of the header just added */
=======
			size += _tarWriteHeader(pathbuf + basepathlen + 1, linkpath,
									&statbuf, sizeonly);
>>>>>>> 9e1c9f95
#else

			/*
			 * If the platform does not have symbolic links, it should not be
			 * possible to have tablespaces - clearly somebody else created
			 * them. Warn about it and ignore.
			 */
			ereport(WARNING,
					(errcode(ERRCODE_FEATURE_NOT_SUPPORTED),
					 errmsg("tablespaces are not supported on this platform")));
			continue;
#endif							/* HAVE_READLINK */
		}
		else if (S_ISDIR(statbuf.st_mode))
		{
			bool		skip_this_dir = false;
			ListCell   *lc;

			/*
			 * Store a directory entry in the tar file so we can get the
			 * permissions right.
			 */
			size += _tarWriteHeader(pathbuf + basepathlen + 1, NULL, &statbuf,
									sizeonly);

			/*
			 * Call ourselves recursively for a directory, unless it happens
			 * to be a separate tablespace located within PGDATA.
			 */
			foreach(lc, tablespaces)
			{
				tablespaceinfo *ti = (tablespaceinfo *) lfirst(lc);

				/*
				 * ti->rpath is the tablespace relative path within PGDATA, or
				 * NULL if the tablespace has been properly located somewhere
				 * else.
				 *
				 * Skip past the leading "./" in pathbuf when comparing.
				 */
				if (ti->rpath && strcmp(ti->rpath, pathbuf + 2) == 0)
				{
					skip_this_dir = true;
					break;
				}
			}

			/*
			 * skip sending directories inside pg_tblspc, if not required.
			 */
			if (strcmp(pathbuf, "./pg_tblspc") == 0 && !sendtblspclinks)
				skip_this_dir = true;

			if (!skip_this_dir)
				size += sendDir(pathbuf, basepathlen, sizeonly, tablespaces, sendtblspclinks, exclude);
		}
		else if (S_ISREG(statbuf.st_mode))
		{
			bool		sent = false;

			if (!sizeonly)
				sent = sendFile(pathbuf, pathbuf + basepathlen + 1, &statbuf,
								true, isDbDir ? pg_atoi(lastDir + 1, sizeof(Oid), 0) : InvalidOid);

			if (sent || sizeonly)
			{
				/* Add size, rounded up to 512byte block */
				size += ((statbuf.st_size + 511) & ~511);
				size += 512;	/* Size of the header of the file */
			}
		}
		else
			ereport(WARNING,
					(errmsg("skipping special file \"%s\"", pathbuf)));
	}
	FreeDir(dir);

	elogif(debug_basebackup && !sizeonly, LOG,
			"baseabckup send dir -- Sent directory %s", path);

	return size;
}

/*
 * Check if a file should have its checksum validated.
 * We validate checksums on files in regular tablespaces
 * (including global and default) only, and in those there
 * are some files that are explicitly excluded.
 */
static bool
is_checksummed_file(const char *fullpath, const char *filename)
{
	const char *const *f;

	/* Check that the file is in a tablespace */
	if (strncmp(fullpath, "./global/", 9) == 0 ||
		strncmp(fullpath, "./base/", 7) == 0 ||
		strncmp(fullpath, "/", 1) == 0)
	{
		/* Compare file against noChecksumFiles skiplist */
		for (f = noChecksumFiles; *f; f++)
			if (strcmp(*f, filename) == 0)
				return false;

		return true;
	}
	else
		return false;
}

/*****
 * Functions for handling tar file format
 *
 * Copied from pg_dump, but modified to work with libpq for sending
 */


/*
 * Given the member, write the TAR header & send the file.
 *
 * If 'missing_ok' is true, will not throw an error if the file is not found.
 *
 * If dboid is anything other than InvalidOid then any checksum failures detected
 * will get reported to the stats collector.
 *
 * Returns true if the file was successfully sent, false if 'missing_ok',
 * and the file did not exist.
 */
static bool
sendFile(const char *readfilename, const char *tarfilename, struct stat *statbuf,
		 bool missing_ok, Oid dboid)
{
	FILE	   *fp;
	BlockNumber blkno = 0;
	bool		block_retry = false;
	char		buf[TAR_SEND_SIZE];
	uint16		checksum;
	int			checksum_failures = 0;
	off_t		cnt;
	int			i;
	pgoff_t		len = 0;
	char	   *page;
	size_t		pad;
	PageHeader	phdr;
	int			segmentno = 0;
	char	   *segmentpath;
	bool		verify_checksum = false;

	fp = AllocateFile(readfilename, "rb");
	if (fp == NULL)
	{
		if (errno == ENOENT && missing_ok)
			return false;
		ereport(ERROR,
				(errcode_for_file_access(),
				 errmsg("could not open file \"%s\": %m", readfilename)));
	}

	_tarWriteHeader(tarfilename, NULL, statbuf, false);

	if (!noverify_checksums && DataChecksumsEnabled())
	{
		char	   *filename;

		/*
		 * Get the filename (excluding path).  As last_dir_separator()
		 * includes the last directory separator, we chop that off by
		 * incrementing the pointer.
		 */
		filename = last_dir_separator(readfilename) + 1;

		if (is_checksummed_file(readfilename, filename))
		{
			verify_checksum = true;

			/*
			 * Cut off at the segment boundary (".") to get the segment number
			 * in order to mix it into the checksum.
			 */
			segmentpath = strstr(filename, ".");
			if (segmentpath != NULL)
			{
				segmentno = atoi(segmentpath + 1);
				if (segmentno == 0)
					ereport(ERROR,
							(errmsg("invalid segment number %d in file \"%s\"",
									segmentno, filename)));
			}
		}
	}

	while ((cnt = fread(buf, 1, Min(sizeof(buf), statbuf->st_size - len), fp)) > 0)
	{
		/*
		 * The checksums are verified at block level, so we iterate over the
		 * buffer in chunks of BLCKSZ, after making sure that
		 * TAR_SEND_SIZE/buf is divisible by BLCKSZ and we read a multiple of
		 * BLCKSZ bytes.
		 */
		Assert(TAR_SEND_SIZE % BLCKSZ == 0);

		if (verify_checksum && (cnt % BLCKSZ != 0))
		{
			ereport(WARNING,
					(errmsg("cannot verify checksum in file \"%s\", block "
							"%d: read buffer size %d and page size %d "
							"differ",
							readfilename, blkno, (int) cnt, BLCKSZ)));
			verify_checksum = false;
		}

		if (verify_checksum)
		{
			for (i = 0; i < cnt / BLCKSZ; i++)
			{
				page = buf + BLCKSZ * i;

				/*
				 * Only check pages which have not been modified since the
				 * start of the base backup. Otherwise, they might have been
				 * written only halfway and the checksum would not be valid.
				 * However, replaying WAL would reinstate the correct page in
				 * this case. We also skip completely new pages, since they
				 * don't have a checksum yet.
				 */
				if (!PageIsNew(page) && PageGetLSN(page) < startptr)
				{
					checksum = pg_checksum_page((char *) page, blkno + segmentno * RELSEG_SIZE);
					phdr = (PageHeader) page;
					if (phdr->pd_checksum != checksum)
					{
						/*
						 * Retry the block on the first failure.  It's
						 * possible that we read the first 4K page of the
						 * block just before postgres updated the entire block
						 * so it ends up looking torn to us.  We only need to
						 * retry once because the LSN should be updated to
						 * something we can ignore on the next pass.  If the
						 * error happens again then it is a true validation
						 * failure.
						 */
						if (block_retry == false)
						{
							/* Reread the failed block */
							if (fseek(fp, -(cnt - BLCKSZ * i), SEEK_CUR) == -1)
							{
								ereport(ERROR,
										(errcode_for_file_access(),
										 errmsg("could not fseek in file \"%s\": %m",
												readfilename)));
							}

							if (fread(buf + BLCKSZ * i, 1, BLCKSZ, fp) != BLCKSZ)
							{
								ereport(ERROR,
										(errcode_for_file_access(),
										 errmsg("could not reread block %d of file \"%s\": %m",
												blkno, readfilename)));
							}

							if (fseek(fp, cnt - BLCKSZ * i - BLCKSZ, SEEK_CUR) == -1)
							{
								ereport(ERROR,
										(errcode_for_file_access(),
										 errmsg("could not fseek in file \"%s\": %m",
												readfilename)));
							}

							/* Set flag so we know a retry was attempted */
							block_retry = true;

							/* Reset loop to validate the block again */
							i--;
							continue;
						}

						checksum_failures++;

						if (checksum_failures <= 5)
							ereport(WARNING,
									(errmsg("checksum verification failed in "
											"file \"%s\", block %d: calculated "
											"%X but expected %X",
											readfilename, blkno, checksum,
											phdr->pd_checksum)));
						if (checksum_failures == 5)
							ereport(WARNING,
									(errmsg("further checksum verification "
											"failures in file \"%s\" will not "
											"be reported", readfilename)));
					}
				}
				block_retry = false;
				blkno++;
			}
		}

		/* Send the chunk as a CopyData message */
		if (pq_putmessage('d', buf, cnt))
			ereport(ERROR,
					(errmsg("base backup could not send data, aborting backup")));

		len += cnt;
		throttle(cnt);

		if (len >= statbuf->st_size)
		{
			/*
			 * Reached end of file. The file could be longer, if it was
			 * extended while we were sending it, but for a base backup we can
			 * ignore such extended data. It will be restored from WAL.
			 */
			break;
		}
	}

	/* If the file was truncated while we were sending it, pad it with zeros */
	if (len < statbuf->st_size)
	{
		MemSet(buf, 0, sizeof(buf));
		while (len < statbuf->st_size)
		{
			cnt = Min(sizeof(buf), statbuf->st_size - len);
			pq_putmessage('d', buf, cnt);
			len += cnt;
			throttle(cnt);
		}
	}

	/*
	 * Pad to 512 byte boundary, per tar format requirements. (This small
	 * piece of data is probably not worth throttling.)
	 */
	pad = ((len + 511) & ~511) - len;
	if (pad > 0)
	{
		MemSet(buf, 0, pad);
		pq_putmessage('d', buf, pad);
	}

	FreeFile(fp);

	if (checksum_failures > 1)
	{
		ereport(WARNING,
				(errmsg("file \"%s\" has a total of %d checksum verification "
						"failures", readfilename, checksum_failures)));

		pgstat_report_checksum_failures_in_db(dboid, checksum_failures);
	}

	total_checksum_failures += checksum_failures;

	return true;
}


static int64
_tarWriteHeader(const char *filename, const char *linktarget,
				struct stat *statbuf, bool sizeonly)
{
	char		h[512];
	enum tarError rc;

	if (!sizeonly)
	{
		rc = tarCreateHeader(h, filename, linktarget, statbuf->st_size,
							 statbuf->st_mode, statbuf->st_uid, statbuf->st_gid,
							 statbuf->st_mtime);

		switch (rc)
		{
			case TAR_OK:
				break;
			case TAR_NAME_TOO_LONG:
				ereport(ERROR,
						(errmsg("file name too long for tar format: \"%s\"",
								filename)));
				break;
			case TAR_SYMLINK_TOO_LONG:
				ereport(ERROR,
						(errmsg("symbolic link target too long for tar format: "
								"file name \"%s\", target \"%s\"",
								filename, linktarget)));
				break;
			default:
				elog(ERROR, "unrecognized tar error: %d", rc);
		}

		pq_putmessage('d', h, sizeof(h));
	}

	return sizeof(h);
}

/*
 * Write tar header for a directory.  If the entry in statbuf is a link then
 * write it as a directory anyway.
 */
static int64
_tarWriteDir(const char *pathbuf, int basepathlen, struct stat *statbuf,
			 bool sizeonly)
{
	/* If symlink, write it as a directory anyway */
#ifndef WIN32
	if (S_ISLNK(statbuf->st_mode))
#else
	if (pgwin32_is_junction(pathbuf))
#endif
		statbuf->st_mode = S_IFDIR | pg_dir_create_mode;

	return _tarWriteHeader(pathbuf + basepathlen + 1, NULL, statbuf, sizeonly);
}

/*
 * Write tar header for a directory.  If the entry in statbuf is a link then
 * write it as a directory anyway.
 */
static int64
_tarWriteDir(const char *pathbuf, int basepathlen, struct stat * statbuf,
			 bool sizeonly)
{
	if (sizeonly)
		/* Directory headers are always 512 bytes */
		return 512;

	/* If symlink, write it as a directory anyway */
#ifndef WIN32
	if (S_ISLNK(statbuf->st_mode))
#else
	if (pgwin32_is_junction(pathbuf))
#endif
		statbuf->st_mode = S_IFDIR | S_IRWXU;

	_tarWriteHeader(pathbuf + basepathlen + 1, NULL, statbuf);
	return 512;
}

/*
 * Increment the network transfer counter by the given number of bytes,
 * and sleep if necessary to comply with the requested network transfer
 * rate.
 */
static void
throttle(size_t increment)
{
	TimeOffset	elapsed_min;

	if (throttling_counter < 0)
		return;

	throttling_counter += increment;
	if (throttling_counter < throttling_sample)
		return;

	/* How much time should have elapsed at minimum? */
	elapsed_min = elapsed_min_unit *
		(throttling_counter / throttling_sample);

	/*
	 * Since the latch could be set repeatedly because of concurrently WAL
	 * activity, sleep in a loop to ensure enough time has passed.
	 */
	for (;;)
	{
		TimeOffset	elapsed,
					sleep;
		int			wait_result;

		/* Time elapsed since the last measurement (and possible wake up). */
		elapsed = GetCurrentTimestamp() - throttled_last;

		/* sleep if the transfer is faster than it should be */
		sleep = elapsed_min - elapsed;
		if (sleep <= 0)
			break;

		ResetLatch(MyLatch);

		/* We're eating a potentially set latch, so check for interrupts */
		CHECK_FOR_INTERRUPTS();

		/*
		 * (TAR_SEND_SIZE / throttling_sample * elapsed_min_unit) should be
		 * the maximum time to sleep. Thus the cast to long is safe.
		 */
		wait_result = WaitLatch(MyLatch,
								WL_LATCH_SET | WL_TIMEOUT | WL_EXIT_ON_PM_DEATH,
								(long) (sleep / 1000),
								WAIT_EVENT_BASE_BACKUP_THROTTLE);

		if (wait_result & WL_LATCH_SET)
			CHECK_FOR_INTERRUPTS();

		/* Done waiting? */
		if (wait_result & WL_TIMEOUT)
			break;
	}

	/*
	 * As we work with integers, only whole multiple of throttling_sample was
	 * processed. The rest will be done during the next call of this function.
	 */
	throttling_counter %= throttling_sample;

	/*
	 * Time interval for the remaining amount and possible next increments
	 * starts now.
	 */
<<<<<<< HEAD
	throttled_last = GetCurrentIntegerTimestamp();
=======
	throttled_last = GetCurrentTimestamp();
>>>>>>> 9e1c9f95
}<|MERGE_RESOLUTION|>--- conflicted
+++ resolved
@@ -16,20 +16,7 @@
 #include <unistd.h>
 #include <time.h>
 
-<<<<<<< HEAD
-#include "miscadmin.h"
-#include "access/genam.h"
-#include "access/hash.h"
-#include "access/xact.h"
-#include "access/xlog_internal.h"		/* for pg_start/stop_backup */
-#include "cdb/cdbvars.h"
-#include "catalog/catalog.h"
-#include "catalog/indexing.h"
-#include "catalog/pg_database.h"
-#include "catalog/pg_tablespace.h"
-=======
 #include "access/xlog_internal.h"	/* for pg_start/stop_backup */
->>>>>>> 9e1c9f95
 #include "catalog/pg_type.h"
 #include "common/file_perm.h"
 #include "lib/stringinfo.h"
@@ -44,21 +31,6 @@
 #include "replication/basebackup.h"
 #include "replication/walsender.h"
 #include "replication/walsender_private.h"
-<<<<<<< HEAD
-#include "storage/dsm_impl.h"
-#include "storage/fd.h"
-#include "storage/ipc.h"
-#include "storage/lmgr.h"
-#include "storage/proc.h"
-#include "utils/builtins.h"
-#include "utils/elog.h"
-#include "utils/fmgroids.h"
-#include "utils/faultinjector.h"
-#include "utils/guc.h"
-#include "utils/ps_status.h"
-#include "utils/snapmgr.h"
-#include "utils/tarrable.h"
-=======
 #include "storage/bufpage.h"
 #include "storage/checksum.h"
 #include "storage/dsm_impl.h"
@@ -68,8 +40,24 @@
 #include "utils/builtins.h"
 #include "utils/ps_status.h"
 #include "utils/relcache.h"
->>>>>>> 9e1c9f95
 #include "utils/timestamp.h"
+
+#include "access/genam.h"
+#include "access/hash.h"
+#include "access/xact.h"
+#include "cdb/cdbvars.h"
+#include "catalog/catalog.h"
+#include "catalog/indexing.h"
+#include "catalog/pg_database.h"
+#include "catalog/pg_tablespace.h"
+#include "storage/lmgr.h"
+#include "storage/proc.h"
+#include "utils/elog.h"
+#include "utils/fmgroids.h"
+#include "utils/faultinjector.h"
+#include "utils/guc.h"
+#include "utils/snapmgr.h"
+#include "utils/tarrable.h"
 
 
 typedef struct
@@ -85,21 +73,10 @@
 } basebackup_options;
 
 
-<<<<<<< HEAD
 static bool match_exclude_list(char *path, HTAB *exclude);
 
-static int64 sendDir(char *path, int basepathlen, bool sizeonly,
+static int64 sendDir(const char *path, int basepathlen, bool sizeonly,
 					 List *tablespaces, bool sendtblspclinks, HTAB *exclude);
-static bool sendFile(char *readfilename, char *tarfilename,
-		 struct stat * statbuf, bool missing_ok);
-static void sendFileWithContent(const char *filename, const char *content);
-static void _tarWriteHeader(const char *filename, const char *linktarget,
-				struct stat * statbuf);
-static int64 _tarWriteDir(const char *pathbuf, int basepathlen, struct stat * statbuf,
-			 bool sizeonly);
-=======
-static int64 sendDir(const char *path, int basepathlen, bool sizeonly,
-					 List *tablespaces, bool sendtblspclinks);
 static bool sendFile(const char *readfilename, const char *tarfilename,
 					 struct stat *statbuf, bool missing_ok, Oid dboid);
 static void sendFileWithContent(const char *filename, const char *content);
@@ -107,7 +84,6 @@
 							 struct stat *statbuf, bool sizeonly);
 static int64 _tarWriteDir(const char *pathbuf, int basepathlen, struct stat *statbuf,
 						  bool sizeonly);
->>>>>>> 9e1c9f95
 static void send_int8_string(StringInfoData *buf, int64 intval);
 static void SendBackupHeader(List *tablespaces);
 static void base_backup_cleanup(int code, Datum arg);
@@ -196,6 +172,9 @@
 
 	/* Contents zeroed on startup, see StartupSUBTRANS(). */
 	"pg_subtrans",
+
+	/* Contents unique to each segment instance. */
+	"log",
 
 	/* end of list */
 	NULL
@@ -247,81 +226,6 @@
 	"config_exec_params.new",
 #endif
 	NULL,
-};
-
-
-/*
- * The contents of these directories are removed or recreated during server
- * start so they are not included in backups.  The directories themselves are
- * kept and included as empty to preserve access permissions.
- *
- * Note: this list should be kept in sync with the filter lists in pg_rewind's
- * filemap.c.
- */
-static const char *excludeDirContents[] =
-{
-	/*
-	 * Skip temporary statistics files. PG_STAT_TMP_DIR must be skipped even
-	 * when stats_temp_directory is set because PGSS_TEXT_FILE is always created
-	 * there.
-	 */
-	PG_STAT_TMP_DIR,
-
-	/*
-	 * It is generally not useful to backup the contents of this directory even
-	 * if the intention is to restore to another master. See backup.sgml for a
-	 * more detailed description.
-	 */
-	"pg_replslot",
-
-	/* Contents removed on startup, see dsm_cleanup_for_mmap(). */
-	PG_DYNSHMEM_DIR,
-
-	/* Contents removed on startup, see AsyncShmemInit(). */
-	"pg_notify",
-
-	/*
-	 * Old contents are loaded for possible debugging but are not required for
-	 * normal operation, see OldSerXidInit().
-	 */
-	"pg_serial",
-
-	/* Contents removed on startup, see DeleteAllExportedSnapshotFiles(). */
-	"pg_snapshots",
-
-	/* Contents zeroed on startup, see StartupSUBTRANS(). */
-	"pg_subtrans",
-
-	/* Contents unique to each segment instance. */
-	"pg_log",
-
-	/* end of list */
-	NULL
-};
-
-/*
- * List of files excluded from backups.
- */
-static const char *excludeFiles[] =
-{
-	/* Skip auto conf temporary file. */
-	PG_AUTOCONF_FILENAME ".tmp",
-
-	/*
-	 * If there's a backup_label or tablespace_map file, it belongs to a
-	 * backup started by the user with pg_start_backup().  It is *not* correct
-	 * for this backup.  Our backup_label/tablespace_map is injected into the
-	 * tar separately.
-	 */
-	BACKUP_LABEL_FILE,
-
-	"postmaster.pid",
-	"postmaster.opts",
-
-	GP_INTERNAL_AUTO_CONF_FILE_NAME,
-
-	/* end of list */
-	NULL
 };
 
 /*
@@ -690,14 +594,10 @@
 						 errmsg("unexpected WAL file size \"%s\"", walFiles[i])));
 			}
 
-<<<<<<< HEAD
 			elogif(debug_basebackup, LOG,
 				   "basebackup perform -- Sent xlog file %s", walFiles[i]);
 
-			/* XLogSegSize is a multiple of 512, so no need for padding */
-=======
 			/* wal_segment_size is a multiple of 512, so no need for padding */
->>>>>>> 9e1c9f95
 
 			FreeFile(fp);
 
@@ -1073,7 +973,6 @@
 			pq_sendint32(&buf, len);
 			pq_sendbytes(&buf, ti->oid, len);
 
-<<<<<<< HEAD
 			if(ti->rpath == NULL)
 			{
 				/* Lop off the dbid before sending the link target. */
@@ -1086,13 +985,8 @@
 			else
 				link_path_to_be_sent = ti->path;
 			len = strlen(link_path_to_be_sent);
-			pq_sendint(&buf, len, 4);
+			pq_sendint32(&buf, len);
 			pq_sendbytes(&buf, link_path_to_be_sent, len);
-=======
-			len = strlen(ti->path);
-			pq_sendint32(&buf, len);
-			pq_sendbytes(&buf, ti->path, len);
->>>>>>> 9e1c9f95
 		}
 		if (ti->size >= 0)
 			send_int8_string(&buf, ti->size / 1024);
@@ -1249,15 +1143,9 @@
 		/* If the tablespace went away while scanning, it's no error. */
 		return 0;
 	}
-<<<<<<< HEAD
-	if (!sizeonly)
-		_tarWriteHeader(GP_TABLESPACE_VERSION_DIRECTORY, NULL, &statbuf);
-	size = 512;					/* Size of the header just added */
-=======
-
-	size = _tarWriteHeader(TABLESPACE_VERSION_DIRECTORY, NULL, &statbuf,
+
+	size = _tarWriteHeader(GP_TABLESPACE_VERSION_DIRECTORY, NULL, &statbuf,
 						   sizeonly);
->>>>>>> 9e1c9f95
 
 	/* Send all the files in the tablespace version directory */
 	size += sendDir(pathbuf, strlen(path), sizeonly, NIL, true, NULL);
@@ -1268,7 +1156,7 @@
 /*
  * Check if client EXCLUDE option matches this path.  Current implementation
  * is only the exact match for the relative path from the datadir root (e.g.
- * "./pg_log" etc).
+ * "./log" etc).
  */
 static bool
 match_exclude_list(char *path, HTAB *exclude)
@@ -1296,13 +1184,8 @@
  * GPDB: Also omit any files in the 'exclude' list.
  */
 static int64
-<<<<<<< HEAD
-sendDir(char *path, int basepathlen, bool sizeonly, List *tablespaces,
+sendDir(const char *path, int basepathlen, bool sizeonly, List *tablespaces,
 		bool sendtblspclinks, HTAB *exclude)
-=======
-sendDir(const char *path, int basepathlen, bool sizeonly, List *tablespaces,
-		bool sendtblspclinks)
->>>>>>> 9e1c9f95
 {
 	DIR		   *dir;
 	struct dirent *de;
@@ -1333,10 +1216,10 @@
 		 * $PGDATA/base or a tablespace version path.
 		 */
 		if (strncmp(path, "./base", parentPathLen) == 0 ||
-			(parentPathLen >= (sizeof(TABLESPACE_VERSION_DIRECTORY) - 1) &&
-			 strncmp(lastDir - (sizeof(TABLESPACE_VERSION_DIRECTORY) - 1),
-					 TABLESPACE_VERSION_DIRECTORY,
-					 sizeof(TABLESPACE_VERSION_DIRECTORY) - 1) == 0))
+			(parentPathLen >= (sizeof(GP_TABLESPACE_VERSION_DIRECTORY) - 1) &&
+			 strncmp(lastDir - (sizeof(GP_TABLESPACE_VERSION_DIRECTORY) - 1),
+					 GP_TABLESPACE_VERSION_DIRECTORY,
+					 sizeof(GP_TABLESPACE_VERSION_DIRECTORY) - 1) == 0))
 			isDbDir = true;
 	}
 
@@ -1345,11 +1228,8 @@
 	{
 		int			excludeIdx;
 		bool		excludeFound;
-<<<<<<< HEAD
-=======
 		ForkNumber	relForkNum; /* Type of fork if file is a relation */
 		int			relOidChars;	/* Chars in filename that are the rel oid */
->>>>>>> 9e1c9f95
 
 		/* Skip special stuff */
 		if (strcmp(de->d_name, ".") == 0 || strcmp(de->d_name, "..") == 0)
@@ -1404,21 +1284,6 @@
 				char		initForkFile[MAXPGPATH];
 				char		relOid[OIDCHARS + 1];
 
-<<<<<<< HEAD
-		/* Scan for files that should be excluded */
-		excludeFound = false;
-		for (excludeIdx = 0; excludeFiles[excludeIdx] != NULL; excludeIdx++)
-		{
-			if (strcmp(de->d_name, excludeFiles[excludeIdx]) == 0)
-			{
-				elog(DEBUG1, "file \"%s\" excluded from backup", de->d_name);
-				excludeFound = true;
-				break;
-			}
-		}
-
-		if (excludeFound)
-=======
 				/*
 				 * If any other type of fork, check if there is an init fork
 				 * with the same OID. If so, the file can be excluded.
@@ -1446,13 +1311,10 @@
 				 "temporary relation file \"%s\" excluded from backup",
 				 de->d_name);
 
->>>>>>> 9e1c9f95
 			continue;
 		}
 
 		snprintf(pathbuf, sizeof(pathbuf), "%s/%s", path, de->d_name);
-
-		snprintf(pathbuf, MAXPGPATH, "%s/%s", path, de->d_name);
 
 		/* Skip pg_control here to back up it last */
 		if (strcmp(pathbuf, "./global/pg_control") == 0)
@@ -1477,11 +1339,7 @@
 			if (strcmp(de->d_name, excludeDirContents[excludeIdx]) == 0)
 			{
 				elog(DEBUG1, "contents of directory \"%s\" excluded from backup", de->d_name);
-<<<<<<< HEAD
-				size += _tarWriteDir(pathbuf, basepathlen, &statbuf,  sizeonly);
-=======
 				size += _tarWriteDir(pathbuf, basepathlen, &statbuf, sizeonly);
->>>>>>> 9e1c9f95
 				excludeFound = true;
 				break;
 			}
@@ -1496,10 +1354,7 @@
 		 */
 		if (statrelpath != NULL && strcmp(pathbuf, statrelpath) == 0)
 		{
-<<<<<<< HEAD
-=======
 			elog(DEBUG1, "contents of directory \"%s\" excluded from backup", statrelpath);
->>>>>>> 9e1c9f95
 			size += _tarWriteDir(pathbuf, basepathlen, &statbuf, sizeonly);
 			continue;
 		}
@@ -1511,11 +1366,7 @@
 		 */
 		if (strcmp(pathbuf, "./pg_wal") == 0)
 		{
-<<<<<<< HEAD
-			/* If pg_xlog is a symlink, write it as a directory anyway */
-=======
 			/* If pg_wal is a symlink, write it as a directory anyway */
->>>>>>> 9e1c9f95
 			size += _tarWriteDir(pathbuf, basepathlen, &statbuf, sizeonly);
 
 			/*
@@ -1559,18 +1410,12 @@
 						 errdetail("The symbolic link with target \"%s\" is too long. Symlink targets with length greater than %d characters would be truncated.", pathbuf, MAX_TARABLE_SYMLINK_PATH_LENGTH)));
 			linkpath[rllen] = '\0';
 
-<<<<<<< HEAD
 			/* Lop off the dbid before sending the link target. */
 			char *file_sep_before_dbid_in_link_path = strrchr(linkpath, '/');
 			*file_sep_before_dbid_in_link_path = '\0';
 
-			if (!sizeonly)
-				_tarWriteHeader(pathbuf + basepathlen + 1, linkpath, &statbuf);
-			size += 512;		/* Size of the header just added */
-=======
 			size += _tarWriteHeader(pathbuf + basepathlen + 1, linkpath,
 									&statbuf, sizeonly);
->>>>>>> 9e1c9f95
 #else
 
 			/*
@@ -1986,30 +1831,6 @@
 }
 
 /*
- * Write tar header for a directory.  If the entry in statbuf is a link then
- * write it as a directory anyway.
- */
-static int64
-_tarWriteDir(const char *pathbuf, int basepathlen, struct stat * statbuf,
-			 bool sizeonly)
-{
-	if (sizeonly)
-		/* Directory headers are always 512 bytes */
-		return 512;
-
-	/* If symlink, write it as a directory anyway */
-#ifndef WIN32
-	if (S_ISLNK(statbuf->st_mode))
-#else
-	if (pgwin32_is_junction(pathbuf))
-#endif
-		statbuf->st_mode = S_IFDIR | S_IRWXU;
-
-	_tarWriteHeader(pathbuf + basepathlen + 1, NULL, statbuf);
-	return 512;
-}
-
-/*
  * Increment the network transfer counter by the given number of bytes,
  * and sleep if necessary to comply with the requested network transfer
  * rate.
@@ -2080,9 +1901,5 @@
 	 * Time interval for the remaining amount and possible next increments
 	 * starts now.
 	 */
-<<<<<<< HEAD
-	throttled_last = GetCurrentIntegerTimestamp();
-=======
 	throttled_last = GetCurrentTimestamp();
->>>>>>> 9e1c9f95
 }