/* -------------------------------------------------------------------------
 *
 * decode.c
 *		This module decodes WAL records read using xlogreader.h's APIs for the
 *		purpose of logical decoding by passing information to the
 *		reorderbuffer module (containing the actual changes) and to the
 *		snapbuild module to build a fitting catalog snapshot (to be able to
 *		properly decode the changes in the reorderbuffer).
 *
 * NOTE:
 *		This basically tries to handle all low level xlog stuff for
 *		reorderbuffer.c and snapbuild.c. There's some minor leakage where a
 *		specific record's struct is used to pass data along, but those just
 *		happen to contain the right amount of data in a convenient
 *		format. There isn't and shouldn't be much intelligence about the
 *		contents of records in here except turning them into a more usable
 *		format.
 *
 * Portions Copyright (c) 1996-2021, PostgreSQL Global Development Group
 * Portions Copyright (c) 1994, Regents of the University of California
 *
 * IDENTIFICATION
 *	  src/backend/replication/logical/decode.c
 *
 * -------------------------------------------------------------------------
 */
#include "postgres.h"

#include "access/heapam.h"
#include "access/heapam_xlog.h"
#include "access/transam.h"
#include "access/xact.h"
#include "access/xlog_internal.h"
#include "access/xlogreader.h"
#include "access/xlogrecord.h"
#include "access/xlogutils.h"
#include "catalog/pg_control.h"
#include "replication/decode.h"
#include "replication/logical.h"
#include "replication/message.h"
#include "replication/origin.h"
#include "replication/reorderbuffer.h"
#include "replication/snapbuild.h"
#include "storage/standby.h"

typedef struct XLogRecordBuffer
{
	XLogRecPtr	origptr;
	XLogRecPtr	endptr;
	XLogReaderState *record;
} XLogRecordBuffer;

/* RMGR Handlers */
static void DecodeXLogOp(LogicalDecodingContext *ctx, XLogRecordBuffer *buf);
static void DecodeHeapOp(LogicalDecodingContext *ctx, XLogRecordBuffer *buf);
static void DecodeHeap2Op(LogicalDecodingContext *ctx, XLogRecordBuffer *buf);
static void DecodeXactOp(LogicalDecodingContext *ctx, XLogRecordBuffer *buf);
static void DecodeStandbyOp(LogicalDecodingContext *ctx, XLogRecordBuffer *buf);
static void DecodeLogicalMsgOp(LogicalDecodingContext *ctx, XLogRecordBuffer *buf);

/* individual record(group)'s handlers */
static void DecodeInsert(LogicalDecodingContext *ctx, XLogRecordBuffer *buf);
static void DecodeUpdate(LogicalDecodingContext *ctx, XLogRecordBuffer *buf);
static void DecodeDelete(LogicalDecodingContext *ctx, XLogRecordBuffer *buf);
static void DecodeTruncate(LogicalDecodingContext *ctx, XLogRecordBuffer *buf);
static void DecodeMultiInsert(LogicalDecodingContext *ctx, XLogRecordBuffer *buf);
static void DecodeSpecConfirm(LogicalDecodingContext *ctx, XLogRecordBuffer *buf);

static void DecodeCommit(LogicalDecodingContext *ctx, XLogRecordBuffer *buf,
						 xl_xact_parsed_commit *parsed, TransactionId xid,
						 bool two_phase);
static void DecodeAbort(LogicalDecodingContext *ctx, XLogRecordBuffer *buf,
						xl_xact_parsed_abort *parsed, TransactionId xid,
						bool two_phase);
static void DecodePrepare(LogicalDecodingContext *ctx, XLogRecordBuffer *buf,
						  xl_xact_parsed_prepare *parsed);


/* common function to decode tuples */
static void DecodeXLogTuple(char *data, Size len, ReorderBufferTupleBuf *tup);

/* helper functions for decoding transactions */
static inline bool FilterPrepare(LogicalDecodingContext *ctx,
								 TransactionId xid, const char *gid);
static bool DecodeTXNNeedSkip(LogicalDecodingContext *ctx,
							  XLogRecordBuffer *buf, Oid dbId,
							  RepOriginId origin_id);

/*
 * Take every XLogReadRecord()ed record and perform the actions required to
 * decode it using the output plugin already setup in the logical decoding
 * context.
 *
 * NB: Note that every record's xid needs to be processed by reorderbuffer
 * (xids contained in the content of records are not relevant for this rule).
 * That means that for records which'd otherwise not go through the
 * reorderbuffer ReorderBufferProcessXid() has to be called. We don't want to
 * call ReorderBufferProcessXid for each record type by default, because
 * e.g. empty xacts can be handled more efficiently if there's no previous
 * state for them.
 *
 * We also support the ability to fast forward thru records, skipping some
 * record types completely - see individual record types for details.
 */
void
LogicalDecodingProcessRecord(LogicalDecodingContext *ctx, XLogReaderState *record)
{
	XLogRecordBuffer buf;
	TransactionId txid;

	buf.origptr = ctx->reader->ReadRecPtr;
	buf.endptr = ctx->reader->EndRecPtr;
	buf.record = record;

	txid = XLogRecGetTopXid(record);

	/*
	 * If the top-level xid is valid, we need to assign the subxact to the
	 * top-level xact. We need to do this for all records, hence we do it
	 * before the switch.
	 */
	if (TransactionIdIsValid(txid))
	{
		ReorderBufferAssignChild(ctx->reorder,
								 txid,
								 record->decoded_record->xl_xid,
								 buf.origptr);
	}

	/* cast so we get a warning when new rmgrs are added */
	switch ((RmgrId) XLogRecGetRmid(record))
	{
			/*
			 * Rmgrs we care about for logical decoding. Add new rmgrs in
			 * rmgrlist.h's order.
			 */
		case RM_XLOG_ID:
			DecodeXLogOp(ctx, &buf);
			break;

		case RM_XACT_ID:
			DecodeXactOp(ctx, &buf);
			break;

		case RM_STANDBY_ID:
			DecodeStandbyOp(ctx, &buf);
			break;

		case RM_HEAP2_ID:
			DecodeHeap2Op(ctx, &buf);
			break;

		case RM_HEAP_ID:
			DecodeHeapOp(ctx, &buf);
			break;

		case RM_LOGICALMSG_ID:
			DecodeLogicalMsgOp(ctx, &buf);
			break;

			/*
			 * Rmgrs irrelevant for logical decoding; they describe stuff not
			 * represented in logical decoding. Add new rmgrs in rmgrlist.h's
			 * order.
			 */
		case RM_SMGR_ID:
		case RM_CLOG_ID:
		case RM_DBASE_ID:
		case RM_TBLSPC_ID:
		case RM_MULTIXACT_ID:
		case RM_RELMAP_ID:
		case RM_BTREE_ID:
		case RM_HASH_ID:
		case RM_GIN_ID:
		case RM_GIST_ID:
		case RM_SEQ_ID:
		case RM_SPGIST_ID:
		case RM_BRIN_ID:
		case RM_COMMIT_TS_ID:
		case RM_REPLORIGIN_ID:
		case RM_GENERIC_ID:
		case RM_BITMAP_ID:
		case RM_DISTRIBUTEDLOG_ID:
			/* just deal with xid, and done */
			ReorderBufferProcessXid(ctx->reorder, XLogRecGetXid(record),
									buf.origptr);
			break;

		case RM_APPEND_ONLY_ID:
			/*
			 * GPDB_94_MERGE_FIXME: logical decoding hasn't been implemented for
			 * append-only tables yet.
			 */
			break;

		case RM_NEXT_ID:
			elog(ERROR, "unexpected RM_NEXT_ID rmgr_id: %u", (RmgrIds) XLogRecGetRmid(buf.record));
	}
}

/*
 * Handle rmgr XLOG_ID records for DecodeRecordIntoReorderBuffer().
 */
static void
DecodeXLogOp(LogicalDecodingContext *ctx, XLogRecordBuffer *buf)
{
	SnapBuild  *builder = ctx->snapshot_builder;
	uint8		info = XLogRecGetInfo(buf->record) & ~XLR_INFO_MASK;

	ReorderBufferProcessXid(ctx->reorder, XLogRecGetXid(buf->record),
							buf->origptr);

	switch (info)
	{
			/* this is also used in END_OF_RECOVERY checkpoints */
		case XLOG_CHECKPOINT_SHUTDOWN:
		case XLOG_END_OF_RECOVERY:
			SnapBuildSerializationPoint(builder, buf->origptr);

			break;
		case XLOG_CHECKPOINT_ONLINE:

			/*
			 * a RUNNING_XACTS record will have been logged near to this, we
			 * can restart from there.
			 */
			break;
		case XLOG_NOOP:
		case XLOG_NEXTOID:
		case XLOG_NEXTGXID:
		case XLOG_SWITCH:
		case XLOG_BACKUP_END:
		case XLOG_PARAMETER_CHANGE:
		case XLOG_RESTORE_POINT:
		case XLOG_FPW_CHANGE:
		case XLOG_FPI_FOR_HINT:
		case XLOG_FPI:
<<<<<<< HEAD
		case XLOG_NEXTRELFILENODE:
=======
		case XLOG_OVERWRITE_CONTRECORD:
>>>>>>> d457cb4e
			break;
		default:
			elog(ERROR, "unexpected RM_XLOG_ID record type: %u", info);
	}
}

/*
 * Handle rmgr XACT_ID records for DecodeRecordIntoReorderBuffer().
 */
static void
DecodeXactOp(LogicalDecodingContext *ctx, XLogRecordBuffer *buf)
{
	SnapBuild  *builder = ctx->snapshot_builder;
	ReorderBuffer *reorder = ctx->reorder;
	XLogReaderState *r = buf->record;
	uint8		info = XLogRecGetInfo(r) & XLOG_XACT_OPMASK;

	/*
	 * If the snapshot isn't yet fully built, we cannot decode anything, so
	 * bail out.
	 */
	if (SnapBuildCurrentState(builder) < SNAPBUILD_FULL_SNAPSHOT)
		return;

	switch (info)
	{
		case XLOG_XACT_COMMIT:
		case XLOG_XACT_COMMIT_PREPARED:
			{
				xl_xact_commit *xlrec;
				xl_xact_parsed_commit parsed;
				TransactionId xid;
				bool		two_phase = false;

				xlrec = (xl_xact_commit *) XLogRecGetData(r);
				ParseCommitRecord(XLogRecGetInfo(buf->record), xlrec, &parsed);

				if (!TransactionIdIsValid(parsed.twophase_xid))
					xid = XLogRecGetXid(r);
				else
					xid = parsed.twophase_xid;

				/*
				 * We would like to process the transaction in a two-phase
				 * manner iff output plugin supports two-phase commits and
				 * doesn't filter the transaction at prepare time.
				 */
				if (info == XLOG_XACT_COMMIT_PREPARED)
					two_phase = !(FilterPrepare(ctx, xid,
												parsed.twophase_gid));

				DecodeCommit(ctx, buf, &parsed, xid, two_phase);
				break;
			}
		case XLOG_XACT_ABORT:
		case XLOG_XACT_ABORT_PREPARED:
			{
				xl_xact_abort *xlrec;
				xl_xact_parsed_abort parsed;
				TransactionId xid;
				bool		two_phase = false;

				xlrec = (xl_xact_abort *) XLogRecGetData(r);
				ParseAbortRecord(XLogRecGetInfo(buf->record), xlrec, &parsed);

				if (!TransactionIdIsValid(parsed.twophase_xid))
					xid = XLogRecGetXid(r);
				else
					xid = parsed.twophase_xid;

				/*
				 * We would like to process the transaction in a two-phase
				 * manner iff output plugin supports two-phase commits and
				 * doesn't filter the transaction at prepare time.
				 */
				if (info == XLOG_XACT_ABORT_PREPARED)
					two_phase = !(FilterPrepare(ctx, xid,
												parsed.twophase_gid));

				DecodeAbort(ctx, buf, &parsed, xid, two_phase);
				break;
			}
		case XLOG_XACT_ASSIGNMENT:

			/*
			 * We assign subxact to the toplevel xact while processing each
			 * record if required.  So, we don't need to do anything here. See
			 * LogicalDecodingProcessRecord.
			 */
			break;
		case XLOG_XACT_INVALIDATIONS:
			{
				TransactionId xid;
				xl_xact_invals *invals;

				xid = XLogRecGetXid(r);
				invals = (xl_xact_invals *) XLogRecGetData(r);

				/*
				 * Execute the invalidations for xid-less transactions,
				 * otherwise, accumulate them so that they can be processed at
				 * the commit time.
				 */
				if (TransactionIdIsValid(xid))
				{
					if (!ctx->fast_forward)
						ReorderBufferAddInvalidations(reorder, xid,
													  buf->origptr,
													  invals->nmsgs,
													  invals->msgs);
					ReorderBufferXidSetCatalogChanges(ctx->reorder, xid,
													  buf->origptr);
				}
				else if ((!ctx->fast_forward))
					ReorderBufferImmediateInvalidation(ctx->reorder,
													   invals->nmsgs,
													   invals->msgs);
			}
			break;
		case XLOG_XACT_PREPARE:
			{
				xl_xact_parsed_prepare parsed;
				xl_xact_prepare *xlrec;

				/* ok, parse it */
				xlrec = (xl_xact_prepare *) XLogRecGetData(r);
				ParsePrepareRecord(XLogRecGetInfo(buf->record),
								   xlrec, &parsed);

				/*
				 * We would like to process the transaction in a two-phase
				 * manner iff output plugin supports two-phase commits and
				 * doesn't filter the transaction at prepare time.
				 */
				if (FilterPrepare(ctx, parsed.twophase_xid,
								  parsed.twophase_gid))
				{
					ReorderBufferProcessXid(reorder, parsed.twophase_xid,
											buf->origptr);
					break;
				}

				/*
				 * Note that if the prepared transaction has locked [user]
				 * catalog tables exclusively then decoding prepare can block
				 * till the main transaction is committed because it needs to
				 * lock the catalog tables.
				 *
				 * XXX Now, this can even lead to a deadlock if the prepare
				 * transaction is waiting to get it logically replicated for
				 * distributed 2PC. Currently, we don't have an in-core
				 * implementation of prepares for distributed 2PC but some
				 * out-of-core logical replication solution can have such an
				 * implementation. They need to inform users to not have locks
				 * on catalog tables in such transactions.
				 */
				DecodePrepare(ctx, buf, &parsed);
				break;
			}
		default:
			elog(ERROR, "unexpected RM_XACT_ID record type: %u", info);
	}
}

/*
 * Handle rmgr STANDBY_ID records for DecodeRecordIntoReorderBuffer().
 */
static void
DecodeStandbyOp(LogicalDecodingContext *ctx, XLogRecordBuffer *buf)
{
	SnapBuild  *builder = ctx->snapshot_builder;
	XLogReaderState *r = buf->record;
	uint8		info = XLogRecGetInfo(r) & ~XLR_INFO_MASK;

	ReorderBufferProcessXid(ctx->reorder, XLogRecGetXid(r), buf->origptr);

	switch (info)
	{
		case XLOG_RUNNING_XACTS:
			{
				xl_running_xacts *running = (xl_running_xacts *) XLogRecGetData(r);

				SnapBuildProcessRunningXacts(builder, buf->origptr, running);

				/*
				 * Abort all transactions that we keep track of, that are
				 * older than the record's oldestRunningXid. This is the most
				 * convenient spot for doing so since, in contrast to shutdown
				 * or end-of-recovery checkpoints, we have information about
				 * all running transactions which includes prepared ones,
				 * while shutdown checkpoints just know that no non-prepared
				 * transactions are in progress.
				 */
				ReorderBufferAbortOld(ctx->reorder, running->oldestRunningXid);
			}
			break;
		case XLOG_STANDBY_LOCK:
			break;
		case XLOG_INVALIDATIONS:

			/*
			 * We are processing the invalidations at the command level via
			 * XLOG_XACT_INVALIDATIONS.  So we don't need to do anything here.
			 */
			break;
		default:
			elog(ERROR, "unexpected RM_STANDBY_ID record type: %u", info);
	}
}

/*
 * Handle rmgr HEAP2_ID records for DecodeRecordIntoReorderBuffer().
 */
static void
DecodeHeap2Op(LogicalDecodingContext *ctx, XLogRecordBuffer *buf)
{
	uint8		info = XLogRecGetInfo(buf->record) & XLOG_HEAP_OPMASK;
	TransactionId xid = XLogRecGetXid(buf->record);
	SnapBuild  *builder = ctx->snapshot_builder;

	ReorderBufferProcessXid(ctx->reorder, xid, buf->origptr);

	/*
	 * If we don't have snapshot or we are just fast-forwarding, there is no
	 * point in decoding changes.
	 */
	if (SnapBuildCurrentState(builder) < SNAPBUILD_FULL_SNAPSHOT ||
		ctx->fast_forward)
		return;

	switch (info)
	{
		case XLOG_HEAP2_MULTI_INSERT:
			if (!ctx->fast_forward &&
				SnapBuildProcessChange(builder, xid, buf->origptr))
				DecodeMultiInsert(ctx, buf);
			break;
		case XLOG_HEAP2_NEW_CID:
			{
				xl_heap_new_cid *xlrec;

				xlrec = (xl_heap_new_cid *) XLogRecGetData(buf->record);
				SnapBuildProcessNewCid(builder, xid, buf->origptr, xlrec);

				break;
			}
		case XLOG_HEAP2_REWRITE:

			/*
			 * Although these records only exist to serve the needs of logical
			 * decoding, all the work happens as part of crash or archive
			 * recovery, so we don't need to do anything here.
			 */
			break;

			/*
			 * Everything else here is just low level physical stuff we're not
			 * interested in.
			 */
		case XLOG_HEAP2_FREEZE_PAGE:
		case XLOG_HEAP2_PRUNE:
		case XLOG_HEAP2_VACUUM:
		case XLOG_HEAP2_VISIBLE:
		case XLOG_HEAP2_LOCK_UPDATED:
			break;
		default:
			elog(ERROR, "unexpected RM_HEAP2_ID record type: %u", info);
	}
}

/*
 * Handle rmgr HEAP_ID records for DecodeRecordIntoReorderBuffer().
 */
static void
DecodeHeapOp(LogicalDecodingContext *ctx, XLogRecordBuffer *buf)
{
	uint8		info = XLogRecGetInfo(buf->record) & XLOG_HEAP_OPMASK;
	TransactionId xid = XLogRecGetXid(buf->record);
	SnapBuild  *builder = ctx->snapshot_builder;

	ReorderBufferProcessXid(ctx->reorder, xid, buf->origptr);

	/*
	 * If we don't have snapshot or we are just fast-forwarding, there is no
	 * point in decoding data changes.
	 */
	if (SnapBuildCurrentState(builder) < SNAPBUILD_FULL_SNAPSHOT ||
		ctx->fast_forward)
		return;

	switch (info)
	{
		case XLOG_HEAP_INSERT:
			if (SnapBuildProcessChange(builder, xid, buf->origptr))
				DecodeInsert(ctx, buf);
			break;

			/*
			 * Treat HOT update as normal updates. There is no useful
			 * information in the fact that we could make it a HOT update
			 * locally and the WAL layout is compatible.
			 */
		case XLOG_HEAP_HOT_UPDATE:
		case XLOG_HEAP_UPDATE:
			if (SnapBuildProcessChange(builder, xid, buf->origptr))
				DecodeUpdate(ctx, buf);
			break;

		case XLOG_HEAP_DELETE:
			if (SnapBuildProcessChange(builder, xid, buf->origptr))
				DecodeDelete(ctx, buf);
			break;

		case XLOG_HEAP_TRUNCATE:
			if (SnapBuildProcessChange(builder, xid, buf->origptr))
				DecodeTruncate(ctx, buf);
			break;

		case XLOG_HEAP_INPLACE:

			/*
			 * Inplace updates are only ever performed on catalog tuples and
			 * can, per definition, not change tuple visibility.  Since we
			 * don't decode catalog tuples, we're not interested in the
			 * record's contents.
			 *
			 * In-place updates can be used either by XID-bearing transactions
			 * (e.g.  in CREATE INDEX CONCURRENTLY) or by XID-less
			 * transactions (e.g.  VACUUM).  In the former case, the commit
			 * record will include cache invalidations, so we mark the
			 * transaction as catalog modifying here. Currently that's
			 * redundant because the commit will do that as well, but once we
			 * support decoding in-progress relations, this will be important.
			 */
			if (!TransactionIdIsValid(xid))
				break;

			SnapBuildProcessChange(builder, xid, buf->origptr);
			ReorderBufferXidSetCatalogChanges(ctx->reorder, xid, buf->origptr);
			break;

		case XLOG_HEAP_CONFIRM:
			if (SnapBuildProcessChange(builder, xid, buf->origptr))
				DecodeSpecConfirm(ctx, buf);
			break;

		case XLOG_HEAP_LOCK:
			/* we don't care about row level locks for now */
			break;

		default:
			elog(ERROR, "unexpected RM_HEAP_ID record type: %u", info);
			break;
	}
}

/*
 * Ask output plugin whether we want to skip this PREPARE and send
 * this transaction as a regular commit later.
 */
static inline bool
FilterPrepare(LogicalDecodingContext *ctx, TransactionId xid,
			  const char *gid)
{
	/*
	 * Skip if decoding of two-phase transactions at PREPARE time is not
	 * enabled. In that case, all two-phase transactions are considered
	 * filtered out and will be applied as regular transactions at COMMIT
	 * PREPARED.
	 */
	if (!ctx->twophase)
		return true;

	/*
	 * The filter_prepare callback is optional. When not supplied, all
	 * prepared transactions should go through.
	 */
	if (ctx->callbacks.filter_prepare_cb == NULL)
		return false;

	return filter_prepare_cb_wrapper(ctx, xid, gid);
}

static inline bool
FilterByOrigin(LogicalDecodingContext *ctx, RepOriginId origin_id)
{
	if (ctx->callbacks.filter_by_origin_cb == NULL)
		return false;

	return filter_by_origin_cb_wrapper(ctx, origin_id);
}

/*
 * Handle rmgr LOGICALMSG_ID records for DecodeRecordIntoReorderBuffer().
 */
static void
DecodeLogicalMsgOp(LogicalDecodingContext *ctx, XLogRecordBuffer *buf)
{
	SnapBuild  *builder = ctx->snapshot_builder;
	XLogReaderState *r = buf->record;
	TransactionId xid = XLogRecGetXid(r);
	uint8		info = XLogRecGetInfo(r) & ~XLR_INFO_MASK;
	RepOriginId origin_id = XLogRecGetOrigin(r);
	Snapshot	snapshot;
	xl_logical_message *message;

	if (info != XLOG_LOGICAL_MESSAGE)
		elog(ERROR, "unexpected RM_LOGICALMSG_ID record type: %u", info);

	ReorderBufferProcessXid(ctx->reorder, XLogRecGetXid(r), buf->origptr);

	/*
	 * If we don't have snapshot or we are just fast-forwarding, there is no
	 * point in decoding messages.
	 */
	if (SnapBuildCurrentState(builder) < SNAPBUILD_FULL_SNAPSHOT ||
		ctx->fast_forward)
		return;

	message = (xl_logical_message *) XLogRecGetData(r);

	if (message->dbId != ctx->slot->data.database ||
		FilterByOrigin(ctx, origin_id))
		return;

	if (message->transactional &&
		!SnapBuildProcessChange(builder, xid, buf->origptr))
		return;
	else if (!message->transactional &&
			 (SnapBuildCurrentState(builder) != SNAPBUILD_CONSISTENT ||
			  SnapBuildXactNeedsSkip(builder, buf->origptr)))
		return;

	snapshot = SnapBuildGetOrBuildSnapshot(builder, xid);
	ReorderBufferQueueMessage(ctx->reorder, xid, snapshot, buf->endptr,
							  message->transactional,
							  message->message, /* first part of message is
												 * prefix */
							  message->message_size,
							  message->message + message->prefix_size);
}

/*
 * Consolidated commit record handling between the different form of commit
 * records.
 *
 * 'two_phase' indicates that caller wants to process the transaction in two
 * phases, first process prepare if not already done and then process
 * commit_prepared.
 */
static void
DecodeCommit(LogicalDecodingContext *ctx, XLogRecordBuffer *buf,
			 xl_xact_parsed_commit *parsed, TransactionId xid,
			 bool two_phase)
{
	XLogRecPtr	origin_lsn = InvalidXLogRecPtr;
	TimestampTz commit_time = parsed->xact_time;
	RepOriginId origin_id = XLogRecGetOrigin(buf->record);
	int			i;

	if (parsed->xinfo & XACT_XINFO_HAS_ORIGIN)
	{
		origin_lsn = parsed->origin_lsn;
		commit_time = parsed->origin_timestamp;
	}

	SnapBuildCommitTxn(ctx->snapshot_builder, buf->origptr, xid,
					   parsed->nsubxacts, parsed->subxacts);

	/* ----
	 * Check whether we are interested in this specific transaction, and tell
	 * the reorderbuffer to forget the content of the (sub-)transactions
	 * if not.
	 *
	 * We can't just use ReorderBufferAbort() here, because we need to execute
	 * the transaction's invalidations.  This currently won't be needed if
	 * we're just skipping over the transaction because currently we only do
	 * so during startup, to get to the first transaction the client needs. As
	 * we have reset the catalog caches before starting to read WAL, and we
	 * haven't yet touched any catalogs, there can't be anything to invalidate.
	 * But if we're "forgetting" this commit because it happened in another
	 * database, the invalidations might be important, because they could be
	 * for shared catalogs and we might have loaded data into the relevant
	 * syscaches.
	 * ---
	 */
	if (DecodeTXNNeedSkip(ctx, buf, parsed->dbId, origin_id))
	{
		for (i = 0; i < parsed->nsubxacts; i++)
		{
			ReorderBufferForget(ctx->reorder, parsed->subxacts[i], buf->origptr);
		}
		ReorderBufferForget(ctx->reorder, xid, buf->origptr);

		return;
	}

	/* tell the reorderbuffer about the surviving subtransactions */
	for (i = 0; i < parsed->nsubxacts; i++)
	{
		ReorderBufferCommitChild(ctx->reorder, xid, parsed->subxacts[i],
								 buf->origptr, buf->endptr);
	}

	/*
	 * Send the final commit record if the transaction data is already
	 * decoded, otherwise, process the entire transaction.
	 */
	if (two_phase)
	{
		ReorderBufferFinishPrepared(ctx->reorder, xid, buf->origptr, buf->endptr,
									SnapBuildInitialConsistentPoint(ctx->snapshot_builder),
									commit_time, origin_id, origin_lsn,
									parsed->twophase_gid, true);
	}
	else
	{
		ReorderBufferCommit(ctx->reorder, xid, buf->origptr, buf->endptr,
							commit_time, origin_id, origin_lsn);
	}

	/*
	 * Update the decoding stats at transaction prepare/commit/abort.
	 * Additionally we send the stats when we spill or stream the changes to
	 * avoid losing them in case the decoding is interrupted. It is not clear
	 * that sending more or less frequently than this would be better.
	 */
	UpdateDecodingStats(ctx);
}

/*
 * Decode PREPARE record. Similar logic as in DecodeCommit.
 *
 * Note that we don't skip prepare even if have detected concurrent abort
 * because it is quite possible that we had already sent some changes before we
 * detect abort in which case we need to abort those changes in the subscriber.
 * To abort such changes, we do send the prepare and then the rollback prepared
 * which is what happened on the publisher-side as well. Now, we can invent a
 * new abort API wherein in such cases we send abort and skip sending prepared
 * and rollback prepared but then it is not that straightforward because we
 * might have streamed this transaction by that time in which case it is
 * handled when the rollback is encountered. It is not impossible to optimize
 * the concurrent abort case but it can introduce design complexity w.r.t
 * handling different cases so leaving it for now as it doesn't seem worth it.
 */
static void
DecodePrepare(LogicalDecodingContext *ctx, XLogRecordBuffer *buf,
			  xl_xact_parsed_prepare *parsed)
{
	SnapBuild  *builder = ctx->snapshot_builder;
	XLogRecPtr	origin_lsn = parsed->origin_lsn;
	TimestampTz prepare_time = parsed->xact_time;
	XLogRecPtr	origin_id = XLogRecGetOrigin(buf->record);
	int			i;
	TransactionId xid = parsed->twophase_xid;

	if (parsed->origin_timestamp != 0)
		prepare_time = parsed->origin_timestamp;

	/*
	 * Remember the prepare info for a txn so that it can be used later in
	 * commit prepared if required. See ReorderBufferFinishPrepared.
	 */
	if (!ReorderBufferRememberPrepareInfo(ctx->reorder, xid, buf->origptr,
										  buf->endptr, prepare_time, origin_id,
										  origin_lsn))
		return;

	/* We can't start streaming unless a consistent state is reached. */
	if (SnapBuildCurrentState(builder) < SNAPBUILD_CONSISTENT)
	{
		ReorderBufferSkipPrepare(ctx->reorder, xid);
		return;
	}

	/*
	 * Check whether we need to process this transaction. See
	 * DecodeTXNNeedSkip for the reasons why we sometimes want to skip the
	 * transaction.
	 *
	 * We can't call ReorderBufferForget as we did in DecodeCommit as the txn
	 * hasn't yet been committed, removing this txn before a commit might
	 * result in the computation of an incorrect restart_lsn. See
	 * SnapBuildProcessRunningXacts. But we need to process cache
	 * invalidations if there are any for the reasons mentioned in
	 * DecodeCommit.
	 */
	if (DecodeTXNNeedSkip(ctx, buf, parsed->dbId, origin_id))
	{
		ReorderBufferSkipPrepare(ctx->reorder, xid);
		ReorderBufferInvalidate(ctx->reorder, xid, buf->origptr);
		return;
	}

	/* Tell the reorderbuffer about the surviving subtransactions. */
	for (i = 0; i < parsed->nsubxacts; i++)
	{
		ReorderBufferCommitChild(ctx->reorder, xid, parsed->subxacts[i],
								 buf->origptr, buf->endptr);
	}

	/* replay actions of all transaction + subtransactions in order */
	ReorderBufferPrepare(ctx->reorder, xid, parsed->twophase_gid);

	/*
	 * Update the decoding stats at transaction prepare/commit/abort.
	 * Additionally we send the stats when we spill or stream the changes to
	 * avoid losing them in case the decoding is interrupted. It is not clear
	 * that sending more or less frequently than this would be better.
	 */
	UpdateDecodingStats(ctx);
}


/*
 * Get the data from the various forms of abort records and pass it on to
 * snapbuild.c and reorderbuffer.c.
 *
 * 'two_phase' indicates to finish prepared transaction.
 */
static void
DecodeAbort(LogicalDecodingContext *ctx, XLogRecordBuffer *buf,
			xl_xact_parsed_abort *parsed, TransactionId xid,
			bool two_phase)
{
	int			i;
	XLogRecPtr	origin_lsn = InvalidXLogRecPtr;
	TimestampTz abort_time = parsed->xact_time;
	XLogRecPtr	origin_id = XLogRecGetOrigin(buf->record);
	bool		skip_xact;

	if (parsed->xinfo & XACT_XINFO_HAS_ORIGIN)
	{
		origin_lsn = parsed->origin_lsn;
		abort_time = parsed->origin_timestamp;
	}

	/*
	 * Check whether we need to process this transaction. See
	 * DecodeTXNNeedSkip for the reasons why we sometimes want to skip the
	 * transaction.
	 */
	skip_xact = DecodeTXNNeedSkip(ctx, buf, parsed->dbId, origin_id);

	/*
	 * Send the final rollback record for a prepared transaction unless we
	 * need to skip it. For non-two-phase xacts, simply forget the xact.
	 */
	if (two_phase && !skip_xact)
	{
		ReorderBufferFinishPrepared(ctx->reorder, xid, buf->origptr, buf->endptr,
									InvalidXLogRecPtr,
									abort_time, origin_id, origin_lsn,
									parsed->twophase_gid, false);
	}
	else
	{
		for (i = 0; i < parsed->nsubxacts; i++)
		{
			ReorderBufferAbort(ctx->reorder, parsed->subxacts[i],
							   buf->record->EndRecPtr);
		}

		ReorderBufferAbort(ctx->reorder, xid, buf->record->EndRecPtr);
	}

	/* update the decoding stats */
	UpdateDecodingStats(ctx);
}

/*
 * Parse XLOG_HEAP_INSERT (not MULTI_INSERT!) records into tuplebufs.
 *
 * Deletes can contain the new tuple.
 */
static void
DecodeInsert(LogicalDecodingContext *ctx, XLogRecordBuffer *buf)
{
	Size		datalen;
	char	   *tupledata;
	Size		tuplelen;
	XLogReaderState *r = buf->record;
	xl_heap_insert *xlrec;
	ReorderBufferChange *change;
	RelFileNode target_node;

	xlrec = (xl_heap_insert *) XLogRecGetData(r);

	/*
	 * Ignore insert records without new tuples (this does happen when
	 * raw_heap_insert marks the TOAST record as HEAP_INSERT_NO_LOGICAL).
	 */
	if (!(xlrec->flags & XLH_INSERT_CONTAINS_NEW_TUPLE))
		return;

	/* only interested in our database */
	XLogRecGetBlockTag(r, 0, &target_node, NULL, NULL);
	if (target_node.dbNode != ctx->slot->data.database)
		return;

	/* output plugin doesn't look for this origin, no need to queue */
	if (FilterByOrigin(ctx, XLogRecGetOrigin(r)))
		return;

	change = ReorderBufferGetChange(ctx->reorder);
	if (!(xlrec->flags & XLH_INSERT_IS_SPECULATIVE))
		change->action = REORDER_BUFFER_CHANGE_INSERT;
	else
		change->action = REORDER_BUFFER_CHANGE_INTERNAL_SPEC_INSERT;
	change->origin_id = XLogRecGetOrigin(r);

	memcpy(&change->data.tp.relnode, &target_node, sizeof(RelFileNode));

	tupledata = XLogRecGetBlockData(r, 0, &datalen);
	tuplelen = datalen - SizeOfHeapHeader;

	change->data.tp.newtuple =
		ReorderBufferGetTupleBuf(ctx->reorder, tuplelen);

	DecodeXLogTuple(tupledata, datalen, change->data.tp.newtuple);

	change->data.tp.clear_toast_afterwards = true;

	ReorderBufferQueueChange(ctx->reorder, XLogRecGetXid(r), buf->origptr,
							 change,
							 xlrec->flags & XLH_INSERT_ON_TOAST_RELATION);
}

/*
 * Parse XLOG_HEAP_UPDATE and XLOG_HEAP_HOT_UPDATE, which have the same layout
 * in the record, from wal into proper tuplebufs.
 *
 * Updates can possibly contain a new tuple and the old primary key.
 */
static void
DecodeUpdate(LogicalDecodingContext *ctx, XLogRecordBuffer *buf)
{
	XLogReaderState *r = buf->record;
	xl_heap_update *xlrec;
	ReorderBufferChange *change;
	char	   *data;
	RelFileNode target_node;

	xlrec = (xl_heap_update *) XLogRecGetData(r);

	/* only interested in our database */
	XLogRecGetBlockTag(r, 0, &target_node, NULL, NULL);
	if (target_node.dbNode != ctx->slot->data.database)
		return;

	/* output plugin doesn't look for this origin, no need to queue */
	if (FilterByOrigin(ctx, XLogRecGetOrigin(r)))
		return;

	change = ReorderBufferGetChange(ctx->reorder);
	change->action = REORDER_BUFFER_CHANGE_UPDATE;
	change->origin_id = XLogRecGetOrigin(r);
	memcpy(&change->data.tp.relnode, &target_node, sizeof(RelFileNode));

	if (xlrec->flags & XLH_UPDATE_CONTAINS_NEW_TUPLE)
	{
		Size		datalen;
		Size		tuplelen;

		data = XLogRecGetBlockData(r, 0, &datalen);

		tuplelen = datalen - SizeOfHeapHeader;

		change->data.tp.newtuple =
			ReorderBufferGetTupleBuf(ctx->reorder, tuplelen);

		DecodeXLogTuple(data, datalen, change->data.tp.newtuple);
	}

	if (xlrec->flags & XLH_UPDATE_CONTAINS_OLD)
	{
		Size		datalen;
		Size		tuplelen;

		/* caution, remaining data in record is not aligned */
		data = XLogRecGetData(r) + SizeOfHeapUpdate;
		datalen = XLogRecGetDataLen(r) - SizeOfHeapUpdate;
		tuplelen = datalen - SizeOfHeapHeader;

		change->data.tp.oldtuple =
			ReorderBufferGetTupleBuf(ctx->reorder, tuplelen);

		DecodeXLogTuple(data, datalen, change->data.tp.oldtuple);
	}

	change->data.tp.clear_toast_afterwards = true;

	ReorderBufferQueueChange(ctx->reorder, XLogRecGetXid(r), buf->origptr,
							 change, false);
}

/*
 * Parse XLOG_HEAP_DELETE from wal into proper tuplebufs.
 *
 * Deletes can possibly contain the old primary key.
 */
static void
DecodeDelete(LogicalDecodingContext *ctx, XLogRecordBuffer *buf)
{
	XLogReaderState *r = buf->record;
	xl_heap_delete *xlrec;
	ReorderBufferChange *change;
	RelFileNode target_node;

	xlrec = (xl_heap_delete *) XLogRecGetData(r);

	/* only interested in our database */
	XLogRecGetBlockTag(r, 0, &target_node, NULL, NULL);
	if (target_node.dbNode != ctx->slot->data.database)
		return;

	/* output plugin doesn't look for this origin, no need to queue */
	if (FilterByOrigin(ctx, XLogRecGetOrigin(r)))
		return;

	change = ReorderBufferGetChange(ctx->reorder);

	if (xlrec->flags & XLH_DELETE_IS_SUPER)
		change->action = REORDER_BUFFER_CHANGE_INTERNAL_SPEC_ABORT;
	else
		change->action = REORDER_BUFFER_CHANGE_DELETE;

	change->origin_id = XLogRecGetOrigin(r);

	memcpy(&change->data.tp.relnode, &target_node, sizeof(RelFileNode));

	/* old primary key stored */
	if (xlrec->flags & XLH_DELETE_CONTAINS_OLD)
	{
		Size		datalen = XLogRecGetDataLen(r) - SizeOfHeapDelete;
		Size		tuplelen = datalen - SizeOfHeapHeader;

		Assert(XLogRecGetDataLen(r) > (SizeOfHeapDelete + SizeOfHeapHeader));

		change->data.tp.oldtuple =
			ReorderBufferGetTupleBuf(ctx->reorder, tuplelen);

		DecodeXLogTuple((char *) xlrec + SizeOfHeapDelete,
						datalen, change->data.tp.oldtuple);
	}

	change->data.tp.clear_toast_afterwards = true;

	ReorderBufferQueueChange(ctx->reorder, XLogRecGetXid(r), buf->origptr,
							 change, false);
}

/*
 * Parse XLOG_HEAP_TRUNCATE from wal
 */
static void
DecodeTruncate(LogicalDecodingContext *ctx, XLogRecordBuffer *buf)
{
	XLogReaderState *r = buf->record;
	xl_heap_truncate *xlrec;
	ReorderBufferChange *change;

	xlrec = (xl_heap_truncate *) XLogRecGetData(r);

	/* only interested in our database */
	if (xlrec->dbId != ctx->slot->data.database)
		return;

	/* output plugin doesn't look for this origin, no need to queue */
	if (FilterByOrigin(ctx, XLogRecGetOrigin(r)))
		return;

	change = ReorderBufferGetChange(ctx->reorder);
	change->action = REORDER_BUFFER_CHANGE_TRUNCATE;
	change->origin_id = XLogRecGetOrigin(r);
	if (xlrec->flags & XLH_TRUNCATE_CASCADE)
		change->data.truncate.cascade = true;
	if (xlrec->flags & XLH_TRUNCATE_RESTART_SEQS)
		change->data.truncate.restart_seqs = true;
	change->data.truncate.nrelids = xlrec->nrelids;
	change->data.truncate.relids = ReorderBufferGetRelids(ctx->reorder,
														  xlrec->nrelids);
	memcpy(change->data.truncate.relids, xlrec->relids,
		   xlrec->nrelids * sizeof(Oid));
	ReorderBufferQueueChange(ctx->reorder, XLogRecGetXid(r),
							 buf->origptr, change, false);
}

/*
 * Decode XLOG_HEAP2_MULTI_INSERT_insert record into multiple tuplebufs.
 *
 * Currently MULTI_INSERT will always contain the full tuples.
 */
static void
DecodeMultiInsert(LogicalDecodingContext *ctx, XLogRecordBuffer *buf)
{
	XLogReaderState *r = buf->record;
	xl_heap_multi_insert *xlrec;
	int			i;
	char	   *data;
	char	   *tupledata;
	Size		tuplelen;
	RelFileNode rnode;

	xlrec = (xl_heap_multi_insert *) XLogRecGetData(r);

	/*
	 * Ignore insert records without new tuples.  This happens when a
	 * multi_insert is done on a catalog or on a non-persistent relation.
	 */
	if (!(xlrec->flags & XLH_INSERT_CONTAINS_NEW_TUPLE))
		return;

	/* only interested in our database */
	XLogRecGetBlockTag(r, 0, &rnode, NULL, NULL);
	if (rnode.dbNode != ctx->slot->data.database)
		return;

	/* output plugin doesn't look for this origin, no need to queue */
	if (FilterByOrigin(ctx, XLogRecGetOrigin(r)))
		return;

	/*
	 * We know that this multi_insert isn't for a catalog, so the block should
	 * always have data even if a full-page write of it is taken.
	 */
	tupledata = XLogRecGetBlockData(r, 0, &tuplelen);
	Assert(tupledata != NULL);

	data = tupledata;
	for (i = 0; i < xlrec->ntuples; i++)
	{
		ReorderBufferChange *change;
		xl_multi_insert_tuple *xlhdr;
		int			datalen;
		ReorderBufferTupleBuf *tuple;
		HeapTupleHeader header;

		change = ReorderBufferGetChange(ctx->reorder);
		change->action = REORDER_BUFFER_CHANGE_INSERT;
		change->origin_id = XLogRecGetOrigin(r);

		memcpy(&change->data.tp.relnode, &rnode, sizeof(RelFileNode));

		xlhdr = (xl_multi_insert_tuple *) SHORTALIGN(data);
		data = ((char *) xlhdr) + SizeOfMultiInsertTuple;
		datalen = xlhdr->datalen;

		change->data.tp.newtuple =
			ReorderBufferGetTupleBuf(ctx->reorder, datalen);

		tuple = change->data.tp.newtuple;
		header = tuple->tuple.t_data;

		/* not a disk based tuple */
		ItemPointerSetInvalid(&tuple->tuple.t_self);

		/*
		 * We can only figure this out after reassembling the transactions.
		 */
		tuple->tuple.t_tableOid = InvalidOid;

		tuple->tuple.t_len = datalen + SizeofHeapTupleHeader;

		memset(header, 0, SizeofHeapTupleHeader);

		memcpy((char *) tuple->tuple.t_data + SizeofHeapTupleHeader,
			   (char *) data,
			   datalen);
		header->t_infomask = xlhdr->t_infomask;
		header->t_infomask2 = xlhdr->t_infomask2;
		header->t_hoff = xlhdr->t_hoff;

		/*
		 * Reset toast reassembly state only after the last row in the last
		 * xl_multi_insert_tuple record emitted by one heap_multi_insert()
		 * call.
		 */
		if (xlrec->flags & XLH_INSERT_LAST_IN_MULTI &&
			(i + 1) == xlrec->ntuples)
			change->data.tp.clear_toast_afterwards = true;
		else
			change->data.tp.clear_toast_afterwards = false;

		ReorderBufferQueueChange(ctx->reorder, XLogRecGetXid(r),
								 buf->origptr, change, false);

		/* move to the next xl_multi_insert_tuple entry */
		data += datalen;
	}
	Assert(data == tupledata + tuplelen);
}

/*
 * Parse XLOG_HEAP_CONFIRM from wal into a confirmation change.
 *
 * This is pretty trivial, all the state essentially already setup by the
 * speculative insertion.
 */
static void
DecodeSpecConfirm(LogicalDecodingContext *ctx, XLogRecordBuffer *buf)
{
	XLogReaderState *r = buf->record;
	ReorderBufferChange *change;
	RelFileNode target_node;

	/* only interested in our database */
	XLogRecGetBlockTag(r, 0, &target_node, NULL, NULL);
	if (target_node.dbNode != ctx->slot->data.database)
		return;

	/* output plugin doesn't look for this origin, no need to queue */
	if (FilterByOrigin(ctx, XLogRecGetOrigin(r)))
		return;

	change = ReorderBufferGetChange(ctx->reorder);
	change->action = REORDER_BUFFER_CHANGE_INTERNAL_SPEC_CONFIRM;
	change->origin_id = XLogRecGetOrigin(r);

	memcpy(&change->data.tp.relnode, &target_node, sizeof(RelFileNode));

	change->data.tp.clear_toast_afterwards = true;

	ReorderBufferQueueChange(ctx->reorder, XLogRecGetXid(r), buf->origptr,
							 change, false);
}


/*
 * Read a HeapTuple as WAL logged by heap_insert, heap_update and heap_delete
 * (but not by heap_multi_insert) into a tuplebuf.
 *
 * The size 'len' and the pointer 'data' in the record need to be
 * computed outside as they are record specific.
 */
static void
DecodeXLogTuple(char *data, Size len, ReorderBufferTupleBuf *tuple)
{
	xl_heap_header xlhdr;
	int			datalen = len - SizeOfHeapHeader;
	HeapTupleHeader header;

	Assert(datalen >= 0);

	tuple->tuple.t_len = datalen + SizeofHeapTupleHeader;
	header = tuple->tuple.t_data;

	/* not a disk based tuple */
	ItemPointerSetInvalid(&tuple->tuple.t_self);

	/* we can only figure this out after reassembling the transactions */
	tuple->tuple.t_tableOid = InvalidOid;

	/* data is not stored aligned, copy to aligned storage */
	memcpy((char *) &xlhdr,
		   data,
		   SizeOfHeapHeader);

	memset(header, 0, SizeofHeapTupleHeader);

	memcpy(((char *) tuple->tuple.t_data) + SizeofHeapTupleHeader,
		   data + SizeOfHeapHeader,
		   datalen);

	header->t_infomask = xlhdr.t_infomask;
	header->t_infomask2 = xlhdr.t_infomask2;
	header->t_hoff = xlhdr.t_hoff;
}

/*
 * Check whether we are interested in this specific transaction.
 *
 * There can be several reasons we might not be interested in this
 * transaction:
 * 1) We might not be interested in decoding transactions up to this
 *	  LSN. This can happen because we previously decoded it and now just
 *	  are restarting or if we haven't assembled a consistent snapshot yet.
 * 2) The transaction happened in another database.
 * 3) The output plugin is not interested in the origin.
 * 4) We are doing fast-forwarding
 */
static bool
DecodeTXNNeedSkip(LogicalDecodingContext *ctx, XLogRecordBuffer *buf,
				  Oid txn_dbid, RepOriginId origin_id)
{
	return (SnapBuildXactNeedsSkip(ctx->snapshot_builder, buf->origptr) ||
			(txn_dbid != InvalidOid && txn_dbid != ctx->slot->data.database) ||
			ctx->fast_forward || FilterByOrigin(ctx, origin_id));
}<|MERGE_RESOLUTION|>--- conflicted
+++ resolved
@@ -235,11 +235,9 @@
 		case XLOG_FPW_CHANGE:
 		case XLOG_FPI_FOR_HINT:
 		case XLOG_FPI:
-<<<<<<< HEAD
+		/* GPDB_14_MERGE_FIXME: see pg_control.h, Compatible, Figure out whether 0xC0 already used? */
 		case XLOG_NEXTRELFILENODE:
-=======
 		case XLOG_OVERWRITE_CONTRECORD:
->>>>>>> d457cb4e
 			break;
 		default:
 			elog(ERROR, "unexpected RM_XLOG_ID record type: %u", info);
