/*-------------------------------------------------------------------------
 *
 * execMain.c
 *	  top level executor interface routines
 *
 * INTERFACE ROUTINES
 *	ExecutorStart()
 *	ExecutorRun()
 *	ExecutorEnd()
 *
 *	The old ExecutorMain() has been replaced by ExecutorStart(),
 *	ExecutorRun() and ExecutorEnd()
 *
 *	These three procedures are the external interfaces to the executor.
 *	In each case, the query descriptor is required as an argument.
 *
 *	ExecutorStart() must be called at the beginning of execution of any
 *	query plan and ExecutorEnd() should always be called at the end of
 *	execution of a plan.
 *
 *	ExecutorRun accepts direction and count arguments that specify whether
 *	the plan is to be executed forwards, backwards, and for how many tuples.
 *
 * Portions Copyright (c) 2005-2010, Greenplum inc
 * Portions Copyright (c) 1996-2009, PostgreSQL Global Development Group
 * Portions Copyright (c) 1994, Regents of the University of California
 *
 *
 * IDENTIFICATION
<<<<<<< HEAD
 *	  $PostgreSQL: pgsql/src/backend/executor/execMain.c,v 1.280.2.4 2009/12/09 21:58:29 tgl Exp $
=======
 *	  $PostgreSQL: pgsql/src/backend/executor/execMain.c,v 1.281 2006/12/04 02:06:55 tgl Exp $
>>>>>>> 782d68e3
 *
 *-------------------------------------------------------------------------
 */
#include "postgres.h"
#include "gpmon/gpmon.h"

#include "access/heapam.h"
#include "access/aosegfiles.h"
#include "access/appendonlywriter.h"
#include "access/fileam.h"
#include "access/reloptions.h"
#include "access/transam.h"
#include "access/xact.h"
#include "catalog/heap.h"
#include "catalog/namespace.h"
#include "catalog/toasting.h"
#include "catalog/aoseg.h"
#include "catalog/aoblkdir.h"
#include "catalog/aovisimap.h"
#include "catalog/catalog.h"
#include "catalog/pg_attribute_encoding.h"
#include "catalog/pg_type.h"
#include "cdb/cdbpartition.h"
#include "commands/tablecmds.h" /* XXX: temp for get_parts() */
#include "commands/tablespace.h"
#include "commands/trigger.h"
#include "executor/execDML.h"
#include "executor/execdebug.h"
#include "executor/instrument.h"
#include "executor/nodeSubplan.h"
#include "libpq/pqformat.h"
#include "miscadmin.h"
#include "nodes/makefuncs.h" /* temporary */
#include "optimizer/clauses.h"
#include "parser/parse_clause.h"
#include "parser/parse_expr.h"
#include "parser/parse_relation.h"
#include "parser/parsetree.h"
#include "storage/smgr.h"
#include "utils/acl.h"
#include "utils/builtins.h"
#include "utils/lsyscache.h"
#include "utils/memutils.h"
#include "utils/ps_status.h"
#include "utils/typcache.h"
#include "utils/workfile_mgr.h"

#include "catalog/pg_statistic.h"
#include "catalog/pg_class.h"

#include "tcop/tcopprot.h"

#include "cdb/cdbappendonlyam.h"
#include "cdb/cdbaocsam.h"
#include "cdb/cdbcat.h"
#include "cdb/cdbdisp.h"
#include "cdb/cdbdispatchresult.h"
#include "cdb/cdbexplain.h"             /* cdbexplain_sendExecStats() */
#include "cdb/cdbplan.h"
#include "cdb/cdbsrlz.h"
#include "cdb/cdbsubplan.h"
#include "cdb/cdbvars.h"
#include "cdb/ml_ipc.h"
#include "cdb/cdbmotion.h"
#include "cdb/cdbtm.h"
#include "cdb/cdbgang.h"
#include "cdb/cdboidsync.h"
#include "cdb/cdbmirroredbufferpool.h"
#include "cdb/cdbpersistentstore.h"
#include "cdb/cdbpersistentfilesysobj.h"
#include "cdb/cdbllize.h"
#include "cdb/memquota.h"
#include "cdb/cdbtargeteddispatch.h"

extern bool cdbpathlocus_querysegmentcatalogs;


typedef struct evalPlanQual
{
	Index		rti;
	EState	   *estate;
	PlanState  *planstate;
	struct evalPlanQual *next;	/* stack of active PlanQual plans */
	struct evalPlanQual *free;	/* list of free PlanQual plans */
} evalPlanQual;

/* decls for local routines only used within this module */
static void InitPlan(QueryDesc *queryDesc, int eflags);
static void initResultRelInfo(ResultRelInfo *resultRelInfo,
				  Index resultRelationIndex,
				  List *rangeTable,
				  CmdType operation,
				  bool doInstrument,
				  bool needLock);
static void ExecCheckPlanOutput(Relation resultRel, List *targetList);
static TupleTableSlot *ExecutePlan(EState *estate, PlanState *planstate,
			CmdType operation,
			long numberTuples,
			ScanDirection direction,
			DestReceiver *dest);
static void ExecSelect(TupleTableSlot *slot,
		   DestReceiver *dest, EState *estate);

static TupleTableSlot *EvalPlanQualNext(EState *estate);
static void EndEvalPlanQual(EState *estate);
static void ExecCheckXactReadOnly(PlannedStmt *plannedstmt);
static void EvalPlanQualStart(evalPlanQual *epq, EState *estate,
				  evalPlanQual *priorepq);
static void EvalPlanQualStop(evalPlanQual *epq);
static void OpenIntoRel(QueryDesc *queryDesc);
static void CloseIntoRel(QueryDesc *queryDesc);
static void intorel_startup(DestReceiver *self, int operation, TupleDesc typeinfo);
static void intorel_receive(TupleTableSlot *slot, DestReceiver *self);
static void intorel_shutdown(DestReceiver *self);
static void intorel_destroy(DestReceiver *self);
static void ClearPartitionState(EState *estate);

/*
 * For a partitioned insert target only:  
 * This type represents an entry in the per-part hash table stored at
 * estate->es_partition_state->result_partition_hash.   The table maps 
 * part OID -> ResultRelInfo and avoids repeated calculation of the
 * result information.
 */
typedef struct ResultPartHashEntry 
{
	Oid targetid; /* OID of part relation */
	int offset; /* Index ResultRelInfo in es_result_partitions */
} ResultPartHashEntry;


typedef struct CopyDirectDispatchToSliceContext
{
	plan_tree_base_prefix	base; /* Required prefix for plan_tree_walker/mutator */
	EState					*estate; /* EState instance */
} CopyDirectDispatchToSliceContext;

static bool CopyDirectDispatchFromPlanToSliceTableWalker( Node *node, CopyDirectDispatchToSliceContext *context);

static void
CopyDirectDispatchToSlice( Plan *ddPlan, int sliceId, CopyDirectDispatchToSliceContext *context)
{
	EState	*estate = context->estate;
	Slice *slice = (Slice *)list_nth(estate->es_sliceTable->slices, sliceId);

	Assert( ! slice->directDispatch.isDirectDispatch );	/* should not have been set by some other process */
	Assert(ddPlan != NULL);

	if ( ddPlan->directDispatch.isDirectDispatch)
	{
		slice->directDispatch.isDirectDispatch = true;
		slice->directDispatch.contentIds = list_copy(ddPlan->directDispatch.contentIds);
	}
}

static bool
CopyDirectDispatchFromPlanToSliceTableWalker( Node *node, CopyDirectDispatchToSliceContext *context)
{
	int sliceId = -1;
	Plan *ddPlan = NULL;

	if (node == NULL)
		return false;

	if (IsA(node, Motion))
	{
		Motion *motion = (Motion *) node;

		ddPlan = (Plan*)node;
		sliceId = motion->motionID;
	}

	if (ddPlan != NULL)
	{
		CopyDirectDispatchToSlice(ddPlan, sliceId, context);
	}
	return plan_tree_walker(node, CopyDirectDispatchFromPlanToSliceTableWalker, context);
}

static void
CopyDirectDispatchFromPlanToSliceTable(PlannedStmt *stmt, EState *estate)
{
	CopyDirectDispatchToSliceContext context;
	exec_init_plan_tree_base(&context.base, stmt);
	context.estate = estate;
	CopyDirectDispatchToSlice( stmt->planTree, 0, &context);
	CopyDirectDispatchFromPlanToSliceTableWalker((Node *) stmt->planTree, &context);
}

/* ----------------------------------------------------------------
 *		ExecutorStart
 *
 *		This routine must be called at the beginning of any execution of any
 *		query plan
 *
 * Takes a QueryDesc previously created by CreateQueryDesc (it's not real
 * clear why we bother to separate the two functions, but...).	The tupDesc
 * field of the QueryDesc is filled in to describe the tuples that will be
 * returned, and the internal fields (estate and planstate) are set up.
 *
 * eflags contains flag bits as described in executor.h.
 *
 * NB: the CurrentMemoryContext when this is called will become the parent
 * of the per-query context used for this Executor invocation.
 *
 * MPP: In here we take care of setting up all the necessary items that
 * will be needed to service the query, such as setting up interconnect,
 * and dispatching the query. Any other items in the future
 * must be added here.
 * ----------------------------------------------------------------
 */
void
ExecutorStart(QueryDesc *queryDesc, int eflags)
{
	EState	   *estate;
	MemoryContext oldcontext;
	GpExecIdentity exec_identity;
	bool		shouldDispatch;
	bool		needDtxTwoPhase;

	/* sanity checks: queryDesc must not be started already */
	Assert(queryDesc != NULL);
	Assert(queryDesc->estate == NULL);
	Assert(queryDesc->plannedstmt != NULL);

	PlannedStmt *plannedStmt = queryDesc->plannedstmt;

	if (NULL == plannedStmt->memoryAccount)
	{
		plannedStmt->memoryAccount = MemoryAccounting_CreateAccount(0, MEMORY_OWNER_TYPE_EXECUTOR);
	}

	START_MEMORY_ACCOUNT(plannedStmt->memoryAccount);
	{
		Assert(queryDesc->plannedstmt->intoPolicy == NULL
			   || queryDesc->plannedstmt->intoPolicy->ptype == POLICYTYPE_PARTITIONED);

		/**
		 * Perfmon related stuff.
		 */
		if (gp_enable_gpperfmon
				&& Gp_role == GP_ROLE_DISPATCH
				&& queryDesc->gpmon_pkt)
		{
			gpmon_qlog_query_start(queryDesc->gpmon_pkt);
		}

		/**
		 * Distribute memory to operators.
		 */
		if (Gp_role == GP_ROLE_DISPATCH)
		{
			if (gp_resqueue_memory_policy != RESQUEUE_MEMORY_POLICY_NONE &&
				gp_log_resqueue_memory)
			{
				elog(gp_resqueue_memory_log_level, "query requested %.0fKB of memory",
					 (double) queryDesc->plannedstmt->query_mem / 1024.0);
			}
	
			/**
			 * There are some statements that do not go through the resource queue, so we cannot
			 * put in a strong assert here. Someday, we should fix resource queues.
			 */
			if (queryDesc->plannedstmt->query_mem > 0)
			{
				switch(gp_resqueue_memory_policy)
				{
					case RESQUEUE_MEMORY_POLICY_AUTO:
						PolicyAutoAssignOperatorMemoryKB(queryDesc->plannedstmt,
														 queryDesc->plannedstmt->query_mem);
						break;
					case RESQUEUE_MEMORY_POLICY_EAGER_FREE:
						PolicyEagerFreeAssignOperatorMemoryKB(queryDesc->plannedstmt,
															 queryDesc->plannedstmt->query_mem);
						break;
					default:
						Assert(gp_resqueue_memory_policy == RESQUEUE_MEMORY_POLICY_NONE);
						break;
				}
			}
		}

		/*
		 * If the transaction is read-only, we need to check if any writes are
		 * planned to non-temporary tables.  EXPLAIN is considered read-only.
		 */
		if ((XactReadOnly || Gp_role == GP_ROLE_DISPATCH) && !(eflags & EXEC_FLAG_EXPLAIN_ONLY))
			ExecCheckXactReadOnly(queryDesc->plannedstmt);

		/*
		 * Build EState, switch into per-query memory context for startup.
		 */
		estate = CreateExecutorState();
		queryDesc->estate = estate;

		oldcontext = MemoryContextSwitchTo(estate->es_query_cxt);

		/**
		 * Attached the plannedstmt from queryDesc
		 */
		estate->es_plannedstmt = queryDesc->plannedstmt;

		/*
		 * Fill in parameters, if any, from queryDesc
		 */
		estate->es_param_list_info = queryDesc->params;

		if (queryDesc->plannedstmt->nCrossLevelParams > 0)
			estate->es_param_exec_vals = (ParamExecData *)
				palloc0(queryDesc->plannedstmt->nCrossLevelParams * sizeof(ParamExecData));

		/*
		 * Copy other important information into the EState
		 */
		estate->es_snapshot = queryDesc->snapshot;
		estate->es_crosscheck_snapshot = queryDesc->crosscheck_snapshot;
		estate->es_instrument = queryDesc->doInstrument;
		estate->showstatctx = queryDesc->showstatctx;

		/*
		 * Shared input info is needed when ROLE_EXECUTE or sequential plan
		 */
		estate->es_sharenode = (List **) palloc0(sizeof(List *));

		/*
		 * Initialize the motion layer for this query.
		 *
		 * NOTE: need to be in estate->es_query_cxt before the call.
		 */
		initMotionLayerStructs((MotionLayerState **)&estate->motionlayer_context);

		/* Reset workfile disk full flag */
		WorkfileDiskspace_SetFull(false /* isFull */);
		/* Initialize per-query resource (diskspace) tracking */
		WorkfileQueryspace_InitEntry(gp_session_id, gp_command_count);

		if (Gp_role != GP_ROLE_DISPATCH && queryDesc->plannedstmt->transientTypeRecords != NULL)
		{
			ListCell   *cell;
			foreach(cell, queryDesc->plannedstmt->transientTypeRecords)
			{
				TupleDescNode *tmp = lfirst(cell);
				assign_record_type_typmod(tmp->tuple);
			}
		}
		/*
		 * Handling of the Slice table depends on context.
		 */
		if (Gp_role == GP_ROLE_DISPATCH && queryDesc->plannedstmt->planTree->dispatch == DISPATCH_PARALLEL)
		{
			/*
			 * If this is an extended query (normally cursor or bind/exec) - before
			 * starting the portal, we need to make sure that the shared snapshot is
			 * already set by a writer gang, or the cursor query readers will
			 * timeout waiting for one that may not exist (in some cases). Therefore
			 * we insert a small hack here and dispatch a SET query that will do it
			 * for us. (This is also done in performOpenCursor() for the simple
			 * query protocol).
			 *
			 * MPP-7504/MPP-7448: We also call this down inside the dispatcher after
			 * the pre-dispatch evaluator has run.
			 */
			if (queryDesc->extended_query)
			{
				verify_shared_snapshot_ready();
			}

			/* Set up blank slice table to be filled in during InitPlan. */
			InitSliceTable(estate, queryDesc->plannedstmt->nMotionNodes, queryDesc->plannedstmt->nInitPlans);

			/**
			 * Copy direct dispatch decisions out of the plan and into the slice table.  Must be done after slice table is built.
			 * Note that this needs to happen whether or not the plan contains direct dispatch decisions. This
			 * is because the direct dispatch partially forgets some of the decisions it has taken.
			 **/
			if (gp_enable_direct_dispatch)
			{
				CopyDirectDispatchFromPlanToSliceTable(queryDesc->plannedstmt, estate );
			}

			/* Pass EXPLAIN ANALYZE flag to qExecs. */
			estate->es_sliceTable->doInstrument = queryDesc->doInstrument;

			/* set our global sliceid variable for elog. */
			currentSliceId = LocallyExecutingSliceIndex(estate);

			/* Determin OIDs for into relation, if any */
			if (queryDesc->plannedstmt->intoClause != NULL)
			{
				IntoClause *intoClause = queryDesc->plannedstmt->intoClause;
				Relation	pg_class_desc;
				Relation	pg_type_desc;
				Oid         reltablespace;

				cdb_sync_oid_to_segments();

				/* MPP-10329 - must always dispatch the tablespace */
				if (intoClause->tableSpaceName)
				{
					reltablespace = get_tablespace_oid(intoClause->tableSpaceName);
					if (!OidIsValid(reltablespace))
						ereport(ERROR,
								(errcode(ERRCODE_UNDEFINED_OBJECT),
								 errmsg("tablespace \"%s\" does not exist",
										intoClause->tableSpaceName)));
				}
				else
				{
					reltablespace = GetDefaultTablespace();

					/* Need the real tablespace id for dispatch */
					if (!OidIsValid(reltablespace))
						reltablespace = MyDatabaseTableSpace;

					intoClause->tableSpaceName = get_tablespace_name(reltablespace);
				}


				pg_class_desc = heap_open(RelationRelationId, RowExclusiveLock);
				pg_type_desc = heap_open(TypeRelationId, RowExclusiveLock);

				intoClause->oidInfo.relOid = GetNewRelFileNode(reltablespace, false, pg_class_desc);
				elog(DEBUG3, "ExecutorStart assigned new intoOidInfo.relOid = %d",
					 intoClause->oidInfo.relOid);

				intoClause->oidInfo.comptypeOid = GetNewRelFileNode(reltablespace, false, pg_type_desc);
				intoClause->oidInfo.toastOid = GetNewRelFileNode(reltablespace, false, pg_class_desc);
				intoClause->oidInfo.toastIndexOid = GetNewRelFileNode(reltablespace, false, pg_class_desc);
				intoClause->oidInfo.toastComptypeOid = GetNewRelFileNode(reltablespace, false, pg_type_desc);
				intoClause->oidInfo.aosegOid = GetNewRelFileNode(reltablespace, false, pg_class_desc);
				intoClause->oidInfo.aosegIndexOid = GetNewRelFileNode(reltablespace, false, pg_class_desc);
				intoClause->oidInfo.aosegComptypeOid = GetNewRelFileNode(reltablespace, false, pg_type_desc);
				intoClause->oidInfo.aoblkdirOid = GetNewRelFileNode(reltablespace, false, pg_class_desc);
				intoClause->oidInfo.aoblkdirIndexOid = GetNewRelFileNode(reltablespace, false, pg_class_desc);
				intoClause->oidInfo.aoblkdirComptypeOid = GetNewRelFileNode(reltablespace, false, pg_type_desc);
				intoClause->oidInfo.aovisimapOid = GetNewRelFileNode(reltablespace, false, pg_class_desc);
				intoClause->oidInfo.aovisimapIndexOid = GetNewRelFileNode(reltablespace, false, pg_class_desc);
				intoClause->oidInfo.aovisimapComptypeOid = GetNewRelFileNode(reltablespace, false, pg_type_desc);
				heap_close(pg_class_desc, RowExclusiveLock);
				heap_close(pg_type_desc, RowExclusiveLock);

			}
		}
		else if (Gp_role == GP_ROLE_EXECUTE)
		{

			/* qDisp should have sent us a slice table via MPPEXEC */
			if (queryDesc->plannedstmt->sliceTable != NULL)
			{
				SliceTable *sliceTable;
				Slice	   *slice;

				sliceTable = (SliceTable *)queryDesc->plannedstmt->sliceTable;
				Assert(IsA(sliceTable, SliceTable));
				slice = (Slice *)list_nth(sliceTable->slices, sliceTable->localSlice);
				Assert(IsA(slice, Slice));

				estate->es_sliceTable = sliceTable;

				estate->currentSliceIdInPlan = slice->rootIndex;
				estate->currentExecutingSliceId = slice->rootIndex;

				/* set our global sliceid variable for elog. */
				currentSliceId = LocallyExecutingSliceIndex(estate);

				/* Should we collect statistics for EXPLAIN ANALYZE? */
				estate->es_instrument = sliceTable->doInstrument;
				queryDesc->doInstrument = sliceTable->doInstrument;
			}

			/* InitPlan() will acquire locks by walking the entire plan
			 * tree -- we'd like to avoid acquiring the locks until
			 * *after* we've set up the interconnect */
			if (queryDesc->plannedstmt->nMotionNodes > 0)
			{
				int i;

				PG_TRY();
				{
					for (i=1; i <= queryDesc->plannedstmt->nMotionNodes; i++)
					{
						InitMotionLayerNode(estate->motionlayer_context, i);
					}

					estate->es_interconnect_is_setup = true;

					Assert(!estate->interconnect_context);
					SetupInterconnect(estate);
					Assert(estate->interconnect_context);
				}
				PG_CATCH();
				{
					mppExecutorCleanup(queryDesc);
					PG_RE_THROW();
				}
				PG_END_TRY();
			}
		}

		/* If the interconnect has been set up; we need to catch any
		 * errors to shut it down -- so we have to wrap InitPlan in a PG_TRY() block. */
		PG_TRY();
		{
			/*
			 * Initialize the plan state tree
			 */
			Assert(CurrentMemoryContext == estate->es_query_cxt);
			InitPlan(queryDesc, eflags);

			Assert(queryDesc->planstate);

			if (Gp_role == GP_ROLE_DISPATCH &&
				queryDesc->plannedstmt->planTree->dispatch == DISPATCH_PARALLEL)
			{
				/* Assign gang descriptions to the root slices of the slice forest. */
				InitRootSlices(queryDesc);

				if (!(eflags & EXEC_FLAG_EXPLAIN_ONLY))
				{
					/*
					 * Since we intend to execute the plan, inventory the slice tree,
					 * allocate gangs, and associate them with slices.
					 *
					 * For now, always use segment 'gp_singleton_segindex' for
					 * singleton gangs.
					 *
					 * On return, gangs have been allocated and CDBProcess lists have
					 * been filled in in the slice table.)
					 */
					AssignGangs(queryDesc, gp_singleton_segindex);
				}

			}

	#ifdef USE_ASSERT_CHECKING
			AssertSliceTableIsValid((struct SliceTable *) estate->es_sliceTable, queryDesc->plannedstmt);
	#endif

			if (Debug_print_slice_table && Gp_role == GP_ROLE_DISPATCH)
				elog_node_display(DEBUG3, "slice table", estate->es_sliceTable, true);

			/*
			 * If we're running as a QE and there's a slice table in our queryDesc,
			 * then we need to finish the EState setup we prepared for back in
			 * CdbExecQuery.
			 */
			if (Gp_role == GP_ROLE_EXECUTE && estate->es_sliceTable != NULL)
			{
				MotionState *motionstate = NULL;

				/*
				 * Note that, at this point on a QE, the estate is setup (based on the
				 * slice table transmitted from the QD via MPPEXEC) so that fields
				 * es_sliceTable, cur_root_idx and es_cur_slice_idx are correct for
				 * the QE.
				 *
				 * If responsible for a non-root slice, arrange to enter the plan at the
				 * slice's sending Motion node rather than at the top.
				 */
				if (LocallyExecutingSliceIndex(estate) != RootSliceIndex(estate))
				{
					motionstate = getMotionState(queryDesc->planstate, LocallyExecutingSliceIndex(estate));
					Assert(motionstate != NULL && IsA(motionstate, MotionState));

					/* Patch Motion node so it looks like a top node. */
					motionstate->ps.plan->nMotionNodes = estate->es_sliceTable->nMotions;
					motionstate->ps.plan->nParamExec = estate->es_sliceTable->nInitPlans;
				}

				if (Debug_print_slice_table)
					elog_node_display(DEBUG3, "slice table", estate->es_sliceTable, true);

				if (gp_log_interconnect >= GPVARS_VERBOSITY_DEBUG)
					elog(DEBUG1, "seg%d executing slice%d under root slice%d",
						 Gp_segment,
						 LocallyExecutingSliceIndex(estate),
						 RootSliceIndex(estate));
			}

			/*
			 * Are we going to dispatch this plan parallel?  Only if we're running as
			 * a QD and the plan is a parallel plan.
			 */
			if (Gp_role == GP_ROLE_DISPATCH &&
				queryDesc->plannedstmt->planTree->dispatch == DISPATCH_PARALLEL &&
				!(eflags & EXEC_FLAG_EXPLAIN_ONLY))
			{
				shouldDispatch = true;
			}
			else
			{
				shouldDispatch = false;
			}

			/*
			 * if in dispatch mode, time to serialize plan and query
			 * trees, and fire off cdb_exec command to each of the qexecs
			 */
			if (shouldDispatch)
			{

				/*
				 * MPP-2869: preprocess_initplans() may
				 * dispatch. (interacted with MPP-2859, which caused an
				 * initPlan to do a write which should have happened in
				 * main body of query) We need to call
				 * ExecutorSaysTransactionDoesWrites() before any dispatch
				 * work for this query.
				 */
				needDtxTwoPhase = ExecutorSaysTransactionDoesWrites();
				dtmPreCommand("ExecutorStart", "(none)", queryDesc->plannedstmt,
						needDtxTwoPhase, true /* wantSnapshot */, queryDesc->extended_query );

				/*
				 * First, see whether we need to pre-execute any initPlan subplans.
				 */
				if (queryDesc->plannedstmt->planTree->nParamExec > 0)
				{
					preprocess_initplans(queryDesc);

					/*
					 * Copy the values of the preprocessed subplans to the
					 * external parameters.
					 */
					queryDesc->params = addRemoteExecParamsToParamList(queryDesc->plannedstmt,
																	   queryDesc->params,
																	   queryDesc->estate->es_param_exec_vals);
				}

				build_tuple_node_list(&queryDesc->plannedstmt->transientTypeRecords);

				/*
				 * This call returns after launching the threads that send the
				 * plan to the appropriate segdbs.  It does not wait for them to
				 * finish unless an error is detected before all slices have been
				 * dispatched.
				 */
				cdbdisp_dispatchPlan(queryDesc, needDtxTwoPhase, true, estate->dispatcherState);
			}


			/*
			 * Get executor identity (who does the executor serve). we can assume
			 * Forward scan direction for now just for retrieving the identity.
			 */
			if (!(eflags & EXEC_FLAG_EXPLAIN_ONLY))
				exec_identity = getGpExecIdentity(queryDesc, ForwardScanDirection, estate);
			else
				exec_identity = GP_IGNORE;

			/* non-root on QE */
			if (exec_identity == GP_NON_ROOT_ON_QE)
			{

				MotionState *motionState = getMotionState(queryDesc->planstate, LocallyExecutingSliceIndex(estate));

				Assert(motionState);

				Assert(IsA(motionState->ps.plan, Motion));

				/* update the connection information, if needed */
				if (((PlanState *) motionState)->plan->nMotionNodes > 0)
				{
					ExecUpdateTransportState((PlanState *)motionState,
											 estate->interconnect_context);
				}
			}
			else if (exec_identity == GP_ROOT_SLICE)
			{
				/* Run a root slice. */
				if (queryDesc->planstate != NULL &&
					queryDesc->planstate->plan->nMotionNodes > 0 && !estate->es_interconnect_is_setup)
				{
					estate->es_interconnect_is_setup = true;

					Assert(!estate->interconnect_context);
					SetupInterconnect(estate);
					Assert(estate->interconnect_context);
				}
				if (estate->es_interconnect_is_setup)
				{
					ExecUpdateTransportState(queryDesc->planstate,
											 estate->interconnect_context);
				}
			}
			else if (exec_identity != GP_IGNORE)
			{
				/* should never happen */
				Assert(!"unsupported parallel execution strategy");
			}

			if(estate->es_interconnect_is_setup)
				Assert(estate->interconnect_context != NULL);

		}
		PG_CATCH();
		{
			mppExecutorCleanup(queryDesc);
			PG_RE_THROW();
		}
		PG_END_TRY();

		if (DEBUG1 >= log_min_messages)
		{
			char		msec_str[32];
			switch (check_log_duration(msec_str, false))
			{
				case 1:
				case 2:
					ereport(LOG, (errmsg("duration to ExecutorStart end: %s ms", msec_str)));
					break;
			}
		}
	}
	END_MEMORY_ACCOUNT();

	MemoryContextSwitchTo(oldcontext);
}

/* ----------------------------------------------------------------
 *		ExecutorRun
 *
 *		This is the main routine of the executor module. It accepts
 *		the query descriptor from the traffic cop and executes the
 *		query plan.
 *
 *		ExecutorStart must have been called already.
 *
 *		If direction is NoMovementScanDirection then nothing is done
 *		except to start up/shut down the destination.  Otherwise,
 *		we retrieve up to 'count' tuples in the specified direction.
 *
 *		Note: count = 0 is interpreted as no portal limit, i.e., run to
 *		completion.
 *
 *		MPP: In here we must ensure to only run the plan and not call
 *		any setup/teardown items (unless in a CATCH block).
 *
 * ----------------------------------------------------------------
 */
TupleTableSlot *
ExecutorRun(QueryDesc *queryDesc,
			ScanDirection direction, long count)
{
	EState	   *estate;
	CmdType		operation;
	DestReceiver *dest;
	bool		sendTuples;
	TupleTableSlot *result = NULL;
	MemoryContext oldcontext;
	/*
	 * NOTE: Any local vars that are set in the PG_TRY block and examined in the
	 * PG_CATCH block should be declared 'volatile'. (setjmp shenanigans)
	 */
	Slice              *currentSlice;
	GpExecIdentity		exec_identity;

	/* sanity checks */
	Assert(queryDesc != NULL);

	estate = queryDesc->estate;

	Assert(estate != NULL);

	Assert(NULL != queryDesc->plannedstmt && NULL != queryDesc->plannedstmt->memoryAccount);

	START_MEMORY_ACCOUNT(queryDesc->plannedstmt->memoryAccount);

	/*
	 * Set dynamicTableScanInfo to the one in estate, and reset its value at
	 * the end of ExecutorRun(). This is to support two cases:
	 *
	 * (1) For PLPgsql/SQL functions. There might be multiple DynamicTableScanInfos
	 * involved, one for each statement in the function. We set the global variable
	 * dynamicTableScanInfo to the value for the running statement here, and reset
	 * its value at the end of ExecutorRun().
	 *
	 * (2) For cursor queries. Each cursor query has its own set of DynamicTableScanInfos,
	 * and they could be called in different orders.
	 */
	DynamicTableScanInfo *origDynamicTableScanInfo = dynamicTableScanInfo;
	dynamicTableScanInfo = estate->dynamicTableScanInfo;

	/*
	 * Switch into per-query memory context
	 */
	oldcontext = MemoryContextSwitchTo(estate->es_query_cxt);

	/*
     * CDB: Update global slice id for log messages.
     */
    currentSlice = getCurrentSlice(estate, LocallyExecutingSliceIndex(estate));
    if (currentSlice)
    {
        if (Gp_role == GP_ROLE_EXECUTE ||
            sliceRunsOnQD(currentSlice))
            currentSliceId = currentSlice->sliceIndex;
    }

	/*
	 * extract information from the query descriptor and the query feature.
	 */
	operation = queryDesc->operation;
	dest = queryDesc->dest;

	/*
	 * startup tuple receiver, if we will be emitting tuples
	 */
	estate->es_processed = 0;
	estate->es_lastoid = InvalidOid;

	sendTuples = (queryDesc->tupDesc != NULL &&
				  (operation == CMD_SELECT ||
				   queryDesc->plannedstmt->returningLists));

	if (sendTuples)
		(*dest->rStartup) (dest, operation, queryDesc->tupDesc);

	/*
	 * Need a try/catch block here so that if an ereport is called from
	 * within ExecutePlan, we can clean up by calling CdbCheckDispatchResult.
	 * This cleans up the asynchronous commands running through the threads launched from
	 * CdbDispatchCommand.
	 */
	PG_TRY();
	{
		/*
		 * Run the plan locally.  There are three ways;
		 *
		 * 1. Do nothing
		 * 2. Run a root slice
		 * 3. Run a non-root slice on a QE.
		 *
		 * Here we decide what is our identity -- root slice, non-root
		 * on QE or other (in which case we do nothing), and then run
		 * the plan if required. For more information see
		 * getGpExecIdentity() in execUtils.
		 */
		exec_identity = getGpExecIdentity(queryDesc, direction, estate);

		if (exec_identity == GP_IGNORE)
		{
			result = NULL;
		}
		else if (exec_identity == GP_NON_ROOT_ON_QE)
		{
			/*
			 * Run a non-root slice on a QE.
			 *
			 * Since the top Plan node is a (Sending) Motion, run the plan
			 * forward to completion. The plan won't return tuples locally
			 * (tuples go out over the interconnect), so the destination is
			 * uninteresting.  The command type should be SELECT, however, to
			 * avoid other sorts of DML processing..
			 *
			 * This is the center of slice plan activity -- here we arrange to
			 * blunder into the middle of the plan rather than entering at the
			 * root.
			 */

			MotionState *motionState = getMotionState(queryDesc->planstate, LocallyExecutingSliceIndex(estate));

			Assert(motionState);

			result = ExecutePlan(estate,
								 (PlanState *) motionState,
								 CMD_SELECT,
								 0,
								 ForwardScanDirection,
								 dest);
		}
		else if (exec_identity == GP_ROOT_SLICE)
		{
			/*
			 * Run a root slice
			 * It corresponds to the "normal" path through the executor
			 * in that we enter the plan at the top and count on the
			 * motion nodes at the fringe of the top slice to return
			 * without ever calling nodes below them.
			 */
			result = ExecutePlan(estate,
								 queryDesc->planstate,
								 operation,
								 count,
								 direction,
								 dest);
		}
		else
		{
			/* should never happen */
			Assert(!"undefined parallel execution strategy");
		}

		/*
		 * if result is null we got end-of-stream. We need to mark it
		 * since with a cursor end-of-stream will only be received with
		 * the fetch that returns the last tuple. ExecutorEnd needs to
		 * know if EOS was received in order to do the right cleanup.
		 */
		if(result == NULL)
			estate->es_got_eos = true;

		dynamicTableScanInfo = origDynamicTableScanInfo;
    }
	PG_CATCH();
	{
		dynamicTableScanInfo = origDynamicTableScanInfo;

        /* If EXPLAIN ANALYZE, let qExec try to return stats to qDisp. */
        if (estate->es_sliceTable &&
            estate->es_sliceTable->doInstrument &&
            Gp_role == GP_ROLE_EXECUTE)
        {
            PG_TRY();
            {
                cdbexplain_sendExecStats(queryDesc);
            }
            PG_CATCH();
            {
                /* Close down interconnect etc. */
				mppExecutorCleanup(queryDesc);
		        PG_RE_THROW();
            }
            PG_END_TRY();
        }

        /* Close down interconnect etc. */
		mppExecutorCleanup(queryDesc);
		PG_RE_THROW();
	}
	PG_END_TRY();

	/*
	 * shutdown tuple receiver, if we started it
	 */
	if (sendTuples)
		(*dest->rShutdown) (dest);

	MemoryContextSwitchTo(oldcontext);
	END_MEMORY_ACCOUNT();

	return result;
}

/* ----------------------------------------------------------------
 *		ExecutorEnd
 *
 *		This routine must be called at the end of execution of any
 *		query plan
 * ----------------------------------------------------------------
 */
void
ExecutorEnd(QueryDesc *queryDesc)
{
	EState	   *estate;
	MemoryContext oldcontext;

	/* sanity checks */
	Assert(queryDesc != NULL);

	estate = queryDesc->estate;

	Assert(estate != NULL);

	Assert(NULL != queryDesc->plannedstmt && NULL != queryDesc->plannedstmt->memoryAccount);

	START_MEMORY_ACCOUNT(queryDesc->plannedstmt->memoryAccount);

	if (DEBUG1 >= log_min_messages)
	{
		char		msec_str[32];
		switch (check_log_duration(msec_str, false))
		{
			case 1:
			case 2:
				ereport(LOG, (errmsg("duration to ExecutorEnd starting: %s ms", msec_str)));
				break;
		}
	}

	if (gp_partitioning_dynamic_selection_log &&
		estate->dynamicTableScanInfo != NULL &&
		estate->dynamicTableScanInfo->numScans > 0)
	{
		for (int scanNo = 0; scanNo < estate->dynamicTableScanInfo->numScans; scanNo++)
		{
			dumpDynamicTableScanPidIndex(scanNo);
		}
	}
	
	/*
	 * Switch into per-query memory context to run ExecEndPlan
	 */
	oldcontext = MemoryContextSwitchTo(estate->es_query_cxt);

    /*
     * If EXPLAIN ANALYZE, qExec returns stats to qDisp now.
     */
    if (estate->es_sliceTable &&
        estate->es_sliceTable->doInstrument &&
        Gp_role == GP_ROLE_EXECUTE)
        cdbexplain_sendExecStats(queryDesc);

	/*
	 * if needed, collect mpp dispatch results and tear down
	 * all mpp specific resources (interconnect, seq server).
	 */
	PG_TRY();
	{
		mppExecutorFinishup(queryDesc);
	}
	PG_CATCH();
	{
		/*
		 * we got an error. do all the necessary cleanup.
		 */
		mppExecutorCleanup(queryDesc);

		/*
		 * Remove our own query's motion layer.
		 */
		RemoveMotionLayer(estate->motionlayer_context, true);

		/*
		 * Release EState and per-query memory context.  This should release
		 * everything the executor has allocated.
		 */
		FreeExecutorState(estate);

		PG_RE_THROW();
	}
	PG_END_TRY();

    /*
     * If normal termination, let each operator clean itself up.
     * Otherwise don't risk it... an error might have left some
     * structures in an inconsistent state.
     */
	ExecEndPlan(queryDesc->planstate, estate);

	WorkfileQueryspace_ReleaseEntry();

	/*
	 * Release any gangs we may have assigned.
	 */
	if (Gp_role == GP_ROLE_DISPATCH && queryDesc->plannedstmt->planTree->dispatch == DISPATCH_PARALLEL)
		ReleaseGangs(queryDesc);

	/*
	 * Remove our own query's motion layer.
	 */
	RemoveMotionLayer(estate->motionlayer_context, true);

	/*
	 * Close the SELECT INTO relation if any
	 */
	if (estate->es_select_into)
		CloseIntoRel(queryDesc);

	/*
	 * Must switch out of context before destroying it
	 */
	MemoryContextSwitchTo(oldcontext);

	queryDesc->es_processed = estate->es_processed;
	queryDesc->es_lastoid = estate->es_lastoid;

	/*
	 * Release EState and per-query memory context.  This should release
	 * everything the executor has allocated.
	 */
	FreeExecutorState(estate);
	
	/**
	 * Perfmon related stuff.
	 */
	if (gp_enable_gpperfmon 
			&& Gp_role == GP_ROLE_DISPATCH
			&& queryDesc->gpmon_pkt)
	{			
		gpmon_qlog_query_end(queryDesc->gpmon_pkt);
		queryDesc->gpmon_pkt = NULL;
	}

	/* Reset queryDesc fields that no longer point to anything */
	queryDesc->tupDesc = NULL;
	queryDesc->estate = NULL;
	queryDesc->planstate = NULL;
	if (DEBUG1 >= log_min_messages)
	{
		char		msec_str[32];
		switch (check_log_duration(msec_str, false))
		{
			case 1:
			case 2:
				ereport(LOG, (errmsg("duration to ExecutorEnd end: %s ms", msec_str)));
				break;
		}
	}
	END_MEMORY_ACCOUNT();

	if (gp_dump_memory_usage)
	{
		MemoryAccounting_SaveToFile(currentSliceId);
	}
	ReportOOMConsumption();
}

/* ----------------------------------------------------------------
 *		ExecutorRewind
 *
 *		This routine may be called on an open queryDesc to rewind it
 *		to the start.
 * ----------------------------------------------------------------
 */
void
ExecutorRewind(QueryDesc *queryDesc)
{
	EState	   *estate;
	MemoryContext oldcontext;

	/* sanity checks */
	Assert(queryDesc != NULL);

	estate = queryDesc->estate;

	Assert(estate != NULL);

	Assert(NULL != queryDesc->plannedstmt && NULL != queryDesc->plannedstmt->memoryAccount);

	START_MEMORY_ACCOUNT(queryDesc->plannedstmt->memoryAccount);

	/* It's probably not sensible to rescan updating queries */
	Assert(queryDesc->operation == CMD_SELECT);

	/*
	 * Switch into per-query memory context
	 */
	oldcontext = MemoryContextSwitchTo(estate->es_query_cxt);

	/*
	 * rescan plan
	 */
	ExecReScan(queryDesc->planstate, NULL);

	MemoryContextSwitchTo(oldcontext);

	END_MEMORY_ACCOUNT();
}



/*
 * This function is used to check if the current statement will perform any writes.
 * It is used to enforce:
 *  (1) read-only mode (both fts and transcation isolation level read only)
 *      as well as
 *  (2) to keep track of when a distributed transaction becomes
 *      "dirty" and will require 2pc.
 Check that the query does not imply any writes to non-temp tables.
 */
static void
ExecCheckXactReadOnly(PlannedStmt *plannedstmt)
{
	ListCell   *l;
    int         rti;
    bool		changesTempTables = false;

	/*
	 * CREATE TABLE AS or SELECT INTO?
	 *
	 * XXX should we allow this if the destination is temp?
	 */
	if (plannedstmt->intoClause != NULL)
	{
		Assert(plannedstmt->intoClause->rel);
		if (plannedstmt->intoClause->rel->istemp)
			changesTempTables = true;
		else
			goto fail;
	}

	/* Fail if write permissions are requested on any non-temp table */
    rti = 0;
	foreach(l, plannedstmt->rtable)
	{
		RangeTblEntry *rte = lfirst(l);

		rti++;

        if (rte->rtekind == RTE_SUBQUERY)
		{
			continue;
		}

		if (rte->rtekind != RTE_RELATION)
			continue;

		if ((rte->requiredPerms & (~ACL_SELECT)) == 0)
			continue;

		if (isTempNamespace(get_rel_namespace(rte->relid)))
		{
			changesTempTables = true;
			continue;
		}

        /* CDB: Allow SELECT FOR SHARE/UPDATE *
         *
         */
        if ((rte->requiredPerms & ~(ACL_SELECT | ACL_SELECT_FOR_UPDATE)) == 0)
        {
        	ListCell   *cell;
        	bool foundRTI = false;

        	foreach(cell, plannedstmt->rowMarks)
			{
				RowMarkClause *rmc = lfirst(cell);
				if( rmc->rti == rti )
				{
					foundRTI = true;
					break;
				}
			}

			if (foundRTI)
				continue;
        }

		goto fail;
	}
	if (changesTempTables)
		ExecutorMarkTransactionDoesWrites();
	return;

fail:
	if (XactReadOnly)
		ereport(ERROR,
				(errcode(ERRCODE_READ_ONLY_SQL_TRANSACTION),
				 errmsg("transaction is read-only")));
	else
		ExecutorMarkTransactionDoesWrites();
}

/*
 * BuildPartitionNodeFromRoot
 *   Build PartitionNode for the root partition of a given partition oid.
 */
static PartitionNode *
BuildPartitionNodeFromRoot(Oid relid)
{
	PartitionNode *partitionNode = NULL;
	
	if (rel_is_child_partition(relid))
	{
		relid = rel_partition_get_master(relid);
	}

	partitionNode = RelationBuildPartitionDescByOid(relid, false /* inctemplate */);

	return partitionNode;
}

/*
 * createPartitionAccessMethods
 *   Create a PartitionAccessMethods object.
 *
 * Note that the memory context for the access method is not set at this point. It will
 * be set during execution.
 */
static PartitionAccessMethods *
createPartitionAccessMethods(int numLevels)
{
	PartitionAccessMethods *accessMethods = palloc(sizeof(PartitionAccessMethods));;
	accessMethods->partLevels = numLevels;
	accessMethods->amstate = palloc0(numLevels * sizeof(void *));
	accessMethods->part_cxt = NULL;

	return accessMethods;
}

/*
 * createPartitionState
 *   Create a PartitionState object.
 *
 * Note that the memory context for the access method is not set at this point. It will
 * be set during execution.
 */
PartitionState *
createPartitionState(PartitionNode *partsAndRules,
					 int resultPartSize)
{
	Assert(partsAndRules != NULL);
	
	PartitionState *partitionState = makeNode(PartitionState);
	partitionState->accessMethods = createPartitionAccessMethods(num_partition_levels(partsAndRules));
	partitionState->max_partition_attr = max_partition_attr(partsAndRules);
	partitionState->result_partition_array_size = resultPartSize;

	return partitionState;
}

/*
 * InitializeResultRelations
 *   Initialize result relation relevant information
 *
 * CDB: Note that we need this info even if we aren't the slice that will be doing
 * the actual updating, since it's where we learn things, such as if the row needs to
 * contain OIDs or not.
 */
static void
InitializeResultRelations(PlannedStmt *plannedstmt, EState *estate, CmdType operation)
{
	Assert(plannedstmt != NULL && estate != NULL);

	if (plannedstmt->resultRelations == NULL)
	{
		/*
		 * if no result relation, then set state appropriately
		 */
		estate->es_result_relations = NULL;
		estate->es_num_result_relations = 0;
		estate->es_result_relation_info = NULL;
		estate->es_result_partitions = NULL;
		estate->es_result_aosegnos = NIL;

		return;
	}

	List	   *resultRelations = plannedstmt->resultRelations;
	int			numResultRelations = list_length(resultRelations);
	ResultRelInfo *resultRelInfos;

	List *rangeTable = estate->es_range_table;
	
	if (numResultRelations > 1)
	{
		/*
		 * Multiple result relations (due to inheritance)
		 * stmt->resultRelations identifies them all
		 */
		ResultRelInfo *resultRelInfo;
		
		resultRelInfos = (ResultRelInfo *)
			palloc(numResultRelations * sizeof(ResultRelInfo));
		resultRelInfo = resultRelInfos;
		ListCell *lc = NULL;
		foreach(lc, resultRelations)
		{
			initResultRelInfo(resultRelInfo,
							  lfirst_int(lc),
							  rangeTable,
							  operation,
							  estate->es_instrument,
							  (Gp_role != GP_ROLE_EXECUTE || Gp_is_writer));
			
			resultRelInfo++;
		}
	}
	else
	{
		/*
		 * Single result relation identified by stmt->queryTree->resultRelation
		 */
		numResultRelations = 1;
		resultRelInfos = (ResultRelInfo *) palloc(sizeof(ResultRelInfo));
		initResultRelInfo(resultRelInfos,
						  linitial_int(plannedstmt->resultRelations),
						  rangeTable,
						  operation,
						  estate->es_instrument,
						  (Gp_role != GP_ROLE_EXECUTE || Gp_is_writer));
	}
	
	/*
	 * In some occasions when inserting data into a target relations we
	 * need to pass some specific information from the QD to the QEs.
	 * we do this information exchange here, via the parseTree. For now
	 * this is used for partitioned and append-only tables.
	 */
	
	estate->es_result_relations = resultRelInfos;
	estate->es_num_result_relations = numResultRelations;
	/* Initialize to first or only result rel */
	estate->es_result_relation_info = resultRelInfos;
	
	if (Gp_role == GP_ROLE_EXECUTE)
	{
		estate->es_result_partitions = plannedstmt->result_partitions;
		estate->es_result_aosegnos = plannedstmt->result_aosegnos;
	}
	else
	{
		List 	*all_relids = NIL;
		Oid		 relid = getrelid(linitial_int(plannedstmt->resultRelations), rangeTable);

		if (rel_is_child_partition(relid))
		{
			relid = rel_partition_get_master(relid);
		}

		estate->es_result_partitions = BuildPartitionNodeFromRoot(relid);
		
		/*
		 * list all the relids that may take part in this insert operation
		 */
		all_relids = lappend_oid(all_relids, relid);
		all_relids = list_concat(all_relids,
								 all_partition_relids(estate->es_result_partitions));
		
        /* 
         * We also assign a segno for a deletion operation.
         * That segno will later be touched to ensure a correct
         * incremental backup.
         */
		estate->es_result_aosegnos = assignPerRelSegno(all_relids);

		plannedstmt->result_partitions = estate->es_result_partitions;
		plannedstmt->result_aosegnos = estate->es_result_aosegnos;
		
		/* Set any QD resultrels segno, just in case. The QEs set their own in ExecInsert(). */
        int relno = 0;
        ResultRelInfo* relinfo;
        for (relno = 0; relno < numResultRelations; relno ++)
        {
            relinfo = &(resultRelInfos[relno]);
            ResultRelInfoSetSegno(relinfo, estate->es_result_aosegnos);
        }
	}
	
	estate->es_partition_state = NULL;
	if (estate->es_result_partitions)
	{
		estate->es_partition_state = createPartitionState(estate->es_result_partitions,
														  estate->es_num_result_relations);
	}
}

/*
 * InitializeQueryPartsMetadata
 *   Initialize partitioning metadata for all partitions involved in the query.
 */
static void
InitializeQueryPartsMetadata(PlannedStmt *plannedstmt, EState *estate)
{
	Assert(plannedstmt != NULL && estate != NULL);
	
	if (plannedstmt->queryPartOids == NIL)
	{
		plannedstmt->queryPartsMetadata = NIL;
		return;
	}

	if (Gp_role != GP_ROLE_EXECUTE)
	{
		/*
		 * Non-QEs populate the partitioning metadata for all
		 * relevant partitions in the query.
		 */
		plannedstmt->queryPartsMetadata = NIL;
		ListCell *lc = NULL;
		foreach (lc, plannedstmt->queryPartOids)
		{
			Oid relid = (Oid)lfirst_oid(lc);
			PartitionNode *partitionNode = BuildPartitionNodeFromRoot(relid);
			Assert(partitionNode != NULL);
			plannedstmt->queryPartsMetadata =
				lappend(plannedstmt->queryPartsMetadata, partitionNode);
		}
	}
	
	/* Populate the partitioning metadata to EState */
	Assert(estate->dynamicTableScanInfo != NULL &&
		   estate->dynamicTableScanInfo->memoryContext != NULL);
	
	MemoryContext oldContext = MemoryContextSwitchTo(estate->dynamicTableScanInfo->memoryContext);
	
	ListCell *lc = NULL;
	foreach(lc, plannedstmt->queryPartsMetadata)
	{
		PartitionNode *partsAndRules = (PartitionNode *)lfirst(lc);
		
		PartitionMetadata *metadata = palloc(sizeof(PartitionMetadata));
		metadata->partsAndRules = partsAndRules;
		Assert(metadata->partsAndRules != NULL);
		metadata->accessMethods = createPartitionAccessMethods(num_partition_levels(metadata->partsAndRules));
		estate->dynamicTableScanInfo->partsMetadata =
			lappend(estate->dynamicTableScanInfo->partsMetadata, metadata);
	}
	
	MemoryContextSwitchTo(oldContext);
}

/*
 * InitializePartsMetadata
 *   Initialize partitioning metadata for the given partitioned table oid
 */
List *
InitializePartsMetadata(Oid rootOid)
{
	PartitionMetadata *metadata = palloc(sizeof(PartitionMetadata));
	metadata->partsAndRules = BuildPartitionNodeFromRoot(rootOid);
	Assert(metadata->partsAndRules != NULL);

	metadata->accessMethods = createPartitionAccessMethods(num_partition_levels(metadata->partsAndRules));
	return list_make1(metadata);
}

/* ----------------------------------------------------------------
 *		InitPlan
 *
 *		Initializes the query plan: open files, allocate storage
 *		and start up the rule manager
 * ----------------------------------------------------------------
 */
static void
InitPlan(QueryDesc *queryDesc, int eflags)
{
	CmdType		operation = queryDesc->operation;
	PlannedStmt *plannedstmt = queryDesc->plannedstmt;
	Plan	   *plan = plannedstmt->planTree;
	List	   *rangeTable = plannedstmt->rtable;
	EState	   *estate = queryDesc->estate;
	PlanState  *planstate;
	TupleDesc	tupType;
	ListCell   *l;
	bool		shouldDispatch = Gp_role == GP_ROLE_DISPATCH && plannedstmt->planTree->dispatch == DISPATCH_PARALLEL;

	Assert(plannedstmt->intoPolicy == NULL
		   || plannedstmt->intoPolicy->ptype == POLICYTYPE_PARTITIONED);

	if (DEBUG1 >= log_min_messages)
	{
		char msec_str[32];
		switch (check_log_duration(msec_str, false))
		{
			case 1:
			case 2:
				ereport(LOG, (errmsg("duration to InitPlan start: %s ms", msec_str)));
				break;
			default:
				/* do nothing */
				break;
		}
	}

	/*
	 * Do permissions checks.  It's sufficient to examine the query's top
	 * rangetable here --- subplan RTEs will be checked during
	 * ExecInitSubPlan().
	 */
	if (operation != CMD_SELECT ||
		(Gp_role != GP_ROLE_EXECUTE &&
		 !(shouldDispatch && cdbpathlocus_querysegmentcatalogs)))
	{
		ExecCheckRTPerms(plannedstmt->rtable);
	}
	else
	{
		/*
		 * We don't check the rights here, so we can query pg_statistic even if we are a non-privileged user.
		 * This shouldn't cause a problem, because "cdbpathlocus_querysegmentcatalogs" can only be true if we
		 * are doing special catalog queries for ANALYZE.  Otherwise, the QD will execute the normal access right
		 * check.  This does open a security hole, as it's possible for a hacker to connect to a segdb with GP_ROLE_EXECUTE,
		 * (at least, in theory, although it isn't easy) and then do a query.  But all they can see is
		 * pg_statistic and pg_class, and pg_class is normally readable by everyone.
		 */

		ListCell *lc = NULL;

		foreach(lc, plannedstmt->rtable)
		{
			RangeTblEntry *rte = lfirst(lc);

			if (rte->rtekind != RTE_RELATION)
				continue;

			if (rte->requiredPerms == 0)
				continue;

			/*
			 * Ignore access rights check on pg_statistic and pg_class, so
			 * the QD can retreive the statistics from the QEs.
			 */
			if (rte->relid != StatisticRelationId && rte->relid != RelationRelationId)
			{
				ExecCheckRTEPerms(rte);
			}
		}
	}

	/*
	 * get information from query descriptor
	 */
	rangeTable = plannedstmt->rtable;

	/*
	 * initialize the node's execution state
	 */
	estate->es_range_table = rangeTable;

	/*
	 * if there is a result relation, initialize result relation stuff
	 *
	 * CDB: Note that we need this info even if we aren't the slice that will be doing
	 * the actual updating, since it's where we learn things, such as if the row needs to
	 * contain OIDs or not.
	 */
	InitializeResultRelations(plannedstmt, estate, operation);

	/*
	 * If there are partitions involved in the query, initialize partitioning metadata.
	 */
	InitializeQueryPartsMetadata(plannedstmt, estate);

	/*
	 * set the number of partition selectors for every dynamic scan id
	 */
	estate->dynamicTableScanInfo->numSelectorsPerScanId = plannedstmt->numSelectorsPerScanId;

	/*
	 * Detect whether we're doing SELECT INTO.  If so, set the es_into_oids
	 * flag appropriately so that the plan tree will be initialized with the
	 * correct tuple descriptors.  (Other SELECT INTO stuff comes later.)
	 */
	estate->es_select_into = false;
	if (operation == CMD_SELECT && plannedstmt->intoClause != NULL)
	{
		estate->es_select_into = true;
		estate->es_into_oids = interpretOidsOption(plannedstmt->intoClause->options);
	}

	/*
	 * Have to lock relations selected FOR UPDATE/FOR SHARE before we
<<<<<<< HEAD
	 * initialize the plan tree, else we'd be doing a lock upgrade. While we
	 * are at it, build the ExecRowMark list.
=======
	 * initialize the plan tree, else we'd be doing a lock upgrade.
	 * While we are at it, build the ExecRowMark list.
>>>>>>> 782d68e3
	 */
	estate->es_rowMarks = NIL;
	foreach(l, plannedstmt->rowMarks)
	{
		RowMarkClause *rc = (RowMarkClause *) lfirst(l);
		Oid			relid = getrelid(rc->rti, rangeTable);
		Relation	relation;
		LOCKMODE    lockmode;
		bool        lockUpgraded;
		ExecRowMark *erm;

        /* CDB: On QD, lock whole table in S or X mode, if distributed. */
		lockmode = rc->forUpdate ? RowExclusiveLock : RowShareLock;
		relation = CdbOpenRelation(relid, lockmode, rc->noWait, &lockUpgraded);
		if (lockUpgraded)
		{
            heap_close(relation, NoLock);
            continue;
        }

		erm = (ExecRowMark *) palloc(sizeof(ExecRowMark));
		erm->relation = relation;
		erm->rti = rc->rti;
		erm->forUpdate = rc->forUpdate;
		erm->noWait = rc->noWait;
		/* We'll set up ctidAttno below */
		erm->ctidAttNo = InvalidAttrNumber;
		estate->es_rowMarks = lappend(estate->es_rowMarks, erm);
	}

	/*
	 * Initialize the executor "tuple" table.  We need slots for all the plan
	 * nodes, plus possibly output slots for the junkfilter(s). At this point
	 * we aren't sure if we need junkfilters, so just add slots for them
	 * unconditionally.  Also, if it's not a SELECT, set up a slot for use for
	 * trigger output tuples.  Also, one for RETURNING-list evaluation.
	 */
	{
	    /* Slots for the main plan tree */
		int			nSlots = ExecCountSlotsNode(plannedstmt->planTree);

		/* 
		 * Note that, here, PG loops over the subplans in PlannedStmt, counts 
		 * the slots in each, and allocates the slots in the top-level state's 
		 * tuple table.  GP operates differently.  It uses the subplan code in 
		 * nodeSubplan.c to count slots for the subplan and to allocate them 
		 * in the subplan's state.
		 * 
		 * Since every slice does this, GP may over-allocate tuple slots, 
		 * however, the cost is small (about 80 bytes per entry) and probably
		 * worth the simplicity of the approach.
		 */

		/* Add slots for junkfilter(s) */
		if (plannedstmt->resultRelations != NIL)
			nSlots += list_length(plannedstmt->resultRelations);
		else
			nSlots += 1;
		if (operation != CMD_SELECT)
			nSlots++;			/* for es_trig_tuple_slot */
		if (plannedstmt->returningLists)
			nSlots++;			/* for RETURNING projection */

		estate->es_tupleTable = ExecCreateTupleTable(nSlots);

		if (operation != CMD_SELECT)
			estate->es_trig_tuple_slot =
				ExecAllocTableSlot(estate->es_tupleTable);
	}

	/* mark EvalPlanQual not active */
	estate->es_plannedstmt = plannedstmt;
	estate->es_evalPlanQual = NULL;
	estate->es_evTupleNull = NULL;
	estate->es_evTuple = NULL;
	estate->es_useEvalPlan = false;

	/*
	 * Initialize the private state information for all the nodes in the query
	 * tree.  This opens files, allocates storage and leaves us ready to start
	 * processing tuples.
	 */
	planstate = ExecInitNode(plannedstmt->planTree, estate, eflags);

	queryDesc->planstate = planstate;

	Assert(queryDesc->planstate);

	if (RootSliceIndex(estate) != LocallyExecutingSliceIndex(estate))
		return;
	
	/*
	 * Get the tuple descriptor describing the type of tuples to return. (this
	 * is especially important if we are creating a relation with "SELECT
	 * INTO")
	 */
	tupType = ExecGetResultType(planstate);

	/*
	 * Initialize the junk filter if needed.  SELECT and INSERT queries need a
	 * filter if there are any junk attrs in the tlist.  INSERT and SELECT
	 * INTO also need a filter if the plan may return raw disk tuples (else
	 * heap_insert will be scribbling on the source relation!). UPDATE and
	 * DELETE always need a filter, since there's always a junk 'ctid'
	 * attribute present --- no need to look first.
	 *
	 * This section of code is also a convenient place to verify that the
	 * output of an INSERT or UPDATE matches the target table(s).
	 */
	{
		bool		junk_filter_needed = false;
		ListCell   *tlist;

		switch (operation)
		{
			case CMD_SELECT:
			case CMD_INSERT:
				foreach(tlist, plan->targetlist)
				{
					TargetEntry *tle = (TargetEntry *) lfirst(tlist);

					if (tle->resjunk)
					{
						junk_filter_needed = true;
						break;
					}
				}
				if (!junk_filter_needed &&
					(operation == CMD_INSERT || estate->es_select_into) &&
					ExecMayReturnRawTuples(planstate))
					junk_filter_needed = true;

				break;
			case CMD_UPDATE:
			case CMD_DELETE:
				junk_filter_needed = true;
				break;
			default:
				break;
		}

		if (junk_filter_needed)
		{
			/*
			 * If there are multiple result relations, each one needs its own
			 * junk filter.  Note this is only possible for UPDATE/DELETE, so
			 * we can't be fooled by some needing a filter and some not.
			 */

			if (list_length(plannedstmt->resultRelations) > 1)
			{
				List *appendplans;
				int			as_nplans;
				ResultRelInfo *resultRelInfo;
				ListCell *lc;

				/* Top plan had better be an Append here. */
				Assert(IsA(plannedstmt->planTree, Append));
				Assert(((Append *) plannedstmt->planTree)->isTarget);
				Assert(IsA(planstate, AppendState));
				appendplans = ((Append *) plannedstmt->planTree)->appendplans;
				as_nplans = list_length(appendplans);
				Assert(as_nplans == estate->es_num_result_relations);
				resultRelInfo = estate->es_result_relations;
				foreach(lc, appendplans)
				{
					Plan  *subplan = (Plan *)lfirst(lc);
					JunkFilter *j;

<<<<<<< HEAD
					if (operation == CMD_UPDATE && PLANGEN_PLANNER == plannedstmt->planGen)
						ExecCheckPlanOutput(resultRelInfo->ri_RelationDesc,
											subplan->targetlist);

					TupleDesc cleanTupType = ExecCleanTypeFromTL(subplan->targetlist, 
										     resultRelInfo->ri_RelationDesc->rd_att->tdhasoid);
					j = ExecInitJunkFilter(subplan->targetlist,
							       cleanTupType,
							       ExecAllocTableSlot(estate->es_tupleTable));
=======
					j = ExecInitJunkFilter(subplan->plan->targetlist,
							resultRelInfo->ri_RelationDesc->rd_att->tdhasoid,
								  ExecAllocTableSlot(estate->es_tupleTable));
					/*
					 * Since it must be UPDATE/DELETE, there had better be
					 * a "ctid" junk attribute in the tlist ... but ctid could
					 * be at a different resno for each result relation.
					 * We look up the ctid resnos now and save them in the
					 * junkfilters.
					 */
					j->jf_junkAttNo = ExecFindJunkAttribute(j, "ctid");
					if (!AttributeNumberIsValid(j->jf_junkAttNo))
						elog(ERROR, "could not find junk ctid column");
>>>>>>> 782d68e3
					resultRelInfo->ri_junkFilter = j;
					resultRelInfo++;
				}

				/*
				 * Set active junkfilter too; at this point ExecInitAppend has
				 * already selected an active result relation...
				 */
				estate->es_junkFilter =
					estate->es_result_relation_info->ri_junkFilter;
			}
			else
			{

				/* Normal case with just one JunkFilter */
				JunkFilter *j;

				if (PLANGEN_PLANNER == plannedstmt->planGen && (operation == CMD_INSERT || operation == CMD_UPDATE))
					ExecCheckPlanOutput(estate->es_result_relation_info->ri_RelationDesc,
										planstate->plan->targetlist);

				TupleDesc cleanTupType = ExecCleanTypeFromTL(planstate->plan->targetlist, 
									     tupType->tdhasoid);

				j = ExecInitJunkFilter(planstate->plan->targetlist,
						       cleanTupType,
						       ExecAllocTableSlot(estate->es_tupleTable));

				estate->es_junkFilter = j;
				if (estate->es_result_relation_info)
					estate->es_result_relation_info->ri_junkFilter = j;

				if (operation == CMD_SELECT)
				{
					/* For SELECT, want to return the cleaned tuple type */
					tupType = j->jf_cleanTupType;
					/* For SELECT FOR UPDATE/SHARE, find the ctid attrs now */
					foreach(l, estate->es_rowMarks)
					{
						ExecRowMark *erm = (ExecRowMark *) lfirst(l);
						char		resname[32];

						snprintf(resname, sizeof(resname), "ctid%u", erm->rti);
						erm->ctidAttNo = ExecFindJunkAttribute(j, resname);
						if (!AttributeNumberIsValid(erm->ctidAttNo))
							elog(ERROR, "could not find junk \"%s\" column",
								 resname);
					}
				}
				else if (operation == CMD_UPDATE || operation == CMD_DELETE)
				{
					/* For UPDATE/DELETE, find the ctid junk attr now */
					j->jf_junkAttNo = ExecFindJunkAttribute(j, "ctid");
					if (!AttributeNumberIsValid(j->jf_junkAttNo))
						elog(ERROR, "could not find junk ctid column");
				}
			}
		}
		else
		{
			/* The planner requires that top node of the target list has the same
			 * number of columns than the output relation. This is not a requirement
			 * of the Optimizer. */
			if (operation == CMD_INSERT
					&& plannedstmt->planGen == PLANGEN_PLANNER)
			{
				ExecCheckPlanOutput(estate->es_result_relation_info->ri_RelationDesc,
									planstate->plan->targetlist);
			}

			estate->es_junkFilter = NULL;
		}
	}

	/*
	 * Initialize RETURNING projections if needed.
	 */
	if (plannedstmt->returningLists)
	{
		TupleTableSlot *slot;
		ExprContext *econtext;
		ResultRelInfo *resultRelInfo;

		/*
		 * We set QueryDesc.tupDesc to be the RETURNING rowtype in this case.
		 * We assume all the sublists will generate the same output tupdesc.
		 */
		tupType = ExecTypeFromTL((List *) linitial(plannedstmt->returningLists),
								 false);

		/* Set up a slot for the output of the RETURNING projection(s) */
		slot = ExecAllocTableSlot(estate->es_tupleTable);
		ExecSetSlotDescriptor(slot, tupType);
		/* Need an econtext too */
		econtext = CreateExprContext(estate);

		/*
		 * Build a projection for each result rel.	Note that any SubPlans in
		 * the RETURNING lists get attached to the topmost plan node.
		 */
		Assert(list_length(plannedstmt->returningLists) == estate->es_num_result_relations);
		resultRelInfo = estate->es_result_relations;
		foreach(l, plannedstmt->returningLists)
		{
			List	   *rlist = (List *) lfirst(l);
			List	   *rliststate;

			rliststate = (List *) ExecInitExpr((Expr *) rlist, planstate);
			resultRelInfo->ri_projectReturning =
				ExecBuildProjectionInfo(rliststate, econtext, slot,
									   resultRelInfo->ri_RelationDesc->rd_att);
			resultRelInfo++;
		}

		/*
		 * Because we already ran ExecInitNode() for the top plan node, any
		 * subplans we just attached to it won't have been initialized; so we
		 * have to do it here.	(Ugly, but the alternatives seem worse.)
		 */
		foreach(l, planstate->subPlan)
		{
			SubPlanState *sstate = (SubPlanState *) lfirst(l);

			Assert(IsA(sstate, SubPlanState));
			if (sstate->planstate == NULL)		/* already inited? */
				ExecInitSubPlan(sstate, estate, eflags);
		}
	}

	queryDesc->tupDesc = tupType;

	/*
	 * If doing SELECT INTO, initialize the "into" relation.  We must wait
	 * till now so we have the "clean" result tuple type to create the new
	 * table from.
	 *
	 * If EXPLAIN, skip creating the "into" relation.
	 */
	if (estate->es_select_into && !(eflags & EXEC_FLAG_EXPLAIN_ONLY) &&
			/* Only create the table if root slice */
	        (Gp_role != GP_ROLE_EXECUTE || Gp_is_writer) )
		OpenIntoRel(queryDesc);


	if (DEBUG1 >= log_min_messages)
			{
				char		msec_str[32];
				switch (check_log_duration(msec_str, false))
				{
					case 1:
					case 2:
						ereport(LOG, (errmsg("duration to InitPlan end: %s ms", msec_str)));
						break;
				}
			}
}

/*
 * Initialize ResultRelInfo data for one result relation
 */
static void
initResultRelInfo(ResultRelInfo *resultRelInfo,
				  Index resultRelationIndex,
				  List *rangeTable,
				  CmdType operation,
				  bool doInstrument,
				  bool needLock)
{
	Oid			resultRelationOid;
	Relation	resultRelationDesc;
	LOCKMODE    lockmode;

	resultRelationOid = getrelid(resultRelationIndex, rangeTable);

	/*
	 * MPP-2879: The QEs don't pass their MPPEXEC statements through
	 * the parse (where locks would ordinarily get acquired). So we
	 * need to take some care to pick them up here (otherwise we get
	 * some very strange interactions with QE-local operations (vacuum?
	 * utility-mode ?)).
	 *
	 * NOTE: There is a comment in lmgr.c which reads forbids use of
	 * heap_open/relation_open with "NoLock" followed by use of
	 * RelationOidLock/RelationLock with a stronger lock-mode:
	 * RelationOidLock/RelationLock expect a relation to already be
	 * locked.
	 *
	 * But we also need to serialize CMD_UPDATE && CMD_DELETE to preserve
	 * order on mirrors.
	 *
	 * So we're going to ignore the "NoLock" issue above.
	 */
	/* CDB: we must promote locks for UPDATE and DELETE operations. */
	lockmode = needLock ? RowExclusiveLock : NoLock;
	if (operation == CMD_UPDATE || operation == CMD_DELETE)
	{
		resultRelationDesc = CdbOpenRelation(resultRelationOid,
											 lockmode,
											 false, /* noWait */ 
											 NULL); /* lockUpgraded */
	}
	else
	{
		resultRelationDesc = heap_open(resultRelationOid, lockmode);
	}

    /*
	 * Check valid relkind ... parser and/or planner should have noticed this
	 * already, but let's make sure.
	 */
	switch (resultRelationDesc->rd_rel->relkind)
	{
		case RELKIND_RELATION:
			/* OK */
			break;
		case RELKIND_SEQUENCE:
			ereport(ERROR,
					(errcode(ERRCODE_WRONG_OBJECT_TYPE),
					 errmsg("cannot change sequence \"%s\"",
							RelationGetRelationName(resultRelationDesc))));
			break;
		case RELKIND_TOASTVALUE:
			ereport(ERROR,
					(errcode(ERRCODE_WRONG_OBJECT_TYPE),
					 errmsg("cannot change TOAST relation \"%s\"",
							RelationGetRelationName(resultRelationDesc))));
			break;
		case RELKIND_AOSEGMENTS:
			if (!gp_upgrade_mode && !allowSystemTableModsDML)
				ereport(ERROR,
						(errcode(ERRCODE_WRONG_OBJECT_TYPE),
						 errmsg("cannot change AO segment listing relation \"%s\"",
								RelationGetRelationName(resultRelationDesc))));
			break;
		case RELKIND_AOBLOCKDIR:
			if (!gp_upgrade_mode && !allowSystemTableModsDML)
				ereport(ERROR,
						(errcode(ERRCODE_WRONG_OBJECT_TYPE),
						 errmsg("cannot change AO block directory relation \"%s\"",
								RelationGetRelationName(resultRelationDesc))));
			break;
		case RELKIND_AOVISIMAP:
			if (!gp_upgrade_mode && !allowSystemTableModsDML)
				ereport(ERROR,
						(errcode(ERRCODE_WRONG_OBJECT_TYPE),
						 errmsg("cannot change AO visibility map relation \"%s\"",
								RelationGetRelationName(resultRelationDesc))));
			break;

		case RELKIND_VIEW:
			ereport(ERROR,
					(errcode(ERRCODE_WRONG_OBJECT_TYPE),
					 errmsg("cannot change view \"%s\"",
							RelationGetRelationName(resultRelationDesc))));
			break;
	}

	/* OK, fill in the node */
	MemSet(resultRelInfo, 0, sizeof(ResultRelInfo));
	resultRelInfo->type = T_ResultRelInfo;
	resultRelInfo->ri_RangeTableIndex = resultRelationIndex;
	resultRelInfo->ri_RelationDesc = resultRelationDesc;
	resultRelInfo->ri_NumIndices = 0;
	resultRelInfo->ri_IndexRelationDescs = NULL;
	resultRelInfo->ri_IndexRelationInfo = NULL;
	/* make a copy so as not to depend on relcache info not changing... */
	resultRelInfo->ri_TrigDesc = CopyTriggerDesc(resultRelationDesc->trigdesc);
	if (resultRelInfo->ri_TrigDesc)
	{
		int			n = resultRelInfo->ri_TrigDesc->numtriggers;

		resultRelInfo->ri_TrigFunctions = (FmgrInfo *)
			palloc0(n * sizeof(FmgrInfo));
		if (doInstrument)
			resultRelInfo->ri_TrigInstrument = InstrAlloc(n);
		else
			resultRelInfo->ri_TrigInstrument = NULL;
	}
	else
	{
		resultRelInfo->ri_TrigFunctions = NULL;
		resultRelInfo->ri_TrigInstrument = NULL;
	}
	resultRelInfo->ri_ConstraintExprs = NULL;
	resultRelInfo->ri_junkFilter = NULL;
	resultRelInfo->ri_projectReturning = NULL;
	resultRelInfo->ri_aoInsertDesc = NULL;
	resultRelInfo->ri_aocsInsertDesc = NULL;
	resultRelInfo->ri_extInsertDesc = NULL;
	resultRelInfo->ri_deleteDesc = NULL;
	resultRelInfo->ri_updateDesc = NULL;
	resultRelInfo->ri_aosegno = InvalidFileSegNumber;

	/*
	 * If there are indices on the result relation, open them and save
	 * descriptors in the result relation info, so that we can add new index
	 * entries for the tuples we add/update.  We need not do this for a
	 * DELETE, however, since deletion doesn't affect indexes.
	 */
	if (needLock) /* only needed by the root slice who will do the actual updating */
	{
		if (resultRelationDesc->rd_rel->relhasindex &&
			operation != CMD_DELETE)
			ExecOpenIndices(resultRelInfo);
	}
}

/*
 * ResultRelInfoSetSegno
 *
 * based on a list of relid->segno mapping, look for our own resultRelInfo
 * relid in the mapping and find the segfile number that this resultrel should
 * use if it is inserting into an AO relation. for any non AO relation this is
 * irrelevant and will return early.
 *
 * Note that we rely on the fact that the caller has a well constructed mapping
 * and that it includes all the relids of *any* AO relation that may insert
 * data during this transaction. For non partitioned tables the mapping list
 * will have only one element - our table. for partitioning it may have
 * multiple (depending on how many partitions are AO).
 *
 */
void
ResultRelInfoSetSegno(ResultRelInfo *resultRelInfo, List *mapping)
{
   	ListCell *relid_to_segno;
   	bool	  found = false;

	/* only relevant for AO relations */
	if(!relstorage_is_ao(RelinfoGetStorage(resultRelInfo)))
		return;

	Assert(mapping);
	Assert(resultRelInfo->ri_RelationDesc);

   	/* lookup the segfile # to write into, according to my relid */

   	foreach(relid_to_segno, mapping)
   	{
		SegfileMapNode *n = (SegfileMapNode *)lfirst(relid_to_segno);
		Oid myrelid = RelationGetRelid(resultRelInfo->ri_RelationDesc);
		if(n->relid == myrelid)
		{
			Assert(n->segno != InvalidFileSegNumber);
			resultRelInfo->ri_aosegno = n->segno;

			elogif(Debug_appendonly_print_insert, LOG,
				"Appendonly: setting pre-assigned segno %d in result "
				"relation with relid %d", n->segno, n->relid);

			found = true;
		}
	}

	Assert(found);
}

/*
 *		ExecContextForcesOids
 *
 * This is pretty grotty: when doing INSERT, UPDATE, or SELECT INTO,
 * we need to ensure that result tuples have space for an OID iff they are
 * going to be stored into a relation that has OIDs.  In other contexts
 * we are free to choose whether to leave space for OIDs in result tuples
 * (we generally don't want to, but we do if a physical-tlist optimization
 * is possible).  This routine checks the plan context and returns TRUE if the
 * choice is forced, FALSE if the choice is not forced.  In the TRUE case,
 * *hasoids is set to the required value.
 *
 * One reason this is ugly is that all plan nodes in the plan tree will emit
 * tuples with space for an OID, though we really only need the topmost node
 * to do so.  However, node types like Sort don't project new tuples but just
 * return their inputs, and in those cases the requirement propagates down
 * to the input node.  Eventually we might make this code smart enough to
 * recognize how far down the requirement really goes, but for now we just
 * make all plan nodes do the same thing if the top level forces the choice.
 *
 * We assume that estate->es_result_relation_info is already set up to
 * describe the target relation.  Note that in an UPDATE that spans an
 * inheritance tree, some of the target relations may have OIDs and some not.
 * We have to make the decisions on a per-relation basis as we initialize
 * each of the child plans of the topmost Append plan.
 *
 * SELECT INTO is even uglier, because we don't have the INTO relation's
 * descriptor available when this code runs; we have to look aside at a
 * flag set by InitPlan().
 */
bool
ExecContextForcesOids(PlanState *planstate, bool *hasoids)
{
	if (planstate->state->es_select_into)
	{
		*hasoids = planstate->state->es_into_oids;
		return true;
	}
	else
	{
		ResultRelInfo *ri = planstate->state->es_result_relation_info;

		if (ri != NULL)
		{
			Relation	rel = ri->ri_RelationDesc;

			if (rel != NULL)
			{
				*hasoids = rel->rd_rel->relhasoids;
				return true;
			}
		}
	}

	return false;
}

void
SendAOTupCounts(EState *estate)
{
	/*
	 * If we're inserting into partitions, send tuple counts for
	 * AO tables back to the QD.
	 */
	if (Gp_role == GP_ROLE_EXECUTE && estate->es_result_partitions)
	{
		StringInfoData buf;
		ResultRelInfo *resultRelInfo;
		int aocount = 0;
		int i;

		resultRelInfo = estate->es_result_relations;
		for (i = 0; i < estate->es_num_result_relations; i++)
		{
			if (relstorage_is_ao(RelinfoGetStorage(resultRelInfo)))
				aocount++;

			resultRelInfo++;
		}


		if (aocount)
		{
			if (Debug_appendonly_print_insert)
				ereport(LOG,(errmsg("QE sending tuple counts of %d partitioned "
									"AO relations... ", aocount)));

			pq_beginmessage(&buf, 'o');
			pq_sendint(&buf, aocount, 4);

			resultRelInfo = estate->es_result_relations;
			for (i = 0; i < estate->es_num_result_relations; i++)
			{
				if (relstorage_is_ao(RelinfoGetStorage(resultRelInfo)))
				{
					Oid relid = RelationGetRelid(resultRelInfo->ri_RelationDesc);
					uint64 tupcount = resultRelInfo->ri_aoprocessed;

					pq_sendint(&buf, relid, 4);
					pq_sendint64(&buf, tupcount);

					if (Debug_appendonly_print_insert)
						ereport(LOG,(errmsg("sent tupcount " INT64_FORMAT " for "
											"relation %d", tupcount, relid)));

				}
				resultRelInfo++;
			}
			pq_endmessage(&buf);
		}
	}

}
/* ----------------------------------------------------------------
 *		ExecEndPlan
 *
 *		Cleans up the query plan -- closes files and frees up storage
 *
 * NOTE: we are no longer very worried about freeing storage per se
 * in this code; FreeExecutorState should be guaranteed to release all
 * memory that needs to be released.  What we are worried about doing
 * is closing relations and dropping buffer pins.  Thus, for example,
 * tuple tables must be cleared or dropped to ensure pins are released.
 * ----------------------------------------------------------------
 */
void
ExecEndPlan(PlanState *planstate, EState *estate)
{
	ResultRelInfo *resultRelInfo;
	int			i;
	ListCell   *l;

	/*
	 * shut down any PlanQual processing we were doing
	 */
	if (estate->es_evalPlanQual != NULL)
		EndEvalPlanQual(estate);

	if (planstate != NULL)
		ExecEndNode(planstate);

	ExecDropTupleTable(estate->es_tupleTable, true);
	estate->es_tupleTable = NULL;

	/* Report how many tuples we may have inserted into AO tables */
	SendAOTupCounts(estate);

	/*
	 * close the result relation(s) if any, but hold locks until xact commit.
	 */
	resultRelInfo = estate->es_result_relations;
	for (i = 0; i < estate->es_num_result_relations; i++)
	{
		/* end (flush) the INSERT operation in the access layer */
		if (resultRelInfo->ri_aoInsertDesc)
			appendonly_insert_finish(resultRelInfo->ri_aoInsertDesc);
		if (resultRelInfo->ri_aocsInsertDesc)
			aocs_insert_finish(resultRelInfo->ri_aocsInsertDesc);
		if (resultRelInfo->ri_extInsertDesc)
			external_insert_finish(resultRelInfo->ri_extInsertDesc);

		if (resultRelInfo->ri_deleteDesc != NULL)
		{
			if (RelationIsAoRows(resultRelInfo->ri_RelationDesc))
				appendonly_delete_finish(resultRelInfo->ri_deleteDesc);
			else
			{
				Assert(RelationIsAoCols(resultRelInfo->ri_RelationDesc));
				aocs_delete_finish(resultRelInfo->ri_deleteDesc);
			}
			resultRelInfo->ri_deleteDesc = NULL;
		}
		if (resultRelInfo->ri_updateDesc != NULL)
		{
			if (RelationIsAoRows(resultRelInfo->ri_RelationDesc))
				appendonly_update_finish(resultRelInfo->ri_updateDesc);
			else
			{
				Assert(RelationIsAoCols(resultRelInfo->ri_RelationDesc));
				aocs_update_finish(resultRelInfo->ri_updateDesc);
			}
			resultRelInfo->ri_updateDesc = NULL;
		}
		
		if (resultRelInfo->ri_resultSlot)
		{
			Assert(resultRelInfo->ri_resultSlot->tts_tupleDescriptor);
			ReleaseTupleDesc(resultRelInfo->ri_resultSlot->tts_tupleDescriptor);
			ExecClearTuple(resultRelInfo->ri_resultSlot);
		}

		if (resultRelInfo->ri_PartitionParent)
			relation_close(resultRelInfo->ri_PartitionParent, AccessShareLock);

		/* Close indices and then the relation itself */
		ExecCloseIndices(resultRelInfo);
		heap_close(resultRelInfo->ri_RelationDesc, NoLock);
		resultRelInfo++;
	}

	/*
	 * close any relations selected FOR UPDATE/FOR SHARE, again keeping locks
	 */
	foreach(l, estate->es_rowMarks)
	{
		ExecRowMark *erm = lfirst(l);

		heap_close(erm->relation, NoLock);
	}
	
	/*
	 * Release partition-related resources (esp. TupleDesc ref counts).
	 */
	if ( estate->es_partition_state )
		ClearPartitionState(estate);
}

/*
 * Verify that the tuples to be produced by INSERT or UPDATE match the
 * target relation's rowtype
 *
 * We do this to guard against stale plans.  If plan invalidation is
 * functioning properly then we should never get a failure here, but better
 * safe than sorry.  Note that this is called after we have obtained lock
 * on the target rel, so the rowtype can't change underneath us.
 *
 * The plan output is represented by its targetlist, because that makes
 * handling the dropped-column case easier.
 */
static void
ExecCheckPlanOutput(Relation resultRel, List *targetList)
{
	TupleDesc	resultDesc = RelationGetDescr(resultRel);
	int			attno = 0;
	ListCell   *lc;

	/*
	 * Don't do this during dispatch because the plan is not suitable
	 * structured to meet these tests
	 */
	if (Gp_role == GP_ROLE_DISPATCH)
		return;

	foreach(lc, targetList)
	{
		TargetEntry *tle = (TargetEntry *) lfirst(lc);
		Form_pg_attribute attr;

		if (tle->resjunk)
			continue;			/* ignore junk tlist items */

		if (attno >= resultDesc->natts)
			ereport(ERROR,
					(errcode(ERRCODE_DATATYPE_MISMATCH),
					 errmsg("table row type and query-specified row type do not match"),
					 errdetail("Query has too many columns.")));
		attr = resultDesc->attrs[attno++];

		if (!attr->attisdropped)
		{
			/* Normal case: demand type match */
			if (exprType((Node *) tle->expr) != attr->atttypid)
				ereport(ERROR,
						(errcode(ERRCODE_DATATYPE_MISMATCH),
						 errmsg("table row type and query-specified row type do not match"),
						 errdetail("Table has type %s at ordinal position %d, but query expects %s.",
								   format_type_be(attr->atttypid),
								   attno,
								   format_type_be(exprType((Node *) tle->expr)))));
		}
		else
		{
			/*
			 * For a dropped column, we can't check atttypid (it's likely 0).
			 * In any case the planner has most likely inserted an INT4 null.
			 * What we insist on is just *some* NULL constant.
			 */
			if (!IsA(tle->expr, Const) ||
				!((Const *) tle->expr)->constisnull)
				ereport(ERROR,
						(errcode(ERRCODE_DATATYPE_MISMATCH),
						 errmsg("table row type and query-specified row type do not match"),
						 errdetail("Query provides a value for a dropped column at ordinal position %d.",
								   attno)));
		}
	}
	if (attno != resultDesc->natts)
		ereport(ERROR,
				(errcode(ERRCODE_DATATYPE_MISMATCH),
				 errmsg("table row type and query-specified row type do not match"),
				 errdetail("Query has too few columns.")));
}


/* ----------------------------------------------------------------
 *		ExecutePlan
 *
 *		processes the query plan to retrieve 'numberTuples' tuples in the
 *		direction specified.
 *
 *		Retrieves all tuples if numberTuples is 0
 *
 *		result is either a slot containing the last tuple in the case
 *		of a SELECT or NULL otherwise.
 *
 * Note: the ctid attribute is a 'junk' attribute that is removed before the
 * user can see it
 * ----------------------------------------------------------------
 */
static TupleTableSlot *
ExecutePlan(EState *estate,
			PlanState *planstate,
			CmdType operation,
			long numberTuples,
			ScanDirection direction,
			DestReceiver *dest)
{
	JunkFilter *junkfilter;
	TupleTableSlot *planSlot;
	TupleTableSlot *slot;
	ItemPointer tupleid = NULL;
	ItemPointerData tuple_ctid;
	long		current_tuple_count;
	TupleTableSlot *result;

	/*
	 * initialize local variables
	 */
	current_tuple_count = 0;
	result = NULL;

	/*
	 * Set the direction.
	 */
	estate->es_direction = direction;

	/*
	 * Process BEFORE EACH STATEMENT triggers
	 */
	if (Gp_role != GP_ROLE_EXECUTE || Gp_is_writer)
	{
		switch (operation)
		{
			case CMD_UPDATE:
				ExecBSUpdateTriggers(estate, estate->es_result_relation_info);
				break;
			case CMD_DELETE:
				ExecBSDeleteTriggers(estate, estate->es_result_relation_info);
				break;
			case CMD_INSERT:
				ExecBSInsertTriggers(estate, estate->es_result_relation_info);
				break;
			default:
				/* do nothing */
				break;
		}
	}

	/*
	 * Make sure slice dependencies are met
	 */
	ExecSliceDependencyNode(planstate);

	/*
	 * Loop until we've processed the proper number of tuples from the plan.
	 */
	for (;;)
	{
		/* Reset the per-output-tuple exprcontext */
		ResetPerTupleExprContext(estate);

		/*
		 * Execute the plan and obtain a tuple
		 */
lnext:	;
		if (estate->es_useEvalPlan)
		{
			planSlot = EvalPlanQualNext(estate);
			if (TupIsNull(planSlot))
				planSlot = ExecProcNode(planstate);
		}
		else
			planSlot = ExecProcNode(planstate);

		/*
		 * if the tuple is null, then we assume there is nothing more to
		 * process so we just return null...
		 */
		if (TupIsNull(planSlot))
		{
			result = NULL;
			break;
		}

		if (estate->es_plannedstmt->planGen == PLANGEN_PLANNER ||
				operation == CMD_SELECT)
		{
			slot = planSlot;

			/*
			 * If we have a junk filter, then project a new tuple with the junk
			 * removed.
			 *
			 * Store this new "clean" tuple in the junkfilter's resultSlot.
			 * (Formerly, we stored it back over the "dirty" tuple, which is WRONG
			 * because that tuple slot has the wrong descriptor.)
			 *
			 * But first, extract all the junk information we need.
			 */
			if ((junkfilter = estate->es_junkFilter) != NULL)
			{
<<<<<<< HEAD
				Datum		datum;
				bool		isNull;
=======
				datum = ExecGetJunkAttribute(slot, junkfilter->jf_junkAttNo,
											 &isNull);
				/* shouldn't ever get a null result... */
				if (isNull)
					elog(ERROR, "ctid is NULL");

				tupleid = (ItemPointer) DatumGetPointer(datum);
				tuple_ctid = *tupleid;	/* make sure we don't free the ctid!! */
				tupleid = &tuple_ctid;
			}

			/*
			 * Process any FOR UPDATE or FOR SHARE locking requested.
			 */
			else if (estate->es_rowMarks != NIL)
			{
				ListCell   *l;
>>>>>>> 782d68e3

				/*
				 * extract the 'ctid' junk attribute.
				 */
				if (operation == CMD_UPDATE || operation == CMD_DELETE)
				{

<<<<<<< HEAD
					if (!ExecGetJunkAttribute(junkfilter,
											  slot,
											  "ctid",
											  &datum,
											  &isNull))
						elog(ERROR, "could not find junk ctid column");

=======
					datum = ExecGetJunkAttribute(slot,
												 erm->ctidAttNo,
												 &isNull);
>>>>>>> 782d68e3
					/* shouldn't ever get a null result... */
					if (isNull)
						elog(ERROR, "ctid is NULL");

					tupleid = (ItemPointer) DatumGetPointer(datum);
					tuple_ctid = *tupleid;	/* make sure we don't free the ctid!! */
					tupleid = &tuple_ctid;
				}

				/*
				 * Process any FOR UPDATE or FOR SHARE locking requested.
				 */
				else if (estate->es_rowMarks != NIL)
				{
					ListCell   *l;

			lmark:	;
					foreach(l, estate->es_rowMarks)
					{
						ExecRowMark *erm = lfirst(l);
						HeapTupleData tuple;
						Buffer		buffer;
						ItemPointerData update_ctid;
						TransactionId update_xmax;
						TupleTableSlot *newSlot;
						LockTupleMode lockmode;
						HTSU_Result test;

						/* CDB: CTIDs were not fetched for distributed relation. */
						Relation relation = erm->relation;
						if (relation->rd_cdbpolicy &&
							relation->rd_cdbpolicy->ptype == POLICYTYPE_PARTITIONED)
							continue;

						if (!ExecGetJunkAttribute(junkfilter,
												  slot,
												  erm->resname,
												  &datum,
												  &isNull))
							elog(ERROR, "could not find junk \"%s\" column",
								 erm->resname);

						/* shouldn't ever get a null result... */
						if (isNull)
							elog(ERROR, "\"%s\" is NULL", erm->resname);

						tuple.t_self = *((ItemPointer) DatumGetPointer(datum));

						if (erm->forUpdate)
							lockmode = LockTupleExclusive;
						else
							lockmode = LockTupleShared;

						test = heap_lock_tuple(erm->relation, &tuple, &buffer,
											   &update_ctid, &update_xmax,
											   estate->es_snapshot->curcid,
											   lockmode,
											   (erm->noWait ? LockTupleNoWait : LockTupleWait));
						ReleaseBuffer(buffer);
						switch (test)
						{
							case HeapTupleSelfUpdated:
								/* treat it as deleted; do not process */
								goto lnext;

							case HeapTupleMayBeUpdated:
								break;

							case HeapTupleUpdated:
								if (IsXactIsoLevelSerializable)
									ereport(ERROR,
									 (errcode(ERRCODE_T_R_SERIALIZATION_FAILURE),
									  errmsg("could not serialize access due to concurrent update")));
								if (!ItemPointerEquals(&update_ctid,
													   &tuple.t_self))
								{
									/* updated, so look at updated version */
									newSlot = EvalPlanQual(estate,
														   erm->rti,
														   &update_ctid,
														   update_xmax,
													estate->es_snapshot->curcid);
									if (!TupIsNull(newSlot))
									{
										slot = planSlot = newSlot;
										estate->es_useEvalPlan = true;
										goto lmark;
									}
								}

								/*
								 * if tuple was deleted or PlanQual failed for
								 * updated tuple - we must not return this tuple!
								 */
								goto lnext;

							default:
								elog(ERROR, "unrecognized heap_lock_tuple status: %u",
									 test);
								return NULL;
						}
					}
				}

				/*
				 * Create a new "clean" tuple with all junk attributes removed. We
				 * don't need to do this for DELETE, however (there will in fact
				 * be no non-junk attributes in a DELETE!)
				 */
				if (operation != CMD_DELETE)
					slot = ExecFilterJunk(junkfilter, slot);
			}

			if (operation != CMD_SELECT && Gp_role == GP_ROLE_EXECUTE && !Gp_is_writer)
			{
				elog(LOG,"INSERT/UPDATE/DELETE must be executed by a writer segworker group");
				Insist(false);
			}

			/*
			* Based on the operation, a tuple is either
			* returned it to the user (SELECT) or inserted, deleted, or updated.
			*/
			switch (operation)
			{
					case CMD_SELECT:
						ExecSelect(slot, dest, estate);
						result = slot;
						break;

					case CMD_INSERT:
						ExecInsert(slot, dest, estate, PLANGEN_PLANNER, false /* isUpdate */);
						result = NULL;
						break;

					case CMD_DELETE:
						ExecDelete(tupleid, planSlot, dest, estate, PLANGEN_PLANNER, false /* isUpdate */);
						result = NULL;
						break;

					case CMD_UPDATE:
						ExecUpdate(slot, tupleid, planSlot, dest, estate);
						result = NULL;
						break;

					default:
						elog(ERROR, "unrecognized operation code: %d",
							 (int) operation);
						result = NULL;
						break;
			}
		}

		/*
		 * check our tuple count.. if we've processed the proper number then
		 * quit, else loop again and process more tuples.  Zero numberTuples
		 * means no limit.
		 */
		current_tuple_count++;
		if (numberTuples && numberTuples == current_tuple_count)
			break;
	}

	/*
	 * Process AFTER EACH STATEMENT triggers
	 */
	if (Gp_role != GP_ROLE_EXECUTE || Gp_is_writer)
	{
		switch (operation)
		{
			case CMD_UPDATE:
				ExecASUpdateTriggers(estate, estate->es_result_relation_info);
				break;
			case CMD_DELETE:
				ExecASDeleteTriggers(estate, estate->es_result_relation_info);
				break;
			case CMD_INSERT:
				ExecASInsertTriggers(estate, estate->es_result_relation_info);
				break;
			default:
				/* do nothing */
				break;
		}
	}

	/*
	 * here, result is either a slot containing a tuple in the case of a
	 * SELECT or NULL otherwise.
	 */
	return result;
}

/* ----------------------------------------------------------------
 *		ExecSelect
 *
 *		SELECTs are easy.. we just pass the tuple to the appropriate
 *		output function.
 * ----------------------------------------------------------------
 */
static void
ExecSelect(TupleTableSlot *slot,
		   DestReceiver *dest,
		   EState *estate)
{
	(*dest->receiveSlot) (slot, dest);
	IncrRetrieved();
	(estate->es_processed)++;
}

/*
 * ExecRelCheck --- check that tuple meets constraints for result relation
 */
static const char *
ExecRelCheck(ResultRelInfo *resultRelInfo,
			 TupleTableSlot *slot, EState *estate)
{
	Relation	rel = resultRelInfo->ri_RelationDesc;
	int			ncheck = rel->rd_att->constr->num_check;
	ConstrCheck *check = rel->rd_att->constr->check;
	ExprContext *econtext;
	MemoryContext oldContext;
	List	   *qual;
	int			i;

	/*
	 * If first time through for this result relation, build expression
	 * nodetrees for rel's constraint expressions.  Keep them in the per-query
	 * memory context so they'll survive throughout the query.
	 */
	if (resultRelInfo->ri_ConstraintExprs == NULL)
	{
		oldContext = MemoryContextSwitchTo(estate->es_query_cxt);
		resultRelInfo->ri_ConstraintExprs =
			(List **) palloc(ncheck * sizeof(List *));
		for (i = 0; i < ncheck; i++)
		{
			/* ExecQual wants implicit-AND form */
			qual = make_ands_implicit(stringToNode(check[i].ccbin));
			resultRelInfo->ri_ConstraintExprs[i] = (List *)
				ExecPrepareExpr((Expr *) qual, estate);
		}
		MemoryContextSwitchTo(oldContext);
	}

	/*
	 * We will use the EState's per-tuple context for evaluating constraint
	 * expressions (creating it if it's not already there).
	 */
	econtext = GetPerTupleExprContext(estate);

	/* Arrange for econtext's scan tuple to be the tuple under test */
	econtext->ecxt_scantuple = slot;

	/* And evaluate the constraints */
	for (i = 0; i < ncheck; i++)
	{
		qual = resultRelInfo->ri_ConstraintExprs[i];

		/*
		 * NOTE: SQL92 specifies that a NULL result from a constraint
		 * expression is not to be treated as a failure.  Therefore, tell
		 * ExecQual to return TRUE for NULL.
		 */
		if (!ExecQual(qual, econtext, true))
			return check[i].ccname;
	}

	/* NULL result means no error */
	return NULL;
}

void
ExecConstraints(ResultRelInfo *resultRelInfo,
				TupleTableSlot *slot, EState *estate)
{
	Relation	rel = resultRelInfo->ri_RelationDesc;
	TupleConstr *constr = rel->rd_att->constr;

	Assert(constr);

	if (constr->has_not_null)
	{
		int			natts = rel->rd_att->natts;
		int			attrChk;

		for (attrChk = 1; attrChk <= natts; attrChk++)
		{
			if (rel->rd_att->attrs[attrChk - 1]->attnotnull &&
				slot_attisnull(slot, attrChk))
				ereport(ERROR,
						(errcode(ERRCODE_NOT_NULL_VIOLATION),
						 errmsg("null value in column \"%s\" violates not-null constraint",
						NameStr(rel->rd_att->attrs[attrChk - 1]->attname))));
		}
	}

	if (constr->num_check > 0)
	{
		const char *failed;

		if ((failed = ExecRelCheck(resultRelInfo, slot, estate)) != NULL)
			ereport(ERROR,
					(errcode(ERRCODE_CHECK_VIOLATION),
					 errmsg("new row for relation \"%s\" violates check constraint \"%s\"",
							RelationGetRelationName(rel), failed)));
	}
}

/*
 * Check a modified tuple to see if we want to process its updated version
 * under READ COMMITTED rules.
 *
 * See backend/executor/README for some info about how this works.
 *
 *	estate - executor state data
 *	rti - rangetable index of table containing tuple
 *	*tid - t_ctid from the outdated tuple (ie, next updated version)
 *	priorXmax - t_xmax from the outdated tuple
 *	curCid - command ID of current command of my transaction
 *
 * *tid is also an output parameter: it's modified to hold the TID of the
 * latest version of the tuple (note this may be changed even on failure)
 *
 * Returns a slot containing the new candidate update/delete tuple, or
 * NULL if we determine we shouldn't process the row.
 */
TupleTableSlot *
EvalPlanQual(EState *estate, Index rti,
			 ItemPointer tid, TransactionId priorXmax, CommandId curCid)
{
	evalPlanQual *epq;
	EState	   *epqstate;
	Relation	relation;
	HeapTupleData tuple;
	HeapTuple	copyTuple = NULL;
	bool		endNode;

	Assert(rti != 0);

	/*
	 * find relation containing target tuple
	 */
	if (estate->es_result_relation_info != NULL &&
		estate->es_result_relation_info->ri_RangeTableIndex == rti)
		relation = estate->es_result_relation_info->ri_RelationDesc;
	else
	{
		ListCell   *l;

		relation = NULL;
		foreach(l, estate->es_rowMarks)
		{
			if (((ExecRowMark *) lfirst(l))->rti == rti)
			{
				relation = ((ExecRowMark *) lfirst(l))->relation;
				break;
			}
		}
		if (relation == NULL)
			elog(ERROR, "could not find RowMark for RT index %u", rti);
	}

	/*
	 * fetch tid tuple
	 *
	 * Loop here to deal with updated or busy tuples
	 */
	tuple.t_self = *tid;
	for (;;)
	{
		Buffer		buffer;

		if (heap_fetch(relation, SnapshotDirty, &tuple, &buffer, true, NULL))
		{
			/*
			 * If xmin isn't what we're expecting, the slot must have been
			 * recycled and reused for an unrelated tuple.	This implies that
			 * the latest version of the row was deleted, so we need do
			 * nothing.  (Should be safe to examine xmin without getting
			 * buffer's content lock, since xmin never changes in an existing
			 * tuple.)
			 */
			if (!TransactionIdEquals(HeapTupleHeaderGetXmin(tuple.t_data),
									 priorXmax))
			{
				ReleaseBuffer(buffer);
				return NULL;
			}

			/* otherwise xmin should not be dirty... */
			if (TransactionIdIsValid(SnapshotDirty->xmin))
				elog(ERROR, "t_xmin is uncommitted in tuple to be updated");

			/*
			 * If tuple is being updated by other transaction then we have to
			 * wait for its commit/abort.
			 */
			if (TransactionIdIsValid(SnapshotDirty->xmax))
			{
				ReleaseBuffer(buffer);
				XactLockTableWait(SnapshotDirty->xmax);
				continue;		/* loop back to repeat heap_fetch */
			}

			/*
			 * If tuple was inserted by our own transaction, we have to check
			 * cmin against curCid: cmin >= curCid means our command cannot
			 * see the tuple, so we should ignore it.  Without this we are
			 * open to the "Halloween problem" of indefinitely re-updating the
			 * same tuple.	(We need not check cmax because
			 * HeapTupleSatisfiesDirty will consider a tuple deleted by our
			 * transaction dead, regardless of cmax.)  We just checked that
			 * priorXmax == xmin, so we can test that variable instead of
			 * doing HeapTupleHeaderGetXmin again.
			 */
			if (TransactionIdIsCurrentTransactionId(priorXmax) &&
				HeapTupleHeaderGetCmin(tuple.t_data) >= curCid)
			{
				ReleaseBuffer(buffer);
				return NULL;
			}

			/*
			 * We got tuple - now copy it for use by recheck query.
			 */
			copyTuple = heap_copytuple(&tuple);
			ReleaseBuffer(buffer);
			break;
		}

		/*
		 * If the referenced slot was actually empty, the latest version of
		 * the row must have been deleted, so we need do nothing.
		 */
		if (tuple.t_data == NULL)
		{
			ReleaseBuffer(buffer);
			return NULL;
		}

		/*
		 * As above, if xmin isn't what we're expecting, do nothing.
		 */
		if (!TransactionIdEquals(HeapTupleHeaderGetXmin(tuple.t_data),
								 priorXmax))
		{
			ReleaseBuffer(buffer);
			return NULL;
		}

		/*
		 * If we get here, the tuple was found but failed SnapshotDirty.
		 * Assuming the xmin is either a committed xact or our own xact (as it
		 * certainly should be if we're trying to modify the tuple), this must
		 * mean that the row was updated or deleted by either a committed xact
		 * or our own xact.  If it was deleted, we can ignore it; if it was
		 * updated then chain up to the next version and repeat the whole
		 * test.
		 *
		 * As above, it should be safe to examine xmax and t_ctid without the
		 * buffer content lock, because they can't be changing.
		 */
		if (ItemPointerEquals(&tuple.t_self, &tuple.t_data->t_ctid))
		{
			/* deleted, so forget about it */
			ReleaseBuffer(buffer);
			return NULL;
		}

		/* updated, so look at the updated row */
		tuple.t_self = tuple.t_data->t_ctid;
		/* updated row should have xmin matching this xmax */
		priorXmax = HeapTupleHeaderGetXmax(tuple.t_data);
		ReleaseBuffer(buffer);
		/* loop back to fetch next in chain */
	}

	/*
	 * For UPDATE/DELETE we have to return tid of actual row we're executing
	 * PQ for.
	 */
	*tid = tuple.t_self;

	/*
	 * Need to run a recheck subquery.	Find or create a PQ stack entry.
	 */
	epq = estate->es_evalPlanQual;
	endNode = true;

	if (epq != NULL && epq->rti == 0)
	{
		/* Top PQ stack entry is idle, so re-use it */
		Assert(!(estate->es_useEvalPlan) && epq->next == NULL);
		epq->rti = rti;
		endNode = false;
	}

	/*
	 * If this is request for another RTE - Ra, - then we have to check wasn't
	 * PlanQual requested for Ra already and if so then Ra' row was updated
	 * again and we have to re-start old execution for Ra and forget all what
	 * we done after Ra was suspended. Cool? -:))
	 */
	if (epq != NULL && epq->rti != rti &&
		epq->estate->es_evTuple[rti - 1] != NULL)
	{
		do
		{
			evalPlanQual *oldepq;

			/* stop execution */
			EvalPlanQualStop(epq);
			/* pop previous PlanQual from the stack */
			oldepq = epq->next;
			Assert(oldepq && oldepq->rti != 0);
			/* push current PQ to freePQ stack */
			oldepq->free = epq;
			epq = oldepq;
			estate->es_evalPlanQual = epq;
		} while (epq->rti != rti);
	}

	/*
	 * If we are requested for another RTE then we have to suspend execution
	 * of current PlanQual and start execution for new one.
	 */
	if (epq == NULL || epq->rti != rti)
	{
		/* try to reuse plan used previously */
		evalPlanQual *newepq = (epq != NULL) ? epq->free : NULL;

		if (newepq == NULL)		/* first call or freePQ stack is empty */
		{
			newepq = (evalPlanQual *) palloc0(sizeof(evalPlanQual));
			newepq->free = NULL;
			newepq->estate = NULL;
			newepq->planstate = NULL;
		}
		else
		{
			/* recycle previously used PlanQual */
			Assert(newepq->estate == NULL);
			epq->free = NULL;
		}
		/* push current PQ to the stack */
		newepq->next = epq;
		epq = newepq;
		estate->es_evalPlanQual = epq;
		epq->rti = rti;
		endNode = false;
	}

	Assert(epq->rti == rti);

	/*
	 * Ok - we're requested for the same RTE.  Unfortunately we still have to
	 * end and restart execution of the plan, because ExecReScan wouldn't
	 * ensure that upper plan nodes would reset themselves.  We could make
	 * that work if insertion of the target tuple were integrated with the
	 * Param mechanism somehow, so that the upper plan nodes know that their
	 * children's outputs have changed.
	 *
	 * Note that the stack of free evalPlanQual nodes is quite useless at the
	 * moment, since it only saves us from pallocing/releasing the
	 * evalPlanQual nodes themselves.  But it will be useful once we implement
	 * ReScan instead of end/restart for re-using PlanQual nodes.
	 */
	if (endNode)
	{
		/* stop execution */
		EvalPlanQualStop(epq);
	}

	/*
	 * Initialize new recheck query.
	 *
	 * Note: if we were re-using PlanQual plans via ExecReScan, we'd need to
	 * instead copy down changeable state from the top plan (including
	 * es_result_relation_info, es_junkFilter) and reset locally changeable
	 * state in the epq (including es_param_exec_vals, es_evTupleNull).
	 */
	EvalPlanQualStart(epq, estate, epq->next);

	/*
	 * free old RTE' tuple, if any, and store target tuple where relation's
	 * scan node will see it
	 */
	epqstate = epq->estate;
	if (epqstate->es_evTuple[rti - 1] != NULL)
		heap_freetuple(epqstate->es_evTuple[rti - 1]);
	epqstate->es_evTuple[rti - 1] = copyTuple;

	return EvalPlanQualNext(estate);
}

static TupleTableSlot *
EvalPlanQualNext(EState *estate)
{
	evalPlanQual *epq = estate->es_evalPlanQual;
	MemoryContext oldcontext;
	TupleTableSlot *slot;

	Assert(epq->rti != 0);

lpqnext:;
	oldcontext = MemoryContextSwitchTo(epq->estate->es_query_cxt);
	slot = ExecProcNode(epq->planstate);
	MemoryContextSwitchTo(oldcontext);

	/*
	 * No more tuples for this PQ. Continue previous one.
	 */
	if (TupIsNull(slot))
	{
		evalPlanQual *oldepq;

		/* stop execution */
		EvalPlanQualStop(epq);
		/* pop old PQ from the stack */
		oldepq = epq->next;
		if (oldepq == NULL)
		{
			/* this is the first (oldest) PQ - mark as free */
			epq->rti = 0;
			estate->es_useEvalPlan = false;
			/* and continue Query execution */
			return NULL;
		}
		Assert(oldepq->rti != 0);
		/* push current PQ to freePQ stack */
		oldepq->free = epq;
		epq = oldepq;
		estate->es_evalPlanQual = epq;
		goto lpqnext;
	}

	return slot;
}

static void
EndEvalPlanQual(EState *estate)
{
	evalPlanQual *epq = estate->es_evalPlanQual;

	if (epq->rti == 0)			/* plans already shutdowned */
	{
		Assert(epq->next == NULL);
		return;
	}

	for (;;)
	{
		evalPlanQual *oldepq;

		/* stop execution */
		EvalPlanQualStop(epq);
		/* pop old PQ from the stack */
		oldepq = epq->next;
		if (oldepq == NULL)
		{
			/* this is the first (oldest) PQ - mark as free */
			epq->rti = 0;
			estate->es_useEvalPlan = false;
			break;
		}
		Assert(oldepq->rti != 0);
		/* push current PQ to freePQ stack */
		oldepq->free = epq;
		epq = oldepq;
		estate->es_evalPlanQual = epq;
	}
}

/*
 * Start execution of one level of PlanQual.
 *
 * This is a cut-down version of ExecutorStart(): we copy some state from
 * the top-level estate rather than initializing it fresh.
 */
static void
EvalPlanQualStart(evalPlanQual *epq, EState *estate, evalPlanQual *priorepq)
{
	EState	   *epqstate;
	int			rtsize;
	MemoryContext oldcontext;

	rtsize = list_length(estate->es_range_table);

	/*
	 * It's tempting to think about using CreateSubExecutorState here, but
	 * at present we can't because of memory leakage concerns ...
	 */
	epq->estate = epqstate = CreateExecutorState();

	oldcontext = MemoryContextSwitchTo(epqstate->es_query_cxt);

	/*
	 * The epqstates share the top query's copy of unchanging state such as
	 * the snapshot, rangetable, result-rel info, and external Param info.
	 * They need their own copies of local state, including a tuple table,
	 * es_param_exec_vals, etc.
	 */
	epqstate->es_direction = ForwardScanDirection;
	epqstate->es_snapshot = estate->es_snapshot;
	epqstate->es_crosscheck_snapshot = estate->es_crosscheck_snapshot;
	epqstate->es_range_table = estate->es_range_table;
	epqstate->es_result_relations = estate->es_result_relations;
	epqstate->es_num_result_relations = estate->es_num_result_relations;
	epqstate->es_result_relation_info = estate->es_result_relation_info;
	epqstate->es_junkFilter = estate->es_junkFilter;
	epqstate->es_into_relation_descriptor = estate->es_into_relation_descriptor;
	epqstate->es_into_relation_is_bulkload = estate->es_into_relation_is_bulkload;
	epqstate->es_into_relation_last_heap_tid = estate->es_into_relation_last_heap_tid;
	
	epqstate->es_into_relation_bulkloadinfo = (struct MirroredBufferPoolBulkLoadInfo *) palloc0(sizeof(MirroredBufferPoolBulkLoadInfo));
	memcpy(epqstate->es_into_relation_bulkloadinfo, estate->es_into_relation_bulkloadinfo, sizeof(MirroredBufferPoolBulkLoadInfo));
	
	epqstate->es_param_list_info = estate->es_param_list_info;
	if (estate->es_plannedstmt->planTree->nParamExec > 0)
		epqstate->es_param_exec_vals = (ParamExecData *)
			palloc0(estate->es_plannedstmt->planTree->nParamExec * sizeof(ParamExecData));
	epqstate->es_rowMarks = estate->es_rowMarks;
	epqstate->es_instrument = estate->es_instrument;
	epqstate->es_select_into = estate->es_select_into;
	epqstate->es_into_oids = estate->es_into_oids;
	epqstate->es_plannedstmt = estate->es_plannedstmt;

	/*
	 * Each epqstate must have its own es_evTupleNull state, but all the stack
	 * entries share es_evTuple state.	This allows sub-rechecks to inherit
	 * the value being examined by an outer recheck.
	 */
	epqstate->es_evTupleNull = (bool *) palloc0(rtsize * sizeof(bool));
	if (priorepq == NULL)
		/* first PQ stack entry */
		epqstate->es_evTuple = (HeapTuple *)
			palloc0(rtsize * sizeof(HeapTuple));
	else
		/* later stack entries share the same storage */
		epqstate->es_evTuple = priorepq->estate->es_evTuple;

	/*
	 * Create sub-tuple-table; we needn't redo the CountSlots work though.
	 */
	epqstate->es_tupleTable =
		ExecCreateTupleTable(estate->es_tupleTable->size);

	/*
	 * Initialize the private state information for all the nodes in the query
	 * tree.  This opens files, allocates storage and leaves us ready to start
	 * processing tuples.
	 */
	epq->planstate = ExecInitNode(estate->es_plannedstmt->planTree, epqstate, 0);

	MemoryContextSwitchTo(oldcontext);
}

/*
 * End execution of one level of PlanQual.
 *
 * This is a cut-down version of ExecutorEnd(); basically we want to do most
 * of the normal cleanup, but *not* close result relations (which we are
 * just sharing from the outer query).	We do, however, have to close any
 * trigger target relations that got opened, since those are not shared.
 */
static void
EvalPlanQualStop(evalPlanQual *epq)
{
	EState	   *epqstate = epq->estate;
	MemoryContext oldcontext;

	oldcontext = MemoryContextSwitchTo(epqstate->es_query_cxt);

	ExecEndNode(epq->planstate);

	ExecDropTupleTable(epqstate->es_tupleTable, true);
	epqstate->es_tupleTable = NULL;

	if (epqstate->es_evTuple[epq->rti - 1] != NULL)
	{
		heap_freetuple(epqstate->es_evTuple[epq->rti - 1]);
		epqstate->es_evTuple[epq->rti - 1] = NULL;
	}

	MemoryContextSwitchTo(oldcontext);

	FreeExecutorState(epqstate);

	epq->estate = NULL;
	epq->planstate = NULL;
}

/*
 * GetUpdatedTuple_Int
 *
 * This function is an extraction of interesting parts of EvalPlanQual (and
 * therefore it presents some code duplication, probably should clean up at
 * some point if possible). We use it instead of EvalPlanQual when we are
 * scanning a local relation and using heap_lock_tuple to lock entries for
 * update, but we don't have access to the executor state and any RTE's.
 *
 * The inputs to this function is the old tuple tid the relation it's in, and
 * the output is the actual updated relation.
 */
HeapTuple
GetUpdatedTuple_Int(Relation relation,
					ItemPointer tid,
					TransactionId priorXmax,
					CommandId curCid)
{
	HeapTupleData tuple;
	HeapTuple	copyTuple = NULL;

	/*
	 * fetch tid tuple
	 *
	 * Loop here to deal with updated or busy tuples
	 */
	tuple.t_self = *tid;
	for (;;)
	{
		Buffer		buffer;

		if (heap_fetch(relation, SnapshotDirty, &tuple, &buffer, true, NULL))
		{
			/*
			 * If xmin isn't what we're expecting, the slot must have been
			 * recycled and reused for an unrelated tuple.	This implies that
			 * the latest version of the row was deleted, so we need do
			 * nothing.  (Should be safe to examine xmin without getting
			 * buffer's content lock, since xmin never changes in an existing
			 * tuple.)
			 */
			if (!TransactionIdEquals(HeapTupleHeaderGetXmin(tuple.t_data),
									 priorXmax))
			{
				ReleaseBuffer(buffer);
				return NULL;
			}

			/* otherwise xmin should not be dirty... */
			if (TransactionIdIsValid(SnapshotDirty->xmin))
				elog(ERROR, "t_xmin is uncommitted in tuple to be updated");

			/*
			 * If tuple is being updated by other transaction then we have to
			 * wait for its commit/abort.
			 */
			if (TransactionIdIsValid(SnapshotDirty->xmax))
			{
				ReleaseBuffer(buffer);
				XactLockTableWait(SnapshotDirty->xmax);
				continue;		/* loop back to repeat heap_fetch */
			}

			/*
			 * If tuple was inserted by our own transaction, we have to check
			 * cmin against curCid: cmin >= curCid means our command cannot
			 * see the tuple, so we should ignore it.  Without this we are
			 * open to the "Halloween problem" of indefinitely re-updating the
			 * same tuple.	(We need not check cmax because
			 * HeapTupleSatisfiesDirty will consider a tuple deleted by our
			 * transaction dead, regardless of cmax.)  We just checked that
			 * priorXmax == xmin, so we can test that variable instead of
			 * doing HeapTupleHeaderGetXmin again.
			 */
			if (TransactionIdIsCurrentTransactionId(priorXmax) &&
				HeapTupleHeaderGetCmin(tuple.t_data) >= curCid)
			{
				ReleaseBuffer(buffer);
				return NULL;
			}

			/*
			 * We got tuple - now copy it for use by recheck query.
			 */
			copyTuple = heap_copytuple(&tuple);
			ReleaseBuffer(buffer);
			break;
		}

		/*
		 * If the referenced slot was actually empty, the latest version of
		 * the row must have been deleted, so we need do nothing.
		 */
		if (tuple.t_data == NULL)
		{
			ReleaseBuffer(buffer);
			return NULL;
		}

		/*
		 * As above, if xmin isn't what we're expecting, do nothing.
		 */
		if (!TransactionIdEquals(HeapTupleHeaderGetXmin(tuple.t_data),
								 priorXmax))
		{
			ReleaseBuffer(buffer);
			return NULL;
		}

		/*
		 * If we get here, the tuple was found but failed SnapshotDirty.
		 * Assuming the xmin is either a committed xact or our own xact (as it
		 * certainly should be if we're trying to modify the tuple), this must
		 * mean that the row was updated or deleted by either a committed xact
		 * or our own xact.  If it was deleted, we can ignore it; if it was
		 * updated then chain up to the next version and repeat the whole
		 * test.
		 *
		 * As above, it should be safe to examine xmax and t_ctid without the
		 * buffer content lock, because they can't be changing.
		 */
		if (ItemPointerEquals(&tuple.t_self, &tuple.t_data->t_ctid))
		{
			/* deleted, so forget about it */
			ReleaseBuffer(buffer);
			return NULL;
		}

		/* updated, so look at the updated row */
		tuple.t_self = tuple.t_data->t_ctid;
		/* updated row should have xmin matching this xmax */
		priorXmax = HeapTupleHeaderGetXmax(tuple.t_data);
		ReleaseBuffer(buffer);
		/* loop back to fetch next in chain */
	}

	//*tid = tuple.t_self;

	return copyTuple;
}

/*
 * Support for SELECT INTO (a/k/a CREATE TABLE AS)
 *
 * We implement SELECT INTO by diverting SELECT's normal output with
 * a specialized DestReceiver type.
 *
 * TODO: remove some of the INTO-specific cruft from EState, and keep
 * it in the DestReceiver instead.
 */

typedef struct
{
	DestReceiver pub;			/* publicly-known function pointers */
	EState	   *estate;			/* EState we are working with */
	AppendOnlyInsertDescData *ao_insertDesc; /* descriptor to AO tables */
        AOCSInsertDescData *aocs_ins;           /* descriptor for aocs */
} DR_intorel;

/*
 * OpenIntoRel --- actually create the SELECT INTO target relation
 *
 * This also replaces QueryDesc->dest with the special DestReceiver for
 * SELECT INTO.  We assume that the correct result tuple type has already
 * been placed in queryDesc->tupDesc.
 */
static void
OpenIntoRel(QueryDesc *queryDesc)
{
	IntoClause *intoClause;
	EState	   *estate = queryDesc->estate;
	Relation	intoRelationDesc;
	char	   *intoName;
	char		relkind = RELKIND_RELATION;
	char		relstorage;
	Oid			namespaceId;
	Oid			tablespaceId;
	Datum		reloptions;
	StdRdOptions *stdRdOptions;
	AclResult	aclresult;
	Oid			intoRelationId;
	TupleDesc	tupdesc;
	DR_intorel *myState;
    Oid         intoOid;
    Oid         intoComptypeOid;
    GpPolicy   *targetPolicy;
	int			safefswritesize = gp_safefswritesize;
	bool		bufferPoolBulkLoad;

	RelFileNode relFileNode;
	
	ItemPointerData persistentTid;
	int64			persistentSerialNum;
	
	targetPolicy = queryDesc->plannedstmt->intoPolicy;
	intoClause = queryDesc->plannedstmt->intoClause;
	/*
	 * XXX This code needs to be kept in sync with DefineRelation().
	 * Maybe we should try to use that function instead.
	 */

	/*
	 * Check consistency of arguments
	 */
	Insist(intoClause);
	if (intoClause->onCommit != ONCOMMIT_NOOP && !intoClause->rel->istemp)
		ereport(ERROR,
				(errcode(ERRCODE_INVALID_TABLE_DEFINITION),
				 errmsg("ON COMMIT can only be used on temporary tables")));
	
	/* MPP specific stuff */
    intoOid = intoClause->oidInfo.relOid;
    intoComptypeOid = intoClause->oidInfo.comptypeOid;

	/*
	 * Security check: disallow creating temp tables from security-restricted
	 * code.  This is needed because calling code might not expect untrusted
	 * tables to appear in pg_temp at the front of its search path.
	 */
	if (intoClause->rel->istemp && InSecurityRestrictedOperation())
		ereport(ERROR,
				(errcode(ERRCODE_INSUFFICIENT_PRIVILEGE),
				 errmsg("cannot create temporary table within security-restricted operation")));

	/*
	 * Find namespace to create in, check its permissions
	 */
	intoName = intoClause->rel->relname;
	namespaceId = RangeVarGetCreationNamespace(intoClause->rel);

	aclresult = pg_namespace_aclcheck(namespaceId, GetUserId(),
									  ACL_CREATE);
	if (aclresult != ACLCHECK_OK)
		aclcheck_error(aclresult, ACL_KIND_NAMESPACE,
					   get_namespace_name(namespaceId));

	/*
	 * Select tablespace to use.  If not specified, use default_tablespace
	 * (which may in turn default to database's default).
	 */
	if (intoClause->tableSpaceName)
	{
		tablespaceId = get_tablespace_oid(intoClause->tableSpaceName);
		if (!OidIsValid(tablespaceId))
			ereport(ERROR,
					(errcode(ERRCODE_UNDEFINED_OBJECT),
					 errmsg("tablespace \"%s\" does not exist",
							intoClause->tableSpaceName)));
	}
	else
	{
		tablespaceId = GetDefaultTablespace();

		/* Need the real tablespace id for dispatch */
		if (!OidIsValid(tablespaceId)) 
			tablespaceId = MyDatabaseTableSpace;

		/* MPP-10329 - must dispatch tablespace */
		intoClause->tableSpaceName = get_tablespace_name(tablespaceId);
	}

	/* Check permissions except when using the database's default space */
	if (tablespaceId != MyDatabaseTableSpace)
	{
		AclResult	aclresult;

		aclresult = pg_tablespace_aclcheck(tablespaceId, GetUserId(),
										   ACL_CREATE);

		if (aclresult != ACLCHECK_OK)
			aclcheck_error(aclresult, ACL_KIND_TABLESPACE,
						   get_tablespace_name(tablespaceId));
	}

	/* Parse and validate any reloptions */
	reloptions = transformRelOptions((Datum) 0, intoClause->options, true, false);
	
	/* get the relstorage (heap or AO tables) */
	stdRdOptions = (StdRdOptions*) heap_reloptions(relkind, reloptions, true);
	heap_test_override_reloptions(relkind, stdRdOptions, &safefswritesize);
	if(stdRdOptions->appendonly)
		relstorage = stdRdOptions->columnstore ? RELSTORAGE_AOCOLS : RELSTORAGE_AOROWS;
	else
		relstorage = RELSTORAGE_HEAP;
	
	/* have to copy the actual tupdesc to get rid of any constraints */
	tupdesc = CreateTupleDescCopy(queryDesc->tupDesc);

	/*
	 * We can skip WAL-logging the insertions for FileRep on segments, but not on
	 * master since we are using the old WAL based physical replication.
	 *
	 * GPDP does not support PITR.
	 *
	 * Note that for a non-temp INTO table, this is safe only because we know
	 * that the catalog changes above will have been WAL-logged, and so
	 * RecordTransactionCommit will think it needs to WAL-log the eventual
	 * transaction commit.	Else the commit might be lost, even though all the
	 * data is safely fsync'd ...
	 */
	bufferPoolBulkLoad = 
		(relstorage_is_buffer_pool(relstorage) ?
									XLog_CanBypassWal() : false);
	
	/* Now we can actually create the new relation */
	intoRelationId = heap_create_with_catalog(intoName,
											  namespaceId,
											  tablespaceId,
											  intoOid,			/* MPP */
											  GetUserId(),
											  tupdesc,
											  /* relam */ InvalidOid,
											  relkind,
											  relstorage,
											  false,
											  true,
											  bufferPoolBulkLoad,
											  0,
											  intoClause->onCommit,
											  targetPolicy,  	/* MPP */
											  reloptions,
											  allowSystemTableModsDDL,
											  /* valid_opts */false,
											  &intoComptypeOid, 	/* MPP */
						 					  &persistentTid,
						 					  &persistentSerialNum);

	FreeTupleDesc(tupdesc);

	/*
	 * Advance command counter so that the newly-created relation's catalog
	 * tuples will be visible to heap_open.
	 */
	CommandCounterIncrement();

	/*
	 * If necessary, create a TOAST table for the new relation, or an Append
	 * Only segment table. Note that AlterTableCreateXXXTable ends with
	 * CommandCounterIncrement(), so that the new tables will be visible for
	 * insertion.
	 */
	AlterTableCreateToastTableWithOid(intoRelationId, 
									  intoClause->oidInfo.toastOid, 
									  intoClause->oidInfo.toastIndexOid, 
									  &intoClause->oidInfo.toastComptypeOid, 
									  false);
	AlterTableCreateAoSegTableWithOid(intoRelationId, 
									  intoClause->oidInfo.aosegOid, 
									  intoClause->oidInfo.aosegIndexOid,
									  &intoClause->oidInfo.aosegComptypeOid, 
									  false);
	AlterTableCreateAoVisimapTableWithOid(intoRelationId,
									  intoClause->oidInfo.aovisimapOid,
									  intoClause->oidInfo.aovisimapIndexOid,
									  &intoClause->oidInfo.aovisimapComptypeOid,
									  false);

    /* don't create AO block directory here, it'll be created when needed */
	/*
	 * And open the constructed table for writing.
	 */
	intoRelationDesc = heap_open(intoRelationId, AccessExclusiveLock);
	
	/*
	 * Add column encoding entries based on the WITH clause.
	 *
	 * NOTE:  we could also do this expansion during parse analysis, by
	 * expanding the IntoClause options field into some attr_encodings field
	 * (cf. CreateStmt and transformCreateStmt()). As it stands, there's no real
	 * benefit for doing that from a code complexity POV. In fact, it would mean
	 * more code. If, however, we supported column encoding syntax during CTAS,
	 * it would be a good time to relocate this code.
	 */
	AddDefaultRelationAttributeOptions(intoRelationDesc,
									   intoClause->options);

	/* use_wal off requires rd_targblock be initially invalid */
	Assert(intoRelationDesc->rd_targblock == InvalidBlockNumber);
	
	estate->es_into_relation_is_bulkload = bufferPoolBulkLoad;
				
	estate->es_into_relation_descriptor = intoRelationDesc;

	relFileNode.spcNode = tablespaceId;
	relFileNode.dbNode = MyDatabaseId;
	relFileNode.relNode = intoRelationId;
	if (estate->es_into_relation_is_bulkload)
	{
		MirroredBufferPool_BeginBulkLoad(
								&relFileNode,
								&persistentTid,
								persistentSerialNum,
								estate->es_into_relation_bulkloadinfo);
	}
	else
	{
		/*
		 * Save this information for tracing in CloseIntoRel.
		 */
		estate->es_into_relation_bulkloadinfo->relFileNode = relFileNode;
		estate->es_into_relation_bulkloadinfo->persistentTid = persistentTid;
		estate->es_into_relation_bulkloadinfo->persistentSerialNum = persistentSerialNum;

		if (Debug_persistent_print)
		{
			elog(Persistent_DebugPrintLevel(),
				 "OpenIntoRel %u/%u/%u: not bypassing the WAL -- not using bulk load, persistent serial num " INT64_FORMAT ", TID %s",
				 relFileNode.spcNode,
				 relFileNode.dbNode,
				 relFileNode.relNode,
				 persistentSerialNum,
				 ItemPointerToString(&persistentTid));
		}
	}
	
	/*
	 * Now replace the query's DestReceiver with one for SELECT INTO
	 */
	queryDesc->dest = CreateDestReceiver(DestIntoRel, NULL);
	myState = (DR_intorel *) queryDesc->dest;
	Assert(myState->pub.mydest == DestIntoRel);
	myState->estate = estate;
}

/*
 * CloseIntoRel --- clean up SELECT INTO at ExecutorEnd time
 */
static void
CloseIntoRel(QueryDesc *queryDesc)
{
	EState	   *estate = queryDesc->estate;
	Relation	rel = estate->es_into_relation_descriptor;

	/* Partition with SELECT INTO is not supported */
	Assert(!PointerIsValid(estate->es_result_partitions));

	/* OpenIntoRel might never have gotten called */
	if (rel)
	{
		/* APPEND_ONLY is closed in the intorel_shutdown */
		if (!(RelationIsAoRows(rel) || RelationIsAoCols(rel)))
		{
			int32 numOfBlocks;

			/*
			 * If we skipped using WAL, and it's not a temp relation, we must
			 * force the relation down to disk before it's safe to commit the
			 * transaction.  This requires forcing out any dirty buffers and
			 * then doing a forced fsync.
			 */
			if (estate->es_into_relation_is_bulkload &&
				!rel->rd_istemp)
			{
				FlushRelationBuffers(rel);
				/* FlushRelationBuffers will have opened rd_smgr */
				smgrimmedsync(rel->rd_smgr);
			}

			if (PersistentStore_IsZeroTid(&estate->es_into_relation_last_heap_tid))
				numOfBlocks = 0;
			else
				numOfBlocks = ItemPointerGetBlockNumber(&estate->es_into_relation_last_heap_tid) + 1;

			if (estate->es_into_relation_is_bulkload)
			{
				bool mirrorDataLossOccurred;

				/*
				 * We may have to catch-up the mirror since bulk loading of data is
				 * ignored by resynchronize.
				 */
				while (true)
				{
					bool bulkLoadFinished;

					bulkLoadFinished = 
						MirroredBufferPool_EvaluateBulkLoadFinish(
									estate->es_into_relation_bulkloadinfo);

					if (bulkLoadFinished)
					{
						/*
						 * The flush was successful to the mirror (or the mirror is
						 * not configured).
						 *
						 * We have done a state-change from 'Bulk Load Create Pending'
						 * to 'Create Pending'.
						 */
						break;
					}

					/*
					 * Copy primary data to mirror and flush.
					 */
					MirroredBufferPool_CopyToMirror(
							&estate->es_into_relation_bulkloadinfo->relFileNode,
							estate->es_into_relation_descriptor->rd_rel->relname.data,
							&estate->es_into_relation_bulkloadinfo->persistentTid,
							estate->es_into_relation_bulkloadinfo->persistentSerialNum,
							estate->es_into_relation_bulkloadinfo->mirrorDataLossTrackingState,
							estate->es_into_relation_bulkloadinfo->mirrorDataLossTrackingSessionNum,
							numOfBlocks,
							&mirrorDataLossOccurred);
				}
			}
			else
			{
				if (Debug_persistent_print)
				{
					elog(Persistent_DebugPrintLevel(),
						 "CloseIntoRel %u/%u/%u: did not bypass the WAL -- did not use bulk load, persistent serial num " INT64_FORMAT ", TID %s",
						 estate->es_into_relation_bulkloadinfo->relFileNode.spcNode,
						 estate->es_into_relation_bulkloadinfo->relFileNode.dbNode,
						 estate->es_into_relation_bulkloadinfo->relFileNode.relNode,
						 estate->es_into_relation_bulkloadinfo->persistentSerialNum,
						 ItemPointerToString(&estate->es_into_relation_bulkloadinfo->persistentTid));
				}
			}
		}

		/* close rel, but keep lock until commit */
		heap_close(rel, NoLock);

		rel = NULL;
	}
}

/*
 * CreateIntoRelDestReceiver -- create a suitable DestReceiver object
 *
 * Since CreateDestReceiver doesn't accept the parameters we'd need,
 * we just leave the private fields empty here.  OpenIntoRel will
 * fill them in.
 */
DestReceiver *
CreateIntoRelDestReceiver(void)
{
	DR_intorel *self = (DR_intorel *) palloc(sizeof(DR_intorel));

	self->pub.receiveSlot = intorel_receive;
	self->pub.rStartup = intorel_startup;
	self->pub.rShutdown = intorel_shutdown;
	self->pub.rDestroy = intorel_destroy;
	self->pub.mydest = DestIntoRel;

	self->estate = NULL;
	self->ao_insertDesc = NULL;
        self->aocs_ins = NULL;

	return (DestReceiver *) self;
}

/*
 * intorel_startup --- executor startup
 */
static void
intorel_startup(DestReceiver *self, int operation, TupleDesc typeinfo)
{
    UnusedArg(self);
    UnusedArg(operation);
    UnusedArg(typeinfo);

	/* no-op */
}

/*
 * intorel_receive --- receive one tuple
 */
static void
intorel_receive(TupleTableSlot *slot, DestReceiver *self)
{
	DR_intorel *myState = (DR_intorel *) self;
	EState	   *estate = myState->estate;
	Relation	into_rel = estate->es_into_relation_descriptor;

	Assert(estate->es_result_partitions == NULL);

	if (RelationIsAoRows(into_rel))
	{
		MemTuple	tuple = ExecCopySlotMemTuple(slot);
		Oid			tupleOid;
		AOTupleId	aoTupleId;

		if (myState->ao_insertDesc == NULL)
			myState->ao_insertDesc = appendonly_insert_init(into_rel, SnapshotNow,
															RESERVED_SEGNO, false);

		appendonly_insert(myState->ao_insertDesc, tuple, &tupleOid, &aoTupleId);
		pfree(tuple);
	}
	else if (RelationIsAoCols(into_rel))
	{
		if(myState->aocs_ins == NULL)
			myState->aocs_ins = aocs_insert_init(into_rel, RESERVED_SEGNO, false);

		aocs_insert(myState->aocs_ins, slot);
	}
	else
	{
		HeapTuple	tuple = ExecCopySlotHeapTuple(slot);

		heap_insert(into_rel,
					tuple,
					estate->es_snapshot->curcid,
					!estate->es_into_relation_is_bulkload,
					false, /* never any point in using FSM */
					GetCurrentTransactionId());

		estate->es_into_relation_last_heap_tid = tuple->t_self;

		heap_freetuple(tuple);
	}

	/* We know this is a newly created relation, so there are no indexes */

	IncrAppended();
}

/*
 * intorel_shutdown --- executor end
 */
static void
intorel_shutdown(DestReceiver *self)
{
	/* If target was append only, finalise */
	DR_intorel *myState = (DR_intorel *) self;
	EState	   *estate = myState->estate;
	Relation	into_rel = estate->es_into_relation_descriptor;


	if (RelationIsAoRows(into_rel) && myState->ao_insertDesc)
		appendonly_insert_finish(myState->ao_insertDesc);
	else if (RelationIsAoCols(into_rel) && myState->aocs_ins)
        aocs_insert_finish(myState->aocs_ins);
}

/*
 * intorel_destroy --- release DestReceiver object
 */
static void
intorel_destroy(DestReceiver *self)
{
	pfree(self);
}

/*
 * Calculate the part to use for the given key, then find or calculate
 * and cache required information about that part in the hash table
 * anchored in estate.
 * 
 * Return a pointer to the information, an entry in the table
 * estate->es_result_relations.  Note that the first entry in this
 * table is for the partitioned table itself and that the entire table
 * may be reallocated, changing the addresses of its entries.  
 *
 * Thus, it is important to avoid holding long-lived pointers to 
 * table entries (such as the pointer returned from this function).
 */
static ResultRelInfo *
get_part(EState *estate, Datum *values, bool *isnull, TupleDesc tupdesc)
{
	ResultRelInfo *resultRelInfo;
	Oid targetid;
	bool found;
	ResultPartHashEntry *entry;

	/* add a short term memory context if one wasn't assigned already */
	Assert(estate->es_partition_state != NULL &&
		estate->es_partition_state->accessMethods != NULL);
	if (!estate->es_partition_state->accessMethods->part_cxt)
		estate->es_partition_state->accessMethods->part_cxt =
			GetPerTupleExprContext(estate)->ecxt_per_tuple_memory;

	targetid = selectPartition(estate->es_result_partitions, values,
							   isnull, tupdesc, estate->es_partition_state->accessMethods);

	if (!OidIsValid(targetid))
		ereport(ERROR,
				(errcode(ERRCODE_NO_PARTITION_FOR_PARTITIONING_KEY),
				 errmsg("no partition for partitioning key")));

	if (estate->es_partition_state->result_partition_hash == NULL)
	{
		HASHCTL ctl;
		long num_buckets;

		/* reasonable assumption? */
		num_buckets =
			list_length(all_partition_relids(estate->es_result_partitions));
		num_buckets /= num_partition_levels(estate->es_result_partitions);

		ctl.keysize = sizeof(Oid);
		ctl.entrysize = sizeof(*entry);
		ctl.hash = oid_hash;

		estate->es_partition_state->result_partition_hash =
			hash_create("Partition Result Relation Hash",
						num_buckets,
						&ctl,
						HASH_ELEM | HASH_FUNCTION);
	}

	entry = hash_search(estate->es_partition_state->result_partition_hash,
						&targetid,
						HASH_ENTER,
						&found);

	if (found)
	{
		resultRelInfo = estate->es_result_relations;
		resultRelInfo += entry->offset;
		Assert(RelationGetRelid(resultRelInfo->ri_RelationDesc) == targetid);
	}
	else
	{
		int result_array_size =
			estate->es_partition_state->result_partition_array_size;
		RangeTblEntry *rte = makeNode(RangeTblEntry);
		List *rangeTable;
		int natts;

		if (estate->es_num_result_relations + 1 >= result_array_size)
		{
			int32 sz = result_array_size * 2;

			/* we shouldn't be able to overflow */
			Insist((int)sz > result_array_size);

			estate->es_result_relation_info = estate->es_result_relations =
					(ResultRelInfo *)repalloc(estate->es_result_relations,
										 	  sz * sizeof(ResultRelInfo));
			estate->es_partition_state->result_partition_array_size = (int)sz;
		}

		resultRelInfo = estate->es_result_relations;
		natts = resultRelInfo->ri_RelationDesc->rd_att->natts; /* in base relation */
		resultRelInfo += estate->es_num_result_relations;
		entry->offset = estate->es_num_result_relations;

		estate->es_num_result_relations++;

		rte->relid = targetid; /* all we need */
		rangeTable = list_make1(rte);
		initResultRelInfo(resultRelInfo, 1,
						  rangeTable,
						  CMD_INSERT,
						  estate->es_instrument,
						  (Gp_role != GP_ROLE_EXECUTE || Gp_is_writer));
		
		map_part_attrs(estate->es_result_relations->ri_RelationDesc, 
					   resultRelInfo->ri_RelationDesc,
					   &(resultRelInfo->ri_partInsertMap),
					   TRUE); /* throw on error, so result not needed */

		if (resultRelInfo->ri_partInsertMap)
			resultRelInfo->ri_partSlot = 
				MakeSingleTupleTableSlot(resultRelInfo->ri_RelationDesc->rd_att);
	}
	return resultRelInfo;
}

ResultRelInfo *
values_get_partition(Datum *values, bool *nulls, TupleDesc tupdesc,
					 EState *estate)
{
	ResultRelInfo *relinfo;

	Assert(PointerIsValid(estate->es_result_partitions));

	relinfo = get_part(estate, values, nulls, tupdesc);

	return relinfo;
}

/*
 * Find the partition we want and get the ResultRelInfo for the
 * partition.
 */
ResultRelInfo *
slot_get_partition(TupleTableSlot *slot, EState *estate)
{
	ResultRelInfo *resultRelInfo;
	AttrNumber max_attr;
	Datum *values;
	bool *nulls;

	Assert(PointerIsValid(estate->es_result_partitions));

	max_attr = estate->es_partition_state->max_partition_attr;

	slot_getsomeattrs(slot, max_attr);
	values = slot_get_values(slot);
	nulls = slot_get_isnull(slot);

	resultRelInfo = get_part(estate, values, nulls, slot->tts_tupleDescriptor);

	return resultRelInfo;
}

/* Wrap an attribute map (presumably from base partitioned table to part
 * as created by map_part_attrs in execMain.c) with an AttrMap. The new
 * AttrMap will contain a copy of the argument map.  The caller retains
 * the responsibility to dispose of the argument map eventually.
 *
 * If the input AttrNumber vector is empty or null, it is taken as an
 * identity map, i.e., a null AttrMap.
 */
AttrMap *makeAttrMap(int base_count, AttrNumber *base_map)
{
	int i, n, p;
	AttrMap *map;
	
	if ( base_count < 1 || base_map == NULL )
		return NULL;
	
	map = palloc0(sizeof(AttrMap) + base_count * sizeof(AttrNumber));
	
	for ( i = n = p = 0; i <= base_count; i++ )
	{
		map->attr_map[i] = base_map[i];
		
		if ( map->attr_map[i] != 0 ) 
		{
			if ( map->attr_map[i] > p ) p = map->attr_map[i];
			n++;
		}
	}	
	
	map->live_count = n;
	map->attr_max = p;
	map->attr_count = base_count;
	
	return map;
}

/* Invert a base-to-part attribute map to produce a part-to-base attribute map.
 * The result attribute map will have a attribute count at least as large as
 * the largest part attribute in the base map, however, the argument inv_count
 * may be used to force a larger count.
 *
 * The identity map, null, is handled specially.
 */
AttrMap *invertedAttrMap(AttrMap *base_map, int inv_count)
{
	AttrMap *inv_map;
	int i;
	
	if ( base_map == NULL )
		return NULL;
	
	if ( inv_count < base_map->attr_max )
	{
		inv_count = base_map->attr_max;
	}	
	
	inv_map = palloc0(sizeof(AttrMap) + inv_count * sizeof(AttrNumber));
	
	inv_map->live_count = base_map->live_count;
	inv_map->attr_max = base_map->attr_count;
	inv_map->attr_count = inv_count;
	
	for ( i = 1; i <= base_map->attr_count; i++ )
	{
		AttrNumber inv = base_map->attr_map[i];
		
		if ( inv == 0 ) continue;
		inv_map->attr_map[inv] = i;
	}
	
	return inv_map;
}

static AttrMap *copyAttrMap(AttrMap *original)
{
	AttrMap *copy;
	size_t sz;
	
	if ( original == NULL ) return NULL;
	
	sz = sizeof(AttrMap) + original->attr_count *sizeof(AttrNumber);
	copy = palloc0(sz);
	memcpy(copy, original, sz);
	
	return copy;
}

/* Compose two attribute maps giving a map with the same effect as applying
 * the first (input) map, then the second (output) map.
 */
AttrMap *compositeAttrMap(AttrMap *input_map, AttrMap *output_map)
{
	AttrMap *composite_map;
	int i;
	
	if ( input_map == NULL )
		return copyAttrMap(output_map);
	if ( output_map == NULL )
	    return copyAttrMap(input_map);
	
	composite_map = copyAttrMap(input_map);
	composite_map->attr_max = output_map->attr_max;
	
	for ( i = 1; i <=input_map->attr_count; i++ )
	{
		AttrNumber k = attrMap(output_map, attrMap(input_map, i));
		composite_map->attr_map[i] = k;
	}
	
	return composite_map;
}

/* Use the given attribute map to convert an attribute number in the
 * base relation to an attribute number in the other relation.  Forgive
 * out-of-range attributes by mapping them to zero.  Treat null as
 * the identity map.
 */
AttrNumber attrMap(AttrMap *map, AttrNumber anum)
{
	if ( map == NULL )
		return anum;
	if ( 0 < anum && anum <= map->attr_count )
		return map->attr_map[anum];
	return 0;
}

/* Apply attrMap over an integer list of attribute numbers.
 */
List *attrMapIntList(AttrMap *map, List *attrs)
{
	ListCell *lc;
	List *remapped_list = NIL;
	
	foreach (lc, attrs)
	{
		int anum = (int)attrMap(map, (AttrNumber)lfirst_int(lc));
		remapped_list = lappend_int(remapped_list, anum);
	}
	return remapped_list;
}

/* For attrMapExpr below.
 *
 * Mutate Var nodes in an expression using the given attribute map.
 * Insist the Var nodes have varno == 1 and the that the mapping
 * yields a live attribute number (non-zero).
 */
static Node *apply_attrmap_mutator(Node *node, AttrMap *map)
{
	if ( node == NULL )
		return NULL;
	
	if (IsA(node, Var) )
	{
		AttrNumber anum = 0;
		Var *var = (Var*)node;
		Assert(var->varno == 1); /* in CHECK contraints */
		anum = attrMap(map, var->varattno);
		
		if ( anum == 0 )
		{
			/* Should never happen, but best caught early. */
			elog(ERROR, "attribute map discrepancy");
		}
		else if ( anum != var->varattno )
		{
			var = copyObject(var);
			var->varattno = anum;
		}
		return (Node *)var;
	}
	return expression_tree_mutator(node, apply_attrmap_mutator, (void *)map);
}

/* Apply attrMap over the Var nodes in an expression.
 */
Node *attrMapExpr(AttrMap *map, Node *expr)
{
	return apply_attrmap_mutator(expr, map);
}


/* Check compatibility of the attributes of the given partitioned
 * table and part for purposes of INSERT (through the partitioned
 * table) or EXCHANGE (of the part into the partitioned table).
 * Don't use any partitioning catalogs, because this must run
 * on the segment databases as well as on the entry database.
 *
 * If requested and needed, make a vector mapping the attribute
 * numbers of the partitioned table to corresponding attribute 
 * numbers in the part.  Represent the "unneeded" identity map
 * as null.
 *
 * base -- the partitioned table
 * part -- the part table
 * map_ptr -- where to store a pointer to the result, or NULL
 * throw -- whether to throw an error in case of incompatibility
 *
 * The implicit result is a vector one longer than the number
 * of attributes (existing or not) in the base relation.
 * It is returned through the map_ptr argument, if that argument
 * is non-null.
 *
 * The explicit result indicates whether the part is compatible
 * with the base relation.  If the throw argument is true, however,
 * an error is issued rather than returning false.
 *
 * Note that, in the map, element 0 is wasted and is always zero, 
 * so the vector is indexed by attribute number (origin 1).
 *
 * The i-th element of the map is the attribute number in 
 * the part relation that corresponds to attribute i of the  
 * base relation, or it is zero to indicate that attribute 
 * i of the base relation doesn't exist (has been dropped).
 *
 * This is a handy map for renumbering attributes for use with
 * part relations that may have a different configuration of 
 * "holes" than the partitioned table in which they occur.
 * 
 * Be sure to call this in the memory context in which the result
 * vector ought to be stored.
 *
 * Though some error checking is done, it is not comprehensive.
 * If internal assumptions about possible tuple formats are
 * correct, errors should not occur.  Still, the downside is
 * incorrect data, so use errors (not assertions) for the case.
 *
 * Checks include same number of non-dropped attributes in all 
 * parts of a partitioned table, non-dropped attributes in 
 * corresponding relative positions must match in name, type
 * and alignment, attribute numbers must agree with their
 * position in tuple, etc.
 */
bool 
map_part_attrs(Relation base, Relation part, AttrMap **map_ptr, bool throw)
{	
	AttrNumber i = 1;
	AttrNumber n = base->rd_att->natts;
	FormData_pg_attribute *battr = NULL;
	
	AttrNumber j = 1;
	AttrNumber m = part->rd_att->natts;
	FormData_pg_attribute *pattr = NULL;
	
	AttrNumber *v = NULL;
	
	/* If we might want a map, allocate one. */
	if ( map_ptr != NULL )
	{
		v = palloc0(sizeof(AttrNumber)*(n+1));
		*map_ptr = NULL;
	}
	
	bool is_identical = TRUE;
	bool is_compatible = TRUE;
	
	/* For each matched pair of attributes ... */
	while ( i <= n && j <= m )
	{
		battr = base->rd_att->attrs[i-1];
		pattr = part->rd_att->attrs[j-1];
		
		/* Skip dropped attributes. */
		
		if ( battr->attisdropped )
		{
			i++;
			continue;
		}
		
		if ( pattr->attisdropped )
		{
			j++;
			continue;
		}
		
		/* Check attribute conformability requirements. */
		
		/* -- Names must match. */
		if ( strncmp(NameStr(battr->attname), NameStr(pattr->attname), NAMEDATALEN) != 0 )
		{
			if ( throw )
				ereport(ERROR,
						(errcode(ERRCODE_SYNTAX_ERROR),
						 errmsg("relation \"%s\" must have the same "
								"column names and column order as \"%s\"",
								RelationGetRelationName(part),
								RelationGetRelationName(base))));
			is_compatible = FALSE;
			break;
		}
		
		/* -- Types must match. */
		if (battr->atttypid != pattr->atttypid)
		{
			if ( throw )
				ereport(ERROR,
						(errcode(ERRCODE_SYNTAX_ERROR),
						 errmsg("type mismatch for attribute \"%s\"",
								NameStr((battr->attname)))));
			is_compatible = FALSE;
			break;
		}
		
		/* -- Alignment should match, but check just to be safe. */
		if (battr->attalign != pattr->attalign )
		{
			if ( throw )
				ereport(ERROR,
						(errcode(ERRCODE_SYNTAX_ERROR),
						 errmsg("alignment mismatch for attribute \"%s\"",
								NameStr((battr->attname)))));
			is_compatible = FALSE;
			break;
		}
		
		/* -- Attribute numbers must match position (+1) in tuple. 
		 *    This is a hard requirement so always throw.  This could
		 *    be an assertion, except that we want to fail even in a 
		 *    distribution build.
		 */
		if ( battr->attnum != i || pattr->attnum != j )
			elog(ERROR,
				 "attribute numbers out of order");
		
		/* Note any attribute number difference. */
		if ( i != j )
			is_identical = FALSE;
		
		/* If we're building a map, update it. */
		if ( v != NULL )
			v[i] = j;
		
		i++;
		j++;
	}
	
	if ( is_compatible )
	{
		/* Any excess attributes in parent better be marked dropped */
		for ( ; i <= n; i++ )
		{
			if ( !base->rd_att->attrs[i-1]->attisdropped )
			{
				if ( throw )
				/* the partitioned table has more columns than the part */
					ereport(ERROR,
							(errcode(ERRCODE_SYNTAX_ERROR),
							 errmsg("relation \"%s\" must have the same number columns as relation \"%s\"",
									RelationGetRelationName(part),
									RelationGetRelationName(base))));
				is_compatible = FALSE;
			}
		}

		/* Any excess attributes in part better be marked dropped */
		for ( ; j <= m; j++ )
		{
			if ( !part->rd_att->attrs[j-1]->attisdropped )
			{
				if ( throw )
				/* the partitioned table has fewer columns than the part */
					ereport(ERROR,
							(errcode(ERRCODE_SYNTAX_ERROR),
							 errmsg("relation \"%s\" must have the same number columns as relation \"%s\"",
									RelationGetRelationName(part),
									RelationGetRelationName(base))));
				is_compatible = FALSE;
			}
		}
	}

	/* Identical tuple descriptors should have the same number of columns */
	if (n != m)
	{
		is_identical = FALSE;
	}
	
	if ( !is_compatible )
	{
		Assert( !throw );
		if ( v != NULL )
			pfree(v);
		return FALSE;
	}

	/* If parent and part are the same, don't use a map */
	if ( is_identical && v != NULL )
	{
		pfree(v);
		v = NULL;
	}
	
	if ( map_ptr != NULL && v != NULL )
	{
		*map_ptr = makeAttrMap(n, v);
		pfree(v);
	}
	return TRUE;
}

/*
 * Maps the tuple descriptor of a part to a target tuple descriptor.
 * The mapping assume that the attributes in the target descriptor
 * could be in any position in the part descriptor.
 */
void
map_part_attrs_from_targetdesc(TupleDesc target, TupleDesc part, AttrMap **map_ptr)
{
	Assert(target);
	Assert(part);
	Assert(NULL == *map_ptr);

	int ntarget = target->natts;
	int npart = part->natts;

	FormData_pg_attribute *tattr = NULL; 
	FormData_pg_attribute *pattr = NULL;

	AttrNumber *mapper = palloc0(sizeof(AttrNumber)*(ntarget+1));
	
	/* Map every attribute in the target to an attribute 
	* in the part tuple descriptor 
	*/
	for(AttrNumber i = 0; i < ntarget; i++)
	{
		tattr = target->attrs[i];
		mapper[i+1] = 0;

		if ( tattr->attisdropped ) 
		{
			continue;
		}

		/* Scan all attributes in the part tuple descriptor */
		for (AttrNumber j = 0; j < npart; j++)
		{
			pattr = part->attrs[j];
			if ( pattr->attisdropped )
			{
				continue;
			}

			if (strncmp(NameStr(tattr->attname), NameStr(pattr->attname), NAMEDATALEN) == 0 &&
	 			tattr->atttypid == pattr->atttypid && 
				tattr->attalign == pattr->attalign )
			{
				mapper[i+1] = j+1;
				/* Continue with next attribute in the target list */
				break;
			}
		}
	}

	Assert ( map_ptr != NULL && mapper != NULL );

	*map_ptr = makeAttrMap(ntarget, mapper);
	pfree(mapper);
}


/*
 * Clear any partition state held in the argument EState node.  This is
 * called during ExecEndPlan and is not, itself, recursive.
 *
 * At present, the only required cleanup is to decrement reference counts
 * in any tuple descriptors held in slots in the partition state.
 */
static void
ClearPartitionState(EState *estate)
{
	PartitionState *pstate = estate->es_partition_state;
	HASH_SEQ_STATUS hash_seq_status;
	ResultPartHashEntry *entry;
	
	if ( pstate == NULL || pstate->result_partition_hash == NULL )
		return;
	
	/* Examine each hash table entry. */
	hash_freeze(pstate->result_partition_hash); 
	hash_seq_init(&hash_seq_status, pstate->result_partition_hash);
	while ( (entry = hash_seq_search(&hash_seq_status)) )
	{
		ResultPartHashEntry *part = (ResultPartHashEntry*)entry;
		ResultRelInfo *info = &estate->es_result_relations[part->offset];
		if ( info->ri_partSlot )
		{
			Assert( info->ri_partInsertMap ); /* paired with slot */
			if ( info->ri_partSlot->tts_tupleDescriptor )
				ReleaseTupleDesc(info->ri_partSlot->tts_tupleDescriptor);
			ExecClearTuple(info->ri_partSlot);
		}
	}
	/* No need for hash_seq_term() since we iterated to end. */
}<|MERGE_RESOLUTION|>--- conflicted
+++ resolved
@@ -27,11 +27,7 @@
  *
  *
  * IDENTIFICATION
-<<<<<<< HEAD
  *	  $PostgreSQL: pgsql/src/backend/executor/execMain.c,v 1.280.2.4 2009/12/09 21:58:29 tgl Exp $
-=======
- *	  $PostgreSQL: pgsql/src/backend/executor/execMain.c,v 1.281 2006/12/04 02:06:55 tgl Exp $
->>>>>>> 782d68e3
  *
  *-------------------------------------------------------------------------
  */
@@ -1666,13 +1662,8 @@
 
 	/*
 	 * Have to lock relations selected FOR UPDATE/FOR SHARE before we
-<<<<<<< HEAD
 	 * initialize the plan tree, else we'd be doing a lock upgrade. While we
 	 * are at it, build the ExecRowMark list.
-=======
-	 * initialize the plan tree, else we'd be doing a lock upgrade.
-	 * While we are at it, build the ExecRowMark list.
->>>>>>> 782d68e3
 	 */
 	estate->es_rowMarks = NIL;
 	foreach(l, plannedstmt->rowMarks)
@@ -1842,7 +1833,6 @@
 					Plan  *subplan = (Plan *)lfirst(lc);
 					JunkFilter *j;
 
-<<<<<<< HEAD
 					if (operation == CMD_UPDATE && PLANGEN_PLANNER == plannedstmt->planGen)
 						ExecCheckPlanOutput(resultRelInfo->ri_RelationDesc,
 											subplan->targetlist);
@@ -1852,10 +1842,6 @@
 					j = ExecInitJunkFilter(subplan->targetlist,
 							       cleanTupType,
 							       ExecAllocTableSlot(estate->es_tupleTable));
-=======
-					j = ExecInitJunkFilter(subplan->plan->targetlist,
-							resultRelInfo->ri_RelationDesc->rd_att->tdhasoid,
-								  ExecAllocTableSlot(estate->es_tupleTable));
 					/*
 					 * Since it must be UPDATE/DELETE, there had better be
 					 * a "ctid" junk attribute in the tlist ... but ctid could
@@ -1866,7 +1852,6 @@
 					j->jf_junkAttNo = ExecFindJunkAttribute(j, "ctid");
 					if (!AttributeNumberIsValid(j->jf_junkAttNo))
 						elog(ERROR, "could not find junk ctid column");
->>>>>>> 782d68e3
 					resultRelInfo->ri_junkFilter = j;
 					resultRelInfo++;
 				}
@@ -1908,6 +1893,12 @@
 					{
 						ExecRowMark *erm = (ExecRowMark *) lfirst(l);
 						char		resname[32];
+
+						/* CDB: CTIDs were not fetched for distributed relation. */
+						Relation relation = erm->relation;
+						if (relation->rd_cdbpolicy &&
+							relation->rd_cdbpolicy->ptype == POLICYTYPE_PARTITIONED)
+							continue;
 
 						snprintf(resname, sizeof(resname), "ctid%u", erm->rti);
 						erm->ctidAttNo = ExecFindJunkAttribute(j, resname);
@@ -2635,48 +2626,16 @@
 			 */
 			if ((junkfilter = estate->es_junkFilter) != NULL)
 			{
-<<<<<<< HEAD
 				Datum		datum;
 				bool		isNull;
-=======
-				datum = ExecGetJunkAttribute(slot, junkfilter->jf_junkAttNo,
-											 &isNull);
-				/* shouldn't ever get a null result... */
-				if (isNull)
-					elog(ERROR, "ctid is NULL");
-
-				tupleid = (ItemPointer) DatumGetPointer(datum);
-				tuple_ctid = *tupleid;	/* make sure we don't free the ctid!! */
-				tupleid = &tuple_ctid;
-			}
-
-			/*
-			 * Process any FOR UPDATE or FOR SHARE locking requested.
-			 */
-			else if (estate->es_rowMarks != NIL)
-			{
-				ListCell   *l;
->>>>>>> 782d68e3
 
 				/*
 				 * extract the 'ctid' junk attribute.
 				 */
 				if (operation == CMD_UPDATE || operation == CMD_DELETE)
 				{
-
-<<<<<<< HEAD
-					if (!ExecGetJunkAttribute(junkfilter,
-											  slot,
-											  "ctid",
-											  &datum,
-											  &isNull))
-						elog(ERROR, "could not find junk ctid column");
-
-=======
-					datum = ExecGetJunkAttribute(slot,
-												 erm->ctidAttNo,
+					datum = ExecGetJunkAttribute(slot, junkfilter->jf_junkAttNo,
 												 &isNull);
->>>>>>> 782d68e3
 					/* shouldn't ever get a null result... */
 					if (isNull)
 						elog(ERROR, "ctid is NULL");
@@ -2711,17 +2670,12 @@
 							relation->rd_cdbpolicy->ptype == POLICYTYPE_PARTITIONED)
 							continue;
 
-						if (!ExecGetJunkAttribute(junkfilter,
-												  slot,
-												  erm->resname,
-												  &datum,
-												  &isNull))
-							elog(ERROR, "could not find junk \"%s\" column",
-								 erm->resname);
-
+						datum = ExecGetJunkAttribute(slot,
+													 erm->ctidAttNo,
+													 &isNull);
 						/* shouldn't ever get a null result... */
 						if (isNull)
-							elog(ERROR, "\"%s\" is NULL", erm->resname);
+							elog(ERROR, "ctid is NULL");
 
 						tuple.t_self = *((ItemPointer) DatumGetPointer(datum));
 
