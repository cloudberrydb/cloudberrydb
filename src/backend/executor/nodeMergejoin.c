/*-------------------------------------------------------------------------
 *
 * nodeMergejoin.c
 *	  routines supporting merge joins
 *
 * Portions Copyright (c) 2005-2008, Greenplum inc
 * Portions Copyright (c) 2012-Present Pivotal Software, Inc.
 * Portions Copyright (c) 1996-2008, PostgreSQL Global Development Group
 * Portions Copyright (c) 1994, Regents of the University of California
 *
 *
 * IDENTIFICATION
 *	  $PostgreSQL: pgsql/src/backend/executor/nodeMergejoin.c,v 1.93 2008/08/15 19:20:42 tgl Exp $
 *
 *-------------------------------------------------------------------------
 */
/*
 * INTERFACE ROUTINES
 *		ExecMergeJoin			mergejoin outer and inner relations.
 *		ExecInitMergeJoin		creates and initializes run time states
 *		ExecEndMergeJoin		cleans up the node.
 *
 * NOTES
 *
 *		Merge-join is done by joining the inner and outer tuples satisfying
 *		join clauses of the form ((= outerKey innerKey) ...).
 *		The join clause list is provided by the query planner and may contain
 *		more than one (= outerKey innerKey) clause (for composite sort key).
 *
 *		However, the query executor needs to know whether an outer
 *		tuple is "greater/smaller" than an inner tuple so that it can
 *		"synchronize" the two relations. For example, consider the following
 *		relations:
 *
 *				outer: (0 ^1 1 2 5 5 5 6 6 7)	current tuple: 1
 *				inner: (1 ^3 5 5 5 5 6)			current tuple: 3
 *
 *		To continue the merge-join, the executor needs to scan both inner
 *		and outer relations till the matching tuples 5. It needs to know
 *		that currently inner tuple 3 is "greater" than outer tuple 1 and
 *		therefore it should scan the outer relation first to find a
 *		matching tuple and so on.
 *
 *		Therefore, rather than directly executing the merge join clauses,
 *		we evaluate the left and right key expressions separately and then
 *		compare the columns one at a time (see MJCompare).	The planner
 *		passes us enough information about the sort ordering of the inputs
 *		to allow us to determine how to make the comparison.  We may use the
 *		appropriate btree comparison function, since Postgres' only notion
 *		of ordering is specified by btree opfamilies.
 *
 *
 *		Consider the above relations and suppose that the executor has
 *		just joined the first outer "5" with the last inner "5". The
 *		next step is of course to join the second outer "5" with all
 *		the inner "5's". This requires repositioning the inner "cursor"
 *		to point at the first inner "5". This is done by "marking" the
 *		first inner 5 so we can restore the "cursor" to it before joining
 *		with the second outer 5. The access method interface provides
 *		routines to mark and restore to a tuple.
 *
 *
 *		Essential operation of the merge join algorithm is as follows:
 *
 *		Join {
 *			get initial outer and inner tuples				INITIALIZE
 *			do forever {
 *				while (outer != inner) {					SKIP_TEST
 *					if (outer < inner)
 *						advance outer						SKIPOUTER_ADVANCE
 *					else
 *						advance inner						SKIPINNER_ADVANCE
 *				}
 *				mark inner position							SKIP_TEST
 *				do forever {
 *					while (outer == inner) {
 *						join tuples							JOINTUPLES
 *						advance inner position				NEXTINNER
 *					}
 *					advance outer position					NEXTOUTER
 *					if (outer == mark)						TESTOUTER
 *						restore inner position to mark		TESTOUTER
 *					else
 *						break	// return to top of outer loop
 *				}
 *			}
 *		}
 *
 *		The merge join operation is coded in the fashion
 *		of a state machine.  At each state, we do something and then
 *		proceed to another state.  This state is stored in the node's
 *		execution state information and is preserved across calls to
 *		ExecMergeJoin. -cim 10/31/89
 */
#include "postgres.h"

#include "access/nbtree.h"
#include "catalog/pg_amop.h"
#include "cdb/cdbvars.h"
#include "executor/execdebug.h"
#include "executor/execdefs.h"
#include "executor/nodeMergejoin.h"
#include "miscadmin.h"
#include "utils/acl.h"
#include "utils/lsyscache.h"
#include "utils/memutils.h"
#include "utils/syscache.h"


/*
 * Runtime data for each mergejoin clause
 */
typedef struct MergeJoinClauseData
{
	/* Executable expression trees */
	ExprState  *lexpr;			/* left-hand (outer) input expression */
	ExprState  *rexpr;			/* right-hand (inner) input expression */

	/*
	 * If we have a current left or right input tuple, the values of the
	 * expressions are loaded into these fields:
	 */
	Datum		ldatum;			/* current left-hand value */
	Datum		rdatum;			/* current right-hand value */
	bool		lisnull;		/* and their isnull flags */
	bool		risnull;

	/*
	 * CDB: Remember whether the mergejoin operation was actually an "is
	 *      not distinct from" predicate.
	 */
	bool		notdistinct;

	/*
	 * The comparison strategy in use, and the lookup info to let us call the
	 * btree comparison support function.
	 */
	bool		reverse;		/* if true, negate the cmpfn's output */
	bool		nulls_first;	/* if true, nulls sort low */
	FmgrInfo	cmpfinfo;
} MergeJoinClauseData;

/* Result type for MJEvalOuterValues and MJEvalInnerValues */
typedef enum
{
	MJEVAL_MATCHABLE,			/* normal, potentially matchable tuple */
	MJEVAL_NONMATCHABLE,		/* tuple cannot join because it has a null */
	MJEVAL_ENDOFJOIN			/* end of input (physical or effective) */
} MJEvalResult;


#define MarkInnerTuple(innerTupleSlot, mergestate) \
	ExecCopySlot((mergestate)->mj_MarkedTupleSlot, (innerTupleSlot))


/*
 * MJExamineQuals
 *
 * This deconstructs the list of mergejoinable expressions, which is given
 * to us by the planner in the form of a list of "leftexpr = rightexpr"
 * expression trees in the order matching the sort columns of the inputs.
 * We build an array of MergeJoinClause structs containing the information
 * we will need at runtime.  Each struct essentially tells us how to compare
 * the two expressions from the original clause.
 *
 * In addition to the expressions themselves, the planner passes the btree
 * opfamily OID, btree strategy number (BTLessStrategyNumber or
 * BTGreaterStrategyNumber), and nulls-first flag that identify the intended
 * sort ordering for each merge key.  The mergejoinable operator is an
 * equality operator in this opfamily, and the two inputs are guaranteed to be
 * ordered in either increasing or decreasing (respectively) order according
 * to this opfamily, with nulls at the indicated end of the range.	This
 * allows us to obtain the needed comparison function from the opfamily.
 *
 * CDB: We also recognize the "is not distinct from" predicate which is
 *      interesting for sequential window plans.  The pseudo-Lisp for this
 *      predicate is (BoolExpr_NOT (DistinctExpr_= leftexpr rightexpr)).
 */
static MergeJoinClause
MJExamineQuals(List *mergeclauses,
			   Oid *mergefamilies,
			   int *mergestrategies,
			   bool *mergenullsfirst,
			   PlanState *parent)
{
	MergeJoinClause clauses;
	int			nClauses = list_length(mergeclauses);
	int			iClause;
	ListCell   *cl;

	clauses = (MergeJoinClause) palloc0(nClauses * sizeof(MergeJoinClauseData));

	iClause = 0;
	foreach(cl, mergeclauses)
	{
		OpExpr	   *qual = (OpExpr *) lfirst(cl);
		MergeJoinClause clause = &clauses[iClause];
		Oid			opfamily = mergefamilies[iClause];
		StrategyNumber opstrategy = mergestrategies[iClause];
		bool		nulls_first = mergenullsfirst[iClause];
		int			op_strategy;
		Oid			op_lefttype;
		Oid			op_righttype;
		RegProcedure cmpproc;
		AclResult	aclresult;

		if (!IsA(qual, OpExpr))
		{
			BoolExpr *bx = (BoolExpr*)qual;
			bool ok = false;
			
			if ( IsA(bx, BoolExpr) && bx->boolop == NOT_EXPR && list_length(bx->args) == 1 )
			{
				DistinctExpr *dx = (DistinctExpr*)linitial(bx->args);
				
				if ( IsA(dx, DistinctExpr) )
				{
					clause->notdistinct = true;
					qual = (OpExpr *)dx;
					ok = true;
				}
			}
			if (!ok)
				elog(ERROR, "mergejoin clause is not an OpExpr");
		}

		/*
		 * Prepare the input expressions for execution.
		 */
		clause->lexpr = ExecInitExpr((Expr *) linitial(qual->args), parent);
		clause->rexpr = ExecInitExpr((Expr *) lsecond(qual->args), parent);

		/* Extract the operator's declared left/right datatypes */
		get_op_opfamily_properties(qual->opno, opfamily,
								   &op_strategy,
								   &op_lefttype,
								   &op_righttype);
		if (op_strategy != BTEqualStrategyNumber)		/* should not happen */
			elog(ERROR, "cannot merge using non-equality operator %u",
				 qual->opno);

		/* And get the matching support procedure (comparison function) */
		cmpproc = get_opfamily_proc(opfamily,
									op_lefttype,
									op_righttype,
									BTORDER_PROC);
		if (!RegProcedureIsValid(cmpproc))		/* should not happen */
			elog(ERROR, "missing support function %d(%u,%u) in opfamily %u",
				 BTORDER_PROC, op_lefttype, op_righttype, opfamily);

		/* Check permission to call cmp function */
		aclresult = pg_proc_aclcheck(cmpproc, GetUserId(), ACL_EXECUTE);
		if (aclresult != ACLCHECK_OK)
			aclcheck_error(aclresult, ACL_KIND_PROC,
						   get_func_name(cmpproc));

		/* Set up the fmgr lookup information */
		fmgr_info(cmpproc, &(clause->cmpfinfo));

		/* Fill the additional comparison-strategy flags */
		if (opstrategy == BTLessStrategyNumber)
			clause->reverse = false;
		else if (opstrategy == BTGreaterStrategyNumber)
			clause->reverse = true;
		else	/* planner screwed up */
			elog(ERROR, "unsupported mergejoin strategy %d", opstrategy);

		clause->nulls_first = nulls_first;

		iClause++;
	}

	return clauses;
}

/*
 * MJEvalOuterValues
 *
 * Compute the values of the mergejoined expressions for the current
 * outer tuple.  We also detect whether it's impossible for the current
 * outer tuple to match anything --- this is true if it yields a NULL
 * input, since we assume mergejoin operators are strict.  If the NULL
 * is in the first join column, and that column sorts nulls last, then
 * we can further conclude that no following tuple can match anything
 * either, since they must all have nulls in the first column.  However,
 * that case is only interesting if we're not in FillOuter mode, else
 * we have to visit all the tuples anyway.
 *
 * For the convenience of callers, we also make this routine responsible
 * for testing for end-of-input (null outer tuple), and returning
 * MJEVAL_ENDOFJOIN when that's seen.  This allows the same code to be used
 * for both real end-of-input and the effective end-of-input represented by
 * a first-column NULL.
 *
 * We evaluate the values in OuterEContext, which can be reset each
 * time we move to a new tuple.
 */
static MJEvalResult
MJEvalOuterValues(MergeJoinState *mergestate)
{
	ExprContext *econtext = mergestate->mj_OuterEContext;
	MJEvalResult result = MJEVAL_MATCHABLE;
	int			i;
	MemoryContext oldContext;

	/* Check for end of outer subplan */
	if (TupIsNull(mergestate->mj_OuterTupleSlot))
		return MJEVAL_ENDOFJOIN;

	ResetExprContext(econtext);

	oldContext = MemoryContextSwitchTo(econtext->ecxt_per_tuple_memory);

	econtext->ecxt_outertuple = mergestate->mj_OuterTupleSlot;

	for (i = 0; i < mergestate->mj_NumClauses; i++)
	{
		MergeJoinClause clause = &mergestate->mj_Clauses[i];

		clause->ldatum = ExecEvalExpr(clause->lexpr, econtext,
									  &clause->lisnull, NULL);
		if (clause->lisnull && !clause->notdistinct)
		{
			/* match is impossible; can we end the join early? */
			if (i == 0 && !clause->nulls_first && !mergestate->mj_FillOuter)
				result = MJEVAL_ENDOFJOIN;
			else if (result == MJEVAL_MATCHABLE)
				result = MJEVAL_NONMATCHABLE;
		}
	}

	MemoryContextSwitchTo(oldContext);

	return result;
}

/*
 * MJEvalInnerValues
 *
 * Same as above, but for the inner tuple.	Here, we have to be prepared
 * to load data from either the true current inner, or the marked inner,
 * so caller must tell us which slot to load from.
 */
static MJEvalResult
MJEvalInnerValues(MergeJoinState *mergestate, TupleTableSlot *innerslot)
{
	ExprContext *econtext = mergestate->mj_InnerEContext;
	MJEvalResult result = MJEVAL_MATCHABLE;
	int			i;
	MemoryContext oldContext;

	/* Check for end of inner subplan */
	if (TupIsNull(innerslot))
		return MJEVAL_ENDOFJOIN;

	ResetExprContext(econtext);

	oldContext = MemoryContextSwitchTo(econtext->ecxt_per_tuple_memory);

	econtext->ecxt_innertuple = innerslot;

	for (i = 0; i < mergestate->mj_NumClauses; i++)
	{
		MergeJoinClause clause = &mergestate->mj_Clauses[i];

		clause->rdatum = ExecEvalExpr(clause->rexpr, econtext,
									  &clause->risnull, NULL);
		if (clause->risnull && !clause->notdistinct)
		{
			/* match is impossible; can we end the join early? */
			if (i == 0 && !clause->nulls_first && !mergestate->mj_FillInner)
				result = MJEVAL_ENDOFJOIN;
			else if (result == MJEVAL_MATCHABLE)
				result = MJEVAL_NONMATCHABLE;
		}
	}

	MemoryContextSwitchTo(oldContext);

	return result;
}

/*
 * MJCompare
 *
 * Compare the mergejoinable values of the current two input tuples
 * and return 0 if they are equal (ie, the mergejoin equalities all
 * succeed), +1 if outer > inner, -1 if outer < inner.
 *
 * MJEvalOuterValues and MJEvalInnerValues must already have been called
 * for the current outer and inner tuples, respectively.
 */
static int32
MJCompare(MergeJoinState *mergestate)
{
	int32		result = 0;
	bool		nulleqnull = false;
	ExprContext *econtext = mergestate->js.ps.ps_ExprContext;
	int			i;
	MemoryContext oldContext;
	FunctionCallInfoData fcinfo;

	/*
	 * Call the comparison functions in short-lived context, in case they leak
	 * memory.
	 */
	ResetExprContext(econtext);

	oldContext = MemoryContextSwitchTo(econtext->ecxt_per_tuple_memory);

	for (i = 0; i < mergestate->mj_NumClauses; i++)
	{
		MergeJoinClause clause = &mergestate->mj_Clauses[i];
		Datum		fresult;

		/*
		 * Deal with null inputs.
		 */
		if (clause->lisnull)
		{
			if (clause->risnull)
			{
				nulleqnull = !clause->notdistinct;	/* NULL "=" NULL */
				continue;
			}
			if (clause->nulls_first)
				result = -1;	/* NULL "<" NOT_NULL */
			else
				result = 1;		/* NULL ">" NOT_NULL */
			break;
		}
		if (clause->risnull)
		{
			if (clause->nulls_first)
				result = 1;		/* NOT_NULL ">" NULL */
			else
				result = -1;	/* NOT_NULL "<" NULL */
			break;
		}

		/*
		 * OK to call the comparison function.
		 */
		InitFunctionCallInfoData(fcinfo, &(clause->cmpfinfo), 2,
								 NULL, NULL);
		fcinfo.arg[0] = clause->ldatum;
		fcinfo.arg[1] = clause->rdatum;
		fcinfo.argnull[0] = false;
		fcinfo.argnull[1] = false;
		fresult = FunctionCallInvoke(&fcinfo);
		if (fcinfo.isnull)
		{
			nulleqnull = true;	/* treat like NULL = NULL */
			continue;
		}
		result = DatumGetInt32(fresult);

		if (clause->reverse)
			result = -result;

		if (result != 0)
			break;
	}

	/*
	 * If we had any null comparison results or NULL-vs-NULL inputs, we do not
	 * want to report that the tuples are equal.  Instead, if result is still
	 * 0, change it to +1.	This will result in advancing the inner side of
	 * the join.
	 */
	if (nulleqnull && result == 0)
		result = 1;

	MemoryContextSwitchTo(oldContext);

	return result;
}


/*
 * Generate a fake join tuple with nulls for the inner tuple,
 * and return it if it passes the non-join quals.
 */
static TupleTableSlot *
MJFillOuter(MergeJoinState *node)
{
	ExprContext *econtext = node->js.ps.ps_ExprContext;
	List	   *otherqual = node->js.ps.qual;

	ResetExprContext(econtext);

	econtext->ecxt_outertuple = node->mj_OuterTupleSlot;
	econtext->ecxt_innertuple = node->mj_NullInnerTupleSlot;

	if (TupIsNull(node->mj_OuterTupleSlot))
		return NULL;

	if (ExecQual(otherqual, econtext, false))
	{
		/*
		 * qualification succeeded.  now form the desired projection tuple and
		 * return the slot containing it.
		 */
		MJ_printf("ExecMergeJoin: returning outer fill tuple\n");

		return ExecProject(node->js.ps.ps_ProjInfo, NULL);
	}

	return NULL;
}

/*
 * Generate a fake join tuple with nulls for the outer tuple,
 * and return it if it passes the non-join quals.
 */
static TupleTableSlot *
MJFillInner(MergeJoinState *node)
{
	ExprContext *econtext = node->js.ps.ps_ExprContext;
	List	   *otherqual = node->js.ps.qual;

	ResetExprContext(econtext);

	/* If we don't have an inner, return NULL */
	if(TupIsNull(node->mj_InnerTupleSlot))
		return NULL;

	econtext->ecxt_outertuple = node->mj_NullOuterTupleSlot;
	econtext->ecxt_innertuple = node->mj_InnerTupleSlot;

	if (ExecQual(otherqual, econtext, false))
	{
		/*
		 * qualification succeeded.  now form the desired projection tuple and
		 * return the slot containing it.
		 */
		MJ_printf("ExecMergeJoin: returning inner fill tuple\n");

		return ExecProject(node->js.ps.ps_ProjInfo, NULL);
	}

	return NULL;
}


/* ----------------------------------------------------------------
 *		ExecMergeTupleDump
 *
 *		This function is called through the MJ_dump() macro
 *		when EXEC_MERGEJOINDEBUG is defined
 * ----------------------------------------------------------------
 */
#ifdef EXEC_MERGEJOINDEBUG

static void
ExecMergeTupleDumpOuter(MergeJoinState *mergestate)
{
	TupleTableSlot *outerSlot = mergestate->mj_OuterTupleSlot;

	printf("==== outer tuple ====\n");
	if (TupIsNull(outerSlot))
		printf("(nil)\n");
	else
		MJ_debugtup(outerSlot);
}

static void
ExecMergeTupleDumpInner(MergeJoinState *mergestate)
{
	TupleTableSlot *innerSlot = mergestate->mj_InnerTupleSlot;

	printf("==== inner tuple ====\n");
	if (TupIsNull(innerSlot))
		printf("(nil)\n");
	else
		MJ_debugtup(innerSlot);
}

static void
ExecMergeTupleDumpMarked(MergeJoinState *mergestate)
{
	TupleTableSlot *markedSlot = mergestate->mj_MarkedTupleSlot;

	printf("==== marked tuple ====\n");
	if (TupIsNull(markedSlot))
		printf("(nil)\n");
	else
		MJ_debugtup(markedSlot);
}

static void
ExecMergeTupleDump(MergeJoinState *mergestate)
{
	printf("******** ExecMergeTupleDump ********\n");

	ExecMergeTupleDumpOuter(mergestate);
	ExecMergeTupleDumpInner(mergestate);
	ExecMergeTupleDumpMarked(mergestate);

	printf("******** \n");
}
#endif

/* ----------------------------------------------------------------
 *		ExecMergeJoin
 * ----------------------------------------------------------------
 */
TupleTableSlot *
ExecMergeJoin(MergeJoinState *node)
{
	EState	   *estate;
	List	   *joinqual;
	List	   *otherqual;
	bool		qualResult;
	int32		compareResult;
	PlanState  *innerPlan;
	TupleTableSlot *innerTupleSlot;
	PlanState  *outerPlan;
	TupleTableSlot *outerTupleSlot;
	ExprContext *econtext;
	bool		doFillOuter;
	bool		doFillInner;

	/*
	 * get information from node
	 */
	estate = node->js.ps.state;
	innerPlan = innerPlanState(node);
	outerPlan = outerPlanState(node);
	econtext = node->js.ps.ps_ExprContext;
	joinqual = node->js.joinqual;
	otherqual = node->js.ps.qual;
	doFillOuter = node->mj_FillOuter;
	doFillInner = node->mj_FillInner;

	/*
	 * Reset per-tuple memory context to free any expression evaluation
	 * storage allocated in the previous tuple cycle.  Note this can't happen
	 * until we're done projecting out tuples from a join tuple.
	 */
	ResetExprContext(econtext);

	/*
	 * MPP-4165: My fix for MPP-3300 was correct in that we avoided
	 * the *deadlock* but had very unexpected (and painful)
	 * performance characteristics: we basically de-pipeline and
	 * de-parallelize execution of any query which has motion below
	 * us.
	 *
	 * So now prefetch_inner is set (see createplan.c) if we have *any* motion
	 * below us. If we don't have any motion, it doesn't matter.
	 *
	 * See motion_sanity_walker() for details on how a deadlock may occur.
	 */
	if (node->prefetch_inner)
	{
		innerTupleSlot = ExecProcNode(innerPlan);
		node->mj_InnerTupleSlot = innerTupleSlot;

		ExecReScan(innerPlan, econtext);
		ResetExprContext(econtext);

		node->mj_squelchInner = false; /* we will never need to Squelch the inner, we've fetched it all */
		node->prefetch_inner = false;
	}

	/*
	 * ok, everything is setup.. let's go to work
	 */
	for (;;)
	{
		MJ_dump(node);

		/*
		 * get the current state of the join and do things accordingly.
		 */
		switch (node->mj_JoinState)
		{
				/*
				 * EXEC_MJ_INITIALIZE_OUTER means that this is the first time
				 * ExecMergeJoin() has been called and so we have to fetch the
				 * first matchable tuple for both outer and inner subplans. We
				 * do the outer side in INITIALIZE_OUTER state, then advance
				 * to INITIALIZE_INNER state for the inner subplan.
				 */
			case EXEC_MJ_INITIALIZE_OUTER:
				MJ_printf("ExecMergeJoin: EXEC_MJ_INITIALIZE_OUTER\n");

				outerTupleSlot = ExecProcNode(outerPlan);
				node->mj_OuterTupleSlot = outerTupleSlot;

				/* Compute join values and check for unmatchability */
				switch (MJEvalOuterValues(node))
				{
					case MJEVAL_MATCHABLE:
						/* OK to go get the first inner tuple */
						node->mj_JoinState = EXEC_MJ_INITIALIZE_INNER;
						break;
					case MJEVAL_NONMATCHABLE:
						/* Stay in same state to fetch next outer tuple */
						if (doFillOuter)
						{
							/*
							 * Generate a fake join tuple with nulls for the
							 * inner tuple, and return it if it passes the
							 * non-join quals.
							 */
							TupleTableSlot *result;

							result = MJFillOuter(node);
							if (result)
								return result;
						}
						break;
					case MJEVAL_ENDOFJOIN:
						/* No more outer tuples */
						MJ_printf("ExecMergeJoin: nothing in outer subplan\n");
						if (doFillInner)
						{
							/*
							 * Need to emit right-join tuples for remaining
							 * inner tuples. We set MatchedInner = true to
							 * force the ENDOUTER state to advance inner.
							 */
							node->mj_JoinState = EXEC_MJ_ENDOUTER;
							node->mj_MatchedInner = true;
							break;
						}

						/*
						 * CDB: We'll read no more from inner subtree. To keep our
						 * sibling QEs from being starved, tell source QEs not to
						 * clog up the pipeline with our never-to-be-consumed
						 * data.
						 */
						if (node->mj_squelchInner)
							ExecSquelchNode(innerPlan);

						/*
						 * The memory used by child nodes might not be freed because
						 * they are not eager free safe. However, when the merge join
						 * is done, we can free the memory used by the child nodes.
						 */
						if (!node->js.ps.delayEagerFree)
							ExecEagerFreeMergeJoin(node);

						/* Otherwise we're done. */
						return NULL;
				}
				break;

			case EXEC_MJ_INITIALIZE_INNER:
				MJ_printf("ExecMergeJoin: EXEC_MJ_INITIALIZE_INNER\n");

				innerTupleSlot = ExecProcNode(innerPlan);
				node->mj_InnerTupleSlot = innerTupleSlot;

				/* Compute join values and check for unmatchability */
				switch (MJEvalInnerValues(node, innerTupleSlot))
				{
					case MJEVAL_MATCHABLE:
						/*
						 * OK, we have the initial tuples.	Begin by skipping
						 * non-matching tuples.
						 */
						node->mj_JoinState = EXEC_MJ_SKIP_TEST;
						break;
					case MJEVAL_NONMATCHABLE:
						/* Mark before advancing, if wanted */
						if (node->mj_ExtraMarks)
							ExecMarkPos(innerPlan);
						/* Stay in same state to fetch next inner tuple */
						if (doFillInner)
						{
							/*
							 * Generate a fake join tuple with nulls for the
							 * outer tuple, and return it if it passes the
							 * non-join quals.
							 */
							TupleTableSlot *result;

							result = MJFillInner(node);
							if (result)
								return result;
						}
						break;
					case MJEVAL_ENDOFJOIN:
						/* No more inner tuples */
						MJ_printf("ExecMergeJoin: nothing in inner subplan\n");
						if (doFillOuter)
						{
							/*
							 * Need to emit left-join tuples for all outer
							 * tuples, including the one we just fetched.  We
							 * set MatchedOuter = false to force the ENDINNER
							 * state to emit first tuple before advancing
							 * outer.
							 */
							node->mj_JoinState = EXEC_MJ_ENDINNER;
							node->mj_MatchedOuter = false;
							break;
						}

						/*
						 * CDB: We'll read no more from outer subtree. To keep our
						 * sibling QEs from being starved, tell source QEs not to
						 * clog up the pipeline with our never-to-be-consumed
						 * data.
						 */
						ExecSquelchNode(outerPlan);

						if (!node->js.ps.delayEagerFree)
							ExecEagerFreeMergeJoin(node);

						/* Otherwise we're done. */
						return NULL;
				}
				break;

				/*
				 * EXEC_MJ_JOINTUPLES means we have two tuples which satisfied
				 * the merge clause so we join them and then proceed to get
				 * the next inner tuple (EXEC_MJ_NEXTINNER).
				 */
			case EXEC_MJ_JOINTUPLES:
				MJ_printf("ExecMergeJoin: EXEC_MJ_JOINTUPLES\n");

				/*
				 * Set the next state machine state.  The right things will
				 * happen whether we return this join tuple or just fall
				 * through to continue the state machine execution.
				 */
				node->mj_JoinState = EXEC_MJ_NEXTINNER;

				/*
				 * Check the extra qual conditions to see if we actually want
				 * to return this join tuple.  If not, can proceed with merge.
				 * We must distinguish the additional joinquals (which must
				 * pass to consider the tuples "matched" for outer-join logic)
				 * from the otherquals (which must pass before we actually
				 * return the tuple).
				 *
				 * We don't bother with a ResetExprContext here, on the
				 * assumption that we just did one while checking the merge
				 * qual.  One per tuple should be sufficient.  We do have to
				 * set up the econtext links to the tuples for ExecQual to
				 * use.
				 */
				outerTupleSlot = node->mj_OuterTupleSlot;
				econtext->ecxt_outertuple = outerTupleSlot;
				innerTupleSlot = node->mj_InnerTupleSlot;
				econtext->ecxt_innertuple = innerTupleSlot;

<<<<<<< HEAD
				if (node->js.jointype == JOIN_SEMI &&
					node->mj_MatchedOuter)
					qualResult = false;
				else
				{
					qualResult = (joinqual == NIL ||
								  ExecQual(joinqual, econtext, false));
					MJ_DEBUG_QUAL(joinqual, qualResult);
				}
=======
				qualResult = (joinqual == NIL ||
							  ExecQual(joinqual, econtext, false));
				MJ_DEBUG_QUAL(joinqual, qualResult);
>>>>>>> 38e93482

				if (qualResult)
				{
					node->mj_MatchedOuter = true;
					node->mj_MatchedInner = true;

					/* In an antijoin, we never return a matched tuple */
					if (node->js.jointype == JOIN_ANTI)
					{
						node->mj_JoinState = EXEC_MJ_NEXTOUTER;
						break;
					}
<<<<<<< HEAD
=======

					/*
					 * In a semijoin, we'll consider returning the first match,
					 * but after that we're done with this outer tuple.
					 */
					if (node->js.jointype == JOIN_SEMI)
						node->mj_JoinState = EXEC_MJ_NEXTOUTER;

>>>>>>> 38e93482
					qualResult = (otherqual == NIL ||
								  ExecQual(otherqual, econtext, false));
					MJ_DEBUG_QUAL(otherqual, qualResult);

					if (qualResult)
					{
						/*
						 * qualification succeeded.  now form the desired
						 * projection tuple and return the slot containing it.
						 */
						MJ_printf("ExecMergeJoin: returning tuple\n");

						return ExecProject(node->js.ps.ps_ProjInfo, NULL);
					}
				}
				break;

				/*
				 * EXEC_MJ_NEXTINNER means advance the inner scan to the next
				 * tuple. If the tuple is not nil, we then proceed to test it
				 * against the join qualification.
				 *
				 * Before advancing, we check to see if we must emit an
				 * outer-join fill tuple for this inner tuple.
				 */
			case EXEC_MJ_NEXTINNER:
				MJ_printf("ExecMergeJoin: EXEC_MJ_NEXTINNER\n");

				if (doFillInner && !node->mj_MatchedInner)
				{
					/*
					 * Generate a fake join tuple with nulls for the outer
					 * tuple, and return it if it passes the non-join quals.
					 */
					TupleTableSlot *result;

					node->mj_MatchedInner = true;		/* do it only once */

					result = MJFillInner(node);
					if (result)
						return result;
				}

				/*
				 * now we get the next inner tuple, if any.  If there's none,
				 * advance to next outer tuple (which may be able to join to
				 * previously marked tuples).
				 *
				 * NB: must NOT do "extraMarks" here, since we may need to
				 * return to previously marked tuples.
				 */
				innerTupleSlot = ExecProcNode(innerPlan);
				node->mj_InnerTupleSlot = innerTupleSlot;
				MJ_DEBUG_PROC_NODE(innerTupleSlot);
				node->mj_MatchedInner = false;

				/* Compute join values and check for unmatchability */
				switch (MJEvalInnerValues(node, innerTupleSlot))
				{
					case MJEVAL_MATCHABLE:
						/*
						 * Test the new inner tuple to see if it matches
						 * outer.
						 *
						 * If they do match, then we join them and move on to
						 * the next inner tuple (EXEC_MJ_JOINTUPLES).
						 *
						 * If they do not match then advance to next outer
						 * tuple.
						 */
						compareResult = MJCompare(node);
						MJ_DEBUG_COMPARE(compareResult);

						if (compareResult == 0)
							node->mj_JoinState = EXEC_MJ_JOINTUPLES;
						else
						{
							Assert(compareResult < 0);
							node->mj_JoinState = EXEC_MJ_NEXTOUTER;
						}
						break;
					case MJEVAL_NONMATCHABLE:
						/*
						 * It contains a NULL and hence can't match any outer
						 * tuple, so we can skip the comparison and assume the
						 * new tuple is greater than current outer.
						 */
						node->mj_JoinState = EXEC_MJ_NEXTOUTER;
						break;
					case MJEVAL_ENDOFJOIN:
						/*
						 * No more inner tuples.  However, this might be
						 * only effective and not physical end of inner plan,
						 * so force mj_InnerTupleSlot to null to make sure we
						 * don't fetch more inner tuples.  (We need this hack
						 * because we are not transiting to a state where the
						 * inner plan is assumed to be exhausted.)
						 */
						node->mj_InnerTupleSlot = NULL;
						node->mj_JoinState = EXEC_MJ_NEXTOUTER;

						if (((MergeJoin*)node->js.ps.plan)->unique_outer)
						{
							if (!node->js.ps.delayEagerFree)
								ExecEagerFreeMergeJoin(node);

							/* we are done */
							return NULL;
						}
						break;
				}
				break;

				/*-------------------------------------------
				 * EXEC_MJ_NEXTOUTER means
				 *
				 *				outer inner
				 * outer tuple -  5		5  - marked tuple
				 *				  5		5
				 *				  6		6  - inner tuple
				 *				  7		7
				 *
				 * we know we just bumped into the
				 * first inner tuple > current outer tuple (or possibly
				 * the end of the inner stream)
				 * so get a new outer tuple and then
				 * proceed to test it against the marked tuple
				 * (EXEC_MJ_TESTOUTER)
				 *
				 * Before advancing, we check to see if we must emit an
				 * outer-join fill tuple for this outer tuple.
				 *------------------------------------------------
				 */
			case EXEC_MJ_NEXTOUTER:
				MJ_printf("ExecMergeJoin: EXEC_MJ_NEXTOUTER\n");

				if (doFillOuter && !node->mj_MatchedOuter)
				{
					/*
					 * Generate a fake join tuple with nulls for the inner
					 * tuple, and return it if it passes the non-join quals.
					 */
					TupleTableSlot *result;

					node->mj_MatchedOuter = true;		/* do it only once */

					result = MJFillOuter(node);
					if (result)
						return result;
				}

				/*
				 * now we get the next outer tuple, if any
				 */
				outerTupleSlot = ExecProcNode(outerPlan);
				node->mj_OuterTupleSlot = outerTupleSlot;
				MJ_DEBUG_PROC_NODE(outerTupleSlot);
				node->mj_MatchedOuter = false;

				/* Compute join values and check for unmatchability */
				switch (MJEvalOuterValues(node))
				{
					case MJEVAL_MATCHABLE:
						if (((MergeJoin*)node->js.ps.plan)->unique_outer)
							/* The current innerTuple will match with this outerTuple.*/
							node->mj_JoinState = EXEC_MJ_JOINTUPLES;
						else
							/* Go test the new tuple against the marked tuple */
							node->mj_JoinState = EXEC_MJ_TESTOUTER;
						break;
					case MJEVAL_NONMATCHABLE:
						/* Can't match, so fetch next outer tuple */
						node->mj_JoinState = EXEC_MJ_NEXTOUTER;
						break;
					case MJEVAL_ENDOFJOIN:
						/* No more outer tuples */
						MJ_printf("ExecMergeJoin: end of outer subplan\n");
						innerTupleSlot = node->mj_InnerTupleSlot;
						if (doFillInner && !TupIsNull(innerTupleSlot))
						{
							/*
							 * Need to emit right-join tuples for remaining
							 * inner tuples.
							 */
							node->mj_JoinState = EXEC_MJ_ENDOUTER;
							break;
						}
						/* Otherwise we're done. */
						return NULL;
				}
				break;

				/*--------------------------------------------------------
				 * EXEC_MJ_TESTOUTER If the new outer tuple and the marked
				 * tuple satisfy the merge clause then we know we have
				 * duplicates in the outer scan so we have to restore the
				 * inner scan to the marked tuple and proceed to join the
				 * new outer tuple with the inner tuples.
				 *
				 * This is the case when
				 *						  outer inner
				 *							4	  5  - marked tuple
				 *			 outer tuple -	5	  5
				 *		 new outer tuple -	5	  5
				 *							6	  8  - inner tuple
				 *							7	 12
				 *
				 *				new outer tuple == marked tuple
				 *
				 * If the outer tuple fails the test, then we are done
				 * with the marked tuples, and we have to look for a
				 * match to the current inner tuple.  So we will
				 * proceed to skip outer tuples until outer >= inner
				 * (EXEC_MJ_SKIP_TEST).
				 *
				 *		This is the case when
				 *
				 *						  outer inner
				 *							5	  5  - marked tuple
				 *			 outer tuple -	5	  5
				 *		 new outer tuple -	6	  8  - inner tuple
				 *							7	 12
				 *
				 *				new outer tuple > marked tuple
				 *
				 *---------------------------------------------------------
				 */
			case EXEC_MJ_TESTOUTER:
				MJ_printf("ExecMergeJoin: EXEC_MJ_TESTOUTER\n");

				/*
				 * Here we must compare the outer tuple with the marked inner
				 * tuple.  (We can ignore the result of MJEvalInnerValues,
				 * since the marked inner tuple is certainly matchable.)
				 */
				innerTupleSlot = node->mj_MarkedTupleSlot;
				(void) MJEvalInnerValues(node, innerTupleSlot);

				compareResult = MJCompare(node);
				MJ_DEBUG_COMPARE(compareResult);

				if (compareResult == 0)
				{
					/*
					 * the merge clause matched so now we restore the inner
					 * scan position to the first mark, and go join that tuple
					 * (and any following ones) to the new outer.
					 *
					 * NOTE: we do not need to worry about the MatchedInner
					 * state for the rescanned inner tuples.  We know all of
					 * them will match this new outer tuple and therefore
					 * won't be emitted as fill tuples.  This works *only*
					 * because we require the extra joinquals to be nil when
					 * doing a right or full join --- otherwise some of the
					 * rescanned tuples might fail the extra joinquals.
					 */
					ExecRestrPos(innerPlan);

					/*
					 * ExecRestrPos probably should give us back a new Slot,
					 * but since it doesn't, use the marked slot.  (The
					 * previously returned mj_InnerTupleSlot cannot be assumed
					 * to hold the required tuple.)
					 */
					node->mj_InnerTupleSlot = innerTupleSlot;
					/* we need not do MJEvalInnerValues again */

					node->mj_JoinState = EXEC_MJ_JOINTUPLES;
				}
				else
				{
					/* ----------------
					 *	if the new outer tuple didn't match the marked inner
					 *	tuple then we have a case like:
					 *
					 *			 outer inner
					 *			   4	 4	- marked tuple
					 * new outer - 5	 4
					 *			   6	 5	- inner tuple
					 *			   7
					 *
					 *	which means that all subsequent outer tuples will be
					 *	larger than our marked inner tuples.  So we need not
					 *	revisit any of the marked tuples but can proceed to
					 *	look for a match to the current inner.	If there's
					 *	no more inners, no more matches are possible.
					 * ----------------
					 */
					if (compareResult <= 0 && !((MergeJoin*)node->js.ps.plan)->unique_outer)
						elog(ERROR, "Mergejoin: compareResult > 0, bad plan ?");
					innerTupleSlot = node->mj_InnerTupleSlot;

					/* reload comparison data for current inner */
					switch (MJEvalInnerValues(node, innerTupleSlot))
					{
						case MJEVAL_MATCHABLE:
							/* proceed to compare it to the current outer */
							node->mj_JoinState = EXEC_MJ_SKIP_TEST;
							break;
						case MJEVAL_NONMATCHABLE:
							/*
							 * current inner can't possibly match any outer;
							 * better to advance the inner scan than the outer.
							 */
							node->mj_JoinState = EXEC_MJ_SKIPINNER_ADVANCE;
							break;
						case MJEVAL_ENDOFJOIN:
							/* No more inner tuples */
							if (doFillOuter)
							{
								/*
								 * Need to emit left-join tuples for remaining
								 * outer tuples.
								 */
								node->mj_JoinState = EXEC_MJ_ENDINNER;
								break;
							}

							/*
							 * CDB: We'll read no more from outer subtree. To keep
							 * our sibling QEs from being starved, tell source QEs
							 * not to clog up the pipeline with our
							 * never-to-be-consumed data.
							 */
							ExecSquelchNode(outerPlan);

							if (!node->js.ps.delayEagerFree)
								ExecEagerFreeMergeJoin(node);

							/* Otherwise we're done. */
							return NULL;
					}
				}
				break;

				/*----------------------------------------------------------
				 * EXEC_MJ_SKIP means compare tuples and if they do not
				 * match, skip whichever is lesser.
				 *
				 * For example:
				 *
				 *				outer inner
				 *				  5		5
				 *				  5		5
				 * outer tuple -  6		8  - inner tuple
				 *				  7    12
				 *				  8    14
				 *
				 * we have to advance the outer scan
				 * until we find the outer 8.
				 *
				 * On the other hand:
				 *
				 *				outer inner
				 *				  5		5
				 *				  5		5
				 * outer tuple - 12		8  - inner tuple
				 *				 14    10
				 *				 17    12
				 *
				 * we have to advance the inner scan
				 * until we find the inner 12.
				 *----------------------------------------------------------
				 */
			case EXEC_MJ_SKIP_TEST:
				MJ_printf("ExecMergeJoin: EXEC_MJ_SKIP_TEST\n");

				/*
				 * before we advance, make sure the current tuples do not
				 * satisfy the mergeclauses.  If they do, then we update the
				 * marked tuple position and go join them.
				 */
				compareResult = MJCompare(node);
				MJ_DEBUG_COMPARE(compareResult);

				if (compareResult == 0)
				{
					if (!((MergeJoin*)node->js.ps.plan)->unique_outer)
					{
						ExecMarkPos(innerPlan);

						MarkInnerTuple(node->mj_InnerTupleSlot, node);
					}

					node->mj_JoinState = EXEC_MJ_JOINTUPLES;
				}
				else if (compareResult < 0)
					node->mj_JoinState = EXEC_MJ_SKIPOUTER_ADVANCE;
				else
					/* compareResult > 0 */
					node->mj_JoinState = EXEC_MJ_SKIPINNER_ADVANCE;
				break;

				/*
				 * SKIPOUTER_ADVANCE: advance over an outer tuple that is
				 * known not to join to any inner tuple.
				 *
				 * Before advancing, we check to see if we must emit an
				 * outer-join fill tuple for this outer tuple.
				 */
			case EXEC_MJ_SKIPOUTER_ADVANCE:
				MJ_printf("ExecMergeJoin: EXEC_MJ_SKIPOUTER_ADVANCE\n");

				if (doFillOuter && !node->mj_MatchedOuter)
				{
					/*
					 * Generate a fake join tuple with nulls for the inner
					 * tuple, and return it if it passes the non-join quals.
					 */
					TupleTableSlot *result;

					node->mj_MatchedOuter = true;		/* do it only once */

					result = MJFillOuter(node);
					if (result)
						return result;
				}

				/*
				 * now we get the next outer tuple, if any
				 */
				outerTupleSlot = ExecProcNode(outerPlan);
				node->mj_OuterTupleSlot = outerTupleSlot;
				MJ_DEBUG_PROC_NODE(outerTupleSlot);
				node->mj_MatchedOuter = false;

				/* Compute join values and check for unmatchability */
				switch (MJEvalOuterValues(node))
				{
					case MJEVAL_MATCHABLE:
						/* Go test the new tuple against the current inner */
						node->mj_JoinState = EXEC_MJ_SKIP_TEST;
						break;
					case MJEVAL_NONMATCHABLE:
						/* Can't match, so fetch next outer tuple */
						node->mj_JoinState = EXEC_MJ_SKIPOUTER_ADVANCE;
						break;
					case MJEVAL_ENDOFJOIN:
						/* No more outer tuples */
						MJ_printf("ExecMergeJoin: end of outer subplan\n");
						innerTupleSlot = node->mj_InnerTupleSlot;
						if (doFillInner && !TupIsNull(innerTupleSlot))
						{
							/*
							 * Need to emit right-join tuples for remaining
							 * inner tuples.
							 */
							node->mj_JoinState = EXEC_MJ_ENDOUTER;
							break;
						}
						/*
						 * CDB: We'll read no more from inner subtree. To keep our
						 * sibling QEs from being starved, tell source QEs not to
						 * clog up the pipeline with our never-to-be-consumed
						 * data.
						 */
						if (!TupIsNull(innerTupleSlot) && node->mj_squelchInner)
							ExecSquelchNode(innerPlan);

						if (!node->js.ps.delayEagerFree)
							ExecEagerFreeMergeJoin(node);

						/* Otherwise we're done. */
						return NULL;
				}
				break;

				/*
				 * SKIPINNER_ADVANCE: advance over an inner tuple that is
				 * known not to join to any outer tuple.
				 *
				 * Before advancing, we check to see if we must emit an
				 * outer-join fill tuple for this inner tuple.
				 */
			case EXEC_MJ_SKIPINNER_ADVANCE:
				MJ_printf("ExecMergeJoin: EXEC_MJ_SKIPINNER_ADVANCE\n");

				if (doFillInner && !node->mj_MatchedInner)
				{
					/*
					 * Generate a fake join tuple with nulls for the outer
					 * tuple, and return it if it passes the non-join quals.
					 */
					TupleTableSlot *result;

					node->mj_MatchedInner = true;		/* do it only once */

					result = MJFillInner(node);
					if (result)
						return result;
				}

				/* Mark before advancing, if wanted */
				if (node->mj_ExtraMarks)
					ExecMarkPos(innerPlan);

				/*
				 * now we get the next inner tuple, if any
				 */
				innerTupleSlot = ExecProcNode(innerPlan);
				node->mj_InnerTupleSlot = innerTupleSlot;
				MJ_DEBUG_PROC_NODE(innerTupleSlot);
				node->mj_MatchedInner = false;

				/* Compute join values and check for unmatchability */
				switch (MJEvalInnerValues(node, innerTupleSlot))
				{
					case MJEVAL_MATCHABLE:
						/* proceed to compare it to the current outer */
						node->mj_JoinState = EXEC_MJ_SKIP_TEST;
						break;
					case MJEVAL_NONMATCHABLE:
						/*
						 * current inner can't possibly match any outer;
						 * better to advance the inner scan than the outer.
						 */
						node->mj_JoinState = EXEC_MJ_SKIPINNER_ADVANCE;
						break;
					case MJEVAL_ENDOFJOIN:
						/* No more inner tuples */
						MJ_printf("ExecMergeJoin: end of inner subplan\n");
						outerTupleSlot = node->mj_OuterTupleSlot;
						if (doFillOuter && !TupIsNull(outerTupleSlot))
						{
							/*
							 * Need to emit left-join tuples for remaining
							 * outer tuples.
							 */
							node->mj_JoinState = EXEC_MJ_ENDINNER;
							break;
						}
						/* Otherwise we're done. */
						return NULL;
				}
				break;

				/*
				 * EXEC_MJ_ENDOUTER means we have run out of outer tuples, but
				 * are doing a right/full join and therefore must null-fill
				 * any remaing unmatched inner tuples.
				 */
			case EXEC_MJ_ENDOUTER:
				MJ_printf("ExecMergeJoin: EXEC_MJ_ENDOUTER\n");

				Assert(doFillInner);

				if (!node->mj_MatchedInner)
				{
					/*
					 * Generate a fake join tuple with nulls for the outer
					 * tuple, and return it if it passes the non-join quals.
					 */
					TupleTableSlot *result;

					node->mj_MatchedInner = true;		/* do it only once */

					result = MJFillInner(node);
					if (result)
						return result;
				}

				/* Mark before advancing, if wanted */
				if (node->mj_ExtraMarks)
					ExecMarkPos(innerPlan);

				/*
				 * now we get the next inner tuple, if any
				 */
				innerTupleSlot = ExecProcNode(innerPlan);
				node->mj_InnerTupleSlot = innerTupleSlot;
				MJ_DEBUG_PROC_NODE(innerTupleSlot);
				node->mj_MatchedInner = false;

				if (TupIsNull(innerTupleSlot))
				{
					MJ_printf("ExecMergeJoin: end of inner subplan\n");

					if (!node->js.ps.delayEagerFree)
						ExecEagerFreeMergeJoin(node);

					return NULL;
				}

				/* Else remain in ENDOUTER state and process next tuple. */
				break;

				/*
				 * EXEC_MJ_ENDINNER means we have run out of inner tuples, but
				 * are doing a left/full join and therefore must null- fill
				 * any remaing unmatched outer tuples.
				 */
			case EXEC_MJ_ENDINNER:
				MJ_printf("ExecMergeJoin: EXEC_MJ_ENDINNER\n");

				Assert(doFillOuter);

				if (!node->mj_MatchedOuter)
				{
					/*
					 * Generate a fake join tuple with nulls for the inner
					 * tuple, and return it if it passes the non-join quals.
					 */
					TupleTableSlot *result;

					node->mj_MatchedOuter = true;		/* do it only once */

					result = MJFillOuter(node);
					if (result)
						return result;
				}

				/*
				 * now we get the next outer tuple, if any
				 */
				outerTupleSlot = ExecProcNode(outerPlan);
				node->mj_OuterTupleSlot = outerTupleSlot;
				MJ_DEBUG_PROC_NODE(outerTupleSlot);
				node->mj_MatchedOuter = false;

				if (TupIsNull(outerTupleSlot))
				{
					MJ_printf("ExecMergeJoin: end of outer subplan\n");

					if (!node->js.ps.delayEagerFree)
						ExecEagerFreeMergeJoin(node);

					return NULL;
				}

				/* Else remain in ENDINNER state and process next tuple. */
				break;

				/*
				 * broken state value?
				 */
			default:
				elog(ERROR, "unrecognized mergejoin state: %d",
					 (int) node->mj_JoinState);
		}
	}
}

/* ----------------------------------------------------------------
 *		ExecInitMergeJoin
 * ----------------------------------------------------------------
 */
MergeJoinState *
ExecInitMergeJoin(MergeJoin *node, EState *estate, int eflags)
{
	MergeJoinState *mergestate;
	int markflag;
	int rewindflag;

	/* check for unsupported flags */
	Assert(!(eflags & (EXEC_FLAG_BACKWARD | EXEC_FLAG_MARK)));

	MJ1_printf("ExecInitMergeJoin: %s\n",
			   "initializing node");

	/*
	 * create state structure
	 */
	mergestate = makeNode(MergeJoinState);
	mergestate->js.ps.plan = (Plan *) node;
	mergestate->js.ps.state = estate;
	mergestate->js.ps.delayEagerFree = (eflags & EXEC_FLAG_REWIND) != 0;

	/*
	 * Miscellaneous initialization
	 *
	 * create expression context for node
	 */
	ExecAssignExprContext(estate, &mergestate->js.ps);

	/*
	 * we need two additional econtexts in which we can compute the join
	 * expressions from the left and right input tuples.  The node's regular
	 * econtext won't do because it gets reset too often.
	 */
	mergestate->mj_OuterEContext = CreateExprContext(estate);
	mergestate->mj_InnerEContext = CreateExprContext(estate);

	/*
	 * initialize child expressions
	 */
	mergestate->js.ps.targetlist = (List *)
		ExecInitExpr((Expr *) node->join.plan.targetlist,
					 (PlanState *) mergestate);
	mergestate->js.ps.qual = (List *)
		ExecInitExpr((Expr *) node->join.plan.qual,
					 (PlanState *) mergestate);
	mergestate->js.jointype = node->join.jointype;
	mergestate->js.joinqual = (List *)
		ExecInitExpr((Expr *) node->join.joinqual,
					 (PlanState *) mergestate);

	mergestate->prefetch_inner = node->join.prefetch_inner;
	mergestate->mj_squelchInner = true;
	/* Prepare inner operators for rewind after the prefetch */
	rewindflag = mergestate->prefetch_inner ? EXEC_FLAG_REWIND : 0;

	/* mergeclauses are handled below */

	/*
	 * initialize child nodes
	 *
	 * inner child must support MARK/RESTORE unless the outer plan is
	 * known to have no duplicate merge keys.
	 */
	markflag = node->unique_outer ? 0 : EXEC_FLAG_MARK;
	outerPlanState(mergestate) = ExecInitNode(outerPlan(node), estate, eflags);
	innerPlanState(mergestate) = ExecInitNode(innerPlan(node), estate,
											  eflags | markflag | rewindflag);

	/*
	 * For certain types of inner child nodes, it is advantageous to issue
	 * MARK every time we advance past an inner tuple we will never return to.
	 * For other types, MARK on a tuple we cannot return to is a waste of
	 * cycles.	Detect which case applies and set mj_ExtraMarks if we want to
	 * issue "unnecessary" MARK calls.
	 *
	 * Currently, only Material wants the extra MARKs, and it will be helpful
	 * only if eflags doesn't specify REWIND.
	 */
	if (IsA(innerPlan(node), Material) &&
		(eflags & EXEC_FLAG_REWIND) == 0)
		mergestate->mj_ExtraMarks = true;
	else
		mergestate->mj_ExtraMarks = false;

#define MERGEJOIN_NSLOTS 4

	/*
	 * tuple table initialization
	 */
	ExecInitResultTupleSlot(estate, &mergestate->js.ps);

	mergestate->mj_MarkedTupleSlot = ExecInitExtraTupleSlot(estate);
	ExecSetSlotDescriptor(mergestate->mj_MarkedTupleSlot,
						  ExecGetResultType(innerPlanState(mergestate)));

	switch (node->join.jointype)
	{
		case JOIN_INNER:
		case JOIN_SEMI:
			mergestate->mj_FillOuter = false;
			mergestate->mj_FillInner = false;
			break;
		case JOIN_LEFT:
		case JOIN_ANTI:
			mergestate->mj_FillOuter = true;
			mergestate->mj_FillInner = false;
			mergestate->mj_NullInnerTupleSlot =
				ExecInitNullTupleSlot(estate,
							  ExecGetResultType(innerPlanState(mergestate)));
			break;
		case JOIN_RIGHT:
			mergestate->mj_FillOuter = false;
			mergestate->mj_FillInner = true;
			mergestate->mj_NullOuterTupleSlot =
				ExecInitNullTupleSlot(estate,
							  ExecGetResultType(outerPlanState(mergestate)));

			/*
			 * Can't handle right or full join with non-nil extra joinclauses.
			 * This should have been caught by planner.
			 */
			if (node->join.joinqual != NIL)
				ereport(ERROR,
						(errcode(ERRCODE_FEATURE_NOT_SUPPORTED),
						 errmsg("RIGHT JOIN is only supported with merge-joinable join conditions")));
			break;
		case JOIN_FULL:
			mergestate->mj_FillOuter = true;
			mergestate->mj_FillInner = true;
			mergestate->mj_NullOuterTupleSlot =
				ExecInitNullTupleSlot(estate,
							  ExecGetResultType(outerPlanState(mergestate)));
			mergestate->mj_NullInnerTupleSlot =
				ExecInitNullTupleSlot(estate,
							  ExecGetResultType(innerPlanState(mergestate)));

			/*
			 * Can't handle right or full join with non-nil extra joinclauses.
			 */
			if (node->join.joinqual != NIL)
				ereport(ERROR,
						(errcode(ERRCODE_FEATURE_NOT_SUPPORTED),
						 errmsg("FULL JOIN is only supported with merge-joinable join conditions")));
			break;
		case JOIN_LASJ_NOTIN:
			elog(ERROR, "join type not supported");
			break;
		default:
			elog(ERROR, "unrecognized join type: %d",
				 (int) node->join.jointype);
	}

	/*
	 * initialize tuple type and projection info
	 */
	ExecAssignResultTypeFromTL(&mergestate->js.ps);
	ExecAssignProjectionInfo(&mergestate->js.ps, NULL);

	/*
	 * preprocess the merge clauses
	 */
	mergestate->mj_NumClauses = list_length(node->mergeclauses);
	mergestate->mj_Clauses = MJExamineQuals(node->mergeclauses,
											node->mergeFamilies,
											node->mergeStrategies,
											node->mergeNullsFirst,
											(PlanState *) mergestate);

	/*
	 * initialize join state
	 */
	mergestate->mj_JoinState = EXEC_MJ_INITIALIZE_OUTER;
	mergestate->mj_MatchedOuter = false;
	mergestate->mj_MatchedInner = false;
	mergestate->mj_OuterTupleSlot = NULL;
	mergestate->mj_InnerTupleSlot = NULL;

	/*
	 * initialization successful
	 */
	MJ1_printf("ExecInitMergeJoin: %s\n",
			   "node initialized");
	
	return mergestate;
}

int
ExecCountSlotsMergeJoin(MergeJoin *node)
{
	return ExecCountSlotsNode(outerPlan((Plan *) node)) +
		ExecCountSlotsNode(innerPlan((Plan *) node)) +
		MERGEJOIN_NSLOTS;
}

/* ----------------------------------------------------------------
 *		ExecEndMergeJoin
 *
 * old comments
 *		frees storage allocated through C routines.
 * ----------------------------------------------------------------
 */
void
ExecEndMergeJoin(MergeJoinState *node)
{
	MJ1_printf("ExecEndMergeJoin: %s\n",
			   "ending node processing");

	/*
	 * Free the exprcontext
	 */
	ExecFreeExprContext(&node->js.ps);

	/*
	 * clean out the tuple table
	 */
	ExecClearTuple(node->js.ps.ps_ResultTupleSlot);
	ExecClearTuple(node->mj_MarkedTupleSlot);

	/*
	 * shut down the subplans
	 */
	ExecEndNode(innerPlanState(node));
	ExecEndNode(outerPlanState(node));

	MJ1_printf("ExecEndMergeJoin: %s\n",
			   "node processing ended");

	EndPlanStateGpmonPkt(&node->js.ps);
}

void
ExecReScanMergeJoin(MergeJoinState *node, ExprContext *exprCtxt)
{
	ExecClearTuple(node->mj_MarkedTupleSlot);

	node->mj_JoinState = EXEC_MJ_INITIALIZE_OUTER;
	node->mj_MatchedOuter = false;
	node->mj_MatchedInner = false;
	node->mj_OuterTupleSlot = NULL;
	node->mj_InnerTupleSlot = NULL;

	/*
	 * if chgParam of subnodes is not null then plans will be re-scanned by
	 * first ExecProcNode.
	 */
	if (((PlanState *) node)->lefttree->chgParam == NULL)
		ExecReScan(((PlanState *) node)->lefttree, exprCtxt);
	if (((PlanState *) node)->righttree->chgParam == NULL)
		ExecReScan(((PlanState *) node)->righttree, exprCtxt);

}

void
ExecEagerFreeMergeJoin(MergeJoinState *node)
{
	/*
	 * Since MergeJoin might call Mark/restore on its child nodes, its child nodes
	 * are not eager free safe. We will free their memory here.
	 */
	ExecEagerFreeChildNodes((PlanState *)node, false);
}<|MERGE_RESOLUTION|>--- conflicted
+++ resolved
@@ -851,7 +851,7 @@
 				innerTupleSlot = node->mj_InnerTupleSlot;
 				econtext->ecxt_innertuple = innerTupleSlot;
 
-<<<<<<< HEAD
+				/* GPDB_84_MERGE_FIXME: why is this condition different from upstream? */
 				if (node->js.jointype == JOIN_SEMI &&
 					node->mj_MatchedOuter)
 					qualResult = false;
@@ -861,11 +861,6 @@
 								  ExecQual(joinqual, econtext, false));
 					MJ_DEBUG_QUAL(joinqual, qualResult);
 				}
-=======
-				qualResult = (joinqual == NIL ||
-							  ExecQual(joinqual, econtext, false));
-				MJ_DEBUG_QUAL(joinqual, qualResult);
->>>>>>> 38e93482
 
 				if (qualResult)
 				{
@@ -878,8 +873,6 @@
 						node->mj_JoinState = EXEC_MJ_NEXTOUTER;
 						break;
 					}
-<<<<<<< HEAD
-=======
 
 					/*
 					 * In a semijoin, we'll consider returning the first match,
@@ -888,7 +881,6 @@
 					if (node->js.jointype == JOIN_SEMI)
 						node->mj_JoinState = EXEC_MJ_NEXTOUTER;
 
->>>>>>> 38e93482
 					qualResult = (otherqual == NIL ||
 								  ExecQual(otherqual, econtext, false));
 					MJ_DEBUG_QUAL(otherqual, qualResult);
