--- conflicted
+++ resolved
@@ -22,7 +22,7 @@
  *
  * Portions Copyright (c) 1996-2021, PostgreSQL Global Development Group
  * Portions Copyright (c) 1994, Regents of the University of California
- * Portions Copyright (c) 2008-2009, Greenplum Inc.
+ * Portions Copyright (c) 2008-2009, Cloudberry Inc.
  * Portions Copyright (c) 2012-Present VMware, Inc. or its affiliates.
  *
  *
@@ -58,12 +58,9 @@
 #include "nodes/tidbitmap.h"
 #include "utils/rel.h"
 #include "utils/snapmgr.h"
-<<<<<<< HEAD
 
 #include "cdb/cdbvars.h" /* gp_select_invisible */
-=======
 #include "utils/spccache.h"
->>>>>>> d457cb4e
 
 static TupleTableSlot *BitmapHeapNext(BitmapHeapScanState *node);
 static inline void BitmapDoneInitializingSharedState(ParallelBitmapHeapState *pstate);
@@ -72,9 +69,7 @@
 static inline void BitmapAdjustPrefetchTarget(BitmapHeapScanState *node);
 static inline void BitmapPrefetch(BitmapHeapScanState *node,
 								  TableScanDesc scan);
-<<<<<<< HEAD
-static bool BitmapShouldInitializeSharedState(
-											  ParallelBitmapHeapState *pstate);
+static bool BitmapShouldInitializeSharedState(ParallelBitmapHeapState *pstate);
 static void ExecEagerFreeBitmapHeapScan(BitmapHeapScanState *node);
 
 
@@ -90,9 +85,6 @@
 	if (scanstate->prefetch_iterator)
 		tbm_generic_end_iterate(scanstate->prefetch_iterator);
 	scanstate->prefetch_iterator = NULL;
-=======
-static bool BitmapShouldInitializeSharedState(ParallelBitmapHeapState *pstate);
->>>>>>> d457cb4e
 
 	if (scanstate->tbm)
 		tbm_generic_free(scanstate->tbm);
@@ -175,7 +167,7 @@
 		else
 		{
 			/*
-			 * GPDB_12_MERGE_FIXME the parallel StreamBitmap scan is not
+			 * GPDB_12_MERGE_FEATURE_NOT_SUPPORTED: the parallel StreamBitmap scan is not
 			 * implemented, it must be a TIDBitmap here
 			 */
 			/*
