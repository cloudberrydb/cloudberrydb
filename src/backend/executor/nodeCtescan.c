/*-------------------------------------------------------------------------
 *
 * nodeCtescan.c
 *	  routines to handle CteScan nodes.
 *
 * Portions Copyright (c) 1996-2009, PostgreSQL Global Development Group
 * Portions Copyright (c) 1994, Regents of the University of California
 *
 *
 * IDENTIFICATION
 *	  $PostgreSQL: pgsql/src/backend/executor/nodeCtescan.c,v 1.7 2009/10/26 02:26:30 tgl Exp $
 *
 *-------------------------------------------------------------------------
 */

#include "postgres.h"

#include "executor/execdebug.h"
#include "executor/nodeCtescan.h"
#include "miscadmin.h"

static TupleTableSlot *CteScanNext(CteScanState *node);

/* ----------------------------------------------------------------
 *		CteScanNext
 *
 *		This is a workhorse for ExecCteScan
 * ----------------------------------------------------------------
 */
static TupleTableSlot *
CteScanNext(CteScanState *node)
{
	EState	   *estate;
	ScanDirection dir;
	bool		forward;
	Tuplestorestate *tuplestorestate;
	bool		eof_tuplestore;
	TupleTableSlot *slot;

	/*
	 * get state info from node
	 */
	estate = node->ss.ps.state;
	dir = estate->es_direction;
	forward = ScanDirectionIsForward(dir);
	tuplestorestate = node->leader->cte_table;
	tuplestore_select_read_pointer(tuplestorestate, node->readptr);
	slot = node->ss.ss_ScanTupleSlot;

	/*
	 * If we are not at the end of the tuplestore, or are going backwards, try
	 * to fetch a tuple from tuplestore.
	 */
	eof_tuplestore = tuplestore_ateof(tuplestorestate);

	if (!forward && eof_tuplestore)
	{
		if (!node->leader->eof_cte)
		{
			/*
			 * When reversing direction at tuplestore EOF, the first
			 * gettupleslot call will fetch the last-added tuple; but we want
			 * to return the one before that, if possible. So do an extra
			 * fetch.
			 */
			if (!tuplestore_advance(tuplestorestate, forward))
				return NULL;	/* the tuplestore must be empty */
		}
		eof_tuplestore = false;
	}

	/*
	 * If we can fetch another tuple from the tuplestore, return it.
	 *
	 * Note: we have to use copy=true in the tuplestore_gettupleslot call,
	 * because we are sharing the tuplestore with other nodes that might write
	 * into the tuplestore before we get called again.
	 */
	if (!eof_tuplestore)
	{
		if (tuplestore_gettupleslot(tuplestorestate, forward, true, slot))
			return slot;
		if (forward)
			eof_tuplestore = true;
	}

	/*
	 * If necessary, try to fetch another row from the CTE query.
	 *
	 * Note: the eof_cte state variable exists to short-circuit further calls
	 * of the CTE plan.  It's not optional, unfortunately, because some plan
	 * node types are not robust about being called again when they've already
	 * returned NULL.
	 */
	if (eof_tuplestore && !node->leader->eof_cte)
	{
		TupleTableSlot *cteslot;

		/*
		 * We can only get here with forward==true, so no need to worry about
		 * which direction the subplan will go.
		 */
		cteslot = ExecProcNode(node->cteplanstate);
		if (TupIsNull(cteslot))
		{
			node->leader->eof_cte = true;
			return NULL;
		}

		/*
		 * Append a copy of the returned tuple to tuplestore.  NOTE: because
		 * our read pointer is certainly in EOF state, its read position will
		 * move forward over the added tuple.  This is what we want.  Also,
		 * any other readers will *not* move past the new tuple, which is what
		 * they want.
		 */
		tuplestore_puttupleslot(tuplestorestate, cteslot);

		/*
		 * We MUST copy the CTE query's output tuple into our own slot. This
		 * is because other CteScan nodes might advance the CTE query before
		 * we are called again, and our output tuple must stay stable over
		 * that.
		 */
		return ExecCopySlot(slot, cteslot);
	}

	/*
	 * Nothing left ...
	 */
	return ExecClearTuple(slot);
}

/*
 * CteScanRecheck -- access method routine to recheck a tuple in EvalPlanQual
 */
static bool
CteScanRecheck(CteScanState *node, TupleTableSlot *slot)
{
	/* nothing to check */
	return true;
}

/* ----------------------------------------------------------------
 *		ExecCteScan(node)
 *
 *		Scans the CTE sequentially and returns the next qualifying tuple.
 *		We call the ExecScan() routine and pass it the appropriate
 *		access method functions.
 * ----------------------------------------------------------------
 */
TupleTableSlot *
ExecCteScan(CteScanState *node)
{
	return ExecScan(&node->ss,
					(ExecScanAccessMtd) CteScanNext,
					(ExecScanRecheckMtd) CteScanRecheck);
}


/* ----------------------------------------------------------------
 *		ExecInitCteScan
 * ----------------------------------------------------------------
 */
CteScanState *
ExecInitCteScan(CteScan *node, EState *estate, int eflags)
{
	CteScanState *scanstate;
	ParamExecData *prmdata;

	/* check for unsupported flags */
	Assert(!(eflags & EXEC_FLAG_MARK));

	/*
	 * For the moment we have to force the tuplestore to allow REWIND, because
	 * we might be asked to rescan the CTE even though upper levels didn't
	 * tell us to be prepared to do it efficiently.  Annoying, since this
	 * prevents truncation of the tuplestore.  XXX FIXME
	 */
	eflags |= EXEC_FLAG_REWIND;

	/*
	 * CteScan should not have any children.
	 */
	Assert(outerPlan(node) == NULL);
	Assert(innerPlan(node) == NULL);

	/*
	 * create new CteScanState for node
	 */
	scanstate = makeNode(CteScanState);
	scanstate->ss.ps.plan = (Plan *) node;
	scanstate->ss.ps.state = estate;
	scanstate->eflags = eflags;
	scanstate->cte_table = NULL;
	scanstate->eof_cte = false;

	/*
	 * Find the already-initialized plan for the CTE query.
	 */
	scanstate->cteplanstate = (PlanState *) list_nth(estate->es_subplanstates,
													 node->ctePlanId - 1);

	/*
	 * The Param slot associated with the CTE query is used to hold a pointer
	 * to the CteState of the first CteScan node that initializes for this
	 * CTE.  This node will be the one that holds the shared state for all the
	 * CTEs.
	 */
	prmdata = &(estate->es_param_exec_vals[node->cteParam]);
	Assert(prmdata->execPlan == NULL);
	Assert(!prmdata->isnull);
	scanstate->leader = (CteScanState *) DatumGetPointer(prmdata->value);
	if (scanstate->leader == NULL)
	{
		/* I am the leader */
		prmdata->value = PointerGetDatum(scanstate);
		scanstate->leader = scanstate;
		scanstate->cte_table = tuplestore_begin_heap(true, false, work_mem);
		tuplestore_set_eflags(scanstate->cte_table, scanstate->eflags);
		scanstate->readptr = 0;
	}
	else
	{
		/* Not the leader */
		Assert(IsA(scanstate->leader, CteScanState));
		scanstate->readptr =
			tuplestore_alloc_read_pointer(scanstate->leader->cte_table,
										  scanstate->eflags);
	}

	/*
	 * Miscellaneous initialization
	 *
	 * create expression context for node
	 */
	ExecAssignExprContext(estate, &scanstate->ss.ps);

	/*
	 * initialize child expressions
	 */
	scanstate->ss.ps.targetlist = (List *)
		ExecInitExpr((Expr *) node->scan.plan.targetlist,
					 (PlanState *) scanstate);
	scanstate->ss.ps.qual = (List *)
		ExecInitExpr((Expr *) node->scan.plan.qual,
					 (PlanState *) scanstate);

	/*
	 * tuple table initialization
	 */
	ExecInitResultTupleSlot(estate, &scanstate->ss.ps);
	ExecInitScanTupleSlot(estate, &scanstate->ss);

	/*
	 * The scan tuple type (ie, the rowtype we expect to find in the work
	 * table) is the same as the result rowtype of the CTE query.
	 */
	ExecAssignScanType(&scanstate->ss,
					   ExecGetResultType(scanstate->cteplanstate));

	/*
	 * Initialize result tuple type and projection info.
	 */
	ExecAssignResultTypeFromTL(&scanstate->ss.ps);
	ExecAssignScanProjectionInfo(&scanstate->ss);

	return scanstate;
}

/* ----------------------------------------------------------------
 *		ExecEndCteScan
 *
 *		frees any storage allocated through C routines.
 * ----------------------------------------------------------------
 */
void
ExecEndCteScan(CteScanState *node)
{
	/*
	 * Free exprcontext
	 */
	ExecFreeExprContext(&node->ss.ps);

	/*
	 * clean out the tuple table
	 */
	ExecClearTuple(node->ss.ps.ps_ResultTupleSlot);
	ExecClearTuple(node->ss.ss_ScanTupleSlot);

	/*
	 * If I am the leader, free the tuplestore.
	 */
	if (node->leader == node)
		tuplestore_end(node->cte_table);
}

/* ----------------------------------------------------------------
 *		ExecCteScanReScan
 *
 *		Rescans the relation.
 * ----------------------------------------------------------------
 */
void
ExecCteScanReScan(CteScanState *node, ExprContext *exprCtxt)
{
	Tuplestorestate *tuplestorestate = node->leader->cte_table;

	ExecClearTuple(node->ss.ps.ps_ResultTupleSlot);
<<<<<<< HEAD
=======

	ExecScanReScan(&node->ss);
>>>>>>> 78a09145

	if (node->leader == node)
	{
		/*
		 * The leader is responsible for clearing the tuplestore if a new scan
		 * of the underlying CTE is required.
		 */
		if (node->cteplanstate->chgParam != NULL)
		{
			tuplestore_clear(tuplestorestate);
			node->eof_cte = false;
		}
		else
		{
			tuplestore_select_read_pointer(tuplestorestate, node->readptr);
			tuplestore_rescan(tuplestorestate);
		}
	}
	else
	{
		/* Not leader, so just rewind my own pointer */
		tuplestore_select_read_pointer(tuplestorestate, node->readptr);
		tuplestore_rescan(tuplestorestate);
	}
}<|MERGE_RESOLUTION|>--- conflicted
+++ resolved
@@ -307,11 +307,8 @@
 	Tuplestorestate *tuplestorestate = node->leader->cte_table;
 
 	ExecClearTuple(node->ss.ps.ps_ResultTupleSlot);
-<<<<<<< HEAD
-=======
 
 	ExecScanReScan(&node->ss);
->>>>>>> 78a09145
 
 	if (node->leader == node)
 	{
