/*-------------------------------------------------------------------------
 *
 * functions.c
 *	  Execution of SQL-language functions
 *
 * Portions Copyright (c) 1996-2008, PostgreSQL Global Development Group
 * Portions Copyright (c) 1994, Regents of the University of California
 *
 *
 * IDENTIFICATION
 *	  $PostgreSQL: pgsql/src/backend/executor/functions.c,v 1.124 2008/03/26 18:48:59 alvherre Exp $
 *
 *-------------------------------------------------------------------------
 */
#include "postgres.h"

#include "access/xact.h"
#include "catalog/catalog.h"
#include "catalog/pg_proc.h"
#include "catalog/pg_type.h"
#include "commands/trigger.h"
#include "executor/executor.h"          /* ExecutorStart, ExecutorRun, etc */
#include "executor/functions.h"
#include "funcapi.h"
#include "nodes/makefuncs.h"
#include "parser/parse_coerce.h"
#include "parser/parse_expr.h"
#include "tcop/tcopprot.h"
#include "tcop/utility.h"
#include "utils/builtins.h"
#include "utils/datum.h"
#include "utils/lsyscache.h"
#include "utils/snapmgr.h"
#include "utils/syscache.h"
#include "utils/typcache.h"
#include "catalog/namespace.h"
#include "catalog/pg_namespace.h"
#include "cdb/cdbvars.h"
#include "optimizer/clauses.h"
#include "executor/spi.h"
#include "cdb/memquota.h"
#include "postmaster/autostats.h"


/*
 * We have an execution_state record for each query in a function.	Each
 * record contains a plantree for its query.  If the query is currently in
 * F_EXEC_RUN state then there's a QueryDesc too.
 */
typedef enum
{
	F_EXEC_START, F_EXEC_RUN, F_EXEC_DONE
} ExecStatus;

typedef struct local_es
{
	struct local_es *next;
	ExecStatus	status;
	Node	   *stmt;			/* PlannedStmt or utility statement */
	QueryDesc  *qd;				/* null unless status == RUN */
} execution_state;

#define LAST_POSTQUEL_COMMAND(es) ((es)->next == NULL)


/*
 * An SQLFunctionCache record is built during the first call,
 * and linked to from the fn_extra field of the FmgrInfo struct.
 */
typedef struct
{
	char	   *src;			/* function body text (for error msgs) */

	Oid		   *argtypes;		/* resolved types of arguments */
	Oid			rettype;		/* actual return type */
	int16		typlen;			/* length of the return type */
	bool		typbyval;		/* true if return type is pass by value */
	bool		returnsTuple;	/* true if returning whole tuple result */
	bool		shutdown_reg;	/* true if registered shutdown callback */
	bool		readonly_func;	/* true to run in "read only" mode */

	ParamListInfo paramLI;		/* Param list representing current args */

	JunkFilter *junkFilter;		/* used only if returnsTuple */

	/* head of linked list of execution_state records */
	execution_state *func_state;
} SQLFunctionCache;

typedef SQLFunctionCache *SQLFunctionCachePtr;


/* non-export function prototypes */
static execution_state *init_execution_state(List *queryTree_list,
					 SQLFunctionCache *fcache,
					 bool readonly_func);
static void init_sql_fcache(FmgrInfo *finfo);
static void postquel_start(execution_state *es, SQLFunctionCachePtr fcache);
static TupleTableSlot *postquel_getnext(execution_state *es,
				 SQLFunctionCachePtr fcache);
static void postquel_end(execution_state *es);
static void postquel_sub_params(SQLFunctionCachePtr fcache,
					FunctionCallInfo fcinfo);
static Datum postquel_execute(execution_state *es,
				 FunctionCallInfo fcinfo,
				 SQLFunctionCachePtr fcache,
				 MemoryContext resultcontext);
static void sql_exec_error_callback(void *arg);
static void ShutdownSQLFunction(Datum arg);
static bool querytree_safe_for_segment_walker(Node *expr, void *context);

/**
 * Walker for querytree_safe_for_segment. 
 */
bool querytree_safe_for_segment_walker(Node *expr, void *context)
{
	Assert(context == NULL);
	
	if (!expr)
	{
		/**
		 * Do not end recursion just because we have reached one leaf node.
		 */
		return false;
	}

	switch(nodeTag(expr))
	{
		case T_Query:
			{
				Query *q = (Query *) expr;
				
				if (!allow_segment_DML &&
					(q->commandType != CMD_SELECT
					 || q->intoClause != NULL
					 || q->resultRelation > 0))
				{
					ereport(ERROR,
							(errcode(ERRCODE_FEATURE_NOT_SUPPORTED),
							 errmsg("function cannot execute on segment because it issues a non-SELECT statement")));
				}
				
				ListCell * f = NULL;
				foreach(f,q->rtable)
				{
					RangeTblEntry *rte = (RangeTblEntry *) lfirst(f);

					if (rte->rtekind == RTE_RELATION)
					{
						Assert(rte->relid != InvalidOid);
						
						Oid namespaceId = get_rel_namespace(rte->relid);

						Assert(namespaceId != InvalidOid);
						
						if (!(IsSystemNamespace(namespaceId) ||
							  IsToastNamespace(namespaceId) ||
							  IsAoSegmentNamespace(namespaceId)))
						{
							ereport(ERROR,
									(errcode(ERRCODE_FEATURE_NOT_SUPPORTED),
									 errmsg("function cannot execute on segment because it accesses relation \"%s.%s\"",
											quote_identifier(get_namespace_name(namespaceId)),
											quote_identifier(get_rel_name(rte->relid)))));
						}
					}
				}
				query_tree_walker(q, querytree_safe_for_segment_walker, context, 0);
				break;
			}
		default:
			break;
	}
	
	return expression_tree_walker(expr, querytree_safe_for_segment_walker, context);
}


/**
 * This function determines if the query tree is safe to be planned and executed on a segment. The checks it performs are:
 * 1. The query cannot access any non-catalog relation.
 * 2. The query must be select only.
 * In case of a problem, the method spits out an error.
 */
void querytree_safe_for_segment(Query *query)
{
	Assert(query);
	querytree_safe_for_segment_walker((Node *)query, NULL);
}

static execution_state *
init_execution_state(List *queryTree_list, SQLFunctionCache *fcache, bool readonly_func)
{
	execution_state *firstes = NULL;
	execution_state *preves = NULL;
	ListCell   *qtl_item;

	foreach(qtl_item, queryTree_list)
	{
		Query	   *queryTree = lfirst(qtl_item);
		Node	   *stmt;
		execution_state *newes;

		Assert(IsA(queryTree, Query));

		if (queryTree->commandType == CMD_UTILITY)
			stmt = queryTree->utilityStmt;
		else
			stmt = (Node *) pg_plan_query(queryTree, 0, NULL);

		/* Precheck all commands for validity in a function */
		if (IsA(stmt, TransactionStmt))
			ereport(ERROR,
					(errcode(ERRCODE_FEATURE_NOT_SUPPORTED),
			/* translator: %s is a SQL statement name */
					 errmsg("%s is not allowed in a SQL function",
							CreateCommandTag(stmt))));

		if (readonly_func && !CommandIsReadOnly(stmt))
			ereport(ERROR,
					(errcode(ERRCODE_FEATURE_NOT_SUPPORTED),
			/* translator: %s is a SQL statement name */
					 errmsg("%s is not allowed in a non-volatile function",
							CreateCommandTag(stmt))));

		newes = (execution_state *) palloc(sizeof(execution_state));
		if (preves)
			preves->next = newes;
		else
			firstes = newes;

		newes->next = NULL;
		newes->status = F_EXEC_START;
		newes->stmt = stmt;
		newes->qd = NULL;

		preves = newes;
	}

	return firstes;
}


static void
init_sql_fcache(FmgrInfo *finfo)
{
	Oid			foid = finfo->fn_oid;
	Oid			rettype;
	HeapTuple	procedureTuple;
	Form_pg_proc procedureStruct;
	SQLFunctionCachePtr fcache;
	Oid		   *argOidVect;
	int			nargs;
	List	   *queryTree_list;
	Datum		tmp;
	bool		isNull;

	fcache = (SQLFunctionCachePtr) palloc0(sizeof(SQLFunctionCache));

	/*
	 * get the procedure tuple corresponding to the given function Oid
	 */
	procedureTuple = SearchSysCache(PROCOID,
									ObjectIdGetDatum(foid),
									0, 0, 0);
	if (!HeapTupleIsValid(procedureTuple))
		elog(ERROR, "cache lookup failed for function %u", foid);
	procedureStruct = (Form_pg_proc) GETSTRUCT(procedureTuple);

	/*
	 * get the result type from the procedure tuple, and check for polymorphic
	 * result type; if so, find out the actual result type.
	 */
	rettype = procedureStruct->prorettype;

	if (IsPolymorphicType(rettype))
	{
		rettype = get_fn_expr_rettype(finfo);
		if (rettype == InvalidOid)		/* this probably should not happen */
			ereport(ERROR,
					(errcode(ERRCODE_DATATYPE_MISMATCH),
					 errmsg("could not determine actual result type for function declared to return type %s",
							format_type_be(procedureStruct->prorettype))));
	}

	fcache->rettype = rettype;

	/* Fetch the typlen and byval info for the result type */
	get_typlenbyval(rettype, &fcache->typlen, &fcache->typbyval);

	/* Remember if function is STABLE/IMMUTABLE */
	fcache->readonly_func =
		(procedureStruct->provolatile != PROVOLATILE_VOLATILE);

	/*
	 * We need the actual argument types to pass to the parser.
	 */
	nargs = procedureStruct->pronargs;
	if (nargs > 0)
	{
		int			argnum;

		argOidVect = (Oid *) palloc(nargs * sizeof(Oid));
		memcpy(argOidVect,
			   procedureStruct->proargtypes.values,
			   nargs * sizeof(Oid));
		/* Resolve any polymorphic argument types */
		for (argnum = 0; argnum < nargs; argnum++)
		{
			Oid			argtype = argOidVect[argnum];

			if (IsPolymorphicType(argtype))
			{
				argtype = get_fn_expr_argtype(finfo, argnum);
				if (argtype == InvalidOid)
					ereport(ERROR,
							(errcode(ERRCODE_DATATYPE_MISMATCH),
							 errmsg("could not determine actual type of argument declared %s",
									format_type_be(argOidVect[argnum]))));
				argOidVect[argnum] = argtype;
			}
		}
	}
	else
		argOidVect = NULL;
	fcache->argtypes = argOidVect;

	/*
	 * And of course we need the function body text.
	 */
	tmp = SysCacheGetAttr(PROCOID,
						  procedureTuple,
						  Anum_pg_proc_prosrc,
						  &isNull);
	if (isNull)
		elog(ERROR, "null prosrc for function %u", foid);
	fcache->src = TextDatumGetCString(tmp);

	/*
	 * Parse and rewrite the queries in the function text.
	 */
	queryTree_list = pg_parse_and_rewrite(fcache->src, argOidVect, nargs);

	/*
	 * If we have only SELECT statements with no FROM clauses, we should
	 * be able to execute them locally, even on the QE.  Most often, this is something 
	 * like   SELECT $1
	 * Functions use that type of SELECT to evaluate expressions, so without those,
	 * no functions would be useful.
	 * 
	 * We also need to execute certain catalog queries locally.  The Fault-Tolerance system
	 * does queries of gp_configuration, and some DDL and Utility commands do selects from the 
	 * catalog table, etc.    So, if the FROM clause consists only of catalog tables, we 
	 * will run the query locally.
	 * 
	 */
	if (Gp_role == GP_ROLE_EXECUTE)
	{
		bool		canRunLocal = true;
		ListCell   *list_item;

		foreach(list_item, queryTree_list)
		{
			Node	   *parsetree = (Node *) lfirst(list_item);
			if (IsA(parsetree,Query))
			{
				/* This will error out if there is a problem with the query tree */
				querytree_safe_for_segment((Query*)parsetree);
			}
			else
			{
				canRunLocal = false;
				break;
			}		
		}

		if (!canRunLocal)
		{
			if (procedureStruct->provolatile == PROVOLATILE_VOLATILE)
				elog(ERROR,"Volatile SQL function %s cannot be executed from the segment databases",NameStr(procedureStruct->proname));	
			else if (procedureStruct->provolatile == PROVOLATILE_STABLE)
				elog(ERROR,"Stable SQL function %s cannot be executed from the segment databases",NameStr(procedureStruct->proname));
			else 
				elog(ERROR,"SQL function %s cannot be executed from the segment databases",NameStr(procedureStruct->proname));		
		}
	}

	/*
	 * Check that the function returns the type it claims to.  Although in
	 * simple cases this was already done when the function was defined, we
	 * have to recheck because database objects used in the function's queries
	 * might have changed type.  We'd have to do it anyway if the function had
	 * any polymorphic arguments.
	 *
	 * Note: we set fcache->returnsTuple according to whether we are returning
	 * the whole tuple result or just a single column.	In the latter case we
	 * clear returnsTuple because we need not act different from the scalar
	 * result case, even if it's a rowtype column.
	 *
	 * In the returnsTuple case, check_sql_fn_retval will also construct a
	 * JunkFilter we can use to coerce the returned rowtype to the desired
	 * form.
	 */
	fcache->returnsTuple = check_sql_fn_retval(foid,
											   rettype,
											   queryTree_list,
											   false,
											   &fcache->junkFilter);

	/* Finally, plan the queries */
	fcache->func_state = init_execution_state(queryTree_list,
											  fcache,
											  fcache->readonly_func);

	ReleaseSysCache(procedureTuple);

	finfo->fn_extra = (void *) fcache;
}


static void
postquel_start(execution_state *es, SQLFunctionCachePtr fcache)
{
	Snapshot	snapshot;

	Assert(es->qd == NULL);

	/*
	 * In a read-only function, use the surrounding query's snapshot;
	 * otherwise take a new snapshot for each query.  The snapshot should
	 * include a fresh command ID so that all work to date in this transaction
	 * is visible.	We copy in both cases so that postquel_end can
	 * unconditionally do FreeSnapshot.
	 */
	if (fcache->readonly_func)
		snapshot = CopySnapshot(ActiveSnapshot);
	else
	{
		CommandCounterIncrement();
		snapshot = CopySnapshot(GetTransactionSnapshot());
	}

	if (IsA(es->stmt, PlannedStmt))
	{
		es->qd = CreateQueryDesc((PlannedStmt *) es->stmt,
								 fcache->src,
								 snapshot, InvalidSnapshot,
								 None_Receiver,
								 fcache->paramLI, false);

		if (gp_enable_gpperfmon 
			&& Gp_role == GP_ROLE_DISPATCH 
			&& log_min_messages < DEBUG4)
		{
			/* For log level of DEBUG4, gpmon is sent information about queries inside SQL functions as well */
			Assert(fcache->src);
			gpmon_qlog_query_submit(es->qd->gpmon_pkt);
			gpmon_qlog_query_text(es->qd->gpmon_pkt,
					fcache->src,
					application_name,
					NULL /* resqueue name */,
					NULL /* priority */);

		}
		else
		{
			/* Otherwise, we do not record information about internal queries. */
			es->qd->gpmon_pkt = NULL;
		}
	}
	else
		es->qd = CreateUtilityQueryDesc(es->stmt,
										fcache->src,
										snapshot,
										None_Receiver,
										fcache->paramLI);

	/* We assume we don't need to set up ActiveSnapshot for ExecutorStart */

	/* Utility commands don't need Executor. */
	if (es->qd->utilitystmt == NULL)
	{
		/*
		 * Only set up to collect queued triggers if it's not a SELECT. This
		 * isn't just an optimization, but is necessary in case a SELECT
		 * returns multiple rows to caller --- we mustn't exit from the
		 * function execution with a stacked AfterTrigger level still active.
		 */
		if (es->qd->operation != CMD_SELECT)
			AfterTriggerBeginQuery();
		
		
		if (!IsResManagerMemoryPolicyNone()
			&& SPI_IsMemoryReserved())
		{
			es->qd->plannedstmt->query_mem = SPI_GetMemoryReservation();
		}

		ExecutorStart(es->qd, 0);
	}

	es->status = F_EXEC_RUN;
}

static TupleTableSlot *
postquel_getnext(execution_state *es, SQLFunctionCachePtr fcache)
{
	TupleTableSlot *result;
	Snapshot	saveActiveSnapshot;
	long		count;

	/* Make our snapshot the active one for any called functions */
	saveActiveSnapshot = ActiveSnapshot;
	PG_TRY();
	{
		ActiveSnapshot = es->qd->snapshot;

		if (es->qd->utilitystmt)
		{
			/* ProcessUtility needs the PlannedStmt for DECLARE CURSOR */
			ProcessUtility((es->qd->plannedstmt ?
							(Node *) es->qd->plannedstmt :
							es->qd->utilitystmt),
						   fcache->src,
						   es->qd->params,
						   false,		/* not top level */
						   es->qd->dest,
						   NULL);
			result = NULL;
		}
		else
		{
			/*
			 * If it's the function's last command, and it's a SELECT, fetch
			 * one row at a time so we can return the results. Otherwise just
			 * run it to completion.  (If we run to completion then
			 * ExecutorRun is guaranteed to return NULL.)
			 */
			if (LAST_POSTQUEL_COMMAND(es) &&
				es->qd->operation == CMD_SELECT &&
				es->qd->plannedstmt->utilityStmt == NULL &&
				es->qd->plannedstmt->intoClause == NULL)
				count = 1L;
			else
				count = 0L;

			result = ExecutorRun(es->qd, ForwardScanDirection, count);
		}
	}
	PG_CATCH();
	{
		/* Restore global vars and propagate error */
		ActiveSnapshot = saveActiveSnapshot;
		PG_RE_THROW();
	}
	PG_END_TRY();

	ActiveSnapshot = saveActiveSnapshot;

	return result;
}

static void
postquel_end(execution_state *es)
{
	Snapshot	saveActiveSnapshot;

	/* mark status done to ensure we don't do ExecutorEnd twice */
	es->status = F_EXEC_DONE;

	/* Utility commands don't need Executor. */
	if (es->qd->utilitystmt == NULL)
	{
		/* Make our snapshot the active one for any called functions */
		saveActiveSnapshot = ActiveSnapshot;
		PG_TRY();
		{
			Oid			relationOid = InvalidOid; 	/* relation that is modified */
			AutoStatsCmdType cmdType = AUTOSTATS_CMDTYPE_SENTINEL; 	/* command type */

			ActiveSnapshot = es->qd->snapshot;

			if (es->qd->operation != CMD_SELECT)
				AfterTriggerEndQuery(es->qd->estate);

			if (Gp_role == GP_ROLE_DISPATCH)
				autostats_get_cmdtype(es->qd, &cmdType, &relationOid);

			ExecutorEnd(es->qd);

			/* MPP-14001: Running auto_stats */
			if (Gp_role == GP_ROLE_DISPATCH)
				auto_stats(cmdType, relationOid, es->qd->es_processed, true /* inFunction */);
		}
		PG_CATCH();
		{
			/* Restore global vars and propagate error */
			ActiveSnapshot = saveActiveSnapshot;
			PG_RE_THROW();
		}
		PG_END_TRY();
		ActiveSnapshot = saveActiveSnapshot;
	}

	FreeSnapshot(es->qd->snapshot);
	FreeQueryDesc(es->qd);
	es->qd = NULL;
}

/* Build ParamListInfo array representing current arguments */
static void
postquel_sub_params(SQLFunctionCachePtr fcache,
					FunctionCallInfo fcinfo)
{
	ParamListInfo paramLI;
	int			nargs = fcinfo->nargs;

	if (nargs > 0)
	{
		int			i;

		/* sizeof(ParamListInfoData) includes the first array element */
		paramLI = (ParamListInfo) palloc(sizeof(ParamListInfoData) +
									   (nargs - 1) *sizeof(ParamExternData));
		paramLI->numParams = nargs;

		for (i = 0; i < nargs; i++)
		{
			ParamExternData *prm = &paramLI->params[i];

			prm->value = fcinfo->arg[i];
			prm->isnull = fcinfo->argnull[i];
			prm->pflags = 0;
			prm->ptype = fcache->argtypes[i];
		}
	}
	else
		paramLI = NULL;

	if (fcache->paramLI)
		pfree(fcache->paramLI);

	fcache->paramLI = paramLI;
}

static Datum
postquel_execute(execution_state *es,
				 FunctionCallInfo fcinfo,
				 SQLFunctionCachePtr fcache,
				 MemoryContext resultcontext)
{
	TupleTableSlot *slot;
	Datum		value;
	MemoryContext oldcontext;

	if (es->status == F_EXEC_START)
		postquel_start(es, fcache);

	slot = postquel_getnext(es, fcache);

	if (TupIsNull(slot))
	{
		/*
		 * We fall out here for all cases except where we have obtained a row
		 * from a function's final SELECT.
		 */
		postquel_end(es);
		fcinfo->isnull = true;
		return (Datum) NULL;
	}

	/*
	 * If we got a row from a command within the function it has to be the
	 * final command.  All others shouldn't be returning anything.
	 */
	Assert(LAST_POSTQUEL_COMMAND(es));

	/*
	 * Set up to return the function value.  For pass-by-reference datatypes,
	 * be sure to allocate the result in resultcontext, not the current memory
	 * context (which has query lifespan).
	 */
	oldcontext = MemoryContextSwitchTo(resultcontext);

	if (fcache->returnsTuple)
	{
		/*
		 * We are returning the whole tuple, so filter it and apply the proper
		 * labeling to make it a valid Datum.  There are several reasons why
		 * we do this:
		 *
		 * 1. To copy the tuple out of the child execution context and into
		 * the desired result context.
		 *
		 * 2. To remove any junk attributes present in the raw subselect
		 * result. (This is probably not absolutely necessary, but it seems
		 * like good policy.)
		 *
		 * 3. To insert dummy null columns if the declared result type has any
		 * attisdropped columns.
		 */
		HeapTuple	newtup;
		HeapTupleHeader dtup;
		uint32		t_len;
		Oid			dtuptype;
		int32		dtuptypmod;

		newtup = ExecRemoveJunk(fcache->junkFilter, slot);

		/*
		 * Compress out the HeapTuple header data.	We assume that
		 * heap_form_tuple made the tuple with header and body in one palloc'd
		 * chunk.  We want to return a pointer to the chunk start so that it
		 * will work if someone tries to free it.
		 */
		t_len = newtup->t_len;
		dtup = (HeapTupleHeader) newtup;
		memmove((char *) dtup, (char *) newtup->t_data, t_len);

		/*
		 * Use the declared return type if it's not RECORD; else take the type
		 * from the computed result, making sure a typmod has been assigned.
		 */
		if (fcache->rettype != RECORDOID)
		{
			/* function has a named composite return type */
			dtuptype = fcache->rettype;
			dtuptypmod = -1;
		}
		else
		{
			/* function is declared to return RECORD */
			TupleDesc	tupDesc = fcache->junkFilter->jf_cleanTupType;

			if (tupDesc->tdtypeid == RECORDOID &&
				tupDesc->tdtypmod < 0)
				assign_record_type_typmod(tupDesc);
			dtuptype = tupDesc->tdtypeid;
			dtuptypmod = tupDesc->tdtypmod;
		}

		HeapTupleHeaderSetDatumLength(dtup, t_len);
		HeapTupleHeaderSetTypeId(dtup, dtuptype);
		HeapTupleHeaderSetTypMod(dtup, dtuptypmod);

		value = PointerGetDatum(dtup);
		fcinfo->isnull = false;
	}
	else
	{
		/*
		 * Returning a scalar, which we have to extract from the first column
		 * of the SELECT result, and then copy into result context if needed.
		 */
		value = slot_getattr(slot, 1, &(fcinfo->isnull));

		if (!fcinfo->isnull)
			value = datumCopy(value, fcache->typbyval, fcache->typlen);
	}

	MemoryContextSwitchTo(oldcontext);

	/*
	 * If this is a single valued function we have to end the function
	 * execution now.
	 */
	if (!fcinfo->flinfo->fn_retset)
		postquel_end(es);

	return value;
}

Datum
fmgr_sql(PG_FUNCTION_ARGS)
{
	MemoryContext oldcontext;
	SQLFunctionCachePtr fcache;
	ErrorContextCallback sqlerrcontext;
	execution_state *es;
	Datum		result = 0;

	/*
	 * Switch to context in which the fcache lives.  This ensures that
	 * parsetrees, plans, etc, will have sufficient lifetime.  The
	 * sub-executor is responsible for deleting per-tuple information.
	 */
	oldcontext = MemoryContextSwitchTo(fcinfo->flinfo->fn_mcxt);

	/*
	 * Setup error traceback support for ereport()
	 */
	sqlerrcontext.callback = sql_exec_error_callback;
	sqlerrcontext.arg = fcinfo->flinfo;
	sqlerrcontext.previous = error_context_stack;
	error_context_stack = &sqlerrcontext;

	/*
	 * Initialize fcache (build plans) if first time through.
	 */
	fcache = (SQLFunctionCachePtr) fcinfo->flinfo->fn_extra;
	if (fcache == NULL)
	{
		init_sql_fcache(fcinfo->flinfo);
		fcache = (SQLFunctionCachePtr) fcinfo->flinfo->fn_extra;
	}
	es = fcache->func_state;

	/*
	 * Convert params to appropriate format if starting a fresh execution. (If
	 * continuing execution, we can re-use prior params.)
	 */
	if (es && es->status == F_EXEC_START)
		postquel_sub_params(fcache, fcinfo);

	/*
	 * Find first unfinished query in function.
	 */
	while (es && es->status == F_EXEC_DONE)
		es = es->next;

	bool orig_gp_enable_gpperfmon = gp_enable_gpperfmon;

	PG_TRY();
	{
		/*
		 * Temporarily disable gpperfmon since we don't send information for internal queries in
		 * most cases, except when the debugging level is set to DEBUG4 or DEBUG5.
		 */
		if (log_min_messages > DEBUG4)
		{
			gp_enable_gpperfmon = false;
		}

		/*
		 * Execute each command in the function one after another until we're
		 * executing the final command and get a result or we run out of commands.
		 */
		while (es)
		{
			result = postquel_execute(es, fcinfo, fcache, oldcontext);
			if (es->status != F_EXEC_DONE)
				break;
			es = es->next;
		}

		gp_enable_gpperfmon = orig_gp_enable_gpperfmon;
	}
	PG_CATCH();
	{
		gp_enable_gpperfmon = orig_gp_enable_gpperfmon;
		PG_RE_THROW();
	}
	PG_END_TRY();

	/*
	 * If we've gone through every command in this function, we are done.
	 */
	if (es == NULL)
	{
		/*
		 * Reset the execution states to start over again on next call.
		 */
		es = fcache->func_state;
		while (es)
		{
			es->status = F_EXEC_START;
			es = es->next;
		}

		/*
		 * Let caller know we're finished.
		 */
		if (fcinfo->flinfo->fn_retset)
		{
			ReturnSetInfo *rsi = (ReturnSetInfo *) fcinfo->resultinfo;

			if (rsi && IsA(rsi, ReturnSetInfo))
				rsi->isDone = ExprEndResult;
			else
				ereport(ERROR,
						(errcode(ERRCODE_FEATURE_NOT_SUPPORTED),
						 errmsg("set-valued function called in context that cannot accept a set")));
			fcinfo->isnull = true;
			result = (Datum) 0;

			/* Deregister shutdown callback, if we made one */
			if (fcache->shutdown_reg)
			{
				UnregisterExprContextCallback(rsi->econtext,
											  ShutdownSQLFunction,
											  PointerGetDatum(fcache));
				fcache->shutdown_reg = false;
			}
		}

		error_context_stack = sqlerrcontext.previous;

		MemoryContextSwitchTo(oldcontext);

		return result;
	}

	/*
	 * If we got a result from a command within the function it has to be the
	 * final command.  All others shouldn't be returning anything.
	 */
	Assert(LAST_POSTQUEL_COMMAND(es));

	/*
	 * Let caller know we're not finished.
	 */
	if (fcinfo->flinfo->fn_retset)
	{
		ReturnSetInfo *rsi = (ReturnSetInfo *) fcinfo->resultinfo;

		if (rsi && IsA(rsi, ReturnSetInfo))
			rsi->isDone = ExprMultipleResult;
		else
			ereport(ERROR,
					(errcode(ERRCODE_FEATURE_NOT_SUPPORTED),
					 errmsg("set-valued function called in context that cannot accept a set")));

		/*
		 * Ensure we will get shut down cleanly if the exprcontext is not run
		 * to completion.
		 */
		if (!fcache->shutdown_reg)
		{
			RegisterExprContextCallback(rsi->econtext,
										ShutdownSQLFunction,
										PointerGetDatum(fcache));
			fcache->shutdown_reg = true;
		}
	}

	error_context_stack = sqlerrcontext.previous;

	MemoryContextSwitchTo(oldcontext);

	return result;
}


/*
 * error context callback to let us supply a call-stack traceback
 */
static void
sql_exec_error_callback(void *arg)
{
	FmgrInfo   *flinfo = (FmgrInfo *) arg;
	SQLFunctionCachePtr fcache = (SQLFunctionCachePtr) flinfo->fn_extra;
	HeapTuple	func_tuple;
	Form_pg_proc functup;
	char	   *fn_name;
	int			syntaxerrposition;

	/* Need access to function's pg_proc tuple */
	func_tuple = SearchSysCache(PROCOID,
								ObjectIdGetDatum(flinfo->fn_oid),
								0, 0, 0);
	if (!HeapTupleIsValid(func_tuple))
		return;					/* shouldn't happen */
	functup = (Form_pg_proc) GETSTRUCT(func_tuple);
	fn_name = NameStr(functup->proname);

	/*
	 * If there is a syntax error position, convert to internal syntax error
	 */
	syntaxerrposition = geterrposition();
	if (syntaxerrposition > 0)
	{
		bool		isnull;
		Datum		tmp;
		char	   *prosrc;

		tmp = SysCacheGetAttr(PROCOID, func_tuple, Anum_pg_proc_prosrc,
							  &isnull);
		if (isnull)
			elog(ERROR, "null prosrc");
		prosrc = TextDatumGetCString(tmp);
		errposition(0);
		internalerrposition(syntaxerrposition);
		internalerrquery(prosrc);
		pfree(prosrc);
	}

	/*
	 * Try to determine where in the function we failed.  If there is a query
	 * with non-null QueryDesc, finger it.	(We check this rather than looking
	 * for F_EXEC_RUN state, so that errors during ExecutorStart or
	 * ExecutorEnd are blamed on the appropriate query; see postquel_start and
	 * postquel_end.)
	 */
	if (fcache)
	{
		execution_state *es;
		int			query_num;

		es = fcache->func_state;
		query_num = 1;
		while (es)
		{
			if (es->qd)
			{
				errcontext("SQL function \"%s\" statement %d",
						   fn_name, query_num);
				break;
			}
			es = es->next;
			query_num++;
		}
		if (es == NULL)
		{
			/*
			 * couldn't identify a running query; might be function entry,
			 * function exit, or between queries.
			 */
			errcontext("SQL function \"%s\"", fn_name);
		}
	}
	else
	{
		/* must have failed during init_sql_fcache() */
		errcontext("SQL function \"%s\" during startup", fn_name);
	}

	ReleaseSysCache(func_tuple);
}


/*
 * callback function in case a function-returning-set needs to be shut down
 * before it has been run to completion
 */
static void
ShutdownSQLFunction(Datum arg)
{
	SQLFunctionCachePtr fcache = (SQLFunctionCachePtr) DatumGetPointer(arg);
	execution_state *es = fcache->func_state;

	while (es != NULL)
	{
		/* Shut down anything still running */
		if (es->status == F_EXEC_RUN)
			postquel_end(es);
		/* Reset states to START in case we're called again */
		es->status = F_EXEC_START;
		es = es->next;
	}

	/* execUtils will deregister the callback... */
	fcache->shutdown_reg = false;
}


/*
 * check_sql_fn_retval() -- check return value of a list of sql parse trees.
 *
 * The return value of a sql function is the value returned by
 * the final query in the function.  We do some ad-hoc type checking here
 * to be sure that the user is returning the type he claims.  There are
 * also a couple of strange-looking features to assist callers in dealing
 * with allowed special cases, such as binary-compatible result types.
 *
 * For a polymorphic function the passed rettype must be the actual resolved
 * output type of the function; we should never see a polymorphic pseudotype
 * such as ANYELEMENT as rettype.  (This means we can't check the type during
 * function definition of a polymorphic function.)
 *
 * This function returns true if the sql function returns the entire tuple
 * result of its final SELECT, and false otherwise.  Note that because we
 * allow "SELECT rowtype_expression", this may be false even when the declared
 * function return type is a rowtype.
 *
 * If insertRelabels is true, then binary-compatible cases are dealt with
 * by actually inserting RelabelType nodes into the final SELECT; obviously
 * the caller must pass a parsetree that it's okay to modify in this case.
 *
 * If junkFilter isn't NULL, then *junkFilter is set to a JunkFilter defined
 * to convert the function's tuple result to the correct output tuple type.
 * Whenever the result value is false (ie, the function isn't returning a
 * tuple result), *junkFilter is set to NULL.
 */
bool
check_sql_fn_retval(Oid func_id, Oid rettype, List *queryTreeList,
					bool insertRelabels,
					JunkFilter **junkFilter)
{
	Query	   *parse;
	List	   *tlist;
	ListCell   *tlistitem;
	int			tlistlen;
	char		fn_typtype;
	Oid			restype;

	AssertArg(!IsPolymorphicType(rettype));

	if (junkFilter)
		*junkFilter = NULL;		/* default result */

	/* guard against empty function body; OK only if void return type */
	if (queryTreeList == NIL)
	{
		if (rettype != VOIDOID)
			ereport(ERROR,
					(errcode(ERRCODE_INVALID_FUNCTION_DEFINITION),
			 errmsg("return type mismatch in function declared to return %s",
					format_type_be(rettype)),
				 errdetail("Function's final statement must be a SELECT.")));
		return false;
	}

	/* find the final query */
	parse = (Query *) lfirst(list_tail(queryTreeList));

	/*
	 * If the last query isn't a SELECT, the return type must be VOID.
	 *
	 * Note: eventually replace this test with QueryReturnsTuples?	We'd need
	 * a more general method of determining the output type, though.
	 */
	if (!(parse->commandType == CMD_SELECT &&
		  parse->utilityStmt == NULL &&
		  parse->intoClause == NULL))
	{
		if (rettype != VOIDOID)
			ereport(ERROR,
					(errcode(ERRCODE_INVALID_FUNCTION_DEFINITION),
			 errmsg("return type mismatch in function declared to return %s",
					format_type_be(rettype)),
				 errdetail("Function's final statement must be a SELECT.")));
		return false;
	}

	/*
	 * OK, it's a SELECT, so it must return something matching the declared
	 * type.  (We used to insist that the declared type not be VOID in this
	 * case, but that makes it hard to write a void function that exits after
	 * calling another void function.  Instead, we insist that the SELECT
	 * return void ... so void is treated as if it were a scalar type below.)
	 */

	/*
	 * Count the non-junk entries in the result targetlist.
	 */
	tlist = parse->targetList;
	tlistlen = ExecCleanTargetListLength(tlist);

	fn_typtype = get_typtype(rettype);

	if (fn_typtype == TYPTYPE_BASE ||
		fn_typtype == TYPTYPE_DOMAIN ||
		fn_typtype == TYPTYPE_ENUM ||
		rettype == VOIDOID)
	{
		/*
		 * For scalar-type returns, the target list must have exactly one
		 * non-junk entry, and its type must agree with what the user
		 * declared; except we allow binary-compatible types too.
		 */
		TargetEntry *tle;

		if (tlistlen != 1)
			ereport(ERROR,
					(errcode(ERRCODE_INVALID_FUNCTION_DEFINITION),
			 errmsg("return type mismatch in function declared to return %s",
					format_type_be(rettype)),
				 errdetail("Final SELECT must return exactly one column.")));

		/* We assume here that non-junk TLEs must come first in tlists */
		tle = (TargetEntry *) linitial(tlist);
		Assert(!tle->resjunk);

		restype = exprType((Node *) tle->expr);
		if (!IsBinaryCoercible(restype, rettype))
			ereport(ERROR,
					(errcode(ERRCODE_INVALID_FUNCTION_DEFINITION),
			 errmsg("return type mismatch in function declared to return %s",
					format_type_be(rettype)),
					 errdetail("Actual return type is %s.",
							   format_type_be(restype))));
		if (insertRelabels && restype != rettype)
			tle->expr = (Expr *) makeRelabelType(tle->expr,
												 rettype,
												 -1,
												 COERCE_DONTCARE);
	}
	else if (fn_typtype == TYPTYPE_COMPOSITE || rettype == RECORDOID)
	{
		/* Returns a rowtype */
		TupleDesc	tupdesc;
		int			tupnatts;	/* physical number of columns in tuple */
		int			tuplogcols; /* # of nondeleted columns in tuple */
		int			colindex;	/* physical column index */

		/*
		 * If the target list is of length 1, and the type of the varnode in
		 * the target list matches the declared return type, this is okay.
		 * This can happen, for example, where the body of the function is
<<<<<<< HEAD
		 * 'SELECT func2()', where func2 has the same return type as the
		 * function that's calling it.
		 *
		 * XXX Note that if rettype is RECORD, the IsBinaryCoercible check
		 * will succeed for any composite restype.  For the moment we rely on
		 * runtime type checking to catch any discrepancy, but it'd be nice to
		 * do better at parse time.
=======
		 * 'SELECT func2()', where func2 has the same composite return type
		 * as the function that's calling it.
>>>>>>> f260edb1
		 */
		if (tlistlen == 1)
		{
			TargetEntry *tle = (TargetEntry *) linitial(tlist);

			Assert(!tle->resjunk);
			restype = exprType((Node *) tle->expr);
			if (IsBinaryCoercible(restype, rettype))
			{
				if (insertRelabels && restype != rettype)
					tle->expr = (Expr *) makeRelabelType(tle->expr,
														 rettype,
														 -1,
														 COERCE_DONTCARE);
				return false;	/* NOT returning whole tuple */
			}
		}

		/* Is the rowtype fixed, or determined only at runtime? */
		if (get_func_result_type(func_id, NULL, &tupdesc) != TYPEFUNC_COMPOSITE)
		{
			/*
			 * Assume we are returning the whole tuple. Crosschecking against
			 * what the caller expects will happen at runtime.
			 */
			if (junkFilter)
				*junkFilter = ExecInitJunkFilter(tlist, false, NULL);
			return true;
		}
		Assert(tupdesc);

		/*
		 * Verify that the targetlist matches the return tuple type. We scan
		 * the non-deleted attributes to ensure that they match the datatypes
		 * of the non-resjunk columns.
		 */
		tupnatts = tupdesc->natts;
		tuplogcols = 0;			/* we'll count nondeleted cols as we go */
		colindex = 0;

		foreach(tlistitem, tlist)
		{
			TargetEntry *tle = (TargetEntry *) lfirst(tlistitem);
			Form_pg_attribute attr;
			Oid			tletype;
			Oid			atttype;

			if (tle->resjunk)
				continue;

			do
			{
				colindex++;
				if (colindex > tupnatts)
					ereport(ERROR,
							(errcode(ERRCODE_INVALID_FUNCTION_DEFINITION),
							 errmsg("return type mismatch in function declared to return %s",
									format_type_be(rettype)),
					   errdetail("Final SELECT returns too many columns.")));
				attr = tupdesc->attrs[colindex - 1];
			} while (attr->attisdropped);
			tuplogcols++;

			tletype = exprType((Node *) tle->expr);
			atttype = attr->atttypid;
			if (!IsBinaryCoercible(tletype, atttype))
				ereport(ERROR,
						(errcode(ERRCODE_INVALID_FUNCTION_DEFINITION),
						 errmsg("return type mismatch in function declared to return %s",
								format_type_be(rettype)),
						 errdetail("Final SELECT returns %s instead of %s at column %d.",
								   format_type_be(tletype),
								   format_type_be(atttype),
								   tuplogcols)));
			if (insertRelabels && tletype != atttype)
				tle->expr = (Expr *) makeRelabelType(tle->expr,
													 atttype,
													 -1,
													 COERCE_DONTCARE);
		}

		for (;;)
		{
			colindex++;
			if (colindex > tupnatts)
				break;
			if (!tupdesc->attrs[colindex - 1]->attisdropped)
				tuplogcols++;
		}

		if (tlistlen != tuplogcols)
			ereport(ERROR,
					(errcode(ERRCODE_INVALID_FUNCTION_DEFINITION),
			 errmsg("return type mismatch in function declared to return %s",
					format_type_be(rettype)),
					 errdetail("Final SELECT returns too few columns.")));

		/* Set up junk filter if needed */
		if (junkFilter)
			*junkFilter = ExecInitJunkFilterConversion(tlist,
												CreateTupleDescCopy(tupdesc),
													   NULL);

		/* Report that we are returning entire tuple result */
		return true;
	}
	else
		ereport(ERROR,
				(errcode(ERRCODE_INVALID_FUNCTION_DEFINITION),
				 errmsg("return type %s is not supported for SQL functions",
						format_type_be(rettype))));

	return false;
}<|MERGE_RESOLUTION|>--- conflicted
+++ resolved
@@ -1197,18 +1197,13 @@
 		 * If the target list is of length 1, and the type of the varnode in
 		 * the target list matches the declared return type, this is okay.
 		 * This can happen, for example, where the body of the function is
-<<<<<<< HEAD
-		 * 'SELECT func2()', where func2 has the same return type as the
-		 * function that's calling it.
+		 * 'SELECT func2()', where func2 has the same composite return type
+		 * as the function that's calling it.
 		 *
 		 * XXX Note that if rettype is RECORD, the IsBinaryCoercible check
 		 * will succeed for any composite restype.  For the moment we rely on
 		 * runtime type checking to catch any discrepancy, but it'd be nice to
 		 * do better at parse time.
-=======
-		 * 'SELECT func2()', where func2 has the same composite return type
-		 * as the function that's calling it.
->>>>>>> f260edb1
 		 */
 		if (tlistlen == 1)
 		{
