--- conflicted
+++ resolved
@@ -8,11 +8,7 @@
  *
  *
  * IDENTIFICATION
-<<<<<<< HEAD
- *	  $PostgreSQL: pgsql/src/backend/executor/spi.c,v 1.188.2.4 2009/01/07 20:39:05 tgl Exp $
-=======
  *	  $PostgreSQL: pgsql/src/backend/executor/spi.c,v 1.193 2008/04/02 18:31:50 tgl Exp $
->>>>>>> f260edb1
  *
  *-------------------------------------------------------------------------
  */
@@ -35,6 +31,7 @@
 #include "catalog/pg_namespace.h"
 #include "executor/functions.h"
 #include "cdb/memquota.h"
+#include "parser/analyze.h"
 
 /*
  * Update the legacy 32-bit processed counter, but handle overflow.
@@ -58,7 +55,6 @@
 static int	_SPI_connected = -1;
 static int	_SPI_curid = -1;
 
-<<<<<<< HEAD
 static Portal SPI_cursor_open_internal(const char *name, SPIPlanPtr plan,
 						 Datum *Values, const char *Nulls,
 						 bool read_only, int pflags);
@@ -66,11 +62,6 @@
 static void _SPI_prepare_plan(const char *src, SPIPlanPtr plan,
 				  ParamListInfo boundParams);
 
-=======
-static void _SPI_prepare_plan(const char *src, SPIPlanPtr plan,
-							  ParamListInfo boundParams);
-
->>>>>>> f260edb1
 static int _SPI_execute_plan(SPIPlanPtr plan, ParamListInfo paramLI,
 				  Snapshot snapshot, Snapshot crosscheck_snapshot,
 				  bool read_only, bool fire_triggers, long tcount);
@@ -79,11 +70,8 @@
 					Datum *Values, const char *Nulls,
 					int pflags);
 
-<<<<<<< HEAD
 static void _SPI_assign_query_mem(QueryDesc *queryDesc);
 
-=======
->>>>>>> f260edb1
 static int	_SPI_pquery(QueryDesc *queryDesc, bool fire_triggers, long tcount);
 
 static void _SPI_error_callback(void *arg);
@@ -518,7 +506,6 @@
 	plan.nargs = nargs;
 	plan.argtypes = argtypes;
 
-<<<<<<< HEAD
 	/*
 	 * Add this to be compatible with current version of GPDB
 	 *
@@ -528,8 +515,6 @@
 	 */
 	plan.plancxt = NULL;
 
-=======
->>>>>>> f260edb1
 	paramLI = _SPI_convert_params(nargs, argtypes,
 								  Values, Nulls,
 								  PARAM_FLAG_CONST);
@@ -1001,74 +986,6 @@
 {
 	return SPI_cursor_open_internal(name, plan, Values, Nulls,
 									read_only, 0);
-}
-
-
-/*
- * SPI_cursor_open_with_args()
- *
- * Parse and plan a query and open it as a portal.  Like SPI_execute_with_args,
- * we can tell the planner to rely on the parameter values as constants,
- * because the plan will only be used once.
- */
-Portal
-SPI_cursor_open_with_args(const char *name,
-						  const char *src,
-						  int nargs, Oid *argtypes,
-						  Datum *Values, const char *Nulls,
-						  bool read_only, int cursorOptions)
-{
-	Portal		result;
-	_SPI_plan	plan;
-	ParamListInfo paramLI;
-
-	if (src == NULL || nargs < 0)
-		elog(ERROR, "SPI_cursor_open_with_args called with invalid arguments");
-
-	if (nargs > 0 && (argtypes == NULL || Values == NULL))
-		elog(ERROR, "SPI_cursor_open_with_args called with missing parameters");
-
-	SPI_result = _SPI_begin_call(true);
-	if (SPI_result < 0)
-		elog(ERROR, "SPI_cursor_open_with_args called while not connected");
-
-	memset(&plan, 0, sizeof(_SPI_plan));
-	plan.magic = _SPI_PLAN_MAGIC;
-	plan.cursor_options = cursorOptions;
-	plan.nargs = nargs;
-	plan.argtypes = argtypes;
-
-	/*
-	 * Add this to be compatible with current version of GPDB
-	 *
-	 * TODO: Remove it after the related codes are backported
-	 *		 from upstream, e.g. plan.query is to be assigned
-	 *		 in _SPI_prepare_plan
-	 */
-	plan.plancxt = NULL;
-
-	paramLI = _SPI_convert_params(nargs, argtypes,
-								  Values, Nulls,
-								  PARAM_FLAG_CONST);
-
-	_SPI_prepare_plan(src, &plan, paramLI);
-
-	/* We needn't copy the plan; SPI_cursor_open_internal will do so */
-
-	/* Adjust stack so that SPI_cursor_open_internal doesn't complain */
-	_SPI_curid--;
-
-	/* SPI_cursor_open_internal must be called in procedure memory context */
-	_SPI_procmem();
-
-	result = SPI_cursor_open_internal(name, &plan, Values, Nulls,
-									  read_only, PARAM_FLAG_CONST);
-
-	/* And clean up */
-	_SPI_curid++;
-	_SPI_end_call(true);
-
-	return result;
 }
 
 
@@ -1208,10 +1125,7 @@
 	PortalDefineQuery(portal,
 					  NULL,		/* no statement name */
 					  query_string,
-<<<<<<< HEAD
 					  T_SelectStmt,
-=======
->>>>>>> f260edb1
 					  plansource->commandTag,
 					  stmt_list,
 					  cplan);
@@ -1338,21 +1252,31 @@
 	plan.nargs = nargs;
 	plan.argtypes = argtypes;
 
+	/*
+	 * Add this to be compatible with current version of GPDB
+	 *
+	 * TODO: Remove it after the related codes are backported
+	 *		 from upstream, e.g. plan.query is to be assigned
+	 *		 in _SPI_prepare_plan
+	 */
+	plan.plancxt = NULL;
+
 	paramLI = _SPI_convert_params(nargs, argtypes,
 								  Values, Nulls,
 								  PARAM_FLAG_CONST);
 
 	_SPI_prepare_plan(src, &plan, paramLI);
 
-	/* We needn't copy the plan; SPI_cursor_open will do so */
-
-	/* Adjust stack so that SPI_cursor_open doesn't complain */
+	/* We needn't copy the plan; SPI_cursor_open_internal will do so */
+
+	/* Adjust stack so that SPI_cursor_open_internal doesn't complain */
 	_SPI_curid--;
 
-	/* SPI_cursor_open expects to be called in procedure memory context */
+	/* SPI_cursor_open_internal must be called in procedure memory context */
 	_SPI_procmem();
 
-	result = SPI_cursor_open(name, &plan, Values, Nulls, read_only);
+	result = SPI_cursor_open_internal(name, &plan, Values, Nulls,
+									  read_only, PARAM_FLAG_CONST);
 
 	/* And clean up */
 	_SPI_curid++;
@@ -1770,7 +1694,7 @@
 		/* Need a copyObject here to keep parser from modifying raw tree */
 		stmt_list = pg_analyze_and_rewrite(copyObject(parsetree),
 										   src, argtypes, nargs);
-<<<<<<< HEAD
+
 		{
 			ListCell *lc;
 
@@ -1788,11 +1712,9 @@
 				}
 			}
 		}
-		stmt_list = pg_plan_queries(stmt_list, cursor_options, NULL, false);
-=======
+
 		stmt_list = pg_plan_queries(stmt_list, cursor_options,
 									boundParams, false);
->>>>>>> f260edb1
 
 		plansource = (CachedPlanSource *) palloc0(sizeof(CachedPlanSource));
 		cplan = (CachedPlan *) palloc0(sizeof(CachedPlan));
@@ -1852,10 +1774,7 @@
 	{
 		ErrorContextCallback spierrcontext;
 		CachedPlan *cplan = NULL;
-<<<<<<< HEAD
-=======
 		ListCell   *lc1;
->>>>>>> f260edb1
 
 		/*
 		 * Setup error traceback support for ereport()
@@ -2110,11 +2029,7 @@
 
 		/* sizeof(ParamListInfoData) includes the first array element */
 		paramLI = (ParamListInfo) palloc(sizeof(ParamListInfoData) +
-<<<<<<< HEAD
-									   (nargs - 1) *sizeof(ParamExternData));
-=======
 										 (nargs - 1) *sizeof(ParamExternData));
->>>>>>> f260edb1
 		paramLI->numParams = nargs;
 
 		for (i = 0; i < nargs; i++)
@@ -2132,7 +2047,6 @@
 	return paramLI;
 }
 
-<<<<<<< HEAD
 /*
  * Assign memory for a query before executing through SPI.
  * There are two possibilities:
@@ -2165,8 +2079,6 @@
 	}
 }
 
-=======
->>>>>>> f260edb1
 static int
 _SPI_pquery(QueryDesc *queryDesc, bool fire_triggers, long tcount)
 {
@@ -2291,14 +2203,17 @@
 		}
 		
 		if (!cdbpathlocus_querysegmentcatalogs)
+		{
 			/* Take care of any queued AFTER triggers */
 			if (fire_triggers)
 				AfterTriggerEndQuery(queryDesc->estate);
+		}
 
 		if (Gp_role == GP_ROLE_DISPATCH)
 			autostats_get_cmdtype(queryDesc, &cmdType, &relationOid);
 
 		ExecutorEnd(queryDesc);
+		/* FreeQueryDesc is done by the caller */
 
 		gp_enable_gpperfmon = orig_gp_enable_gpperfmon;
 
@@ -2313,19 +2228,10 @@
 	}
 	PG_END_TRY();
 
-<<<<<<< HEAD
 	_SPI_current->processed = queryDesc->es_processed;	/* Mpp: Dispatched
 														 * queries fill in this
 														 * at Executor End */
 	_SPI_current->lastoid = queryDesc->es_lastoid;
-=======
-	/* Take care of any queued AFTER triggers */
-	if (fire_triggers)
-		AfterTriggerEndQuery(queryDesc->estate);
-
-	ExecutorEnd(queryDesc);
-	/* FreeQueryDesc is done by the caller */
->>>>>>> f260edb1
 
 #ifdef SPI_EXECUTOR_STATS
 	if (ShowExecutorStats)
