--- conflicted
+++ resolved
@@ -59,11 +59,6 @@
 
 	INSTR_TIME_SET_CURRENT(endtime);
 	INSTR_TIME_ACCUM_DIFF(instr->counter, endtime, instr->starttime);
-<<<<<<< HEAD
-=======
-
-	INSTR_TIME_SET_ZERO(instr->starttime);
->>>>>>> 49f001d8
 
 	/* Is this the first tuple of this cycle? */
 	if (!instr->running)
