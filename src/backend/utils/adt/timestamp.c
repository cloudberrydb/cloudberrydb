--- conflicted
+++ resolved
@@ -4521,7 +4521,6 @@
 
 /* isoweek2j()
  *
-<<<<<<< HEAD
  *	Return the Julian day which corresponds to the first day (Monday) of the given ISO 8601 year and week.
  *	Julian days are used to convert between ISO week dates and Gregorian dates.
  */
@@ -4544,29 +4543,12 @@
  * Convert ISO week of year number to date.
  * The year field must be specified with the ISO year!
  * karel 2000/08/07
-=======
- * 	Return the Julian day which corresponds to the first day (Monday) of the given ISO 8601 year and week.
- * 	Julian days are used to convert between ISO week dates and Gregorian dates.
->>>>>>> 4ebb0cf9
- */
-int
-isoweek2j(int year, int week)
-{
-<<<<<<< HEAD
+ */
+void
+isoweek2date(int woy, int *year, int *mon, int *mday)
+{
 	j2date(isoweek2j(*year, woy), year, mon, mday);
 }
-=======
-	int			day0,
-				day4;
-
-	if (!year)
-		ereport(ERROR,
-				(errcode(ERRCODE_INVALID_PARAMETER_VALUE),
-		   errmsg("cannot calculate week number without year information")));
-
-	/* fourth day of current year */
-	day4 = date2j(year, 1, 4);
->>>>>>> 4ebb0cf9
 
 /* isoweekdate2date()
  *
@@ -4579,34 +4561,6 @@
 {
 	int			jday;
 
-<<<<<<< HEAD
-=======
-	return ((week - 1) * 7) + (day4 - day0);
-}
-
-/* isoweek2date()
- * Convert ISO week of year number to date.
- * The year field must be specified with the ISO year!
- * karel 2000/08/07
- */
-void
-isoweek2date(int woy, int *year, int *mon, int *mday)
-{
-	j2date(isoweek2j(*year, woy), year, mon, mday);
-}
-
-/* isoweekdate2date()
- *
- * 	Convert an ISO 8601 week date (ISO year, ISO week and day of week) into a Gregorian date.
- * 	Populates year, mon, and mday with the correct Gregorian values.
- * 	year must be passed in as the ISO year.
- */
-void
-isoweekdate2date(int isoweek, int isowday, int *year, int *mon, int *mday)
-{
-	int jday;
-
->>>>>>> 4ebb0cf9
 	jday = isoweek2j(*year, isoweek);
 	jday += isowday - 1;
 
@@ -4725,13 +4679,8 @@
 
 /* date2isoyearday()
  *
-<<<<<<< HEAD
  *	Returns the ISO 8601 day-of-year, given a Gregorian year, month and day.
  *	Possible return values are 1 through 371 (364 in non-leap years).
-=======
- * 	Returns the ISO 8601 day-of-year, given a Gregorian year, month and day.
- * 	Possible return values are 1 through 371 (364 in non-leap years).
->>>>>>> 4ebb0cf9
  */
 int
 date2isoyearday(int year, int mon, int mday)
