/*-----------------------------------------------------------------------
 *
 * PostgreSQL locale utilities
 *
 * Portions Copyright (c) 2002-2009, PostgreSQL Global Development Group
 *
 * $PostgreSQL: pgsql/src/backend/utils/adt/pg_locale.c,v 1.50 2009/06/11 14:49:03 momjian Exp $
 *
 *-----------------------------------------------------------------------
 */

/*----------
 * Here is how the locale stuff is handled: LC_COLLATE and LC_CTYPE
<<<<<<< HEAD
 * are fixed at CREATE DATABASE time, stored in pg_database, and cannot 
=======
 * are fixed at CREATE DATABASE time, stored in pg_database, and cannot
>>>>>>> 4d53a2f9
 * be changed. Thus, the effects of strcoll(), strxfrm(), isupper(),
 * toupper(), etc. are always in the same fixed locale.
 *
 * LC_MESSAGES is settable at run time and will take effect
 * immediately.
 *
 * The other categories, LC_MONETARY, LC_NUMERIC, and LC_TIME are also
 * settable at run-time.  However, we don't actually set those locale
 * categories permanently.	This would have bizarre effects like no
 * longer accepting standard floating-point literals in some locales.
 * Instead, we only set the locales briefly when needed, cache the
 * required information obtained from localeconv(), and set them back.
 * The cached information is only used by the formatting functions
 * (to_char, etc.) and the money type.	For the user, this should all be
 * transparent.
 *
 * !!! NOW HEAR THIS !!!
 *
 * We've been bitten repeatedly by this bug, so let's try to keep it in
 * mind in future: on some platforms, the locale functions return pointers
 * to static data that will be overwritten by any later locale function.
 * Thus, for example, the obvious-looking sequence
 *			save = setlocale(category, NULL);
 *			if (!setlocale(category, value))
 *				fail = true;
 *			setlocale(category, save);
 * DOES NOT WORK RELIABLY: on some platforms the second setlocale() call
 * will change the memory save is pointing at.	To do this sort of thing
 * safely, you *must* pstrdup what setlocale returns the first time.
 *----------
 */


#include "postgres.h"

#include <locale.h>
#include <time.h>

#include "catalog/pg_control.h"
#include "mb/pg_wchar.h"
#include "utils/memutils.h"
#include "utils/pg_locale.h"
#include "utils/string_wrapper.h"

#ifdef WIN32
<<<<<<< HEAD
#undef StrNCpy
=======
>>>>>>> 4d53a2f9
#include <shlwapi.h>
#endif

#define		MAX_L10N_DATA		80


/* GUC settings */
char	   *locale_messages;
char	   *locale_monetary;
char	   *locale_numeric;
char	   *locale_time;
char       *locale_collate;

/* lc_time localization cache */
char	   *localized_abbrev_days[7];
char	   *localized_full_days[7];
char	   *localized_abbrev_months[12];
char	   *localized_full_months[12];

/* lc_time localization cache */
char	   *localized_abbrev_days[7];
char	   *localized_full_days[7];
char	   *localized_abbrev_months[12];
char	   *localized_full_months[12];

/* indicates whether locale information cache is valid */
static bool CurrentLocaleConvValid = false;
static bool CurrentLCTimeValid = false;

/* Environment variable storage area */

#define LC_ENV_BUFSIZE (NAMEDATALEN + 20)

static char lc_collate_envbuf[LC_ENV_BUFSIZE];
static char lc_ctype_envbuf[LC_ENV_BUFSIZE];

#ifdef LC_MESSAGES
static char lc_messages_envbuf[LC_ENV_BUFSIZE];
#endif
static char lc_monetary_envbuf[LC_ENV_BUFSIZE];
static char lc_numeric_envbuf[LC_ENV_BUFSIZE];
static char lc_time_envbuf[LC_ENV_BUFSIZE];

#if defined(WIN32) && defined(LC_MESSAGES)
<<<<<<< HEAD
static char *IsoLocaleName(const char *); /* MSVC specific */
=======
static char *IsoLocaleName(const char *);		/* MSVC specific */
>>>>>>> 4d53a2f9
#endif


/*
 * pg_perm_setlocale
 *
 * This is identical to the libc function setlocale(), with the addition
 * that if the operation is successful, the corresponding LC_XXX environment
 * variable is set to match.  By setting the environment variable, we ensure
 * that any subsequent use of setlocale(..., "") will preserve the settings
 * made through this routine.  Of course, LC_ALL must also be unset to fully
 * ensure that, but that has to be done elsewhere after all the individual
 * LC_XXX variables have been set correctly.  (Thank you Perl for making this
 * kluge necessary.)
 */
char *
pg_perm_setlocale(int category, const char *locale)
{
	char	   *result;
	const char *envvar;
	char	   *envbuf;

#ifndef WIN32
	result = setlocale(category, locale);
#else

	/*
	 * On Windows, setlocale(LC_MESSAGES) does not work, so just assume that
	 * the given value is good and set it in the environment variables. We
	 * must ignore attempts to set to "", which means "keep using the old
	 * environment value".
	 */
#ifdef LC_MESSAGES
	if (category == LC_MESSAGES)
	{
		result = (char *) locale;
		if (locale == NULL || locale[0] == '\0')
			return result;
	}
	else
#endif
		result = setlocale(category, locale);
#endif   /* WIN32 */

	if (result == NULL)
		return result;			/* fall out immediately on failure */

	switch (category)
	{
		case LC_COLLATE:
			envvar = "LC_COLLATE";
			envbuf = lc_collate_envbuf;
			break;
		case LC_CTYPE:
			envvar = "LC_CTYPE";
			envbuf = lc_ctype_envbuf;
			break;
#ifdef LC_MESSAGES
		case LC_MESSAGES:
			envvar = "LC_MESSAGES";
			envbuf = lc_messages_envbuf;
#ifdef WIN32
			result = IsoLocaleName(locale);
			if (result == NULL)
				result = (char *) locale;
<<<<<<< HEAD
#endif /* WIN32 */
			break;
#endif /* LC_MESSAGES */
=======
#endif   /* WIN32 */
			break;
#endif   /* LC_MESSAGES */
>>>>>>> 4d53a2f9
		case LC_MONETARY:
			envvar = "LC_MONETARY";
			envbuf = lc_monetary_envbuf;
			break;
		case LC_NUMERIC:
			envvar = "LC_NUMERIC";
			envbuf = lc_numeric_envbuf;
			break;
		case LC_TIME:
			envvar = "LC_TIME";
			envbuf = lc_time_envbuf;
			break;
		default:
			elog(FATAL, "unrecognized LC category: %d", category);
			envvar = NULL;		/* keep compiler quiet */
			envbuf = NULL;
			return NULL;
	}

	snprintf(envbuf, LC_ENV_BUFSIZE - 1, "%s=%s", envvar, result);

	if (putenv(envbuf))
		return NULL;

	return result;
}


/*
 * Is the locale name valid for the locale category?
 */
bool
check_locale(int category, const char *value)
{
	char	   *save;
	bool		ret;

	save = setlocale(category, NULL);
	if (!save)
		return false;			/* won't happen, we hope */

	/* save may be pointing at a modifiable scratch variable, see above */
	save = pstrdup(save);

	/* set the locale with setlocale, to see if it accepts it. */
	ret = (setlocale(category, value) != NULL);

	setlocale(category, save);	/* assume this won't fail */
	pfree(save);

	return ret;
}

/* GUC assign hooks */

/*
 * This is common code for several locale categories.  This doesn't
 * actually set the locale permanently, it only tests if the locale is
 * valid.  (See explanation at the top of this file.)
 *
 * Note: we accept value = "" as selecting the postmaster's environment
 * value, whatever it was (so long as the environment setting is legal).
 * This will have been locked down by an earlier call to pg_perm_setlocale.
 */
static const char *
locale_xxx_assign(int category, const char *value, bool doit, GucSource source)
{
	if (!check_locale(category, value))
		value = NULL;			/* set failure return marker */

	/* need to reload cache next time? */
	if (doit && value != NULL)
	{
		CurrentLocaleConvValid = false;
		CurrentLCTimeValid = false;
	}

	return value;
}


const char *
locale_monetary_assign(const char *value, bool doit, GucSource source)
{
	return locale_xxx_assign(LC_MONETARY, value, doit, source);
}

const char *
locale_numeric_assign(const char *value, bool doit, GucSource source)
{
	return locale_xxx_assign(LC_NUMERIC, value, doit, source);
}

const char *
locale_time_assign(const char *value, bool doit, GucSource source)
{
	return locale_xxx_assign(LC_TIME, value, doit, source);
}


/*
 * We allow LC_MESSAGES to actually be set globally.
 *
 * Note: we normally disallow value = "" because it wouldn't have consistent
 * semantics (it'd effectively just use the previous value).  However, this
 * is the value passed for PGC_S_DEFAULT, so don't complain in that case,
 * not even if the attempted setting fails due to invalid environment value.
 * The idea there is just to accept the environment setting *if possible*
 * during startup, until we can read the proper value from postgresql.conf.
 */
const char *
locale_messages_assign(const char *value, bool doit, GucSource source)
{
	if (*value == '\0' && source != PGC_S_DEFAULT)
		return NULL;

	/*
	 * LC_MESSAGES category does not exist everywhere, but accept it anyway
	 *
	 * On Windows, we can't even check the value, so the non-doit case is a
	 * no-op
	 */
#ifdef LC_MESSAGES
	if (doit)
	{
		if (!pg_perm_setlocale(LC_MESSAGES, value))
			if (source != PGC_S_DEFAULT)
				return NULL;
	}
#ifndef WIN32
	else
		value = locale_xxx_assign(LC_MESSAGES, value, false, source);
#endif   /* WIN32 */
#endif   /* LC_MESSAGES */
	return value;
}


/*
 * We'd like to cache whether LC_COLLATE is C (or POSIX), so we can
 * optimize a few code paths in various places.
 */
bool
lc_collate_is_c(void)
{
	/* Cache result so we only have to compute it once */
	static int	result = -1;
	char	   *localeptr;

	if (result >= 0)
		return (bool) result;
	localeptr = setlocale(LC_COLLATE, NULL);
	if (!localeptr)
		elog(ERROR, "invalid LC_COLLATE setting");

	if (strcmp(localeptr, "C") == 0)
		result = true;
	else if (strcmp(localeptr, "POSIX") == 0)
		result = true;
	else
		result = false;
	return (bool) result;
}

/**
 * Produces a guess as to the scaling caused by a strxfrm call.  This guess
 *   tries to be an upper-bound on the scaling.  In some cases, the strxfrm
 *   will actually take less space (for example, variable-byte encodings often
 *   have this -- the single-byte values expand by a greater proportion when
 *   compared to multi-byte values).
 *
 * The return values are such that:
 *
 *  estimatedStrxfrmLength = stringLength * (*scaleFactorOut) + (*constantFactorOut)
 */
void
lc_guess_strxfrm_scaling_factor(int *scaleFactorOut, int *constantFactorOut)
{
	/* cache result so we only have to compute it once */
	static int constantFactor = -1;
	static int scaleFactor = -1;

	if ( scaleFactor == -1)
	{
		static const int numVariationsPerByte = 8;

		/* figure it out from experimentation */
		char input[10];
		char input2[100];
		int i,j;
		int index;

		/* try various 2-byte combinations combinations */
		for ( i = 0; i < numVariationsPerByte * numVariationsPerByte; i++)
		{
			int outLen1 = 0, outLen2 = 0, inLen1;
			int scale, constant, inLen2;

            index = i;
            input[0] = (index % numVariationsPerByte) * 256 / numVariationsPerByte;
			if ( input[0] == 0)
				continue;

			index /= numVariationsPerByte;
            input[1] = (index % numVariationsPerByte) * 256 / numVariationsPerByte;
			input[2] = 0;

			inLen1 = strlen(input);

			/* copy input many times into input2 */
            strcpy(input2, input);
            strcpy(input2 + inLen1, input);
            strcpy(input2 + inLen1 * 2, input);
            strcpy(input2 + inLen1 * 3, input);
            inLen2 = 4 * inLen1;

			Assert(inLen2 == strlen(input2));
			Assert(inLen1 != inLen2);

			/* transform the sample strings */
			for ( j = 0; j < 2; j++)
			{
				errno = 0;
				if ( j == 0 )
					outLen1 = strxfrm(NULL, input, 0);
				else outLen2 = strxfrm(NULL, input2, 0);
				if ( errno != 0 )
					break;
			}
			if ( errno == EINVAL || errno == EILSEQ)
			{
				errno = 0;
				/* an invalid value for collation, can't do a compare */
				continue;
			}
			else if ( errno != 0 )
			{
				errno = 0;
				/* unable to strxfrm for some other reason */
				elog(DEBUG2, "Error from strxfrm at step %d: %s", i, strerror(errno));
				continue;
			}

			/* assume a linear relationship and calculate from there */
			scale = (outLen2-outLen1)/(inLen2-inLen1); /* slope of the line */
			constant = outLen1 - (inLen1 * scale); /* intercept of the line */

			if ( constant < 0 || scale <= 0)
			{
				elog(DEBUG2, "strxfrm scale calculation produced invalid negative constant factor %d and scale %d", constant, scale);
				continue;
			}
			else if (scale > scaleFactor)
			{
				scaleFactor = scale;
				constantFactor = constant;
				elog(DEBUG2, "strxfrm scale calculation: updating estimate to factor %d and constant factor %d", scaleFactor, constantFactor);
			}
		}

		elog(DEBUG2, "final strxfrm scale result: scale factor %d and constant factor %d", scaleFactor, constantFactor);
		if ( scaleFactor < 1 || scaleFactor > 20)
		{
			/* something bizarre happened, restore to a reasonable value */
			scaleFactor = 8;
			constantFactor = 4;
		}
	}

	*scaleFactorOut = scaleFactor;
	*constantFactorOut = constantFactor;
}


/*
 * We'd like to cache whether LC_CTYPE is C (or POSIX), so we can
 * optimize a few code paths in various places.
 */
bool
lc_ctype_is_c(void)
{
	/* Cache result so we only have to compute it once */
	static int	result = -1;
	char	   *localeptr;

	if (result >= 0)
		return (bool) result;
	localeptr = setlocale(LC_CTYPE, NULL);
	if (!localeptr)
		elog(ERROR, "invalid LC_CTYPE setting");

	if (strcmp(localeptr, "C") == 0)
		result = true;
	else if (strcmp(localeptr, "POSIX") == 0)
		result = true;
	else
		result = false;
	return (bool) result;
}


/*
 * Frees the malloced content of a struct lconv.  (But not the struct
 * itself.)
 */
static void
free_struct_lconv(struct lconv * s)
{
	if (s == NULL)
		return;

	if (s->currency_symbol)
		free(s->currency_symbol);
	if (s->decimal_point)
		free(s->decimal_point);
	if (s->grouping)
		free(s->grouping);
	if (s->thousands_sep)
		free(s->thousands_sep);
	if (s->int_curr_symbol)
		free(s->int_curr_symbol);
	if (s->mon_decimal_point)
		free(s->mon_decimal_point);
	if (s->mon_grouping)
		free(s->mon_grouping);
	if (s->mon_thousands_sep)
		free(s->mon_thousands_sep);
	if (s->negative_sign)
		free(s->negative_sign);
	if (s->positive_sign)
		free(s->positive_sign);
}


/*
 * Return the POSIX lconv struct (contains number/money formatting
 * information) with locale information for all categories.
 */
struct lconv *
PGLC_localeconv(void)
{
	static struct lconv CurrentLocaleConv;
	struct lconv *extlconv;
	char	   *save_lc_monetary;
	char	   *save_lc_numeric;

	/* Did we do it already? */
	if (CurrentLocaleConvValid)
		return &CurrentLocaleConv;

	free_struct_lconv(&CurrentLocaleConv);

	/* Set user's values of monetary and numeric locales */
	save_lc_monetary = setlocale(LC_MONETARY, NULL);
	if (save_lc_monetary)
		save_lc_monetary = pstrdup(save_lc_monetary);
	save_lc_numeric = setlocale(LC_NUMERIC, NULL);
	if (save_lc_numeric)
		save_lc_numeric = pstrdup(save_lc_numeric);

	setlocale(LC_MONETARY, locale_monetary);
	setlocale(LC_NUMERIC, locale_numeric);

	/* Get formatting information */
	extlconv = localeconv();

	/*
	 * Must copy all values since restoring internal settings may overwrite
	 * localeconv()'s results.
	 */
	CurrentLocaleConv = *extlconv;
	CurrentLocaleConv.currency_symbol = strdup(extlconv->currency_symbol);
	CurrentLocaleConv.decimal_point = strdup(extlconv->decimal_point);
	CurrentLocaleConv.grouping = strdup(extlconv->grouping);
	CurrentLocaleConv.thousands_sep = strdup(extlconv->thousands_sep);
	CurrentLocaleConv.int_curr_symbol = strdup(extlconv->int_curr_symbol);
	CurrentLocaleConv.mon_decimal_point = strdup(extlconv->mon_decimal_point);
	CurrentLocaleConv.mon_grouping = strdup(extlconv->mon_grouping);
	CurrentLocaleConv.mon_thousands_sep = strdup(extlconv->mon_thousands_sep);
	CurrentLocaleConv.negative_sign = strdup(extlconv->negative_sign);
	CurrentLocaleConv.positive_sign = strdup(extlconv->positive_sign);
	CurrentLocaleConv.n_sign_posn = extlconv->n_sign_posn;

	/* Try to restore internal settings */
	if (save_lc_monetary)
	{
		setlocale(LC_MONETARY, save_lc_monetary);
		pfree(save_lc_monetary);
	}

	if (save_lc_numeric)
	{
		setlocale(LC_NUMERIC, save_lc_numeric);
		pfree(save_lc_numeric);
	}

	CurrentLocaleConvValid = true;
	return &CurrentLocaleConv;
}

#ifdef WIN32
/*
 * On win32, strftime() returns the encoding in CP_ACP, which is likely
 * different from SERVER_ENCODING. This is especially important in Japanese
 * versions of Windows which will use SJIS encoding, which we don't support
 * as a server encoding.
 *
 * Replace strftime() with a version that gets the string in UTF16 and then
 * converts it to the appropriate encoding as necessary.
 *
 * Note that this only affects the calls to strftime() in this file, which are
 * used to get the locale-aware strings. Other parts of the backend use
 * pg_strftime(), which isn't locale-aware and does not need to be replaced.
 */
static size_t
<<<<<<< HEAD
strftime_win32(char *dst, size_t dstlen, const wchar_t *format, const struct tm *tm)
{
	size_t	len;
	wchar_t	wbuf[MAX_L10N_DATA];
	int		encoding;
=======
strftime_win32(char *dst, size_t dstlen, const wchar_t *format, const struct tm * tm)
{
	size_t		len;
	wchar_t		wbuf[MAX_L10N_DATA];
	int			encoding;
>>>>>>> 4d53a2f9

	encoding = GetDatabaseEncoding();

	len = wcsftime(wbuf, MAX_L10N_DATA, format, tm);
	if (len == 0)
<<<<<<< HEAD
		/* strftime call failed - return 0 with the contents of dst unspecified */
=======

		/*
		 * strftime call failed - return 0 with the contents of dst
		 * unspecified
		 */
>>>>>>> 4d53a2f9
		return 0;

	len = WideCharToMultiByte(CP_UTF8, 0, wbuf, len, dst, dstlen, NULL, NULL);
	if (len == 0)
		elog(ERROR,
<<<<<<< HEAD
			"could not convert string to UTF-8:error %lu", GetLastError());
=======
			 "could not convert string to UTF-8:error %lu", GetLastError());
>>>>>>> 4d53a2f9

	dst[len] = '\0';
	if (encoding != PG_UTF8)
	{
<<<<<<< HEAD
		char *convstr = pg_do_encoding_conversion(dst, len, PG_UTF8, encoding);
=======
		char	   *convstr = pg_do_encoding_conversion(dst, len, PG_UTF8, encoding);

>>>>>>> 4d53a2f9
		if (dst != convstr)
		{
			strlcpy(dst, convstr, dstlen);
			len = strlen(dst);
		}
	}

	return len;
}

#define strftime(a,b,c,d) strftime_win32(a,b,L##c,d)
<<<<<<< HEAD

#endif /* WIN32 */
=======
#endif   /* WIN32 */
>>>>>>> 4d53a2f9


/*
 * Update the lc_time localization cache variables if needed.
 */
void
cache_locale_time(void)
{
	char	   *save_lc_time;
	time_t		timenow;
	struct tm  *timeinfo;
	char		buf[MAX_L10N_DATA];
	char	   *ptr;
	int			i;
#ifdef WIN32
	char	   *save_lc_ctype;
#endif

#ifdef WIN32
	char	   *save_lc_ctype;
#endif

	/* did we do this already? */
	if (CurrentLCTimeValid)
		return;

	elog(DEBUG3, "cache_locale_time() executed; locale: \"%s\"", locale_time);

#ifdef WIN32
	/* set user's value of ctype locale */
	save_lc_ctype = setlocale(LC_CTYPE, NULL);
	if (save_lc_ctype)
		save_lc_ctype = pstrdup(save_lc_ctype);

	setlocale(LC_CTYPE, locale_time);
#endif

	/* set user's value of time locale */
	save_lc_time = setlocale(LC_TIME, NULL);
	if (save_lc_time)
		save_lc_time = pstrdup(save_lc_time);

	setlocale(LC_TIME, locale_time);

	timenow = time(NULL);
	timeinfo = localtime(&timenow);

	/* localized days */
	for (i = 0; i < 7; i++)
	{
		timeinfo->tm_wday = i;
		strftime(buf, MAX_L10N_DATA, "%a", timeinfo);
		ptr = MemoryContextStrdup(TopMemoryContext, buf);
		if (localized_abbrev_days[i])
			pfree(localized_abbrev_days[i]);
		localized_abbrev_days[i] = ptr;

		strftime(buf, MAX_L10N_DATA, "%A", timeinfo);
		ptr = MemoryContextStrdup(TopMemoryContext, buf);
		if (localized_full_days[i])
			pfree(localized_full_days[i]);
		localized_full_days[i] = ptr;
	}

	/* localized months */
	for (i = 0; i < 12; i++)
	{
		timeinfo->tm_mon = i;
		timeinfo->tm_mday = 1;	/* make sure we don't have invalid date */
		strftime(buf, MAX_L10N_DATA, "%b", timeinfo);
		ptr = MemoryContextStrdup(TopMemoryContext, buf);
		if (localized_abbrev_months[i])
			pfree(localized_abbrev_months[i]);
		localized_abbrev_months[i] = ptr;

		strftime(buf, MAX_L10N_DATA, "%B", timeinfo);
		ptr = MemoryContextStrdup(TopMemoryContext, buf);
		if (localized_full_months[i])
			pfree(localized_full_months[i]);
		localized_full_months[i] = ptr;
	}

	/* try to restore internal settings */
	if (save_lc_time)
	{
		setlocale(LC_TIME, save_lc_time);
		pfree(save_lc_time);
	}

#ifdef WIN32
	/* try to restore internal ctype settings */
	if (save_lc_ctype)
	{
		setlocale(LC_CTYPE, save_lc_ctype);
		pfree(save_lc_ctype);
	}
#endif

	CurrentLCTimeValid = true;
}


#if defined(WIN32) && defined(LC_MESSAGES)
/*
 *	Convert Windows locale name to the ISO formatted one
 *	if possible.
 *
 *	This function returns NULL if conversion is impossible,
 *	otherwise returns the pointer to a static area which
 *	contains the iso formatted locale name.
 */
static
<<<<<<< HEAD
char *IsoLocaleName(const char *winlocname)
{
#if (_MSC_VER >= 1400) /* VC8.0 or later */
	static char	iso_lc_messages[32];
=======
char *
IsoLocaleName(const char *winlocname)
{
#if (_MSC_VER >= 1400)			/* VC8.0 or later */
	static char iso_lc_messages[32];
>>>>>>> 4d53a2f9
	_locale_t	loct = NULL;

	if (pg_strcasecmp("c", winlocname) == 0 ||
		pg_strcasecmp("posix", winlocname) == 0)
	{
		strcpy(iso_lc_messages, "C");
		return iso_lc_messages;
	}

	loct = _create_locale(LC_CTYPE, winlocname);
	if (loct != NULL)
	{
<<<<<<< HEAD
		char	isolang[32], isocrty[32];
		LCID	lcid;
=======
		char		isolang[32],
					isocrty[32];
		LCID		lcid;
>>>>>>> 4d53a2f9

		lcid = loct->locinfo->lc_handle[LC_CTYPE];
		if (lcid == 0)
			lcid = MAKELCID(MAKELANGID(LANG_ENGLISH, SUBLANG_ENGLISH_US), SORT_DEFAULT);
		_free_locale(loct);

		if (!GetLocaleInfoA(lcid, LOCALE_SISO639LANGNAME, isolang, sizeof(isolang)))
			return NULL;
		if (!GetLocaleInfoA(lcid, LOCALE_SISO3166CTRYNAME, isocrty, sizeof(isocrty)))
			return NULL;
		snprintf(iso_lc_messages, sizeof(iso_lc_messages) - 1, "%s_%s", isolang, isocrty);
		return iso_lc_messages;
	}
	return NULL;
#else
<<<<<<< HEAD
	return NULL; /* Not supported on this version of msvc/mingw */
#endif /* _MSC_VER >= 1400 */
}
#endif /* WIN32 && LC_MESSAGES */
=======
	return NULL;				/* Not supported on this version of msvc/mingw */
#endif   /* _MSC_VER >= 1400 */
}

#endif   /* WIN32 && LC_MESSAGES */
>>>>>>> 4d53a2f9
<|MERGE_RESOLUTION|>--- conflicted
+++ resolved
@@ -11,11 +11,7 @@
 
 /*----------
  * Here is how the locale stuff is handled: LC_COLLATE and LC_CTYPE
-<<<<<<< HEAD
- * are fixed at CREATE DATABASE time, stored in pg_database, and cannot 
-=======
  * are fixed at CREATE DATABASE time, stored in pg_database, and cannot
->>>>>>> 4d53a2f9
  * be changed. Thus, the effects of strcoll(), strxfrm(), isupper(),
  * toupper(), etc. are always in the same fixed locale.
  *
@@ -61,10 +57,6 @@
 #include "utils/string_wrapper.h"
 
 #ifdef WIN32
-<<<<<<< HEAD
-#undef StrNCpy
-=======
->>>>>>> 4d53a2f9
 #include <shlwapi.h>
 #endif
 
@@ -109,11 +101,7 @@
 static char lc_time_envbuf[LC_ENV_BUFSIZE];
 
 #if defined(WIN32) && defined(LC_MESSAGES)
-<<<<<<< HEAD
-static char *IsoLocaleName(const char *); /* MSVC specific */
-=======
 static char *IsoLocaleName(const char *);		/* MSVC specific */
->>>>>>> 4d53a2f9
 #endif
 
 
@@ -179,15 +167,9 @@
 			result = IsoLocaleName(locale);
 			if (result == NULL)
 				result = (char *) locale;
-<<<<<<< HEAD
-#endif /* WIN32 */
-			break;
-#endif /* LC_MESSAGES */
-=======
 #endif   /* WIN32 */
 			break;
 #endif   /* LC_MESSAGES */
->>>>>>> 4d53a2f9
 		case LC_MONETARY:
 			envvar = "LC_MONETARY";
 			envbuf = lc_monetary_envbuf;
@@ -603,53 +585,33 @@
  * pg_strftime(), which isn't locale-aware and does not need to be replaced.
  */
 static size_t
-<<<<<<< HEAD
 strftime_win32(char *dst, size_t dstlen, const wchar_t *format, const struct tm *tm)
-{
-	size_t	len;
-	wchar_t	wbuf[MAX_L10N_DATA];
-	int		encoding;
-=======
-strftime_win32(char *dst, size_t dstlen, const wchar_t *format, const struct tm * tm)
 {
 	size_t		len;
 	wchar_t		wbuf[MAX_L10N_DATA];
 	int			encoding;
->>>>>>> 4d53a2f9
 
 	encoding = GetDatabaseEncoding();
 
 	len = wcsftime(wbuf, MAX_L10N_DATA, format, tm);
 	if (len == 0)
-<<<<<<< HEAD
-		/* strftime call failed - return 0 with the contents of dst unspecified */
-=======
 
 		/*
 		 * strftime call failed - return 0 with the contents of dst
 		 * unspecified
 		 */
->>>>>>> 4d53a2f9
 		return 0;
 
 	len = WideCharToMultiByte(CP_UTF8, 0, wbuf, len, dst, dstlen, NULL, NULL);
 	if (len == 0)
 		elog(ERROR,
-<<<<<<< HEAD
-			"could not convert string to UTF-8:error %lu", GetLastError());
-=======
 			 "could not convert string to UTF-8:error %lu", GetLastError());
->>>>>>> 4d53a2f9
 
 	dst[len] = '\0';
 	if (encoding != PG_UTF8)
 	{
-<<<<<<< HEAD
-		char *convstr = pg_do_encoding_conversion(dst, len, PG_UTF8, encoding);
-=======
 		char	   *convstr = pg_do_encoding_conversion(dst, len, PG_UTF8, encoding);
 
->>>>>>> 4d53a2f9
 		if (dst != convstr)
 		{
 			strlcpy(dst, convstr, dstlen);
@@ -661,12 +623,7 @@
 }
 
 #define strftime(a,b,c,d) strftime_win32(a,b,L##c,d)
-<<<<<<< HEAD
-
-#endif /* WIN32 */
-=======
 #endif   /* WIN32 */
->>>>>>> 4d53a2f9
 
 
 /*
@@ -779,18 +736,11 @@
  *	contains the iso formatted locale name.
  */
 static
-<<<<<<< HEAD
-char *IsoLocaleName(const char *winlocname)
-{
-#if (_MSC_VER >= 1400) /* VC8.0 or later */
-	static char	iso_lc_messages[32];
-=======
 char *
 IsoLocaleName(const char *winlocname)
 {
 #if (_MSC_VER >= 1400)			/* VC8.0 or later */
 	static char iso_lc_messages[32];
->>>>>>> 4d53a2f9
 	_locale_t	loct = NULL;
 
 	if (pg_strcasecmp("c", winlocname) == 0 ||
@@ -803,14 +753,9 @@
 	loct = _create_locale(LC_CTYPE, winlocname);
 	if (loct != NULL)
 	{
-<<<<<<< HEAD
-		char	isolang[32], isocrty[32];
-		LCID	lcid;
-=======
 		char		isolang[32],
 					isocrty[32];
 		LCID		lcid;
->>>>>>> 4d53a2f9
 
 		lcid = loct->locinfo->lc_handle[LC_CTYPE];
 		if (lcid == 0)
@@ -826,15 +771,8 @@
 	}
 	return NULL;
 #else
-<<<<<<< HEAD
-	return NULL; /* Not supported on this version of msvc/mingw */
-#endif /* _MSC_VER >= 1400 */
-}
-#endif /* WIN32 && LC_MESSAGES */
-=======
 	return NULL;				/* Not supported on this version of msvc/mingw */
 #endif   /* _MSC_VER >= 1400 */
 }
 
-#endif   /* WIN32 && LC_MESSAGES */
->>>>>>> 4d53a2f9
+#endif   /* WIN32 && LC_MESSAGES */