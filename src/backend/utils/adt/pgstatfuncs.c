--- conflicted
+++ resolved
@@ -441,7 +441,6 @@
 	if (SRF_IS_FIRSTCALL())
 	{
 		MemoryContext oldcontext;
-<<<<<<< HEAD
 		TupleDesc	tupdesc;
 		int			nattr = 16;
 
@@ -464,7 +463,7 @@
 		TupleDescInitEntry(tupdesc, (AttrNumber) 12, "sess_id", INT4OID, -1, 0);  /* GPDB */
 
 		if (nattr > 12)
-			TupleDescInitEntry(tupdesc, (AttrNumber) 13, "waiting_for", TEXTOID, -1, 0);
+			TupleDescInitEntry(tupdesc, (AttrNumber) 13, "waiting_reason", TEXTOID, -1, 0);
 
 		if (nattr > 13)
 		{
@@ -472,25 +471,6 @@
 			TupleDescInitEntry(tupdesc, (AttrNumber) 15, "rsgname", TEXTOID, -1, 0);
 			TupleDescInitEntry(tupdesc, (AttrNumber) 16, "rsgqueueduration", INTERVALOID, -1, 0);
 		}
-=======
-		TupleDesc tupdesc;
-		
-		funcctx = SRF_FIRSTCALL_INIT();
-		
-		oldcontext = MemoryContextSwitchTo(funcctx->multi_call_memory_ctx);
-
-		tupdesc = CreateTemplateTupleDesc(10, false);
-		TupleDescInitEntry(tupdesc, (AttrNumber) 1, "datid", OIDOID, -1, 0);
-		TupleDescInitEntry(tupdesc, (AttrNumber) 2, "procpid", INT4OID, -1, 0);
-		TupleDescInitEntry(tupdesc, (AttrNumber) 3, "usesysid", OIDOID, -1, 0);
-		TupleDescInitEntry(tupdesc, (AttrNumber) 4, "current_query", TEXTOID, -1, 0);
-		TupleDescInitEntry(tupdesc, (AttrNumber) 5, "waiting", BOOLOID, -1, 0);
-		TupleDescInitEntry(tupdesc, (AttrNumber) 6, "act_start", TIMESTAMPTZOID, -1, 0);
-		TupleDescInitEntry(tupdesc, (AttrNumber) 7, "query_start", TIMESTAMPTZOID, -1, 0);
-		TupleDescInitEntry(tupdesc, (AttrNumber) 8, "backend_start", TIMESTAMPTZOID, -1, 0);
-		TupleDescInitEntry(tupdesc, (AttrNumber) 9, "client_addr", INETOID, -1, 0);
-		TupleDescInitEntry(tupdesc, (AttrNumber) 10, "client_port", INT4OID, -1, 0);
->>>>>>> 49f001d8
 
 		funcctx->tuple_desc = BlessTupleDesc(tupdesc);
 
@@ -505,7 +485,6 @@
 			/*
 			 * Get one backend - locate by pid.
 			 *
-<<<<<<< HEAD
 			 * We lookup the backend early, so we can return zero rows if it
 			 * doesn't exist, instead of returning a single row full of NULLs.
 			 */
@@ -517,47 +496,23 @@
 			{
 				PgBackendStatus *be = pgstat_fetch_stat_beentry(i);
 
-=======
-			 * We lookup the backend early, so we can return zero rows if it doesn't
-			 * exist, instead of returning a single row full of NULLs.
-			 */
-			int		pid = PG_GETARG_INT32(0);
-			int		i;
-			int		n = pgstat_fetch_stat_numbackends();
-			
-			for (i = 1; i <= n; i++)
-			{
-				PgBackendStatus *be = pgstat_fetch_stat_beentry(i);
->>>>>>> 49f001d8
 				if (be)
 				{
 					if (be->st_procpid == pid)
 					{
-<<<<<<< HEAD
 						*(int *) (funcctx->user_fctx) = i;
-=======
-						*(int *)(funcctx->user_fctx) = i;
->>>>>>> 49f001d8
 						break;
 					}
 				}
 			}
 
-<<<<<<< HEAD
 			if (*(int *) (funcctx->user_fctx) == 0)
-=======
-			if (*(int *)(funcctx->user_fctx) == 0)
->>>>>>> 49f001d8
 				/* Pid not found, return zero rows */
 				funcctx->max_calls = 0;
 			else
 				funcctx->max_calls = 1;
 		}
-<<<<<<< HEAD
-
-=======
-		
->>>>>>> 49f001d8
+
 		MemoryContextSwitchTo(oldcontext);
 	}
 
@@ -567,7 +522,6 @@
 	if (funcctx->call_cntr < funcctx->max_calls)
 	{
 		/* for each row */
-<<<<<<< HEAD
 		Datum		values[16];
 		bool		nulls[16];
 		HeapTuple	tuple;
@@ -595,32 +549,6 @@
 
 			nulls[4] = false;
 			values[4] = CStringGetTextDatum("<backend information not available>");
-=======
-		Datum			values[10];
-		bool			nulls[10];
-		HeapTuple		tuple;
-		PgBackendStatus *beentry;
-		SockAddr		zero_clientaddr;
-
-		MemSet(values, 0, sizeof(values));
-		MemSet(nulls, 0, sizeof(nulls));
-		
-		if (*(int *)(funcctx->user_fctx) > 0)
-			/* Get specific pid slot */
-			beentry = pgstat_fetch_stat_beentry(*(int *)(funcctx->user_fctx));
-		else
-			/* Get the next one in the list */
-			beentry = pgstat_fetch_stat_beentry(funcctx->call_cntr+1); /* 1-based index */
-		if (!beentry)
-		{
-			int i;
-
-			for (i = 0; i < sizeof(nulls)/sizeof(nulls[0]); i++)
-				nulls[i] = true;
-
-			nulls[3] = false;
-			values[3] = CStringGetTextDatum("<backend information not available>");
->>>>>>> 49f001d8
 
 			tuple = heap_form_tuple(funcctx->tuple_desc, values, nulls);
 			SRF_RETURN_NEXT(funcctx, HeapTupleGetDatum(tuple));
@@ -630,18 +558,14 @@
 		values[0] = ObjectIdGetDatum(beentry->st_databaseid);
 		values[1] = Int32GetDatum(beentry->st_procpid);
 		values[2] = ObjectIdGetDatum(beentry->st_userid);
-<<<<<<< HEAD
 		if (beentry->st_appname)
 			values[3] = CStringGetTextDatum(beentry->st_appname);
 		else
 			nulls[3] = true;
-=======
->>>>>>> 49f001d8
 
 		/* Values only available to same user or superuser */
 		if (superuser() || beentry->st_userid == GetUserId())
 		{
-<<<<<<< HEAD
 			SockAddr	zero_clientaddr;
 
 			if (*(beentry->st_activity) == '\0')
@@ -669,48 +593,14 @@
 				values[8] = TimestampTzGetDatum(beentry->st_proc_start_timestamp);
 			else
 				nulls[8] = true;
-=======
-			if (*(beentry->st_activity) == '\0')
-			{
-				values[3] = CStringGetTextDatum("<command string not enabled>");
-			}
-			else
-			{
-				values[3] = CStringGetTextDatum(beentry->st_activity);
-			}
-
-			values[4] = BoolGetDatum(beentry->st_waiting);
-
-			if (beentry->st_xact_start_timestamp != 0)
-				values[5] = TimestampTzGetDatum(beentry->st_xact_start_timestamp);
-			else
-				nulls[5] = true;
-
-			if (beentry->st_activity_start_timestamp != 0)
-				values[6] = TimestampTzGetDatum(beentry->st_activity_start_timestamp);
-			else
-				nulls[6] = true;
-
-			if (beentry->st_proc_start_timestamp != 0)
-				values[7] = TimestampTzGetDatum(beentry->st_proc_start_timestamp);
-			else
-				nulls[7] = true;
->>>>>>> 49f001d8
 
 			/* A zeroed client addr means we don't know */
 			memset(&zero_clientaddr, 0, sizeof(zero_clientaddr));
 			if (memcmp(&(beentry->st_clientaddr), &zero_clientaddr,
-<<<<<<< HEAD
 					   sizeof(zero_clientaddr)) == 0)
 			{
 				nulls[9] = true;
 				nulls[10] = true;
-=======
-									  sizeof(zero_clientaddr) == 0))
-			{
-				nulls[8] = true;
-				nulls[9] = true;
->>>>>>> 49f001d8
 			}
 			else
 			{
@@ -718,15 +608,9 @@
 #ifdef HAVE_IPV6
 					|| beentry->st_clientaddr.addr.ss_family == AF_INET6
 #endif
-<<<<<<< HEAD
-					)
-				{
-					char		remote_host[NI_MAXHOST];
-=======
 				   )
 				{
 					char        remote_host[NI_MAXHOST];
->>>>>>> 49f001d8
 					char		remote_port[NI_MAXSERV];
 					int			ret;
 
@@ -739,32 +623,20 @@
 											 NI_NUMERICHOST | NI_NUMERICSERV);
 					if (ret)
 					{
-<<<<<<< HEAD
 						nulls[9] = true;
 						nulls[10] = true;
-=======
-						nulls[8] = true;
-						nulls[9] = true;
->>>>>>> 49f001d8
 					}
 					else
 					{
 						clean_ipv6_addr(beentry->st_clientaddr.addr.ss_family, remote_host);
-<<<<<<< HEAD
 						values[9] = DirectFunctionCall1(inet_in,
 											   CStringGetDatum(remote_host));
 						values[10] = Int32GetDatum(atoi(remote_port));
-=======
-						values[8] = DirectFunctionCall1(inet_in,
-													   CStringGetDatum(remote_host));
-						values[9] = Int32GetDatum(atoi(remote_port));
->>>>>>> 49f001d8
 					}
 				}
 				else if (beentry->st_clientaddr.addr.ss_family == AF_UNIX)
 				{
 					/*
-<<<<<<< HEAD
 					 * Unix sockets always reports NULL for host and -1 for
 					 * port, so it's possible to tell the difference to
 					 * connections we have no permissions to view, or with
@@ -772,19 +644,10 @@
 					 */
 					nulls[9] = true;
 					values[10] = DatumGetInt32(-1);
-=======
-					 * Unix sockets always reports NULL for host and -1 for port, so it's
-					 * possible to tell the difference to connections we have no
-					 * permissions to view, or with errors.
-					 */
-					nulls[8] = true;
-					values[9] = DatumGetInt32(-1);
->>>>>>> 49f001d8
 				}
 				else
 				{
 					/* Unknown address type, should never happen */
-<<<<<<< HEAD
 					nulls[9] = true;
 					nulls[10] = true;
 				}
@@ -822,28 +685,16 @@
 				else
 					nulls[15] = true;
 			}
-=======
-					nulls[8] = true;
-					nulls[9] = true;
-				}
-			}
->>>>>>> 49f001d8
 		}
 		else
 		{
 			/* No permissions to view data about this session */
-<<<<<<< HEAD
 			values[4] = CStringGetTextDatum("<insufficient privilege>");
-=======
-			values[3] = CStringGetTextDatum("<insufficient privilege>");
-			nulls[4] = true;
->>>>>>> 49f001d8
 			nulls[5] = true;
 			nulls[6] = true;
 			nulls[7] = true;
 			nulls[8] = true;
 			nulls[9] = true;
-<<<<<<< HEAD
 			nulls[10] = true;
 			values[11] = Int32GetDatum(beentry->st_session_id);
 			if (funcctx->tuple_desc->natts > 12)
@@ -854,8 +705,6 @@
 				nulls[14] = true;
 				nulls[15] = true;
 			}
-=======
->>>>>>> 49f001d8
 		}
 
 		tuple = heap_form_tuple(funcctx->tuple_desc, values, nulls);
