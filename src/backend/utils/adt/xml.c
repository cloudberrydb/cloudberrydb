/*-------------------------------------------------------------------------
 *
 * xml.c
 *	  XML data type support.
 *
 *
<<<<<<< HEAD
 * Portions Copyright (c) 1996-2011, PostgreSQL Global Development Group
 * Portions Copyright (c) 1994, Regents of the University of California
 *
 * src/backend/utils/adt/xml.c
=======
 * Portions Copyright (c) 1996-2010, PostgreSQL Global Development Group
 * Portions Copyright (c) 1994, Regents of the University of California
 *
 * $PostgreSQL: pgsql/src/backend/utils/adt/xml.c,v 1.98 2010/07/06 19:18:58 momjian Exp $
>>>>>>> 1084f317
 *
 *-------------------------------------------------------------------------
 */

/*
 * Generally, XML type support is only available when libxml use was
 * configured during the build.  But even if that is not done, the
 * type and all the functions are available, but most of them will
 * fail.  For one thing, this avoids having to manage variant catalog
 * installations.  But it also has nice effects such as that you can
 * dump a database containing XML type data even if the server is not
 * linked with libxml.  Thus, make sure xml_out() works even if nothing
 * else does.
 */

/*
 * Notes on memory management:
 *
 * Sometimes libxml allocates global structures in the hope that it can reuse
 * them later on.  This makes it impractical to change the xmlMemSetup
 * functions on-the-fly; that is likely to lead to trying to pfree() chunks
 * allocated with malloc() or vice versa.  Since libxml might be used by
 * loadable modules, eg libperl, our only safe choices are to change the
 * functions at postmaster/backend launch or not at all.  Since we'd rather
 * not activate libxml in sessions that might never use it, the latter choice
 * is the preferred one.  However, for debugging purposes it can be awfully
 * handy to constrain libxml's allocations to be done in a specific palloc
 * context, where they're easy to track.  Therefore there is code here that
 * can be enabled in debug builds to redirect libxml's allocations into a
 * special context LibxmlContext.  It's not recommended to turn this on in
 * a production build because of the possibility of bad interactions with
 * external modules.
 */
/* #define USE_LIBXMLCONTEXT */

#include "postgres.h"

#ifdef USE_LIBXML
#include <libxml/chvalid.h>
#include <libxml/parser.h>
#include <libxml/parserInternals.h>
#include <libxml/tree.h>
#include <libxml/uri.h>
#include <libxml/xmlerror.h>
#include <libxml/xmlwriter.h>
#include <libxml/xpath.h>
#include <libxml/xpathInternals.h>
#endif   /* USE_LIBXML */

#include "catalog/namespace.h"
#include "catalog/pg_type.h"
#include "commands/dbcommands.h"
#include "executor/executor.h"
#include "executor/spi.h"
#include "fmgr.h"
#include "lib/stringinfo.h"
#include "libpq/pqformat.h"
#include "mb/pg_wchar.h"
#include "miscadmin.h"
#include "nodes/execnodes.h"
#include "nodes/nodeFuncs.h"
#include "utils/array.h"
#include "utils/builtins.h"
#include "utils/date.h"
#include "utils/datetime.h"
#include "utils/lsyscache.h"
#include "utils/memutils.h"
#include "utils/syscache.h"
#include "utils/xml.h"


/* GUC variables */
int xmlbinary;
int xmloption;

#ifdef USE_LIBXML

static StringInfo xml_err_buf = NULL;

<<<<<<< HEAD
static xmlParserInputPtr xmlPgEntityLoader(const char *URL, const char *ID,
				  xmlParserCtxtPtr ctxt);
=======
>>>>>>> 1084f317
static void xml_errorHandler(void *ctxt, const char *msg,...);
static void xml_ereport_by_code(int level, int sqlcode,
					const char *msg, int errcode);

#ifdef USE_LIBXMLCONTEXT

static MemoryContext LibxmlContext = NULL;

static void xml_memory_init(void);
static void *xml_palloc(size_t size);
static void *xml_repalloc(void *ptr, size_t size);
static void xml_pfree(void *ptr);
static char *xml_pstrdup(const char *string);
#endif   /* USE_LIBXMLCONTEXT */

static xmlChar *xml_text2xmlChar(text *in);
static int parse_xml_decl(const xmlChar *str, size_t *lenp,
			   xmlChar **version, xmlChar **encoding, int *standalone);
static bool print_xml_decl(StringInfo buf, const xmlChar *version,
			   pg_enc encoding, int standalone);
static xmlDocPtr xml_parse(text *data, XmlOptionType xmloption_arg,
		  bool preserve_whitespace, int encoding);
static text *xml_xmlnodetoxmltype(xmlNodePtr cur);
#endif   /* USE_LIBXML */

static StringInfo query_to_xml_internal(const char *query, char *tablename,
					  const char *xmlschema, bool nulls, bool tableforest,
					  const char *targetns, bool top_level);
static const char *map_sql_table_to_xmlschema(TupleDesc tupdesc, Oid relid,
						 bool nulls, bool tableforest, const char *targetns);
static const char *map_sql_schema_to_xmlschema_types(Oid nspid,
								  List *relid_list, bool nulls,
								  bool tableforest, const char *targetns);
static const char *map_sql_catalog_to_xmlschema_types(List *nspid_list,
								   bool nulls, bool tableforest,
								   const char *targetns);
static const char *map_sql_type_to_xml_name(Oid typeoid, int typmod);
static const char *map_sql_typecoll_to_xmlschema_types(List *tupdesc_list);
static const char *map_sql_type_to_xmlschema_type(Oid typeoid, int typmod);
static void SPI_sql_row_to_xmlelement(uint64 rownum, StringInfo result,
						  char *tablename, bool nulls, bool tableforest,
						  const char *targetns, bool top_level);

#define NO_XML_SUPPORT() \
	ereport(ERROR, \
			(errcode(ERRCODE_FEATURE_NOT_SUPPORTED), \
			 errmsg("unsupported XML feature"), \
			 errdetail("This functionality requires the server to be built with libxml support."), \
			 errhint("You need to rebuild PostgreSQL using --with-libxml.")))


/* from SQL/XML:2008 section 4.9 */
#define NAMESPACE_XSD "http://www.w3.org/2001/XMLSchema"
#define NAMESPACE_XSI "http://www.w3.org/2001/XMLSchema-instance"
#define NAMESPACE_SQLXML "http://standards.iso.org/iso/9075/2003/sqlxml"


#ifdef USE_LIBXML

static int
xmlChar_to_encoding(const xmlChar *encoding_name)
{
	int			encoding = pg_char_to_encoding((const char *) encoding_name);

	if (encoding < 0)
		ereport(ERROR,
				(errcode(ERRCODE_INVALID_PARAMETER_VALUE),
				 errmsg("invalid encoding name \"%s\"",
						(const char *) encoding_name)));
	return encoding;
}
#endif


/*
 * xml_in uses a plain C string to VARDATA conversion, so for the time being
 * we use the conversion function for the text datatype.
 *
 * This is only acceptable so long as xmltype and text use the same
 * representation.
 */
Datum
xml_in(PG_FUNCTION_ARGS)
{
#ifdef USE_LIBXML
	char	   *s = PG_GETARG_CSTRING(0);
	xmltype    *vardata;
	xmlDocPtr	doc;

	vardata = (xmltype *) cstring_to_text(s);

	/*
	 * Parse the data to check if it is well-formed XML data.  Assume that
	 * ERROR occurred if parsing failed.
	 */
	doc = xml_parse(vardata, xmloption, true, GetDatabaseEncoding());
	xmlFreeDoc(doc);

	PG_RETURN_XML_P(vardata);
#else
	NO_XML_SUPPORT();
	return 0;
#endif
}


#define PG_XML_DEFAULT_VERSION "1.0"


/*
 * xml_out_internal uses a plain VARDATA to C string conversion, so for the
 * time being we use the conversion function for the text datatype.
 *
 * This is only acceptable so long as xmltype and text use the same
 * representation.
 */
static char *
xml_out_internal(xmltype *x, pg_enc target_encoding)
{
	char	   *str = text_to_cstring((text *) x);

#ifdef USE_LIBXML
	size_t		len = strlen(str);
	xmlChar    *version;
	int			standalone;
	int			res_code;

	if ((res_code = parse_xml_decl((xmlChar *) str,
								   &len, &version, NULL, &standalone)) == 0)
	{
		StringInfoData buf;

		initStringInfo(&buf);

		if (!print_xml_decl(&buf, version, target_encoding, standalone))
		{
			/*
			 * If we are not going to produce an XML declaration, eat a single
			 * newline in the original string to prevent empty first lines in
			 * the output.
			 */
			if (*(str + len) == '\n')
				len += 1;
		}
		appendStringInfoString(&buf, str + len);

		pfree(str);

		return buf.data;
	}

	xml_ereport_by_code(WARNING, ERRCODE_INTERNAL_ERROR,
						"could not parse XML declaration in stored value",
						res_code);
#endif
	return str;
}


Datum
xml_out(PG_FUNCTION_ARGS)
{
	xmltype    *x = PG_GETARG_XML_P(0);

	/*
	 * xml_out removes the encoding property in all cases.  This is because we
	 * cannot control from here whether the datum will be converted to a
	 * different client encoding, so we'd do more harm than good by including
	 * it.
	 */
	PG_RETURN_CSTRING(xml_out_internal(x, 0));
}


Datum
xml_recv(PG_FUNCTION_ARGS)
{
#ifdef USE_LIBXML
	StringInfo	buf = (StringInfo) PG_GETARG_POINTER(0);
	xmltype    *result;
	char	   *str;
	char	   *newstr;
	int			nbytes;
	xmlDocPtr	doc;
	xmlChar    *encodingStr = NULL;
	int			encoding;

	/*
	 * Read the data in raw format. We don't know yet what the encoding is, as
	 * that information is embedded in the xml declaration; so we have to
	 * parse that before converting to server encoding.
	 */
	nbytes = buf->len - buf->cursor;
	str = (char *) pq_getmsgbytes(buf, nbytes);

	/*
	 * We need a null-terminated string to pass to parse_xml_decl().  Rather
	 * than make a separate copy, make the temporary result one byte bigger
	 * than it needs to be.
	 */
	result = palloc(nbytes + 1 + VARHDRSZ);
	SET_VARSIZE(result, nbytes + VARHDRSZ);
	memcpy(VARDATA(result), str, nbytes);
	str = VARDATA(result);
	str[nbytes] = '\0';

	parse_xml_decl((xmlChar *) str, NULL, NULL, &encodingStr, NULL);

	/*
	 * If encoding wasn't explicitly specified in the XML header, treat it as
	 * UTF-8, as that's the default in XML. This is different from xml_in(),
	 * where the input has to go through the normal client to server encoding
	 * conversion.
	 */
	encoding = encodingStr ? xmlChar_to_encoding(encodingStr) : PG_UTF8;

	/*
	 * Parse the data to check if it is well-formed XML data.  Assume that
	 * xml_parse will throw ERROR if not.
	 */
	doc = xml_parse(result, xmloption, true, encoding);
	xmlFreeDoc(doc);

	/* Now that we know what we're dealing with, convert to server encoding */
	newstr = (char *) pg_do_encoding_conversion((unsigned char *) str,
												nbytes,
												encoding,
												GetDatabaseEncoding());

	if (newstr != str)
	{
		pfree(result);
		result = (xmltype *) cstring_to_text(newstr);
		pfree(newstr);
	}

	PG_RETURN_XML_P(result);
#else
	NO_XML_SUPPORT();
	return 0;
#endif
}


Datum
xml_send(PG_FUNCTION_ARGS)
{
	xmltype    *x = PG_GETARG_XML_P(0);
	char	   *outval;
	StringInfoData buf;

	/*
	 * xml_out_internal doesn't convert the encoding, it just prints the right
	 * declaration. pq_sendtext will do the conversion.
	 */
	outval = xml_out_internal(x, pg_get_client_encoding());

	pq_begintypsend(&buf);
	pq_sendtext(&buf, outval, strlen(outval));
	pfree(outval);
	PG_RETURN_BYTEA_P(pq_endtypsend(&buf));
}


#ifdef USE_LIBXML
static void
appendStringInfoText(StringInfo str, const text *t)
{
	appendBinaryStringInfo(str, VARDATA(t), VARSIZE(t) - VARHDRSZ);
}
#endif


static xmltype *
stringinfo_to_xmltype(StringInfo buf)
{
	return (xmltype *) cstring_to_text_with_len(buf->data, buf->len);
}


static xmltype *
cstring_to_xmltype(const char *string)
{
	return (xmltype *) cstring_to_text(string);
}


#ifdef USE_LIBXML
static xmltype *
xmlBuffer_to_xmltype(xmlBufferPtr buf)
{
	return (xmltype *) cstring_to_text_with_len((char *) xmlBufferContent(buf),
												xmlBufferLength(buf));
}
#endif


Datum
xmlcomment(PG_FUNCTION_ARGS)
{
#ifdef USE_LIBXML
	text	   *arg = PG_GETARG_TEXT_P(0);
	char	   *argdata = VARDATA(arg);
	int			len = VARSIZE(arg) - VARHDRSZ;
	StringInfoData buf;
	int			i;

	/* check for "--" in string or "-" at the end */
	for (i = 1; i < len; i++)
	{
		if (argdata[i] == '-' && argdata[i - 1] == '-')
			ereport(ERROR,
					(errcode(ERRCODE_INVALID_XML_COMMENT),
					 errmsg("invalid XML comment")));
	}
	if (len > 0 && argdata[len - 1] == '-')
		ereport(ERROR,
				(errcode(ERRCODE_INVALID_XML_COMMENT),
				 errmsg("invalid XML comment")));

	initStringInfo(&buf);
	appendStringInfo(&buf, "<!--");
	appendStringInfoText(&buf, arg);
	appendStringInfo(&buf, "-->");

	PG_RETURN_XML_P(stringinfo_to_xmltype(&buf));
#else
	NO_XML_SUPPORT();
	return 0;
#endif
}



/*
 * TODO: xmlconcat needs to merge the notations and unparsed entities
 * of the argument values.  Not very important in practice, though.
 */
xmltype *
xmlconcat(List *args)
{
#ifdef USE_LIBXML
	int			global_standalone = 1;
	xmlChar    *global_version = NULL;
	bool		global_version_no_value = false;
	StringInfoData buf;
	ListCell   *v;

	initStringInfo(&buf);
	foreach(v, args)
	{
		xmltype    *x = DatumGetXmlP(PointerGetDatum(lfirst(v)));
		size_t		len;
		xmlChar    *version;
		int			standalone;
		char	   *str;

		len = VARSIZE(x) - VARHDRSZ;
		str = text_to_cstring((text *) x);

		parse_xml_decl((xmlChar *) str, &len, &version, NULL, &standalone);

		if (standalone == 0 && global_standalone == 1)
			global_standalone = 0;
		if (standalone < 0)
			global_standalone = -1;

		if (!version)
			global_version_no_value = true;
		else if (!global_version)
			global_version = version;
		else if (xmlStrcmp(version, global_version) != 0)
			global_version_no_value = true;

		appendStringInfoString(&buf, str + len);
		pfree(str);
	}

	if (!global_version_no_value || global_standalone >= 0)
	{
		StringInfoData buf2;

		initStringInfo(&buf2);

		print_xml_decl(&buf2,
					   (!global_version_no_value) ? global_version : NULL,
					   0,
					   global_standalone);

		appendStringInfoString(&buf2, buf.data);
		buf = buf2;
	}

	return stringinfo_to_xmltype(&buf);
#else
	NO_XML_SUPPORT();
	return NULL;
#endif
}


/*
 * XMLAGG support
 */
Datum
xmlconcat2(PG_FUNCTION_ARGS)
{
	if (PG_ARGISNULL(0))
	{
		if (PG_ARGISNULL(1))
			PG_RETURN_NULL();
		else
			PG_RETURN_XML_P(PG_GETARG_XML_P(1));
	}
	else if (PG_ARGISNULL(1))
		PG_RETURN_XML_P(PG_GETARG_XML_P(0));
	else
		PG_RETURN_XML_P(xmlconcat(list_make2(PG_GETARG_XML_P(0),
											 PG_GETARG_XML_P(1))));
}


Datum
texttoxml(PG_FUNCTION_ARGS)
{
	text	   *data = PG_GETARG_TEXT_P(0);

	PG_RETURN_XML_P(xmlparse(data, xmloption, true));
}


Datum
xmltotext(PG_FUNCTION_ARGS)
{
	xmltype    *data = PG_GETARG_XML_P(0);

	/* It's actually binary compatible. */
	PG_RETURN_TEXT_P((text *) data);
}


text *
xmltotext_with_xmloption(xmltype *data, XmlOptionType xmloption_arg)
{
	if (xmloption_arg == XMLOPTION_DOCUMENT && !xml_is_document(data))
		ereport(ERROR,
				(errcode(ERRCODE_NOT_AN_XML_DOCUMENT),
				 errmsg("not an XML document")));

	/* It's actually binary compatible, save for the above check. */
	return (text *) data;
}


xmltype *
xmlelement(XmlExprState *xmlExpr, ExprContext *econtext)
{
#ifdef USE_LIBXML
	XmlExpr    *xexpr = (XmlExpr *) xmlExpr->xprstate.expr;
	xmltype    *result;
	List	   *named_arg_strings;
	List	   *arg_strings;
	int			i;
	ListCell   *arg;
	ListCell   *narg;
	xmlBufferPtr buf = NULL;
	xmlTextWriterPtr writer = NULL;

	/*
	 * We first evaluate all the arguments, then start up libxml and create
	 * the result.  This avoids issues if one of the arguments involves a call
	 * to some other function or subsystem that wants to use libxml on its own
	 * terms.
	 */
	named_arg_strings = NIL;
	i = 0;
	foreach(arg, xmlExpr->named_args)
	{
		ExprState  *e = (ExprState *) lfirst(arg);
		Datum		value;
		bool		isnull;
		char	   *str;

		value = ExecEvalExpr(e, econtext, &isnull, NULL);
		if (isnull)
			str = NULL;
		else
			str = map_sql_value_to_xml_value(value, exprType((Node *) e->expr), false);
		named_arg_strings = lappend(named_arg_strings, str);
		i++;
	}

	arg_strings = NIL;
	foreach(arg, xmlExpr->args)
	{
		ExprState  *e = (ExprState *) lfirst(arg);
		Datum		value;
		bool		isnull;
		char	   *str;

		value = ExecEvalExpr(e, econtext, &isnull, NULL);
		/* here we can just forget NULL elements immediately */
		if (!isnull)
		{
			str = map_sql_value_to_xml_value(value,
										   exprType((Node *) e->expr), true);
			arg_strings = lappend(arg_strings, str);
		}
	}

	/* now safe to run libxml */
	pg_xml_init();

	PG_TRY();
	{
		buf = xmlBufferCreate();
		if (!buf)
			xml_ereport(ERROR, ERRCODE_OUT_OF_MEMORY,
						"could not allocate xmlBuffer");
		writer = xmlNewTextWriterMemory(buf, 0);
		if (!writer)
			xml_ereport(ERROR, ERRCODE_OUT_OF_MEMORY,
						"could not allocate xmlTextWriter");

		xmlTextWriterStartElement(writer, (xmlChar *) xexpr->name);

		forboth(arg, named_arg_strings, narg, xexpr->arg_names)
		{
			char	   *str = (char *) lfirst(arg);
			char	   *argname = strVal(lfirst(narg));

			if (str)
				xmlTextWriterWriteAttribute(writer,
											(xmlChar *) argname,
											(xmlChar *) str);
		}

		foreach(arg, arg_strings)
		{
			char	   *str = (char *) lfirst(arg);

			xmlTextWriterWriteRaw(writer, (xmlChar *) str);
		}

		xmlTextWriterEndElement(writer);

		/* we MUST do this now to flush data out to the buffer ... */
		xmlFreeTextWriter(writer);
		writer = NULL;

		result = xmlBuffer_to_xmltype(buf);
	}
	PG_CATCH();
	{
		if (writer)
			xmlFreeTextWriter(writer);
		if (buf)
			xmlBufferFree(buf);
		PG_RE_THROW();
	}
	PG_END_TRY();

	xmlBufferFree(buf);

	return result;
#else
	NO_XML_SUPPORT();
	return NULL;
#endif
}

xmltype *
xmlparse(text *data, XmlOptionType xmloption_arg, bool preserve_whitespace)
{
#ifdef USE_LIBXML
	xmlDocPtr	doc;

	doc = xml_parse(data, xmloption_arg, preserve_whitespace,
					GetDatabaseEncoding());
	xmlFreeDoc(doc);

	return (xmltype *) data;
#else
	NO_XML_SUPPORT();
	return NULL;
#endif
}


xmltype *
xmlpi(char *target, text *arg, bool arg_is_null, bool *result_is_null)
{
#ifdef USE_LIBXML
	xmltype    *result;
	StringInfoData buf;

	if (pg_strcasecmp(target, "xml") == 0)
		ereport(ERROR,
				(errcode(ERRCODE_SYNTAX_ERROR), /* really */
				 errmsg("invalid XML processing instruction"),
				 errdetail("XML processing instruction target name cannot be \"%s\".", target)));

	/*
	 * Following the SQL standard, the null check comes after the syntax check
	 * above.
	 */
	*result_is_null = arg_is_null;
	if (*result_is_null)
		return NULL;

	initStringInfo(&buf);

	appendStringInfo(&buf, "<?%s", target);

	if (arg != NULL)
	{
		char	   *string;

		string = text_to_cstring(arg);
		if (strstr(string, "?>") != NULL)
			ereport(ERROR,
					(errcode(ERRCODE_INVALID_XML_PROCESSING_INSTRUCTION),
					 errmsg("invalid XML processing instruction"),
			errdetail("XML processing instruction cannot contain \"?>\".")));

		appendStringInfoChar(&buf, ' ');
		appendStringInfoString(&buf, string + strspn(string, " "));
		pfree(string);
	}
	appendStringInfoString(&buf, "?>");

	result = stringinfo_to_xmltype(&buf);
	pfree(buf.data);
	return result;
#else
	NO_XML_SUPPORT();
	return NULL;
#endif
}


xmltype *
xmlroot(xmltype *data, text *version, int standalone)
{
#ifdef USE_LIBXML
	char	   *str;
	size_t		len;
	xmlChar    *orig_version;
	int			orig_standalone;
	StringInfoData buf;

	len = VARSIZE(data) - VARHDRSZ;
	str = text_to_cstring((text *) data);

	parse_xml_decl((xmlChar *) str, &len, &orig_version, NULL, &orig_standalone);

	if (version)
		orig_version = xml_text2xmlChar(version);
	else
		orig_version = NULL;

	switch (standalone)
	{
		case XML_STANDALONE_YES:
			orig_standalone = 1;
			break;
		case XML_STANDALONE_NO:
			orig_standalone = 0;
			break;
		case XML_STANDALONE_NO_VALUE:
			orig_standalone = -1;
			break;
		case XML_STANDALONE_OMITTED:
			/* leave original value */
			break;
	}

	initStringInfo(&buf);
	print_xml_decl(&buf, orig_version, 0, orig_standalone);
	appendStringInfoString(&buf, str + len);

	return stringinfo_to_xmltype(&buf);
#else
	NO_XML_SUPPORT();
	return NULL;
#endif
}


/*
 * Validate document (given as string) against DTD (given as external link)
 *
 * This has been removed because it is a security hole: unprivileged users
 * should not be able to use Postgres to fetch arbitrary external files,
 * which unfortunately is exactly what libxml is willing to do with the DTD
 * parameter.
 */
Datum
xmlvalidate(PG_FUNCTION_ARGS)
{
	ereport(ERROR,
			(errcode(ERRCODE_FEATURE_NOT_SUPPORTED),
			 errmsg("xmlvalidate is not implemented")));
	return 0;
}


bool
xml_is_document(xmltype *arg)
{
#ifdef USE_LIBXML
	bool		result;
	xmlDocPtr	doc = NULL;
	MemoryContext ccxt = CurrentMemoryContext;

	/* We want to catch ereport(INVALID_XML_DOCUMENT) and return false */
	PG_TRY();
	{
		doc = xml_parse((text *) arg, XMLOPTION_DOCUMENT, true,
						GetDatabaseEncoding());
		result = true;
	}
	PG_CATCH();
	{
		ErrorData  *errdata;
		MemoryContext ecxt;

		ecxt = MemoryContextSwitchTo(ccxt);
		errdata = CopyErrorData();
		if (errdata->sqlerrcode == ERRCODE_INVALID_XML_DOCUMENT)
		{
			FlushErrorState();
			result = false;
		}
		else
		{
			MemoryContextSwitchTo(ecxt);
			PG_RE_THROW();
		}
	}
	PG_END_TRY();

	if (doc)
		xmlFreeDoc(doc);

	return result;
#else							/* not USE_LIBXML */
	NO_XML_SUPPORT();
	return false;
#endif   /* not USE_LIBXML */
}


#ifdef USE_LIBXML

/*
 * pg_xml_init --- set up for use of libxml
 *
 * This should be called by each function that is about to use libxml
<<<<<<< HEAD
 * facilities.  It has two responsibilities: verify compatibility with the
=======
 * facilities.	It has two responsibilities: verify compatibility with the
>>>>>>> 1084f317
 * loaded libxml version (done on first call in a session) and establish
 * or re-establish our libxml error handler.  The latter needs to be done
 * anytime we might have passed control to add-on modules (eg libperl) which
 * might have set their own error handler for libxml.
 *
 * This is exported for use by contrib/xml2, as well as other code that might
 * wish to share use of this module's libxml error handler.
 *
 * TODO: xmlChar is utf8-char, make proper tuning (initdb with enc!=utf8 and
 * check)
 */
void
pg_xml_init(void)
{
	static bool first_time = true;

	if (first_time)
	{
		/* Stuff we need do only once per session */
		MemoryContext oldcontext;

		/*
		 * Currently, we have no pure UTF-8 support for internals -- check if
		 * we can work.
		 */
		if (sizeof(char) != sizeof(xmlChar))
			ereport(ERROR,
					(errmsg("could not initialize XML library"),
					 errdetail("libxml2 has incompatible char type: sizeof(char)=%u, sizeof(xmlChar)=%u.",
							   (int) sizeof(char), (int) sizeof(xmlChar))));

		/* create error buffer in permanent context */
		oldcontext = MemoryContextSwitchTo(TopMemoryContext);
		xml_err_buf = makeStringInfo();
		MemoryContextSwitchTo(oldcontext);

		/* Now that xml_err_buf exists, safe to call xml_errorHandler */
		xmlSetGenericErrorFunc(NULL, xml_errorHandler);

		/* set up our entity loader, too */
		xmlSetExternalEntityLoader(xmlPgEntityLoader);

#ifdef USE_LIBXMLCONTEXT
		/* Set up memory allocation our way, too */
		xml_memory_init();
#endif

		/* Check library compatibility */
		LIBXML_TEST_VERSION;

		first_time = false;
	}
	else
	{
		/* Reset pre-existing buffer to empty */
		Assert(xml_err_buf != NULL);
		resetStringInfo(xml_err_buf);

		/*
		 * We re-establish the error callback function every time.  This makes
		 * it safe for other subsystems (PL/Perl, say) to also use libxml with
		 * their own callbacks ... so long as they likewise set up the
		 * callbacks on every use. It's cheap enough to not be worth worrying
		 * about, anyway.
		 */
		xmlSetGenericErrorFunc(NULL, xml_errorHandler);

		/* set up our entity loader, too */
		xmlSetExternalEntityLoader(xmlPgEntityLoader);
	}
}


/*
 * SQL/XML allows storing "XML documents" or "XML content".  "XML
 * documents" are specified by the XML specification and are parsed
 * easily by libxml.  "XML content" is specified by SQL/XML as the
 * production "XMLDecl? content".  But libxml can only parse the
 * "content" part, so we have to parse the XML declaration ourselves
 * to complete this.
 */

#define CHECK_XML_SPACE(p) \
	do { \
		if (!xmlIsBlank_ch(*(p))) \
			return XML_ERR_SPACE_REQUIRED; \
	} while (0)

#define SKIP_XML_SPACE(p) \
	while (xmlIsBlank_ch(*(p))) (p)++

/* Letter | Digit | '.' | '-' | '_' | ':' | CombiningChar | Extender */
/* Beware of multiple evaluations of argument! */
#define PG_XMLISNAMECHAR(c) \
	(xmlIsBaseChar_ch(c) || xmlIsIdeographicQ(c) \
			|| xmlIsDigit_ch(c) \
			|| c == '.' || c == '-' || c == '_' || c == ':' \
			|| xmlIsCombiningQ(c) \
			|| xmlIsExtender_ch(c))

/* pnstrdup, but deal with xmlChar not char; len is measured in xmlChars */
static xmlChar *
xml_pnstrdup(const xmlChar *str, size_t len)
{
	xmlChar    *result;

	result = (xmlChar *) palloc((len + 1) * sizeof(xmlChar));
	memcpy(result, str, len * sizeof(xmlChar));
	result[len] = 0;
	return result;
}

/*
 * str is the null-terminated input string.  Remaining arguments are
 * output arguments; each can be NULL if value is not wanted.
 * version and encoding are returned as locally-palloc'd strings.
 * Result is 0 if OK, an error code if not.
 */
static int
parse_xml_decl(const xmlChar *str, size_t *lenp,
			   xmlChar **version, xmlChar **encoding, int *standalone)
{
	const xmlChar *p;
	const xmlChar *save_p;
	size_t		len;
	int			utf8char;
	int			utf8len;

	pg_xml_init();

	/* Initialize output arguments to "not present" */
	if (version)
		*version = NULL;
	if (encoding)
		*encoding = NULL;
	if (standalone)
		*standalone = -1;

	p = str;

	if (xmlStrncmp(p, (xmlChar *) "<?xml", 5) != 0)
		goto finished;

	/* if next char is name char, it's a PI like <?xml-stylesheet ...?> */
	utf8len = strlen((const char *) (p + 5));
	utf8char = xmlGetUTF8Char(p + 5, &utf8len);
	if (PG_XMLISNAMECHAR(utf8char))
		goto finished;

	p += 5;

	/* version */
	CHECK_XML_SPACE(p);
	SKIP_XML_SPACE(p);
	if (xmlStrncmp(p, (xmlChar *) "version", 7) != 0)
		return XML_ERR_VERSION_MISSING;
	p += 7;
	SKIP_XML_SPACE(p);
	if (*p != '=')
		return XML_ERR_VERSION_MISSING;
	p += 1;
	SKIP_XML_SPACE(p);

	if (*p == '\'' || *p == '"')
	{
		const xmlChar *q;

		q = xmlStrchr(p + 1, *p);
		if (!q)
			return XML_ERR_VERSION_MISSING;

		if (version)
			*version = xml_pnstrdup(p + 1, q - p - 1);
		p = q + 1;
	}
	else
		return XML_ERR_VERSION_MISSING;

	/* encoding */
	save_p = p;
	SKIP_XML_SPACE(p);
	if (xmlStrncmp(p, (xmlChar *) "encoding", 8) == 0)
	{
		CHECK_XML_SPACE(save_p);
		p += 8;
		SKIP_XML_SPACE(p);
		if (*p != '=')
			return XML_ERR_MISSING_ENCODING;
		p += 1;
		SKIP_XML_SPACE(p);

		if (*p == '\'' || *p == '"')
		{
			const xmlChar *q;

			q = xmlStrchr(p + 1, *p);
			if (!q)
				return XML_ERR_MISSING_ENCODING;

			if (encoding)
				*encoding = xml_pnstrdup(p + 1, q - p - 1);
			p = q + 1;
		}
		else
			return XML_ERR_MISSING_ENCODING;
	}
	else
	{
		p = save_p;
	}

	/* standalone */
	save_p = p;
	SKIP_XML_SPACE(p);
	if (xmlStrncmp(p, (xmlChar *) "standalone", 10) == 0)
	{
		CHECK_XML_SPACE(save_p);
		p += 10;
		SKIP_XML_SPACE(p);
		if (*p != '=')
			return XML_ERR_STANDALONE_VALUE;
		p += 1;
		SKIP_XML_SPACE(p);
		if (xmlStrncmp(p, (xmlChar *) "'yes'", 5) == 0 ||
			xmlStrncmp(p, (xmlChar *) "\"yes\"", 5) == 0)
		{
			if (standalone)
				*standalone = 1;
			p += 5;
		}
		else if (xmlStrncmp(p, (xmlChar *) "'no'", 4) == 0 ||
				 xmlStrncmp(p, (xmlChar *) "\"no\"", 4) == 0)
		{
			if (standalone)
				*standalone = 0;
			p += 4;
		}
		else
			return XML_ERR_STANDALONE_VALUE;
	}
	else
	{
		p = save_p;
	}

	SKIP_XML_SPACE(p);
	if (xmlStrncmp(p, (xmlChar *) "?>", 2) != 0)
		return XML_ERR_XMLDECL_NOT_FINISHED;
	p += 2;

finished:
	len = p - str;

	for (p = str; p < str + len; p++)
		if (*p > 127)
			return XML_ERR_INVALID_CHAR;

	if (lenp)
		*lenp = len;

	return XML_ERR_OK;
}


/*
 * Write an XML declaration.  On output, we adjust the XML declaration
 * as follows.  (These rules are the moral equivalent of the clause
 * "Serialization of an XML value" in the SQL standard.)
 *
 * We try to avoid generating an XML declaration if possible.  This is
 * so that you don't get trivial things like xml '<foo/>' resulting in
 * '<?xml version="1.0"?><foo/>', which would surely be annoying.  We
 * must provide a declaration if the standalone property is specified
 * or if we include an encoding declaration.  If we have a
 * declaration, we must specify a version (XML requires this).
 * Otherwise we only make a declaration if the version is not "1.0",
 * which is the default version specified in SQL:2003.
 */
static bool
print_xml_decl(StringInfo buf, const xmlChar *version,
			   pg_enc encoding, int standalone)
{
	pg_xml_init();				/* why is this here? */

	if ((version && strcmp((char *) version, PG_XML_DEFAULT_VERSION) != 0)
		|| (encoding && encoding != PG_UTF8)
		|| standalone != -1)
	{
		appendStringInfoString(buf, "<?xml");

		if (version)
			appendStringInfo(buf, " version=\"%s\"", version);
		else
			appendStringInfo(buf, " version=\"%s\"", PG_XML_DEFAULT_VERSION);

		if (encoding && encoding != PG_UTF8)
		{
			/*
			 * XXX might be useful to convert this to IANA names (ISO-8859-1
			 * instead of LATIN1 etc.); needs field experience
			 */
			appendStringInfo(buf, " encoding=\"%s\"",
							 pg_encoding_to_char(encoding));
		}

		if (standalone == 1)
			appendStringInfoString(buf, " standalone=\"yes\"");
		else if (standalone == 0)
			appendStringInfoString(buf, " standalone=\"no\"");
		appendStringInfoString(buf, "?>");

		return true;
	}
	else
		return false;
}


/*
 * Convert a C string to XML internal representation
 *
 * Note: it is caller's responsibility to xmlFreeDoc() the result,
 * else a permanent memory leak will ensue!
 *
 * TODO maybe libxml2's xmlreader is better? (do not construct DOM,
 * yet do not use SAX - see xmlreader.c)
 */
static xmlDocPtr
xml_parse(text *data, XmlOptionType xmloption_arg, bool preserve_whitespace,
		  int encoding)
{
	int32		len;
	xmlChar    *string;
	xmlChar    *utf8string;
	xmlParserCtxtPtr ctxt;
	xmlDocPtr	doc;

	len = VARSIZE(data) - VARHDRSZ;		/* will be useful later */
	string = xml_text2xmlChar(data);

	utf8string = pg_do_encoding_conversion(string,
										   len,
										   encoding,
										   PG_UTF8);

	/* Start up libxml and its parser (no-ops if already done) */
	pg_xml_init();
	xmlInitParser();

	ctxt = xmlNewParserCtxt();
	if (ctxt == NULL)
		xml_ereport(ERROR, ERRCODE_OUT_OF_MEMORY,
					"could not allocate parser context");

	/* Use a TRY block to ensure the ctxt is released */
	PG_TRY();
	{
		if (xmloption_arg == XMLOPTION_DOCUMENT)
		{
			/*
			 * Note, that here we try to apply DTD defaults
			 * (XML_PARSE_DTDATTR) according to SQL/XML:2008 GR 10.16.7.d:
			 * 'Default values defined by internal DTD are applied'. As for
			 * external DTDs, we try to support them too, (see SQL/XML:2008 GR
			 * 10.16.7.e)
			 */
			doc = xmlCtxtReadDoc(ctxt, utf8string,
								 NULL,
								 "UTF-8",
								 XML_PARSE_NOENT | XML_PARSE_DTDATTR
						   | (preserve_whitespace ? 0 : XML_PARSE_NOBLANKS));
			if (doc == NULL)
				xml_ereport(ERROR, ERRCODE_INVALID_XML_DOCUMENT,
							"invalid XML document");
		}
		else
		{
			int			res_code;
			size_t		count;
			xmlChar    *version;
			int			standalone;

			res_code = parse_xml_decl(utf8string,
									  &count, &version, NULL, &standalone);
			if (res_code != 0)
				xml_ereport_by_code(ERROR, ERRCODE_INVALID_XML_CONTENT,
							  "invalid XML content: invalid XML declaration",
									res_code);

			doc = xmlNewDoc(version);
			Assert(doc->encoding == NULL);
			doc->encoding = xmlStrdup((const xmlChar *) "UTF-8");
			doc->standalone = standalone;

			res_code = xmlParseBalancedChunkMemory(doc, NULL, NULL, 0,
												   utf8string + count, NULL);
			if (res_code != 0)
			{
				xmlFreeDoc(doc);
				xml_ereport(ERROR, ERRCODE_INVALID_XML_CONTENT,
							"invalid XML content");
			}
		}
	}
	PG_CATCH();
	{
		xmlFreeParserCtxt(ctxt);
		PG_RE_THROW();
	}
	PG_END_TRY();

	xmlFreeParserCtxt(ctxt);

	return doc;
}


/*
 * xmlChar<->text conversions
 */
static xmlChar *
xml_text2xmlChar(text *in)
{
	return (xmlChar *) text_to_cstring(in);
}


#ifdef USE_LIBXMLCONTEXT

/*
 * Manage the special context used for all libxml allocations (but only
 * in special debug builds; see notes at top of file)
 */
static void
xml_memory_init(void)
{
	/* Create memory context if not there already */
	if (LibxmlContext == NULL)
		LibxmlContext = AllocSetContextCreate(TopMemoryContext,
											  "LibxmlContext",
											  ALLOCSET_DEFAULT_MINSIZE,
											  ALLOCSET_DEFAULT_INITSIZE,
											  ALLOCSET_DEFAULT_MAXSIZE);

	/* Re-establish the callbacks even if already set */
	xmlMemSetup(xml_pfree, xml_palloc, xml_repalloc, xml_pstrdup);
}

/*
 * Wrappers for memory management functions
 */
static void *
xml_palloc(size_t size)
{
	return MemoryContextAlloc(LibxmlContext, size);
}


static void *
xml_repalloc(void *ptr, size_t size)
{
	return repalloc(ptr, size);
}


static void
xml_pfree(void *ptr)
{
	/* At least some parts of libxml assume xmlFree(NULL) is allowed */
	if (ptr)
		pfree(ptr);
}


static char *
xml_pstrdup(const char *string)
{
	return MemoryContextStrdup(LibxmlContext, string);
}
#endif   /* USE_LIBXMLCONTEXT */


/*
<<<<<<< HEAD
 * xmlPgEntityLoader --- entity loader callback function
 *
 * Silently prevent any external entity URL from being loaded.  We don't want
 * to throw an error, so instead make the entity appear to expand to an empty
 * string.
 *
 * We would prefer to allow loading entities that exist in the system's
 * global XML catalog; but the available libxml2 APIs make that a complex
 * and fragile task.  For now, just shut down all external access.
 */
static xmlParserInputPtr
xmlPgEntityLoader(const char *URL, const char *ID,
				  xmlParserCtxtPtr ctxt)
{
	return xmlNewStringInputStream(ctxt, (const xmlChar *) "");
}


/*
 * xml_ereport --- report an XML-related error
 *
 * The "msg" is the SQL-level message; some can be adopted from the SQL/XML
 * standard.  This function adds libxml's native error message, if any, as
 * detail.
 *
 * This is exported for modules that want to share the core libxml error
 * handler.  Note that pg_xml_init() *must* have been called previously.
 */
=======
 * xml_ereport --- report an XML-related error
 *
 * The "msg" is the SQL-level message; some can be adopted from the SQL/XML
 * standard.  This function adds libxml's native error message, if any, as
 * detail.
 *
 * This is exported for modules that want to share the core libxml error
 * handler.  Note that pg_xml_init() *must* have been called previously.
 */
>>>>>>> 1084f317
void
xml_ereport(int level, int sqlcode, const char *msg)
{
	char	   *detail;

	/*
	 * It might seem that we should just pass xml_err_buf->data directly to
	 * errdetail.  However, we want to clean out xml_err_buf before throwing
	 * error, in case there is another function using libxml further down the
	 * call stack.
	 */
	if (xml_err_buf->len > 0)
	{
		detail = pstrdup(xml_err_buf->data);
		resetStringInfo(xml_err_buf);
	}
	else
		detail = NULL;

	if (detail)
	{
		size_t		len;

		/* libxml error messages end in '\n'; get rid of it */
		len = strlen(detail);
		if (len > 0 && detail[len - 1] == '\n')
			detail[len - 1] = '\0';

		ereport(level,
				(errcode(sqlcode),
				 errmsg_internal("%s", msg),
				 errdetail("%s", detail)));
	}
	else
	{
		ereport(level,
				(errcode(sqlcode),
				 errmsg_internal("%s", msg)));
	}
}


/*
 * Error handler for libxml error messages
 */
static void
xml_errorHandler(void *ctxt, const char *msg,...)
{
	/* Append the formatted text to xml_err_buf */
	for (;;)
	{
		va_list		args;
		bool		success;

		/* Try to format the data. */
		va_start(args, msg);
		success = appendStringInfoVA(xml_err_buf, msg, args);
		va_end(args);

		if (success)
			break;

		/* Double the buffer size and try again. */
		enlargeStringInfo(xml_err_buf, xml_err_buf->maxlen);
	}
}


/*
 * Wrapper for "ereport" function for XML-related errors.  The "msg"
 * is the SQL-level message; some can be adopted from the SQL/XML
 * standard.  This function uses "code" to create a textual detail
 * message.  At the moment, we only need to cover those codes that we
 * may raise in this file.
 */
static void
xml_ereport_by_code(int level, int sqlcode,
					const char *msg, int code)
{
	const char *det;

	switch (code)
	{
		case XML_ERR_INVALID_CHAR:
			det = gettext_noop("Invalid character value.");
			break;
		case XML_ERR_SPACE_REQUIRED:
			det = gettext_noop("Space required.");
			break;
		case XML_ERR_STANDALONE_VALUE:
			det = gettext_noop("standalone accepts only 'yes' or 'no'.");
			break;
		case XML_ERR_VERSION_MISSING:
			det = gettext_noop("Malformed declaration: missing version.");
			break;
		case XML_ERR_MISSING_ENCODING:
			det = gettext_noop("Missing encoding in text declaration.");
			break;
		case XML_ERR_XMLDECL_NOT_FINISHED:
			det = gettext_noop("Parsing XML declaration: '?>' expected.");
			break;
		default:
			det = gettext_noop("Unrecognized libxml error code: %d.");
			break;
	}

	ereport(level,
			(errcode(sqlcode),
			 errmsg_internal("%s", msg),
			 errdetail(det, code)));
}


/*
 * Convert one char in the current server encoding to a Unicode codepoint.
 */
static pg_wchar
sqlchar_to_unicode(char *s)
{
	char	   *utf8string;
	pg_wchar	ret[2];			/* need space for trailing zero */

	utf8string = (char *) pg_do_encoding_conversion((unsigned char *) s,
													pg_mblen(s),
													GetDatabaseEncoding(),
													PG_UTF8);

	pg_encoding_mb2wchar_with_len(PG_UTF8, utf8string, ret,
								  pg_encoding_mblen(PG_UTF8, utf8string));

	if (utf8string != s)
		pfree(utf8string);

	return ret[0];
}


static bool
is_valid_xml_namefirst(pg_wchar c)
{
	/* (Letter | '_' | ':') */
	return (xmlIsBaseCharQ(c) || xmlIsIdeographicQ(c)
			|| c == '_' || c == ':');
}


static bool
is_valid_xml_namechar(pg_wchar c)
{
	/* Letter | Digit | '.' | '-' | '_' | ':' | CombiningChar | Extender */
	return (xmlIsBaseCharQ(c) || xmlIsIdeographicQ(c)
			|| xmlIsDigitQ(c)
			|| c == '.' || c == '-' || c == '_' || c == ':'
			|| xmlIsCombiningQ(c)
			|| xmlIsExtenderQ(c));
}
#endif   /* USE_LIBXML */


/*
 * Map SQL identifier to XML name; see SQL/XML:2008 section 9.1.
 */
char *
map_sql_identifier_to_xml_name(char *ident, bool fully_escaped,
							   bool escape_period)
{
#ifdef USE_LIBXML
	StringInfoData buf;
	char	   *p;

	/*
	 * SQL/XML doesn't make use of this case anywhere, so it's probably a
	 * mistake.
	 */
	Assert(fully_escaped || !escape_period);

	initStringInfo(&buf);

	for (p = ident; *p; p += pg_mblen(p))
	{
		if (*p == ':' && (p == ident || fully_escaped))
			appendStringInfo(&buf, "_x003A_");
		else if (*p == '_' && *(p + 1) == 'x')
			appendStringInfo(&buf, "_x005F_");
		else if (fully_escaped && p == ident &&
				 pg_strncasecmp(p, "xml", 3) == 0)
		{
			if (*p == 'x')
				appendStringInfo(&buf, "_x0078_");
			else
				appendStringInfo(&buf, "_x0058_");
		}
		else if (escape_period && *p == '.')
			appendStringInfo(&buf, "_x002E_");
		else
		{
			pg_wchar	u = sqlchar_to_unicode(p);

			if ((p == ident)
				? !is_valid_xml_namefirst(u)
				: !is_valid_xml_namechar(u))
				appendStringInfo(&buf, "_x%04X_", (unsigned int) u);
			else
				appendBinaryStringInfo(&buf, p, pg_mblen(p));
		}
	}

	return buf.data;
#else							/* not USE_LIBXML */
	NO_XML_SUPPORT();
	return NULL;
#endif   /* not USE_LIBXML */
}


/*
 * Map a Unicode codepoint into the current server encoding.
 */
static char *
unicode_to_sqlchar(pg_wchar c)
{
	unsigned char utf8string[5];	/* need room for trailing zero */
	char	   *result;

	memset(utf8string, 0, sizeof(utf8string));
	unicode_to_utf8(c, utf8string);

	result = (char *) pg_do_encoding_conversion(utf8string,
												pg_encoding_mblen(PG_UTF8,
														(char *) utf8string),
												PG_UTF8,
												GetDatabaseEncoding());
	/* if pg_do_encoding_conversion didn't strdup, we must */
	if (result == (char *) utf8string)
		result = pstrdup(result);
	return result;
}


/*
 * Map XML name to SQL identifier; see SQL/XML:2008 section 9.3.
 */
char *
map_xml_name_to_sql_identifier(char *name)
{
	StringInfoData buf;
	char	   *p;

	initStringInfo(&buf);

	for (p = name; *p; p += pg_mblen(p))
	{
		if (*p == '_' && *(p + 1) == 'x'
			&& isxdigit((unsigned char) *(p + 2))
			&& isxdigit((unsigned char) *(p + 3))
			&& isxdigit((unsigned char) *(p + 4))
			&& isxdigit((unsigned char) *(p + 5))
			&& *(p + 6) == '_')
		{
			unsigned int u;

			sscanf(p + 2, "%X", &u);
			appendStringInfoString(&buf, unicode_to_sqlchar(u));
			p += 6;
		}
		else
			appendBinaryStringInfo(&buf, p, pg_mblen(p));
	}

	return buf.data;
}

/*
 * Map SQL value to XML value; see SQL/XML:2008 section 9.8.
 *
 * When xml_escape_strings is true, then certain characters in string
 * values are replaced by entity references (&lt; etc.), as specified
 * in SQL/XML:2008 section 9.8 GR 9) a) iii).   This is normally what is
 * wanted.  The false case is mainly useful when the resulting value
 * is used with xmlTextWriterWriteAttribute() to write out an
 * attribute, because that function does the escaping itself.
 */
char *
map_sql_value_to_xml_value(Datum value, Oid type, bool xml_escape_strings)
{
	if (type_is_array(type))
	{
		ArrayType  *array;
		Oid			elmtype;
		int16		elmlen;
		bool		elmbyval;
		char		elmalign;
		int			num_elems;
		Datum	   *elem_values;
		bool	   *elem_nulls;
		StringInfoData buf;
		int			i;

		array = DatumGetArrayTypeP(value);
		elmtype = ARR_ELEMTYPE(array);
		get_typlenbyvalalign(elmtype, &elmlen, &elmbyval, &elmalign);

		deconstruct_array(array, elmtype,
						  elmlen, elmbyval, elmalign,
						  &elem_values, &elem_nulls,
						  &num_elems);

		initStringInfo(&buf);

		for (i = 0; i < num_elems; i++)
		{
			if (elem_nulls[i])
				continue;
			appendStringInfoString(&buf, "<element>");
			appendStringInfoString(&buf,
								   map_sql_value_to_xml_value(elem_values[i],
															  elmtype, true));
			appendStringInfoString(&buf, "</element>");
		}

		pfree(elem_values);
		pfree(elem_nulls);

		return buf.data;
	}
	else
	{
		Oid			typeOut;
		bool		isvarlena;
		char	   *str;

		/*
		 * Special XSD formatting for some data types
		 */
		switch (type)
		{
			case BOOLOID:
				if (DatumGetBool(value))
					return "true";
				else
					return "false";

			case DATEOID:
				{
					DateADT		date;
					struct pg_tm tm;
					char		buf[MAXDATELEN + 1];

					date = DatumGetDateADT(value);
					/* XSD doesn't support infinite values */
					if (DATE_NOT_FINITE(date))
						ereport(ERROR,
								(errcode(ERRCODE_DATETIME_VALUE_OUT_OF_RANGE),
								 errmsg("date out of range"),
								 errdetail("XML does not support infinite date values.")));
					j2date(date + POSTGRES_EPOCH_JDATE,
						   &(tm.tm_year), &(tm.tm_mon), &(tm.tm_mday));
					EncodeDateOnly(&tm, USE_XSD_DATES, buf);

					return pstrdup(buf);
				}

			case TIMESTAMPOID:
				{
					Timestamp	timestamp;
					struct pg_tm tm;
					fsec_t		fsec;
					char	   *tzn = NULL;
					char		buf[MAXDATELEN + 1];

					timestamp = DatumGetTimestamp(value);

					/* XSD doesn't support infinite values */
					if (TIMESTAMP_NOT_FINITE(timestamp))
						ereport(ERROR,
								(errcode(ERRCODE_DATETIME_VALUE_OUT_OF_RANGE),
								 errmsg("timestamp out of range"),
								 errdetail("XML does not support infinite timestamp values.")));
					else if (timestamp2tm(timestamp, NULL, &tm, &fsec, NULL, NULL) == 0)
						EncodeDateTime(&tm, fsec, NULL, &tzn, USE_XSD_DATES, buf);
					else
						ereport(ERROR,
								(errcode(ERRCODE_DATETIME_VALUE_OUT_OF_RANGE),
								 errmsg("timestamp out of range")));

					return pstrdup(buf);
				}

			case TIMESTAMPTZOID:
				{
					TimestampTz timestamp;
					struct pg_tm tm;
					int			tz;
					fsec_t		fsec;
					char	   *tzn = NULL;
					char		buf[MAXDATELEN + 1];

					timestamp = DatumGetTimestamp(value);

					/* XSD doesn't support infinite values */
					if (TIMESTAMP_NOT_FINITE(timestamp))
						ereport(ERROR,
								(errcode(ERRCODE_DATETIME_VALUE_OUT_OF_RANGE),
								 errmsg("timestamp out of range"),
								 errdetail("XML does not support infinite timestamp values.")));
					else if (timestamp2tm(timestamp, &tz, &tm, &fsec, &tzn, NULL) == 0)
						EncodeDateTime(&tm, fsec, &tz, &tzn, USE_XSD_DATES, buf);
					else
						ereport(ERROR,
								(errcode(ERRCODE_DATETIME_VALUE_OUT_OF_RANGE),
								 errmsg("timestamp out of range")));

					return pstrdup(buf);
				}

#ifdef USE_LIBXML
			case BYTEAOID:
				{
					bytea	   *bstr = DatumGetByteaPP(value);
					xmlBufferPtr buf = NULL;
					xmlTextWriterPtr writer = NULL;
					char	   *result;

					pg_xml_init();

					PG_TRY();
					{
						buf = xmlBufferCreate();
						if (!buf)
							xml_ereport(ERROR, ERRCODE_OUT_OF_MEMORY,
										"could not allocate xmlBuffer");
						writer = xmlNewTextWriterMemory(buf, 0);
						if (!writer)
							xml_ereport(ERROR, ERRCODE_OUT_OF_MEMORY,
										"could not allocate xmlTextWriter");

						if (xmlbinary == XMLBINARY_BASE64)
							xmlTextWriterWriteBase64(writer, VARDATA_ANY(bstr),
												 0, VARSIZE_ANY_EXHDR(bstr));
						else
							xmlTextWriterWriteBinHex(writer, VARDATA_ANY(bstr),
												 0, VARSIZE_ANY_EXHDR(bstr));

						/* we MUST do this now to flush data out to the buffer */
						xmlFreeTextWriter(writer);
						writer = NULL;

						result = pstrdup((const char *) xmlBufferContent(buf));
					}
					PG_CATCH();
					{
						if (writer)
							xmlFreeTextWriter(writer);
						if (buf)
							xmlBufferFree(buf);
						PG_RE_THROW();
					}
					PG_END_TRY();

					xmlBufferFree(buf);

					return result;
				}
#endif   /* USE_LIBXML */

		}

		/*
		 * otherwise, just use the type's native text representation
		 */
		getTypeOutputInfo(type, &typeOut, &isvarlena);
		str = OidOutputFunctionCall(typeOut, value);

		/* ... exactly as-is for XML, and when escaping is not wanted */
		if (type == XMLOID || !xml_escape_strings)
			return str;

		/* otherwise, translate special characters as needed */
		return escape_xml(str);
	}
}


/*
 * Escape characters in text that have special meanings in XML.
 *
 * Returns a palloc'd string.
 *
 * NB: this is intentionally not dependent on libxml.
 */
char *
escape_xml(const char *str)
{
	StringInfoData buf;
	const char *p;

	initStringInfo(&buf);
	for (p = str; *p; p++)
	{
		switch (*p)
		{
			case '&':
				appendStringInfoString(&buf, "&amp;");
				break;
			case '<':
				appendStringInfoString(&buf, "&lt;");
				break;
			case '>':
				appendStringInfoString(&buf, "&gt;");
				break;
			case '\r':
				appendStringInfoString(&buf, "&#x0d;");
				break;
			default:
				appendStringInfoCharMacro(&buf, *p);
				break;
		}
	}
	return buf.data;
}


static char *
_SPI_strdup(const char *s)
{
	size_t		len = strlen(s) + 1;
	char	   *ret = SPI_palloc(len);

	memcpy(ret, s, len);
	return ret;
}


/*
 * SQL to XML mapping functions
 *
 * What follows below was at one point intentionally organized so that
 * you can read along in the SQL/XML standard. The functions are
 * mostly split up the way the clauses lay out in the standards
 * document, and the identifiers are also aligned with the standard
 * text.  Unfortunately, SQL/XML:2006 reordered the clauses
 * differently than SQL/XML:2003, so the order below doesn't make much
 * sense anymore.
 *
 * There are many things going on there:
 *
 * There are two kinds of mappings: Mapping SQL data (table contents)
 * to XML documents, and mapping SQL structure (the "schema") to XML
 * Schema.  And there are functions that do both at the same time.
 *
 * Then you can map a database, a schema, or a table, each in both
 * ways.  This breaks down recursively: Mapping a database invokes
 * mapping schemas, which invokes mapping tables, which invokes
 * mapping rows, which invokes mapping columns, although you can't
 * call the last two from the outside.  Because of this, there are a
 * number of xyz_internal() functions which are to be called both from
 * the function manager wrapper and from some upper layer in a
 * recursive call.
 *
 * See the documentation about what the common function arguments
 * nulls, tableforest, and targetns mean.
 *
 * Some style guidelines for XML output: Use double quotes for quoting
 * XML attributes.  Indent XML elements by two spaces, but remember
 * that a lot of code is called recursively at different levels, so
 * it's better not to indent rather than create output that indents
 * and outdents weirdly.  Add newlines to make the output look nice.
 */


/*
 * Visibility of objects for XML mappings; see SQL/XML:2008 section
 * 4.10.8.
 */

/*
 * Given a query, which must return type oid as first column, produce
 * a list of Oids with the query results.
 */
static List *
query_to_oid_list(const char *query)
{
	uint64			i;
	List	   *list = NIL;

	SPI_execute(query, true, 0);

	for (i = 0; i < SPI_processed; i++)
	{
		Datum		oid;
		bool		isnull;

		oid = SPI_getbinval(SPI_tuptable->vals[i],
							SPI_tuptable->tupdesc,
							1,
							&isnull);
		if (!isnull)
			list = lappend_oid(list, DatumGetObjectId(oid));
	}

	return list;
}


static List *
schema_get_xml_visible_tables(Oid nspid)
{
	StringInfoData query;

	initStringInfo(&query);
	appendStringInfo(&query, "SELECT oid FROM pg_catalog.pg_class WHERE relnamespace = %u AND relkind IN ('r', 'v') AND pg_catalog.has_table_privilege (oid, 'SELECT') ORDER BY relname;", nspid);

	return query_to_oid_list(query.data);
}


/*
 * Including the system schemas is probably not useful for a database
 * mapping.
 */
#define XML_VISIBLE_SCHEMAS_EXCLUDE "(nspname ~ '^pg_' OR nspname = 'information_schema')"

#define XML_VISIBLE_SCHEMAS "SELECT oid FROM pg_catalog.pg_namespace WHERE pg_catalog.has_schema_privilege (oid, 'USAGE') AND NOT " XML_VISIBLE_SCHEMAS_EXCLUDE


static List *
database_get_xml_visible_schemas(void)
{
	return query_to_oid_list(XML_VISIBLE_SCHEMAS " ORDER BY nspname;");
}


static List *
database_get_xml_visible_tables(void)
{
	/* At the moment there is no order required here. */
	return query_to_oid_list("SELECT oid FROM pg_catalog.pg_class WHERE relkind IN ('r', 'v') AND pg_catalog.has_table_privilege (pg_class.oid, 'SELECT') AND relnamespace IN (" XML_VISIBLE_SCHEMAS ");");
}


/*
 * Map SQL table to XML and/or XML Schema document; see SQL/XML:2008
 * section 9.11.
 */

static StringInfo
table_to_xml_internal(Oid relid,
					  const char *xmlschema, bool nulls, bool tableforest,
					  const char *targetns, bool top_level)
{
	StringInfoData query;

	initStringInfo(&query);
	appendStringInfo(&query, "SELECT * FROM %s",
					 DatumGetCString(DirectFunctionCall1(regclassout,
												  ObjectIdGetDatum(relid))));
	return query_to_xml_internal(query.data, get_rel_name(relid),
								 xmlschema, nulls, tableforest,
								 targetns, top_level);
}


Datum
table_to_xml(PG_FUNCTION_ARGS)
{
	Oid			relid = PG_GETARG_OID(0);
	bool		nulls = PG_GETARG_BOOL(1);
	bool		tableforest = PG_GETARG_BOOL(2);
	const char *targetns = text_to_cstring(PG_GETARG_TEXT_PP(3));

	PG_RETURN_XML_P(stringinfo_to_xmltype(table_to_xml_internal(relid, NULL,
														  nulls, tableforest,
														   targetns, true)));
}


Datum
query_to_xml(PG_FUNCTION_ARGS)
{
	char	   *query = text_to_cstring(PG_GETARG_TEXT_PP(0));
	bool		nulls = PG_GETARG_BOOL(1);
	bool		tableforest = PG_GETARG_BOOL(2);
	const char *targetns = text_to_cstring(PG_GETARG_TEXT_PP(3));

	PG_RETURN_XML_P(stringinfo_to_xmltype(query_to_xml_internal(query, NULL,
													NULL, nulls, tableforest,
														   targetns, true)));
}


Datum
cursor_to_xml(PG_FUNCTION_ARGS)
{
	char	   *name = text_to_cstring(PG_GETARG_TEXT_PP(0));
	int32		count = PG_GETARG_INT32(1);
	bool		nulls = PG_GETARG_BOOL(2);
	bool		tableforest = PG_GETARG_BOOL(3);
	const char *targetns = text_to_cstring(PG_GETARG_TEXT_PP(4));

	StringInfoData result;
	Portal		portal;
	uint64			i;

	initStringInfo(&result);

	SPI_connect();
	portal = SPI_cursor_find(name);
	if (portal == NULL)
		ereport(ERROR,
				(errcode(ERRCODE_UNDEFINED_CURSOR),
				 errmsg("cursor \"%s\" does not exist", name)));

	SPI_cursor_fetch(portal, true, count);
	for (i = 0; i < SPI_processed; i++)
		SPI_sql_row_to_xmlelement(i, &result, NULL, nulls,
								  tableforest, targetns, true);

	SPI_finish();

	PG_RETURN_XML_P(stringinfo_to_xmltype(&result));
}


/*
 * Write the start tag of the root element of a data mapping.
 *
 * top_level means that this is the very top level of the eventual
 * output.  For example, when the user calls table_to_xml, then a call
 * with a table name to this function is the top level.  When the user
 * calls database_to_xml, then a call with a schema name to this
 * function is not the top level.  If top_level is false, then the XML
 * namespace declarations are omitted, because they supposedly already
 * appeared earlier in the output.  Repeating them is not wrong, but
 * it looks ugly.
 */
static void
xmldata_root_element_start(StringInfo result, const char *eltname,
						   const char *xmlschema, const char *targetns,
						   bool top_level)
{
	/* This isn't really wrong but currently makes no sense. */
	Assert(top_level || !xmlschema);

	appendStringInfo(result, "<%s", eltname);
	if (top_level)
	{
		appendStringInfoString(result, " xmlns:xsi=\"" NAMESPACE_XSI "\"");
		if (strlen(targetns) > 0)
			appendStringInfo(result, " xmlns=\"%s\"", targetns);
	}
	if (xmlschema)
	{
		/* FIXME: better targets */
		if (strlen(targetns) > 0)
			appendStringInfo(result, " xsi:schemaLocation=\"%s #\"", targetns);
		else
			appendStringInfo(result, " xsi:noNamespaceSchemaLocation=\"#\"");
	}
	appendStringInfo(result, ">\n\n");
}


static void
xmldata_root_element_end(StringInfo result, const char *eltname)
{
	appendStringInfo(result, "</%s>\n", eltname);
}


static StringInfo
query_to_xml_internal(const char *query, char *tablename,
					  const char *xmlschema, bool nulls, bool tableforest,
					  const char *targetns, bool top_level)
{
	StringInfo	result;
	char	   *xmltn;
	uint64			i;

	if (tablename)
		xmltn = map_sql_identifier_to_xml_name(tablename, true, false);
	else
		xmltn = "table";

	result = makeStringInfo();

	SPI_connect();
	if (SPI_execute(query, true, 0) != SPI_OK_SELECT)
		ereport(ERROR,
				(errcode(ERRCODE_DATA_EXCEPTION),
				 errmsg("invalid query")));

	if (!tableforest)
		xmldata_root_element_start(result, xmltn, xmlschema,
								   targetns, top_level);

	if (xmlschema)
		appendStringInfo(result, "%s\n\n", xmlschema);

	for (i = 0; i < SPI_processed; i++)
		SPI_sql_row_to_xmlelement(i, result, tablename, nulls,
								  tableforest, targetns, top_level);

	if (!tableforest)
		xmldata_root_element_end(result, xmltn);

	SPI_finish();

	return result;
}


Datum
table_to_xmlschema(PG_FUNCTION_ARGS)
{
	Oid			relid = PG_GETARG_OID(0);
	bool		nulls = PG_GETARG_BOOL(1);
	bool		tableforest = PG_GETARG_BOOL(2);
	const char *targetns = text_to_cstring(PG_GETARG_TEXT_PP(3));
	const char *result;
	Relation	rel;

	rel = heap_open(relid, AccessShareLock);
	result = map_sql_table_to_xmlschema(rel->rd_att, relid, nulls,
										tableforest, targetns);
	heap_close(rel, NoLock);

	PG_RETURN_XML_P(cstring_to_xmltype(result));
}


Datum
query_to_xmlschema(PG_FUNCTION_ARGS)
{
	char	   *query = text_to_cstring(PG_GETARG_TEXT_PP(0));
	bool		nulls = PG_GETARG_BOOL(1);
	bool		tableforest = PG_GETARG_BOOL(2);
	const char *targetns = text_to_cstring(PG_GETARG_TEXT_PP(3));
	const char *result;
	SPIPlanPtr	plan;
	Portal		portal;

	SPI_connect();

	if ((plan = SPI_prepare(query, 0, NULL)) == NULL)
		elog(ERROR, "SPI_prepare(\"%s\") failed", query);

	if ((portal = SPI_cursor_open(NULL, plan, NULL, NULL, true)) == NULL)
		elog(ERROR, "SPI_cursor_open(\"%s\") failed", query);

	result = _SPI_strdup(map_sql_table_to_xmlschema(portal->tupDesc,
													InvalidOid, nulls,
													tableforest, targetns));
	SPI_cursor_close(portal);
	SPI_finish();

	PG_RETURN_XML_P(cstring_to_xmltype(result));
}


Datum
cursor_to_xmlschema(PG_FUNCTION_ARGS)
{
	char	   *name = text_to_cstring(PG_GETARG_TEXT_PP(0));
	bool		nulls = PG_GETARG_BOOL(1);
	bool		tableforest = PG_GETARG_BOOL(2);
	const char *targetns = text_to_cstring(PG_GETARG_TEXT_PP(3));
	const char *xmlschema;
	Portal		portal;

	SPI_connect();
	portal = SPI_cursor_find(name);
	if (portal == NULL)
		ereport(ERROR,
				(errcode(ERRCODE_UNDEFINED_CURSOR),
				 errmsg("cursor \"%s\" does not exist", name)));

	xmlschema = _SPI_strdup(map_sql_table_to_xmlschema(portal->tupDesc,
													   InvalidOid, nulls,
													 tableforest, targetns));
	SPI_finish();

	PG_RETURN_XML_P(cstring_to_xmltype(xmlschema));
}


Datum
table_to_xml_and_xmlschema(PG_FUNCTION_ARGS)
{
	Oid			relid = PG_GETARG_OID(0);
	bool		nulls = PG_GETARG_BOOL(1);
	bool		tableforest = PG_GETARG_BOOL(2);
	const char *targetns = text_to_cstring(PG_GETARG_TEXT_PP(3));
	Relation	rel;
	const char *xmlschema;

	rel = heap_open(relid, AccessShareLock);
	xmlschema = map_sql_table_to_xmlschema(rel->rd_att, relid, nulls,
										   tableforest, targetns);
	heap_close(rel, NoLock);

	PG_RETURN_XML_P(stringinfo_to_xmltype(table_to_xml_internal(relid,
											   xmlschema, nulls, tableforest,
														   targetns, true)));
}


Datum
query_to_xml_and_xmlschema(PG_FUNCTION_ARGS)
{
	char	   *query = text_to_cstring(PG_GETARG_TEXT_PP(0));
	bool		nulls = PG_GETARG_BOOL(1);
	bool		tableforest = PG_GETARG_BOOL(2);
	const char *targetns = text_to_cstring(PG_GETARG_TEXT_PP(3));

	const char *xmlschema;
	SPIPlanPtr	plan;
	Portal		portal;

	SPI_connect();

	if ((plan = SPI_prepare(query, 0, NULL)) == NULL)
		elog(ERROR, "SPI_prepare(\"%s\") failed", query);

	if ((portal = SPI_cursor_open(NULL, plan, NULL, NULL, true)) == NULL)
		elog(ERROR, "SPI_cursor_open(\"%s\") failed", query);

	xmlschema = _SPI_strdup(map_sql_table_to_xmlschema(portal->tupDesc,
								  InvalidOid, nulls, tableforest, targetns));
	SPI_cursor_close(portal);
	SPI_finish();

	PG_RETURN_XML_P(stringinfo_to_xmltype(query_to_xml_internal(query, NULL,
											   xmlschema, nulls, tableforest,
														   targetns, true)));
}


/*
 * Map SQL schema to XML and/or XML Schema document; see SQL/XML:2008
 * sections 9.13, 9.14.
 */

static StringInfo
schema_to_xml_internal(Oid nspid, const char *xmlschema, bool nulls,
					   bool tableforest, const char *targetns, bool top_level)
{
	StringInfo	result;
	char	   *xmlsn;
	List	   *relid_list;
	ListCell   *cell;

	xmlsn = map_sql_identifier_to_xml_name(get_namespace_name(nspid),
										   true, false);
	result = makeStringInfo();

	xmldata_root_element_start(result, xmlsn, xmlschema, targetns, top_level);

	if (xmlschema)
		appendStringInfo(result, "%s\n\n", xmlschema);

	SPI_connect();

	relid_list = schema_get_xml_visible_tables(nspid);

	SPI_push();

	foreach(cell, relid_list)
	{
		Oid			relid = lfirst_oid(cell);
		StringInfo	subres;

		subres = table_to_xml_internal(relid, NULL, nulls, tableforest,
									   targetns, false);

		appendStringInfoString(result, subres->data);
		appendStringInfoChar(result, '\n');
	}

	SPI_pop();
	SPI_finish();

	xmldata_root_element_end(result, xmlsn);

	return result;
}


Datum
schema_to_xml(PG_FUNCTION_ARGS)
{
	Name		name = PG_GETARG_NAME(0);
	bool		nulls = PG_GETARG_BOOL(1);
	bool		tableforest = PG_GETARG_BOOL(2);
	const char *targetns = text_to_cstring(PG_GETARG_TEXT_PP(3));

	char	   *schemaname;
	Oid			nspid;

	schemaname = NameStr(*name);
	nspid = LookupExplicitNamespace(schemaname);

	PG_RETURN_XML_P(stringinfo_to_xmltype(schema_to_xml_internal(nspid, NULL,
									   nulls, tableforest, targetns, true)));
}


/*
 * Write the start element of the root element of an XML Schema mapping.
 */
static void
xsd_schema_element_start(StringInfo result, const char *targetns)
{
	appendStringInfoString(result,
						   "<xsd:schema\n"
						   "    xmlns:xsd=\"" NAMESPACE_XSD "\"");
	if (strlen(targetns) > 0)
		appendStringInfo(result,
						 "\n"
						 "    targetNamespace=\"%s\"\n"
						 "    elementFormDefault=\"qualified\"",
						 targetns);
	appendStringInfoString(result,
						   ">\n\n");
}


static void
xsd_schema_element_end(StringInfo result)
{
	appendStringInfoString(result, "</xsd:schema>");
}


static StringInfo
schema_to_xmlschema_internal(const char *schemaname, bool nulls,
							 bool tableforest, const char *targetns)
{
	Oid			nspid;
	List	   *relid_list;
	List	   *tupdesc_list;
	ListCell   *cell;
	StringInfo	result;

	result = makeStringInfo();

	nspid = LookupExplicitNamespace(schemaname);

	xsd_schema_element_start(result, targetns);

	SPI_connect();

	relid_list = schema_get_xml_visible_tables(nspid);

	tupdesc_list = NIL;
	foreach(cell, relid_list)
	{
		Relation	rel;

		rel = heap_open(lfirst_oid(cell), AccessShareLock);
		tupdesc_list = lappend(tupdesc_list, CreateTupleDescCopy(rel->rd_att));
		heap_close(rel, NoLock);
	}

	appendStringInfoString(result,
						   map_sql_typecoll_to_xmlschema_types(tupdesc_list));

	appendStringInfoString(result,
						 map_sql_schema_to_xmlschema_types(nspid, relid_list,
											  nulls, tableforest, targetns));

	xsd_schema_element_end(result);

	SPI_finish();

	return result;
}


Datum
schema_to_xmlschema(PG_FUNCTION_ARGS)
{
	Name		name = PG_GETARG_NAME(0);
	bool		nulls = PG_GETARG_BOOL(1);
	bool		tableforest = PG_GETARG_BOOL(2);
	const char *targetns = text_to_cstring(PG_GETARG_TEXT_PP(3));

	PG_RETURN_XML_P(stringinfo_to_xmltype(schema_to_xmlschema_internal(NameStr(*name),
											 nulls, tableforest, targetns)));
}


Datum
schema_to_xml_and_xmlschema(PG_FUNCTION_ARGS)
{
	Name		name = PG_GETARG_NAME(0);
	bool		nulls = PG_GETARG_BOOL(1);
	bool		tableforest = PG_GETARG_BOOL(2);
	const char *targetns = text_to_cstring(PG_GETARG_TEXT_PP(3));
	char	   *schemaname;
	Oid			nspid;
	StringInfo	xmlschema;

	schemaname = NameStr(*name);
	nspid = LookupExplicitNamespace(schemaname);

	xmlschema = schema_to_xmlschema_internal(schemaname, nulls,
											 tableforest, targetns);

	PG_RETURN_XML_P(stringinfo_to_xmltype(schema_to_xml_internal(nspid,
													  xmlschema->data, nulls,
											  tableforest, targetns, true)));
}


/*
 * Map SQL database to XML and/or XML Schema document; see SQL/XML:2008
 * sections 9.16, 9.17.
 */

static StringInfo
database_to_xml_internal(const char *xmlschema, bool nulls,
						 bool tableforest, const char *targetns)
{
	StringInfo	result;
	List	   *nspid_list;
	ListCell   *cell;
	char	   *xmlcn;

	xmlcn = map_sql_identifier_to_xml_name(get_database_name(MyDatabaseId),
										   true, false);
	result = makeStringInfo();

	xmldata_root_element_start(result, xmlcn, xmlschema, targetns, true);

	if (xmlschema)
		appendStringInfo(result, "%s\n\n", xmlschema);

	SPI_connect();

	nspid_list = database_get_xml_visible_schemas();

	SPI_push();

	foreach(cell, nspid_list)
	{
		Oid			nspid = lfirst_oid(cell);
		StringInfo	subres;

		subres = schema_to_xml_internal(nspid, NULL, nulls,
										tableforest, targetns, false);

		appendStringInfoString(result, subres->data);
		appendStringInfoChar(result, '\n');
	}

	SPI_pop();
	SPI_finish();

	xmldata_root_element_end(result, xmlcn);

	return result;
}


Datum
database_to_xml(PG_FUNCTION_ARGS)
{
	bool		nulls = PG_GETARG_BOOL(0);
	bool		tableforest = PG_GETARG_BOOL(1);
	const char *targetns = text_to_cstring(PG_GETARG_TEXT_PP(2));

	PG_RETURN_XML_P(stringinfo_to_xmltype(database_to_xml_internal(NULL, nulls,
													tableforest, targetns)));
}


static StringInfo
database_to_xmlschema_internal(bool nulls, bool tableforest,
							   const char *targetns)
{
	List	   *relid_list;
	List	   *nspid_list;
	List	   *tupdesc_list;
	ListCell   *cell;
	StringInfo	result;

	result = makeStringInfo();

	xsd_schema_element_start(result, targetns);

	SPI_connect();

	relid_list = database_get_xml_visible_tables();
	nspid_list = database_get_xml_visible_schemas();

	tupdesc_list = NIL;
	foreach(cell, relid_list)
	{
		Relation	rel;

		rel = heap_open(lfirst_oid(cell), AccessShareLock);
		tupdesc_list = lappend(tupdesc_list, CreateTupleDescCopy(rel->rd_att));
		heap_close(rel, NoLock);
	}

	appendStringInfoString(result,
						   map_sql_typecoll_to_xmlschema_types(tupdesc_list));

	appendStringInfoString(result,
						   map_sql_catalog_to_xmlschema_types(nspid_list, nulls, tableforest, targetns));

	xsd_schema_element_end(result);

	SPI_finish();

	return result;
}


Datum
database_to_xmlschema(PG_FUNCTION_ARGS)
{
	bool		nulls = PG_GETARG_BOOL(0);
	bool		tableforest = PG_GETARG_BOOL(1);
	const char *targetns = text_to_cstring(PG_GETARG_TEXT_PP(2));

	PG_RETURN_XML_P(stringinfo_to_xmltype(database_to_xmlschema_internal(nulls,
													tableforest, targetns)));
}


Datum
database_to_xml_and_xmlschema(PG_FUNCTION_ARGS)
{
	bool		nulls = PG_GETARG_BOOL(0);
	bool		tableforest = PG_GETARG_BOOL(1);
	const char *targetns = text_to_cstring(PG_GETARG_TEXT_PP(2));
	StringInfo	xmlschema;

	xmlschema = database_to_xmlschema_internal(nulls, tableforest, targetns);

	PG_RETURN_XML_P(stringinfo_to_xmltype(database_to_xml_internal(xmlschema->data,
											 nulls, tableforest, targetns)));
}


/*
 * Map a multi-part SQL name to an XML name; see SQL/XML:2008 section
 * 9.2.
 */
static char *
map_multipart_sql_identifier_to_xml_name(char *a, char *b, char *c, char *d)
{
	StringInfoData result;

	initStringInfo(&result);

	if (a)
		appendStringInfo(&result, "%s",
						 map_sql_identifier_to_xml_name(a, true, true));
	if (b)
		appendStringInfo(&result, ".%s",
						 map_sql_identifier_to_xml_name(b, true, true));
	if (c)
		appendStringInfo(&result, ".%s",
						 map_sql_identifier_to_xml_name(c, true, true));
	if (d)
		appendStringInfo(&result, ".%s",
						 map_sql_identifier_to_xml_name(d, true, true));

	return result.data;
}


/*
 * Map an SQL table to an XML Schema document; see SQL/XML:2008
 * section 9.11.
 *
 * Map an SQL table to XML Schema data types; see SQL/XML:2008 section
 * 9.9.
 */
static const char *
map_sql_table_to_xmlschema(TupleDesc tupdesc, Oid relid, bool nulls,
						   bool tableforest, const char *targetns)
{
	int			i;
	char	   *xmltn;
	char	   *tabletypename;
	char	   *rowtypename;
	StringInfoData result;

	initStringInfo(&result);

	if (OidIsValid(relid))
	{
		HeapTuple	tuple;
		Form_pg_class reltuple;

		tuple = SearchSysCache1(RELOID, ObjectIdGetDatum(relid));
		if (!HeapTupleIsValid(tuple))
			elog(ERROR, "cache lookup failed for relation %u", relid);
		reltuple = (Form_pg_class) GETSTRUCT(tuple);

		xmltn = map_sql_identifier_to_xml_name(NameStr(reltuple->relname),
											   true, false);

		tabletypename = map_multipart_sql_identifier_to_xml_name("TableType",
											 get_database_name(MyDatabaseId),
								  get_namespace_name(reltuple->relnamespace),
												 NameStr(reltuple->relname));

		rowtypename = map_multipart_sql_identifier_to_xml_name("RowType",
											 get_database_name(MyDatabaseId),
								  get_namespace_name(reltuple->relnamespace),
												 NameStr(reltuple->relname));

		ReleaseSysCache(tuple);
	}
	else
	{
		if (tableforest)
			xmltn = "row";
		else
			xmltn = "table";

		tabletypename = "TableType";
		rowtypename = "RowType";
	}

	xsd_schema_element_start(&result, targetns);

	appendStringInfoString(&result,
				   map_sql_typecoll_to_xmlschema_types(list_make1(tupdesc)));

	appendStringInfo(&result,
					 "<xsd:complexType name=\"%s\">\n"
					 "  <xsd:sequence>\n",
					 rowtypename);

	for (i = 0; i < tupdesc->natts; i++)
	{
		if (tupdesc->attrs[i]->attisdropped)
			continue;
		appendStringInfo(&result,
			   "    <xsd:element name=\"%s\" type=\"%s\"%s></xsd:element>\n",
		  map_sql_identifier_to_xml_name(NameStr(tupdesc->attrs[i]->attname),
										 true, false),
				   map_sql_type_to_xml_name(tupdesc->attrs[i]->atttypid, -1),
						 nulls ? " nillable=\"true\"" : " minOccurs=\"0\"");
	}

	appendStringInfoString(&result,
						   "  </xsd:sequence>\n"
						   "</xsd:complexType>\n\n");

	if (!tableforest)
	{
		appendStringInfo(&result,
						 "<xsd:complexType name=\"%s\">\n"
						 "  <xsd:sequence>\n"
						 "    <xsd:element name=\"row\" type=\"%s\" minOccurs=\"0\" maxOccurs=\"unbounded\"/>\n"
						 "  </xsd:sequence>\n"
						 "</xsd:complexType>\n\n",
						 tabletypename, rowtypename);

		appendStringInfo(&result,
						 "<xsd:element name=\"%s\" type=\"%s\"/>\n\n",
						 xmltn, tabletypename);
	}
	else
		appendStringInfo(&result,
						 "<xsd:element name=\"%s\" type=\"%s\"/>\n\n",
						 xmltn, rowtypename);

	xsd_schema_element_end(&result);

	return result.data;
}


/*
 * Map an SQL schema to XML Schema data types; see SQL/XML:2008
 * section 9.12.
 */
static const char *
map_sql_schema_to_xmlschema_types(Oid nspid, List *relid_list, bool nulls,
								  bool tableforest, const char *targetns)
{
	char	   *dbname;
	char	   *nspname;
	char	   *xmlsn;
	char	   *schematypename;
	StringInfoData result;
	ListCell   *cell;

	dbname = get_database_name(MyDatabaseId);
	nspname = get_namespace_name(nspid);

	initStringInfo(&result);

	xmlsn = map_sql_identifier_to_xml_name(nspname, true, false);

	schematypename = map_multipart_sql_identifier_to_xml_name("SchemaType",
															  dbname,
															  nspname,
															  NULL);

	appendStringInfo(&result,
					 "<xsd:complexType name=\"%s\">\n", schematypename);
	if (!tableforest)
		appendStringInfoString(&result,
							   "  <xsd:all>\n");
	else
		appendStringInfoString(&result,
							   "  <xsd:sequence>\n");

	foreach(cell, relid_list)
	{
		Oid			relid = lfirst_oid(cell);
		char	   *relname = get_rel_name(relid);
		char	   *xmltn = map_sql_identifier_to_xml_name(relname, true, false);
		char	   *tabletypename = map_multipart_sql_identifier_to_xml_name(tableforest ? "RowType" : "TableType",
																	  dbname,
																	 nspname,
																	relname);

		if (!tableforest)
			appendStringInfo(&result,
							 "    <xsd:element name=\"%s\" type=\"%s\"/>\n",
							 xmltn, tabletypename);
		else
			appendStringInfo(&result,
							 "    <xsd:element name=\"%s\" type=\"%s\" minOccurs=\"0\" maxOccurs=\"unbounded\"/>\n",
							 xmltn, tabletypename);
	}

	if (!tableforest)
		appendStringInfoString(&result,
							   "  </xsd:all>\n");
	else
		appendStringInfoString(&result,
							   "  </xsd:sequence>\n");
	appendStringInfoString(&result,
						   "</xsd:complexType>\n\n");

	appendStringInfo(&result,
					 "<xsd:element name=\"%s\" type=\"%s\"/>\n\n",
					 xmlsn, schematypename);

	return result.data;
}


/*
 * Map an SQL catalog to XML Schema data types; see SQL/XML:2008
 * section 9.15.
 */
static const char *
map_sql_catalog_to_xmlschema_types(List *nspid_list, bool nulls,
								   bool tableforest, const char *targetns)
{
	char	   *dbname;
	char	   *xmlcn;
	char	   *catalogtypename;
	StringInfoData result;
	ListCell   *cell;

	dbname = get_database_name(MyDatabaseId);

	initStringInfo(&result);

	xmlcn = map_sql_identifier_to_xml_name(dbname, true, false);

	catalogtypename = map_multipart_sql_identifier_to_xml_name("CatalogType",
															   dbname,
															   NULL,
															   NULL);

	appendStringInfo(&result,
					 "<xsd:complexType name=\"%s\">\n", catalogtypename);
	appendStringInfoString(&result,
						   "  <xsd:all>\n");

	foreach(cell, nspid_list)
	{
		Oid			nspid = lfirst_oid(cell);
		char	   *nspname = get_namespace_name(nspid);
		char	   *xmlsn = map_sql_identifier_to_xml_name(nspname, true, false);
		char	   *schematypename = map_multipart_sql_identifier_to_xml_name("SchemaType",
																	  dbname,
																	 nspname,
																	   NULL);

		appendStringInfo(&result,
						 "    <xsd:element name=\"%s\" type=\"%s\"/>\n",
						 xmlsn, schematypename);
	}

	appendStringInfoString(&result,
						   "  </xsd:all>\n");
	appendStringInfoString(&result,
						   "</xsd:complexType>\n\n");

	appendStringInfo(&result,
					 "<xsd:element name=\"%s\" type=\"%s\"/>\n\n",
					 xmlcn, catalogtypename);

	return result.data;
}


/*
 * Map an SQL data type to an XML name; see SQL/XML:2008 section 9.4.
 */
static const char *
map_sql_type_to_xml_name(Oid typeoid, int typmod)
{
	StringInfoData result;

	initStringInfo(&result);

	switch (typeoid)
	{
		case BPCHAROID:
			if (typmod == -1)
				appendStringInfo(&result, "CHAR");
			else
				appendStringInfo(&result, "CHAR_%d", typmod - VARHDRSZ);
			break;
		case VARCHAROID:
			if (typmod == -1)
				appendStringInfo(&result, "VARCHAR");
			else
				appendStringInfo(&result, "VARCHAR_%d", typmod - VARHDRSZ);
			break;
		case NUMERICOID:
			if (typmod == -1)
				appendStringInfo(&result, "NUMERIC");
			else
				appendStringInfo(&result, "NUMERIC_%d_%d",
								 ((typmod - VARHDRSZ) >> 16) & 0xffff,
								 (typmod - VARHDRSZ) & 0xffff);
			break;
		case INT4OID:
			appendStringInfo(&result, "INTEGER");
			break;
		case INT2OID:
			appendStringInfo(&result, "SMALLINT");
			break;
		case INT8OID:
			appendStringInfo(&result, "BIGINT");
			break;
		case FLOAT4OID:
			appendStringInfo(&result, "REAL");
			break;
		case FLOAT8OID:
			appendStringInfo(&result, "DOUBLE");
			break;
		case BOOLOID:
			appendStringInfo(&result, "BOOLEAN");
			break;
		case TIMEOID:
			if (typmod == -1)
				appendStringInfo(&result, "TIME");
			else
				appendStringInfo(&result, "TIME_%d", typmod);
			break;
		case TIMETZOID:
			if (typmod == -1)
				appendStringInfo(&result, "TIME_WTZ");
			else
				appendStringInfo(&result, "TIME_WTZ_%d", typmod);
			break;
		case TIMESTAMPOID:
			if (typmod == -1)
				appendStringInfo(&result, "TIMESTAMP");
			else
				appendStringInfo(&result, "TIMESTAMP_%d", typmod);
			break;
		case TIMESTAMPTZOID:
			if (typmod == -1)
				appendStringInfo(&result, "TIMESTAMP_WTZ");
			else
				appendStringInfo(&result, "TIMESTAMP_WTZ_%d", typmod);
			break;
		case DATEOID:
			appendStringInfo(&result, "DATE");
			break;
		case XMLOID:
			appendStringInfo(&result, "XML");
			break;
		default:
			{
				HeapTuple	tuple;
				Form_pg_type typtuple;

				tuple = SearchSysCache1(TYPEOID, ObjectIdGetDatum(typeoid));
				if (!HeapTupleIsValid(tuple))
					elog(ERROR, "cache lookup failed for type %u", typeoid);
				typtuple = (Form_pg_type) GETSTRUCT(tuple);

				appendStringInfoString(&result,
									   map_multipart_sql_identifier_to_xml_name((typtuple->typtype == TYPTYPE_DOMAIN) ? "Domain" : "UDT",
											 get_database_name(MyDatabaseId),
								  get_namespace_name(typtuple->typnamespace),
												NameStr(typtuple->typname)));

				ReleaseSysCache(tuple);
			}
	}

	return result.data;
}


/*
 * Map a collection of SQL data types to XML Schema data types; see
 * SQL/XML:2008 section 9.7.
 */
static const char *
map_sql_typecoll_to_xmlschema_types(List *tupdesc_list)
{
	List	   *uniquetypes = NIL;
	int			i;
	StringInfoData result;
	ListCell   *cell0;

	/* extract all column types used in the set of TupleDescs */
	foreach(cell0, tupdesc_list)
	{
		TupleDesc	tupdesc = (TupleDesc) lfirst(cell0);

		for (i = 0; i < tupdesc->natts; i++)
		{
			if (tupdesc->attrs[i]->attisdropped)
				continue;
			uniquetypes = list_append_unique_oid(uniquetypes,
												 tupdesc->attrs[i]->atttypid);
		}
	}

	/* add base types of domains */
	foreach(cell0, uniquetypes)
	{
		Oid			typid = lfirst_oid(cell0);
		Oid			basetypid = getBaseType(typid);

		if (basetypid != typid)
			uniquetypes = list_append_unique_oid(uniquetypes, basetypid);
	}

	/* Convert to textual form */
	initStringInfo(&result);

	foreach(cell0, uniquetypes)
	{
		appendStringInfo(&result, "%s\n",
						 map_sql_type_to_xmlschema_type(lfirst_oid(cell0),
														-1));
	}

	return result.data;
}


/*
 * Map an SQL data type to a named XML Schema data type; see
 * SQL/XML:2008 sections 9.5 and 9.6.
 *
 * (The distinction between 9.5 and 9.6 is basically that 9.6 adds
 * a name attribute, which this function does.  The name-less version
 * 9.5 doesn't appear to be required anywhere.)
 */
static const char *
map_sql_type_to_xmlschema_type(Oid typeoid, int typmod)
{
	StringInfoData result;
	const char *typename = map_sql_type_to_xml_name(typeoid, typmod);

	initStringInfo(&result);

	if (typeoid == XMLOID)
	{
		appendStringInfo(&result,
						 "<xsd:complexType mixed=\"true\">\n"
						 "  <xsd:sequence>\n"
						 "    <xsd:any name=\"element\" minOccurs=\"0\" maxOccurs=\"unbounded\" processContents=\"skip\"/>\n"
						 "  </xsd:sequence>\n"
						 "</xsd:complexType>\n");
	}
	else
	{
		appendStringInfo(&result,
						 "<xsd:simpleType name=\"%s\">\n", typename);

		switch (typeoid)
		{
			case BPCHAROID:
			case VARCHAROID:
			case TEXTOID:
				appendStringInfo(&result,
								 "  <xsd:restriction base=\"xsd:string\">\n");
				if (typmod != -1)
					appendStringInfo(&result,
									 "    <xsd:maxLength value=\"%d\"/>\n",
									 typmod - VARHDRSZ);
				appendStringInfo(&result,
								 "  </xsd:restriction>\n");
				break;

			case BYTEAOID:
				appendStringInfo(&result,
								 "  <xsd:restriction base=\"xsd:%s\">\n"
								 "  </xsd:restriction>\n",
				xmlbinary == XMLBINARY_BASE64 ? "base64Binary" : "hexBinary");
				break;

			case NUMERICOID:
				if (typmod != -1)
					appendStringInfo(&result,
								 "  <xsd:restriction base=\"xsd:decimal\">\n"
									 "    <xsd:totalDigits value=\"%d\"/>\n"
								   "    <xsd:fractionDigits value=\"%d\"/>\n"
									 "  </xsd:restriction>\n",
									 ((typmod - VARHDRSZ) >> 16) & 0xffff,
									 (typmod - VARHDRSZ) & 0xffff);
				break;

			case INT2OID:
				appendStringInfo(&result,
								 "  <xsd:restriction base=\"xsd:short\">\n"
								 "    <xsd:maxInclusive value=\"%d\"/>\n"
								 "    <xsd:minInclusive value=\"%d\"/>\n"
								 "  </xsd:restriction>\n",
								 SHRT_MAX, SHRT_MIN);
				break;

			case INT4OID:
				appendStringInfo(&result,
								 "  <xsd:restriction base=\"xsd:int\">\n"
								 "    <xsd:maxInclusive value=\"%d\"/>\n"
								 "    <xsd:minInclusive value=\"%d\"/>\n"
								 "  </xsd:restriction>\n",
								 INT_MAX, INT_MIN);
				break;

			case INT8OID:
				appendStringInfo(&result,
								 "  <xsd:restriction base=\"xsd:long\">\n"
					   "    <xsd:maxInclusive value=\"" INT64_FORMAT "\"/>\n"
					   "    <xsd:minInclusive value=\"" INT64_FORMAT "\"/>\n"
								 "  </xsd:restriction>\n",
							   (((uint64) 1) << (sizeof(int64) * 8 - 1)) - 1,
								 (((uint64) 1) << (sizeof(int64) * 8 - 1)));
				break;

			case FLOAT4OID:
				appendStringInfo(&result,
				"  <xsd:restriction base=\"xsd:float\"></xsd:restriction>\n");
				break;

			case FLOAT8OID:
				appendStringInfo(&result,
								 "  <xsd:restriction base=\"xsd:double\"></xsd:restriction>\n");
				break;

			case BOOLOID:
				appendStringInfo(&result,
								 "  <xsd:restriction base=\"xsd:boolean\"></xsd:restriction>\n");
				break;

			case TIMEOID:
			case TIMETZOID:
				{
					const char *tz = (typeoid == TIMETZOID ? "(+|-)\\p{Nd}{2}:\\p{Nd}{2}" : "");

					if (typmod == -1)
						appendStringInfo(&result,
									"  <xsd:restriction base=\"xsd:time\">\n"
										 "    <xsd:pattern value=\"\\p{Nd}{2}:\\p{Nd}{2}:\\p{Nd}{2}(.\\p{Nd}+)?%s\"/>\n"
										 "  </xsd:restriction>\n", tz);
					else if (typmod == 0)
						appendStringInfo(&result,
									"  <xsd:restriction base=\"xsd:time\">\n"
										 "    <xsd:pattern value=\"\\p{Nd}{2}:\\p{Nd}{2}:\\p{Nd}{2}%s\"/>\n"
										 "  </xsd:restriction>\n", tz);
					else
						appendStringInfo(&result,
									"  <xsd:restriction base=\"xsd:time\">\n"
										 "    <xsd:pattern value=\"\\p{Nd}{2}:\\p{Nd}{2}:\\p{Nd}{2}.\\p{Nd}{%d}%s\"/>\n"
							"  </xsd:restriction>\n", typmod - VARHDRSZ, tz);
					break;
				}

			case TIMESTAMPOID:
			case TIMESTAMPTZOID:
				{
					const char *tz = (typeoid == TIMESTAMPTZOID ? "(+|-)\\p{Nd}{2}:\\p{Nd}{2}" : "");

					if (typmod == -1)
						appendStringInfo(&result,
								"  <xsd:restriction base=\"xsd:dateTime\">\n"
										 "    <xsd:pattern value=\"\\p{Nd}{4}-\\p{Nd}{2}-\\p{Nd}{2}T\\p{Nd}{2}:\\p{Nd}{2}:\\p{Nd}{2}(.\\p{Nd}+)?%s\"/>\n"
										 "  </xsd:restriction>\n", tz);
					else if (typmod == 0)
						appendStringInfo(&result,
								"  <xsd:restriction base=\"xsd:dateTime\">\n"
										 "    <xsd:pattern value=\"\\p{Nd}{4}-\\p{Nd}{2}-\\p{Nd}{2}T\\p{Nd}{2}:\\p{Nd}{2}:\\p{Nd}{2}%s\"/>\n"
										 "  </xsd:restriction>\n", tz);
					else
						appendStringInfo(&result,
								"  <xsd:restriction base=\"xsd:dateTime\">\n"
										 "    <xsd:pattern value=\"\\p{Nd}{4}-\\p{Nd}{2}-\\p{Nd}{2}T\\p{Nd}{2}:\\p{Nd}{2}:\\p{Nd}{2}.\\p{Nd}{%d}%s\"/>\n"
							"  </xsd:restriction>\n", typmod - VARHDRSZ, tz);
					break;
				}

			case DATEOID:
				appendStringInfo(&result,
								 "  <xsd:restriction base=\"xsd:date\">\n"
								 "    <xsd:pattern value=\"\\p{Nd}{4}-\\p{Nd}{2}-\\p{Nd}{2}\"/>\n"
								 "  </xsd:restriction>\n");
				break;

			default:
				if (get_typtype(typeoid) == TYPTYPE_DOMAIN)
				{
					Oid			base_typeoid;
					int32		base_typmod = -1;

					base_typeoid = getBaseTypeAndTypmod(typeoid, &base_typmod);

					appendStringInfo(&result,
									 "  <xsd:restriction base=\"%s\"/>\n",
						map_sql_type_to_xml_name(base_typeoid, base_typmod));
				}
				break;
		}
		appendStringInfo(&result,
						 "</xsd:simpleType>\n");
	}

	return result.data;
}


/*
 * Map an SQL row to an XML element, taking the row from the active
 * SPI cursor.  See also SQL/XML:2008 section 9.10.
 */
static void
SPI_sql_row_to_xmlelement(uint64 rownum, StringInfo result, char *tablename,
						  bool nulls, bool tableforest,
						  const char *targetns, bool top_level)
{
	int			i;
	char	   *xmltn;

	if (tablename)
		xmltn = map_sql_identifier_to_xml_name(tablename, true, false);
	else
	{
		if (tableforest)
			xmltn = "row";
		else
			xmltn = "table";
	}

	if (tableforest)
		xmldata_root_element_start(result, xmltn, NULL, targetns, top_level);
	else
		appendStringInfoString(result, "<row>\n");

	for (i = 1; i <= SPI_tuptable->tupdesc->natts; i++)
	{
		char	   *colname;
		Datum		colval;
		bool		isnull;

		colname = map_sql_identifier_to_xml_name(SPI_fname(SPI_tuptable->tupdesc, i),
												 true, false);
		colval = SPI_getbinval(SPI_tuptable->vals[rownum],
							   SPI_tuptable->tupdesc,
							   i,
							   &isnull);
		if (isnull)
		{
			if (nulls)
				appendStringInfo(result, "  <%s xsi:nil=\"true\"/>\n", colname);
		}
		else
			appendStringInfo(result, "  <%s>%s</%s>\n",
							 colname,
							 map_sql_value_to_xml_value(colval,
							  SPI_gettypeid(SPI_tuptable->tupdesc, i), true),
							 colname);
	}

	if (tableforest)
	{
		xmldata_root_element_end(result, xmltn);
		appendStringInfoChar(result, '\n');
	}
	else
		appendStringInfoString(result, "</row>\n\n");
}


/*
 * XPath related functions
 */

#ifdef USE_LIBXML
/*
 * Convert XML node to text (dump subtree in case of element,
 * return value otherwise)
 */
static text *
xml_xmlnodetoxmltype(xmlNodePtr cur)
{
	xmltype    *result;

	if (cur->type == XML_ELEMENT_NODE)
	{
		xmlBufferPtr buf;
		xmlNodePtr	cur_copy;

		buf = xmlBufferCreate();

		/*
		 * The result of xmlNodeDump() won't contain namespace definitions
		 * from parent nodes, but xmlCopyNode() duplicates a node along with
		 * its required namespace definitions.
		 */
		cur_copy = xmlCopyNode(cur, 1);

		if (cur_copy == NULL)
			xml_ereport(ERROR, ERRCODE_OUT_OF_MEMORY,
						"could not copy node");

		PG_TRY();
		{
			xmlNodeDump(buf, NULL, cur_copy, 0, 1);
			result = xmlBuffer_to_xmltype(buf);
		}
		PG_CATCH();
		{
			xmlFreeNode(cur_copy);
			xmlBufferFree(buf);
			PG_RE_THROW();
		}
		PG_END_TRY();
		xmlFreeNode(cur_copy);
		xmlBufferFree(buf);
	}
	else
	{
		xmlChar    *str;

		str = xmlXPathCastNodeToString(cur);
		PG_TRY();
		{
			result = (xmltype *) cstring_to_text((char *) str);
		}
		PG_CATCH();
		{
			xmlFree(str);
			PG_RE_THROW();
		}
		PG_END_TRY();
		xmlFree(str);
	}

	return result;
}
#endif


/*
 * Common code for xpath() and xmlexists()
 *
 * Evaluate XPath expression and return number of nodes in res_items
 * and array of XML values in astate.
 *
 * It is up to the user to ensure that the XML passed is in fact
 * an XML document - XPath doesn't work easily on fragments without
 * a context node being known.
 */
#ifdef USE_LIBXML
static void
xpath_internal(text *xpath_expr_text, xmltype *data, ArrayType *namespaces,
			   int *res_nitems, ArrayBuildState **astate)
{
	xmlParserCtxtPtr ctxt = NULL;
	xmlDocPtr	doc = NULL;
	xmlXPathContextPtr xpathctx = NULL;
	xmlXPathCompExprPtr xpathcomp = NULL;
	xmlXPathObjectPtr xpathobj = NULL;
	char	   *datastr;
	int32		len;
	int32		xpath_len;
	xmlChar    *string;
	xmlChar    *xpath_expr;
	int			i;
	int			ndim;
	Datum	   *ns_names_uris;
	bool	   *ns_names_uris_nulls;
	int			ns_count;

	/*
	 * Namespace mappings are passed as text[].  If an empty array is passed
	 * (ndim = 0, "0-dimensional"), then there are no namespace mappings.
	 * Else, a 2-dimensional array with length of the second axis being equal
	 * to 2 should be passed, i.e., every subarray contains 2 elements, the
	 * first element defining the name, the second one the URI.  Example:
	 * ARRAY[ARRAY['myns', 'http://example.com'], ARRAY['myns2',
	 * 'http://example2.com']].
	 */
	ndim = namespaces ? ARR_NDIM(namespaces) : 0;
	if (ndim != 0)
	{
		int		   *dims;

		dims = ARR_DIMS(namespaces);

		if (ndim != 2 || dims[1] != 2)
			ereport(ERROR,
					(errcode(ERRCODE_DATA_EXCEPTION),
					 errmsg("invalid array for XML namespace mapping"),
					 errdetail("The array must be two-dimensional with length of the second axis equal to 2.")));

		Assert(ARR_ELEMTYPE(namespaces) == TEXTOID);

		deconstruct_array(namespaces, TEXTOID, -1, false, 'i',
						  &ns_names_uris, &ns_names_uris_nulls,
						  &ns_count);

		Assert((ns_count % 2) == 0);	/* checked above */
		ns_count /= 2;			/* count pairs only */
	}
	else
	{
		ns_names_uris = NULL;
		ns_names_uris_nulls = NULL;
		ns_count = 0;
	}

	datastr = VARDATA(data);
	len = VARSIZE(data) - VARHDRSZ;
	xpath_len = VARSIZE(xpath_expr_text) - VARHDRSZ;
	if (xpath_len == 0)
		ereport(ERROR,
				(errcode(ERRCODE_DATA_EXCEPTION),
				 errmsg("empty XPath expression")));

	string = (xmlChar *) palloc((len + 1) * sizeof(xmlChar));
	memcpy(string, datastr, len);
	string[len] = '\0';

	xpath_expr = (xmlChar *) palloc((xpath_len + 1) * sizeof(xmlChar));
	memcpy(xpath_expr, VARDATA(xpath_expr_text), xpath_len);
	xpath_expr[xpath_len] = '\0';

	pg_xml_init();
	xmlInitParser();

	PG_TRY();
	{
		/*
		 * redundant XML parsing (two parsings for the same value during one
		 * command execution are possible)
		 */
		ctxt = xmlNewParserCtxt();
		if (ctxt == NULL)
			xml_ereport(ERROR, ERRCODE_OUT_OF_MEMORY,
						"could not allocate parser context");
		doc = xmlCtxtReadMemory(ctxt, (char *) string, len, NULL, NULL, 0);
		if (doc == NULL)
			xml_ereport(ERROR, ERRCODE_INVALID_XML_DOCUMENT,
						"could not parse XML document");
		xpathctx = xmlXPathNewContext(doc);
		if (xpathctx == NULL)
			xml_ereport(ERROR, ERRCODE_OUT_OF_MEMORY,
						"could not allocate XPath context");
		xpathctx->node = xmlDocGetRootElement(doc);
		if (xpathctx->node == NULL)
			xml_ereport(ERROR, ERRCODE_INTERNAL_ERROR,
						"could not find root XML element");

		/* register namespaces, if any */
		if (ns_count > 0)
		{
			for (i = 0; i < ns_count; i++)
			{
				char	   *ns_name;
				char	   *ns_uri;

				if (ns_names_uris_nulls[i * 2] ||
					ns_names_uris_nulls[i * 2 + 1])
					ereport(ERROR,
							(errcode(ERRCODE_NULL_VALUE_NOT_ALLOWED),
					  errmsg("neither namespace name nor URI may be null")));
				ns_name = TextDatumGetCString(ns_names_uris[i * 2]);
				ns_uri = TextDatumGetCString(ns_names_uris[i * 2 + 1]);
				if (xmlXPathRegisterNs(xpathctx,
									   (xmlChar *) ns_name,
									   (xmlChar *) ns_uri) != 0)
					ereport(ERROR,		/* is this an internal error??? */
							(errmsg("could not register XML namespace with name \"%s\" and URI \"%s\"",
									ns_name, ns_uri)));
			}
		}

		xpathcomp = xmlXPathCompile(xpath_expr);
		if (xpathcomp == NULL)	/* TODO: show proper XPath error details */
			xml_ereport(ERROR, ERRCODE_INTERNAL_ERROR,
						"invalid XPath expression");

		/*
		 * Version 2.6.27 introduces a function named
		 * xmlXPathCompiledEvalToBoolean, which would be enough for xmlexists,
		 * but we can derive the existence by whether any nodes are returned,
		 * thereby preventing a library version upgrade and keeping the code
		 * the same.
		 */
		xpathobj = xmlXPathCompiledEval(xpathcomp, xpathctx);
		if (xpathobj == NULL)	/* TODO: reason? */
			xml_ereport(ERROR, ERRCODE_INTERNAL_ERROR,
						"could not create XPath object");

		/* return empty array in cases when nothing is found */
		if (xpathobj->nodesetval == NULL)
			*res_nitems = 0;
		else
			*res_nitems = xpathobj->nodesetval->nodeNr;

		if (*res_nitems && astate)
		{
			*astate = NULL;
			for (i = 0; i < xpathobj->nodesetval->nodeNr; i++)
			{
				Datum		elem;
				bool		elemisnull = false;

				elem = PointerGetDatum(xml_xmlnodetoxmltype(xpathobj->nodesetval->nodeTab[i]));
				*astate = accumArrayResult(*astate, elem,
										   elemisnull, XMLOID,
										   CurrentMemoryContext);
			}
		}
	}
	PG_CATCH();
	{
		if (xpathobj)
			xmlXPathFreeObject(xpathobj);
		if (xpathcomp)
			xmlXPathFreeCompExpr(xpathcomp);
		if (xpathctx)
			xmlXPathFreeContext(xpathctx);
		if (doc)
			xmlFreeDoc(doc);
		if (ctxt)
			xmlFreeParserCtxt(ctxt);
		PG_RE_THROW();
	}
	PG_END_TRY();

	xmlXPathFreeObject(xpathobj);
	xmlXPathFreeCompExpr(xpathcomp);
	xmlXPathFreeContext(xpathctx);
	xmlFreeDoc(doc);
	xmlFreeParserCtxt(ctxt);
}
#endif   /* USE_LIBXML */

/*
 * Evaluate XPath expression and return array of XML values.
 *
 * As we have no support of XQuery sequences yet, this function seems
 * to be the most useful one (array of XML functions plays a role of
 * some kind of substitution for XQuery sequences).
 */
Datum
xpath(PG_FUNCTION_ARGS)
{
#ifdef USE_LIBXML
	text	   *xpath_expr_text = PG_GETARG_TEXT_P(0);
	xmltype    *data = PG_GETARG_XML_P(1);
	ArrayType  *namespaces = PG_GETARG_ARRAYTYPE_P(2);
	int			res_nitems;
	ArrayBuildState *astate;

	xpath_internal(xpath_expr_text, data, namespaces,
				   &res_nitems, &astate);

	if (res_nitems == 0)
		PG_RETURN_ARRAYTYPE_P(construct_empty_array(XMLOID));
	else
		PG_RETURN_ARRAYTYPE_P(DatumGetArrayTypeP(makeArrayResult(astate, CurrentMemoryContext)));
#else
	NO_XML_SUPPORT();
	return 0;
#endif
}

/*
 * Determines if the node specified by the supplied XPath exists
 * in a given XML document, returning a boolean.
 */
Datum
xmlexists(PG_FUNCTION_ARGS)
{
#ifdef USE_LIBXML
	text	   *xpath_expr_text = PG_GETARG_TEXT_P(0);
	xmltype    *data = PG_GETARG_XML_P(1);
	int			res_nitems;

	xpath_internal(xpath_expr_text, data, NULL,
				   &res_nitems, NULL);

	PG_RETURN_BOOL(res_nitems > 0);
#else
	NO_XML_SUPPORT();
	return 0;
#endif
}

/*
 * Determines if the node specified by the supplied XPath exists
 * in a given XML document, returning a boolean. Differs from
 * xmlexists as it supports namespaces and is not defined in SQL/XML.
 */
Datum
xpath_exists(PG_FUNCTION_ARGS)
{
#ifdef USE_LIBXML
	text	   *xpath_expr_text = PG_GETARG_TEXT_P(0);
	xmltype    *data = PG_GETARG_XML_P(1);
	ArrayType  *namespaces = PG_GETARG_ARRAYTYPE_P(2);
	int			res_nitems;

	xpath_internal(xpath_expr_text, data, namespaces,
				   &res_nitems, NULL);

	PG_RETURN_BOOL(res_nitems > 0);
#else
	NO_XML_SUPPORT();
	return 0;
#endif
}

/*
 * Functions for checking well-formed-ness
 */

#ifdef USE_LIBXML
static bool
wellformed_xml(text *data, XmlOptionType xmloption_arg)
{
	bool		result;
	xmlDocPtr	doc = NULL;

	/* We want to catch any exceptions and return false */
	PG_TRY();
	{
		doc = xml_parse(data, xmloption_arg, true, GetDatabaseEncoding());
		result = true;
	}
	PG_CATCH();
	{
		FlushErrorState();
		result = false;
	}
	PG_END_TRY();

	if (doc)
		xmlFreeDoc(doc);

	return result;
}
#endif

Datum
xml_is_well_formed(PG_FUNCTION_ARGS)
{
#ifdef USE_LIBXML
	text	   *data = PG_GETARG_TEXT_P(0);

	PG_RETURN_BOOL(wellformed_xml(data, xmloption));
#else
	NO_XML_SUPPORT();
	return 0;
#endif   /* not USE_LIBXML */
}

Datum
xml_is_well_formed_document(PG_FUNCTION_ARGS)
{
#ifdef USE_LIBXML
	text	   *data = PG_GETARG_TEXT_P(0);

	PG_RETURN_BOOL(wellformed_xml(data, XMLOPTION_DOCUMENT));
#else
	NO_XML_SUPPORT();
	return 0;
#endif   /* not USE_LIBXML */
}

Datum
xml_is_well_formed_content(PG_FUNCTION_ARGS)
{
#ifdef USE_LIBXML
	text	   *data = PG_GETARG_TEXT_P(0);

	PG_RETURN_BOOL(wellformed_xml(data, XMLOPTION_CONTENT));
#else
	NO_XML_SUPPORT();
	return 0;
#endif   /* not USE_LIBXML */
}<|MERGE_RESOLUTION|>--- conflicted
+++ resolved
@@ -4,17 +4,10 @@
  *	  XML data type support.
  *
  *
-<<<<<<< HEAD
  * Portions Copyright (c) 1996-2011, PostgreSQL Global Development Group
  * Portions Copyright (c) 1994, Regents of the University of California
  *
  * src/backend/utils/adt/xml.c
-=======
- * Portions Copyright (c) 1996-2010, PostgreSQL Global Development Group
- * Portions Copyright (c) 1994, Regents of the University of California
- *
- * $PostgreSQL: pgsql/src/backend/utils/adt/xml.c,v 1.98 2010/07/06 19:18:58 momjian Exp $
->>>>>>> 1084f317
  *
  *-------------------------------------------------------------------------
  */
@@ -94,11 +87,8 @@
 
 static StringInfo xml_err_buf = NULL;
 
-<<<<<<< HEAD
 static xmlParserInputPtr xmlPgEntityLoader(const char *URL, const char *ID,
 				  xmlParserCtxtPtr ctxt);
-=======
->>>>>>> 1084f317
 static void xml_errorHandler(void *ctxt, const char *msg,...);
 static void xml_ereport_by_code(int level, int sqlcode,
 					const char *msg, int errcode);
@@ -858,11 +848,7 @@
  * pg_xml_init --- set up for use of libxml
  *
  * This should be called by each function that is about to use libxml
-<<<<<<< HEAD
- * facilities.  It has two responsibilities: verify compatibility with the
-=======
  * facilities.	It has two responsibilities: verify compatibility with the
->>>>>>> 1084f317
  * loaded libxml version (done on first call in a session) and establish
  * or re-establish our libxml error handler.  The latter needs to be done
  * anytime we might have passed control to add-on modules (eg libperl) which
@@ -1346,7 +1332,6 @@
 
 
 /*
-<<<<<<< HEAD
  * xmlPgEntityLoader --- entity loader callback function
  *
  * Silently prevent any external entity URL from being loaded.  We don't want
@@ -1375,17 +1360,6 @@
  * This is exported for modules that want to share the core libxml error
  * handler.  Note that pg_xml_init() *must* have been called previously.
  */
-=======
- * xml_ereport --- report an XML-related error
- *
- * The "msg" is the SQL-level message; some can be adopted from the SQL/XML
- * standard.  This function adds libxml's native error message, if any, as
- * detail.
- *
- * This is exported for modules that want to share the core libxml error
- * handler.  Note that pg_xml_init() *must* have been called previously.
- */
->>>>>>> 1084f317
 void
 xml_ereport(int level, int sqlcode, const char *msg)
 {
