--- conflicted
+++ resolved
@@ -7,11 +7,7 @@
  *
  *
  * IDENTIFICATION
-<<<<<<< HEAD
- *	  $PostgreSQL: pgsql/src/backend/utils/adt/tsquery_rewrite.c,v 1.11.2.1 2009/07/28 09:32:45 teodor Exp $
-=======
  *	  $PostgreSQL: pgsql/src/backend/utils/adt/tsquery_rewrite.c,v 1.12 2008/03/25 22:42:44 tgl Exp $
->>>>>>> f260edb1
  *
  *-------------------------------------------------------------------------
  */
