--- conflicted
+++ resolved
@@ -10,13 +10,9 @@
  *	  Index cost functions are registered in the pg_am catalog
  *	  in the "amcostestimate" attribute.
  *
-<<<<<<< HEAD
  * Portions Copyright (c) 2006-2009, Greenplum inc
  * Portions Copyright (c) 2012-Present Pivotal Software, Inc.
- * Portions Copyright (c) 1996-2012, PostgreSQL Global Development Group
-=======
  * Portions Copyright (c) 1996-2013, PostgreSQL Global Development Group
->>>>>>> e472b921
  * Portions Copyright (c) 1994, Regents of the University of California
  *
  *
@@ -192,17 +188,10 @@
 				   VariableStatData *vardata,
 				   Oid vartype, Oid opfamily, Const *prefixcon);
 static Selectivity like_selectivity(const char *patt, int pattlen,
-<<<<<<< HEAD
-									bool case_insensitive);
-static Selectivity regex_selectivity(const char *patt, int pattlen,
-									 bool case_insensitive,
-									 int fixed_prefix_len);
-=======
 				 bool case_insensitive);
 static Selectivity regex_selectivity(const char *patt, int pattlen,
 				  bool case_insensitive,
 				  int fixed_prefix_len);
->>>>>>> e472b921
 static Datum string_to_datum(const char *str, Oid datatype);
 static Const *string_to_const(const char *str, Oid datatype);
 static Const *string_to_bytea_const(const char *str, size_t str_len);
@@ -1107,11 +1096,7 @@
 	Pattern_Prefix_Status pstatus;
 	Const	   *patt;
 	Const	   *prefix = NULL;
-<<<<<<< HEAD
-	Selectivity	rest_selec = 0;
-=======
 	Selectivity rest_selec = 0;
->>>>>>> e472b921
 	double		result;
 
 	/*
@@ -1201,14 +1186,9 @@
 	}
 
 	/*
-<<<<<<< HEAD
-	 * Divide pattern into fixed prefix and remainder.  Unlike many of the
-	 * other functions in this file, we use the pattern operator's actual
-=======
 	 * Pull out any fixed prefix implied by the pattern, and estimate the
 	 * fractional selectivity of the remainder of the pattern.	Unlike many of
 	 * the other functions in this file, we use the pattern operator's actual
->>>>>>> e472b921
 	 * collation for this step.  This is not because we expect the collation
 	 * to make a big difference in the selectivity estimate (it seldom would),
 	 * but because we want to be sure we cache compiled regexps under the
@@ -1299,10 +1279,6 @@
 											   opfamily, prefix);
 			else
 				prefixsel = 1.0;
-<<<<<<< HEAD
-
-=======
->>>>>>> e472b921
 			heursel = prefixsel * rest_selec;
 
 			if (selec < 0)		/* fewer than 10 histogram entries? */
@@ -1881,31 +1857,18 @@
 				s2 = DatumGetFloat8(FunctionCall5Coll(&oprselproc,
 													  clause->inputcollid,
 													  PointerGetDatum(root),
-<<<<<<< HEAD
-													  ObjectIdGetDatum(operator),
-													  PointerGetDatum(args),
-													  Int16GetDatum(jointype),
-													  PointerGetDatum(sjinfo)));
-=======
 												  ObjectIdGetDatum(operator),
 													  PointerGetDatum(args),
 													  Int16GetDatum(jointype),
 												   PointerGetDatum(sjinfo)));
->>>>>>> e472b921
 			else
 				s2 = DatumGetFloat8(FunctionCall4Coll(&oprselproc,
 													  clause->inputcollid,
 													  PointerGetDatum(root),
-<<<<<<< HEAD
-													  ObjectIdGetDatum(operator),
-													  PointerGetDatum(args),
-													  Int32GetDatum(varRelid)));
-=======
 												  ObjectIdGetDatum(operator),
 													  PointerGetDatum(args),
 												   Int32GetDatum(varRelid)));
 
->>>>>>> e472b921
 			if (useOr)
 			{
 				s1 = s1 + s2 - s1 * s2;
@@ -1961,31 +1924,18 @@
 				s2 = DatumGetFloat8(FunctionCall5Coll(&oprselproc,
 													  clause->inputcollid,
 													  PointerGetDatum(root),
-<<<<<<< HEAD
-													  ObjectIdGetDatum(operator),
-													  PointerGetDatum(args),
-													  Int16GetDatum(jointype),
-													  PointerGetDatum(sjinfo)));
-=======
 												  ObjectIdGetDatum(operator),
 													  PointerGetDatum(args),
 													  Int16GetDatum(jointype),
 												   PointerGetDatum(sjinfo)));
->>>>>>> e472b921
 			else
 				s2 = DatumGetFloat8(FunctionCall4Coll(&oprselproc,
 													  clause->inputcollid,
 													  PointerGetDatum(root),
-<<<<<<< HEAD
-													  ObjectIdGetDatum(operator),
-													  PointerGetDatum(args),
-													  Int32GetDatum(varRelid)));
-=======
 												  ObjectIdGetDatum(operator),
 													  PointerGetDatum(args),
 												   Int32GetDatum(varRelid)));
 
->>>>>>> e472b921
 			if (useOr)
 			{
 				s1 = s1 + s2 - s1 * s2;
@@ -5719,7 +5669,6 @@
 		else if (patt[pos] == '_')
 			sel *= ANY_CHAR_SEL;
 		else
-<<<<<<< HEAD
         {
             if (patt[pos] == '\\')
 		    {
@@ -5740,13 +5689,6 @@
 	else if (pos >= 2 && patt[pos-2] == '\\')
 		sel *= CDB_RANCHOR_SEL;
 
-=======
-			sel *= FIXED_CHAR_SEL;
-	}
-	/* Could get sel > 1 if multiple wildcards */
-	if (sel > 1.0)
-		sel = 1.0;
->>>>>>> e472b921
 	return sel;
 }
 
@@ -6235,18 +6177,11 @@
 	}
 
 	/* Estimate the fraction of main-table tuples that will be visited */
-<<<<<<< HEAD
-	*indexSelectivity = clauselist_selectivity(root, selectivityQuals,
-											   index->rel->relid,
-											   JOIN_INNER,
-											   NULL,
-											   false /* use_damping */);
-=======
 	indexSelectivity = clauselist_selectivity(root, selectivityQuals,
 											  index->rel->relid,
 											  JOIN_INNER,
-											  NULL);
->>>>>>> e472b921
+											  NULL,
+											  false /* use_damping */);
 
 	/*
 	 * If caller didn't give us an estimate, estimate the number of index
@@ -7582,6 +7517,7 @@
 	Cost	   *indexTotalCost = (Cost *) PG_GETARG_POINTER(4);
 	Selectivity *indexSelectivity = (Selectivity *) PG_GETARG_POINTER(5);
 	double	   *indexCorrelation = (double *) PG_GETARG_POINTER(6);
+	GenericCosts costs;
 
 	List *selectivityQuals;
 	double numIndexTuples;
@@ -7642,9 +7578,18 @@
 	numIndexTuples = *indexSelectivity * path->indexinfo->rel->tuples;
 	numIndexTuples = rint(numIndexTuples / numDistinctValues);
 
-	genericcostestimate(root, path, loop_count, numIndexTuples,
-						indexStartupCost, indexTotalCost,
-						indexSelectivity, indexCorrelation);
+	/*
+	 * Now do generic index cost estimation.
+	 */
+	MemSet(&costs, 0, sizeof(costs));
+	costs.numIndexTuples = numIndexTuples;
+
+	genericcostestimate(root, path, loop_count, &costs);
+
+	*indexStartupCost = costs.indexStartupCost;
+	*indexTotalCost = costs.indexTotalCost;
+	*indexSelectivity = costs.indexSelectivity;
+	*indexCorrelation = costs.indexCorrelation;
 
 	PG_RETURN_VOID();
 }