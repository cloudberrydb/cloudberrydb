--- conflicted
+++ resolved
@@ -475,12 +475,8 @@
 Datum
 array_agg_transfn(PG_FUNCTION_ARGS)
 {
-<<<<<<< HEAD
 	Oid			arg1_typeid = get_fn_expr_argtype(fcinfo->flinfo, 1);
 	MemoryContext aggcontext;
-=======
-	Oid arg1_typeid = get_fn_expr_argtype(fcinfo->flinfo, 1);
->>>>>>> 38e93482
 	ArrayBuildState *state;
 	Datum		elem;
 
@@ -489,17 +485,14 @@
 				(errcode(ERRCODE_INVALID_PARAMETER_VALUE),
 				 errmsg("could not determine input data type")));
 
-<<<<<<< HEAD
-	if (!(fcinfo->context && IsA(fcinfo->context, AggState)))
+	if (fcinfo->context && IsA(fcinfo->context, AggState))
+		aggcontext = ((AggState *) fcinfo->context)->aggcontext;
+	else
 	{
 		/* cannot be called directly because of internal-type argument */
 		elog(ERROR, "array_agg_transfn called in non-aggregate context");
-	}
-	aggcontext = ((AggState*)fcinfo->context)->aggcontext;
-=======
-	/* cannot be called directly because of internal-type argument */
-	Assert(fcinfo->context && IsA(fcinfo->context, AggState));
->>>>>>> 38e93482
+		aggcontext = NULL;		/* keep compiler quiet */
+	}
 
 	state = PG_ARGISNULL(0) ? NULL : (ArrayBuildState *) PG_GETARG_POINTER(0);
 	elem = PG_ARGISNULL(1) ? (Datum) 0 : PG_GETARG_DATUM(1);
@@ -507,22 +500,12 @@
 							 elem,
 							 PG_ARGISNULL(1),
 							 arg1_typeid,
-<<<<<<< HEAD
 							 aggcontext);
 
 	/*
 	 * The transition type for array_agg() is declared to be "internal", which
 	 * is a pass-by-value type the same size as a pointer.	So we can safely
 	 * pass the ArrayBuildState pointer through nodeAgg.c's machinations.
-=======
-							 ((AggState *) fcinfo->context)->aggcontext);
-
-	/*
-	 * The transition type for array_agg() is declared to be "internal",
-	 * which is a pass-by-value type the same size as a pointer.  So we
-	 * can safely pass the ArrayBuildState pointer through nodeAgg.c's
-	 * machinations.
->>>>>>> 38e93482
 	 */
 	PG_RETURN_POINTER(state);
 }
@@ -530,7 +513,6 @@
 Datum
 array_agg_finalfn(PG_FUNCTION_ARGS)
 {
-<<<<<<< HEAD
 	Datum		result;
 	ArrayBuildState *state;
 	int			dims[1];
@@ -796,17 +778,4 @@
 			j = j * rshape[k] + m[k];
 	}
 	while ( d >= 0 );
-}
-=======
-	ArrayBuildState *state;
-
-	/* cannot be called directly because of internal-type argument */
-	Assert(fcinfo->context && IsA(fcinfo->context, AggState));
-
-	if (PG_ARGISNULL(0))
-		PG_RETURN_NULL();   /* returns null iff no input values */
-
-	state = (ArrayBuildState *) PG_GETARG_POINTER(0);
-	PG_RETURN_ARRAYTYPE_P(makeArrayResult(state, CurrentMemoryContext));
-}
->>>>>>> 38e93482
+}