/* -----------------------------------------------------------------------
 * formatting.c
 *
 * src/backend/utils/adt/formatting.c
 *
 *
 *	 Portions Copyright (c) 1999-2011, PostgreSQL Global Development Group
 *
 *
 *	 TO_CHAR(); TO_TIMESTAMP(); TO_DATE(); TO_NUMBER();
 *
 *	 The PostgreSQL routines for a timestamp/int/float/numeric formatting,
 *	 inspired by the Oracle TO_CHAR() / TO_DATE() / TO_NUMBER() routines.
 *
 *
 *	 Cache & Memory:
 *	Routines use (itself) internal cache for format pictures.
 *
 *	The cache uses a static buffer and is persistent across transactions.  If
 *	the format-picture is bigger than the cache buffer, the parser is called
 *	always.
 *
 *	 NOTE for Number version:
 *	All in this version is implemented as keywords ( => not used
 *	suffixes), because a format picture is for *one* item (number)
 *	only. It not is as a timestamp version, where each keyword (can)
 *	has suffix.
 *
 *	 NOTE for Timestamp routines:
 *	In this module the POSIX 'struct tm' type is *not* used, but rather
 *	PgSQL type, which has tm_mon based on one (*non* zero) and
 *	year *not* based on 1900, but is used full year number.
 *	Module supports AD / BC / AM / PM.
 *
 *	Supported types for to_char():
 *
 *		Timestamp, Numeric, int4, int8, float4, float8
 *
 *	Supported types for reverse conversion:
 *
 *		Timestamp	- to_timestamp()
 *		Date		- to_date()
 *		Numeric		- to_number()
 *
 *
 *	Karel Zak
 *
 * TODO
 *	- better number building (formatting) / parsing, now it isn't
 *		  ideal code
 *	- use Assert()
 *	- add support for abstime
 *	- add support for roman number to standard number conversion
 *	- add support for number spelling
 *	- add support for string to string formatting (we must be better
 *	  than Oracle :-),
 *		to_char('Hello', 'X X X X X') -> 'H e l l o'
 *
 * -----------------------------------------------------------------------
 */

#ifdef DEBUG_TO_FROM_CHAR
#define DEBUG_elog_output	DEBUG3
#endif

#include "postgres.h"

#include <ctype.h>
#include <unistd.h>
#include <math.h>
#include <float.h>
#include <limits.h>

/*
 * towlower() and friends should be in <wctype.h>, but some pre-C99 systems
 * declare them in <wchar.h>.
 */
#ifdef HAVE_WCHAR_H
#include <wchar.h>
#endif
#ifdef HAVE_WCTYPE_H
#include <wctype.h>
#endif

#include "catalog/pg_collation.h"
#include "mb/pg_wchar.h"
#include "utils/builtins.h"
#include "utils/date.h"
#include "utils/datetime.h"
#include "utils/formatting.h"
#include "utils/int8.h"
#include "utils/numeric.h"
#include "utils/pg_locale.h"

/* ----------
 * Routines type
 * ----------
 */
#define DCH_TYPE		1		/* DATE-TIME version	*/
#define NUM_TYPE		2		/* NUMBER version	*/

/* ----------
 * KeyWord Index (ascii from position 32 (' ') to 126 (~))
 * ----------
 */
#define KeyWord_INDEX_SIZE		('~' - ' ')
#define KeyWord_INDEX_FILTER(_c)	((_c) <= ' ' || (_c) >= '~' ? 0 : 1)

/* ----------
 * Maximal length of one node
 * ----------
 */
#define DCH_MAX_ITEM_SIZ	   12		/* max localized day name		*/
#define NUM_MAX_ITEM_SIZ		8		/* roman number (RN has 15 chars)	*/

/* ----------
 * More is in float.c
 * ----------
 */
#define MAXFLOATWIDTH	60
#define MAXDOUBLEWIDTH	500


/* ----------
 * External (defined in PgSQL datetime.c (timestamp utils))
 * ----------
 */
extern char *months[],			/* month abbreviation	*/
		   *days[];				/* full days		*/

/* ----------
 * Format parser structs
 * ----------
 */
typedef struct
{
	char	   *name;			/* suffix string		*/
	int			len,			/* suffix length		*/
				id,				/* used in node->suffix */
				type;			/* prefix / postfix			*/
} KeySuffix;

/* ----------
 * FromCharDateMode
 * ----------
 *
 * This value is used to nominate one of several distinct (and mutually
 * exclusive) date conventions that a keyword can belong to.
 */
typedef enum
{
	FROM_CHAR_DATE_NONE = 0,	/* Value does not affect date mode. */
	FROM_CHAR_DATE_GREGORIAN,	/* Gregorian (day, month, year) style date */
	FROM_CHAR_DATE_ISOWEEK		/* ISO 8601 week date */
} FromCharDateMode;

typedef struct FormatNode FormatNode;

typedef struct
{
	const char *name;
	int			len;
	int			id;
	bool		is_digit;
	FromCharDateMode date_mode;
} KeyWord;

struct FormatNode
{
	int			type;			/* node type			*/
	const KeyWord *key;			/* if node type is KEYWORD	*/
	char		character;		/* if node type is CHAR		*/
	int			suffix;			/* keyword suffix		*/
};

#define NODE_TYPE_END		1
#define NODE_TYPE_ACTION	2
#define NODE_TYPE_CHAR		3

#define SUFFTYPE_PREFIX		1
#define SUFFTYPE_POSTFIX	2

#define CLOCK_24_HOUR		0
#define CLOCK_12_HOUR		1


/* ----------
 * Full months
 * ----------
 */
static char *months_full[] = {
	"January", "February", "March", "April", "May", "June", "July",
	"August", "September", "October", "November", "December", NULL
};

static char *days_short[] = {
	"Sun", "Mon", "Tue", "Wed", "Thu", "Fri", "Sat", NULL
};

/* ----------
 * AD / BC
 * ----------
 *	There is no 0 AD.  Years go from 1 BC to 1 AD, so we make it
 *	positive and map year == -1 to year zero, and shift all negative
 *	years up one.  For interval years, we just return the year.
 */
#define ADJUST_YEAR(year, is_interval)	((is_interval) ? (year) : ((year) <= 0 ? -((year) - 1) : (year)))

#define A_D_STR		"A.D."
#define a_d_STR		"a.d."
#define AD_STR		"AD"
#define ad_STR		"ad"

#define B_C_STR		"B.C."
#define b_c_STR		"b.c."
#define BC_STR		"BC"
#define bc_STR		"bc"

/*
 * AD / BC strings for seq_search.
 *
 * These are given in two variants, a long form with periods and a standard
 * form without.
 *
 * The array is laid out such that matches for AD have an even index, and
 * matches for BC have an odd index.  So the boolean value for BC is given by
 * taking the array index of the match, modulo 2.
 */
static char *adbc_strings[] = {ad_STR, bc_STR, AD_STR, BC_STR, NULL};
static char *adbc_strings_long[] = {a_d_STR, b_c_STR, A_D_STR, B_C_STR, NULL};

/* ----------
 * AM / PM
 * ----------
 */
#define A_M_STR		"A.M."
#define a_m_STR		"a.m."
#define AM_STR		"AM"
#define am_STR		"am"

#define P_M_STR		"P.M."
#define p_m_STR		"p.m."
#define PM_STR		"PM"
#define pm_STR		"pm"

/*
 * AM / PM strings for seq_search.
 *
 * These are given in two variants, a long form with periods and a standard
 * form without.
 *
 * The array is laid out such that matches for AM have an even index, and
 * matches for PM have an odd index.  So the boolean value for PM is given by
 * taking the array index of the match, modulo 2.
 */
static char *ampm_strings[] = {am_STR, pm_STR, AM_STR, PM_STR, NULL};
static char *ampm_strings_long[] = {a_m_STR, p_m_STR, A_M_STR, P_M_STR, NULL};

/* ----------
 * Months in roman-numeral
 * (Must be in reverse order for seq_search (in FROM_CHAR), because
 *	'VIII' must have higher precedence than 'V')
 * ----------
 */
static char *rm_months_upper[] =
{"XII", "XI", "X", "IX", "VIII", "VII", "VI", "V", "IV", "III", "II", "I", NULL};

static char *rm_months_lower[] =
{"xii", "xi", "x", "ix", "viii", "vii", "vi", "v", "iv", "iii", "ii", "i", NULL};

/* ----------
 * Roman numbers
 * ----------
 */
static char *rm1[] = {"I", "II", "III", "IV", "V", "VI", "VII", "VIII", "IX", NULL};
static char *rm10[] = {"X", "XX", "XXX", "XL", "L", "LX", "LXX", "LXXX", "XC", NULL};
static char *rm100[] = {"C", "CC", "CCC", "CD", "D", "DC", "DCC", "DCCC", "CM", NULL};

/* ----------
 * Ordinal postfixes
 * ----------
 */
static char *numTH[] = {"ST", "ND", "RD", "TH", NULL};
static char *numth[] = {"st", "nd", "rd", "th", NULL};

/* ----------
 * Flags & Options:
 * ----------
 */
#define ONE_UPPER		1		/* Name */
#define ALL_UPPER		2		/* NAME */
#define ALL_LOWER		3		/* name */

#define FULL_SIZ		0

#define MAX_MONTH_LEN	9
#define MAX_MON_LEN		3
#define MAX_DAY_LEN		9
#define MAX_DY_LEN		3
#define MAX_RM_LEN		4

#define TH_UPPER		1
#define TH_LOWER		2

/* ----------
 * Number description struct
 * ----------
 */
typedef struct
{
	int			pre,			/* (count) numbers before decimal */
				post,			/* (count) numbers after decimal  */
				lsign,			/* want locales sign		  */
				flag,			/* number parameters		  */
				pre_lsign_num,	/* tmp value for lsign		  */
				multi,			/* multiplier for 'V'		  */
				zero_start,		/* position of first zero	  */
				zero_end,		/* position of last zero	  */
				need_locale;	/* needs it locale		  */
} NUMDesc;

/* ----------
 * Flags for NUMBER version
 * ----------
 */
#define NUM_F_DECIMAL		(1 << 1)
#define NUM_F_LDECIMAL		(1 << 2)
#define NUM_F_ZERO			(1 << 3)
#define NUM_F_BLANK			(1 << 4)
#define NUM_F_FILLMODE		(1 << 5)
#define NUM_F_LSIGN			(1 << 6)
#define NUM_F_BRACKET		(1 << 7)
#define NUM_F_MINUS			(1 << 8)
#define NUM_F_PLUS			(1 << 9)
#define NUM_F_ROMAN			(1 << 10)
#define NUM_F_MULTI			(1 << 11)
#define NUM_F_PLUS_POST		(1 << 12)
#define NUM_F_MINUS_POST	(1 << 13)
#define NUM_F_EEEE			(1 << 14)

#define NUM_LSIGN_PRE	(-1)
#define NUM_LSIGN_POST	1
#define NUM_LSIGN_NONE	0

/* ----------
 * Tests
 * ----------
 */
#define IS_DECIMAL(_f)	((_f)->flag & NUM_F_DECIMAL)
#define IS_LDECIMAL(_f) ((_f)->flag & NUM_F_LDECIMAL)
#define IS_ZERO(_f) ((_f)->flag & NUM_F_ZERO)
#define IS_BLANK(_f)	((_f)->flag & NUM_F_BLANK)
#define IS_FILLMODE(_f) ((_f)->flag & NUM_F_FILLMODE)
#define IS_BRACKET(_f)	((_f)->flag & NUM_F_BRACKET)
#define IS_MINUS(_f)	((_f)->flag & NUM_F_MINUS)
#define IS_LSIGN(_f)	((_f)->flag & NUM_F_LSIGN)
#define IS_PLUS(_f) ((_f)->flag & NUM_F_PLUS)
#define IS_ROMAN(_f)	((_f)->flag & NUM_F_ROMAN)
#define IS_MULTI(_f)	((_f)->flag & NUM_F_MULTI)
#define IS_EEEE(_f)		((_f)->flag & NUM_F_EEEE)

/* ----------
 * Format picture cache
 *	(cache size:
 *		Number part = NUM_CACHE_SIZE * NUM_CACHE_FIELDS
 *		Date-time part	= DCH_CACHE_SIZE * DCH_CACHE_FIELDS
 *	)
 * ----------
 */
#define NUM_CACHE_SIZE		64
#define NUM_CACHE_FIELDS	16
#define DCH_CACHE_SIZE		128
#define DCH_CACHE_FIELDS	16

typedef struct
{
	FormatNode	format[DCH_CACHE_SIZE + 1];
	char		str[DCH_CACHE_SIZE + 1];
	int			age;
} DCHCacheEntry;

typedef struct
{
	FormatNode	format[NUM_CACHE_SIZE + 1];
	char		str[NUM_CACHE_SIZE + 1];
	int			age;
	NUMDesc		Num;
} NUMCacheEntry;

/* global cache for --- date/time part */
static DCHCacheEntry DCHCache[DCH_CACHE_FIELDS + 1];

static int	n_DCHCache = 0;		/* number of entries */
static int	DCHCounter = 0;

/* global cache for --- number part */
static NUMCacheEntry NUMCache[NUM_CACHE_FIELDS + 1];

static int	n_NUMCache = 0;		/* number of entries */
static int	NUMCounter = 0;
static NUMCacheEntry *last_NUMCacheEntry = NUMCache + 0;

/* ----------
 * For char->date/time conversion
 * ----------
 */
typedef struct
{
	FromCharDateMode mode;
	int			hh,
				pm,
				mi,
				ss,
				ssss,
				d,
				dd,
				ddd,
				mm,
				ms,
				year,
				bc,
				ww,
				w,
				cc,
				j,
				us,
				yysz,			/* is it YY or YYYY ? */
				clock;			/* 12 or 24 hour clock? */
} TmFromChar;

#define ZERO_tmfc(_X) memset(_X, 0, sizeof(TmFromChar))

/* ----------
 * Debug
 * ----------
 */
#ifdef DEBUG_TO_FROM_CHAR
#define DEBUG_TMFC(_X) \
		elog(DEBUG_elog_output, "TMFC:\nmode %d\nhh %d\npm %d\nmi %d\nss %d\nssss %d\nd %d\ndd %d\nddd %d\nmm %d\nms: %d\nyear %d\nbc %d\nww %d\nw %d\ncc %d\nj %d\nus: %d\nyysz: %d\nclock: %d", \
			(_X)->mode, (_X)->hh, (_X)->pm, (_X)->mi, (_X)->ss, (_X)->ssss, \
			(_X)->d, (_X)->dd, (_X)->ddd, (_X)->mm, (_X)->ms, (_X)->year, \
			(_X)->bc, (_X)->ww, (_X)->w, (_X)->cc, (_X)->j, (_X)->us, \
			(_X)->yysz, (_X)->clock);
#define DEBUG_TM(_X) \
		elog(DEBUG_elog_output, "TM:\nsec %d\nyear %d\nmin %d\nwday %d\nhour %d\nyday %d\nmday %d\nnisdst %d\nmon %d\n",\
			(_X)->tm_sec, (_X)->tm_year,\
			(_X)->tm_min, (_X)->tm_wday, (_X)->tm_hour, (_X)->tm_yday,\
			(_X)->tm_mday, (_X)->tm_isdst, (_X)->tm_mon)
#else
#define DEBUG_TMFC(_X)
#define DEBUG_TM(_X)
#endif

/* ----------
 * Datetime to char conversion
 * ----------
 */
typedef struct TmToChar
{
	struct pg_tm tm;			/* classic 'tm' struct */
	fsec_t		fsec;			/* fractional seconds */
	char	   *tzn;			/* timezone */
} TmToChar;

#define tmtcTm(_X)	(&(_X)->tm)
#define tmtcTzn(_X) ((_X)->tzn)
#define tmtcFsec(_X)	((_X)->fsec)

#define ZERO_tm(_X) \
do {	\
	(_X)->tm_sec  = (_X)->tm_year = (_X)->tm_min = (_X)->tm_wday = \
	(_X)->tm_hour = (_X)->tm_yday = (_X)->tm_isdst = 0; \
	(_X)->tm_mday = (_X)->tm_mon  = 1; \
} while(0)

#define ZERO_tmtc(_X) \
do { \
	ZERO_tm( tmtcTm(_X) ); \
	tmtcFsec(_X) = 0; \
	tmtcTzn(_X) = NULL; \
} while(0)

/*
 *	to_char(time) appears to to_char() as an interval, so this check
 *	is really for interval and time data types.
 */
#define INVALID_FOR_INTERVAL  \
do { \
	if (is_interval) \
		ereport(ERROR, \
				(errcode(ERRCODE_INVALID_DATETIME_FORMAT), \
				 errmsg("invalid format specification for an interval value"), \
				 errhint("Intervals are not tied to specific calendar dates."))); \
} while(0)

/*****************************************************************************
 *			KeyWord definitions
 *****************************************************************************/

/* ----------
 * Suffixes:
 * ----------
 */
#define DCH_S_FM	0x01
#define DCH_S_TH	0x02
#define DCH_S_th	0x04
#define DCH_S_SP	0x08
#define DCH_S_TM	0x10

/* ----------
 * Suffix tests
 * ----------
 */
#define S_THth(_s)	((((_s) & DCH_S_TH) || ((_s) & DCH_S_th)) ? 1 : 0)
#define S_TH(_s)	(((_s) & DCH_S_TH) ? 1 : 0)
#define S_th(_s)	(((_s) & DCH_S_th) ? 1 : 0)
#define S_TH_TYPE(_s)	(((_s) & DCH_S_TH) ? TH_UPPER : TH_LOWER)

/* Oracle toggles FM behavior, we don't; see docs. */
#define S_FM(_s)	(((_s) & DCH_S_FM) ? 1 : 0)
#define S_SP(_s)	(((_s) & DCH_S_SP) ? 1 : 0)
#define S_TM(_s)	(((_s) & DCH_S_TM) ? 1 : 0)

/* ----------
 * Suffixes definition for DATE-TIME TO/FROM CHAR
 * ----------
 */
#define TM_SUFFIX_LEN	2

static KeySuffix DCH_suff[] = {
	{"FM", 2, DCH_S_FM, SUFFTYPE_PREFIX},
	{"fm", 2, DCH_S_FM, SUFFTYPE_PREFIX},
	{"TM", TM_SUFFIX_LEN, DCH_S_TM, SUFFTYPE_PREFIX},
	{"tm", 2, DCH_S_TM, SUFFTYPE_PREFIX},
	{"TH", 2, DCH_S_TH, SUFFTYPE_POSTFIX},
	{"th", 2, DCH_S_th, SUFFTYPE_POSTFIX},
	{"SP", 2, DCH_S_SP, SUFFTYPE_POSTFIX},
	/* last */
	{NULL, 0, 0, 0}
};

/* ----------
 * Format-pictures (KeyWord).
 *
 * The KeyWord field; alphabetic sorted, *BUT* strings alike is sorted
 *		  complicated -to-> easy:
 *
 *	(example: "DDD","DD","Day","D" )
 *
 * (this specific sort needs the algorithm for sequential search for strings,
 * which not has exact end; -> How keyword is in "HH12blabla" ? - "HH"
 * or "HH12"? You must first try "HH12", because "HH" is in string, but
 * it is not good.
 *
 * (!)
 *	 - Position for the keyword is similar as position in the enum DCH/NUM_poz.
 * (!)
 *
 * For fast search is used the 'int index[]', index is ascii table from position
 * 32 (' ') to 126 (~), in this index is DCH_ / NUM_ enums for each ASCII
 * position or -1 if char is not used in the KeyWord. Search example for
 * string "MM":
 *	1)	see in index to index['M' - 32],
 *	2)	take keywords position (enum DCH_MI) from index
 *	3)	run sequential search in keywords[] from this position
 *
 * ----------
 */

typedef enum
{
	DCH_A_D,
	DCH_A_M,
	DCH_AD,
	DCH_AM,
	DCH_B_C,
	DCH_BC,
	DCH_CC,
	DCH_DAY,
	DCH_DDD,
	DCH_DD,
	DCH_DY,
	DCH_Day,
	DCH_Dy,
	DCH_D,
	DCH_FX,						/* global suffix */
	DCH_HH24,
	DCH_HH12,
	DCH_HH,
	DCH_IDDD,
	DCH_ID,
	DCH_IW,
	DCH_IYYY,
	DCH_IYY,
	DCH_IY,
	DCH_I,
	DCH_J,
	DCH_MI,
	DCH_MM,
	DCH_MONTH,
	DCH_MON,
	DCH_MS,
	DCH_Month,
	DCH_Mon,
	DCH_P_M,
	DCH_PM,
	DCH_Q,
	DCH_RM,
	DCH_SSSS,
	DCH_SS,
	DCH_TZ,
	DCH_US,
	DCH_WW,
	DCH_W,
	DCH_Y_YYY,
	DCH_YYYY,
	DCH_YYY,
	DCH_YY,
	DCH_Y,
	DCH_a_d,
	DCH_a_m,
	DCH_ad,
	DCH_am,
	DCH_b_c,
	DCH_bc,
	DCH_cc,
	DCH_day,
	DCH_ddd,
	DCH_dd,
	DCH_dy,
	DCH_d,
	DCH_fx,
	DCH_hh24,
	DCH_hh12,
	DCH_hh,
	DCH_iddd,
	DCH_id,
	DCH_iw,
	DCH_iyyy,
	DCH_iyy,
	DCH_iy,
	DCH_i,
	DCH_j,
	DCH_mi,
	DCH_mm,
	DCH_month,
	DCH_mon,
	DCH_ms,
	DCH_p_m,
	DCH_pm,
	DCH_q,
	DCH_rm,
	DCH_ssss,
	DCH_ss,
	DCH_tz,
	DCH_us,
	DCH_ww,
	DCH_w,
	DCH_y_yyy,
	DCH_yyyy,
	DCH_yyy,
	DCH_yy,
	DCH_y,

	/* last */
	_DCH_last_
}	DCH_poz;

typedef enum
{
	NUM_COMMA,
	NUM_DEC,
	NUM_0,
	NUM_9,
	NUM_B,
	NUM_C,
	NUM_D,
	NUM_E,
	NUM_FM,
	NUM_G,
	NUM_L,
	NUM_MI,
	NUM_PL,
	NUM_PR,
	NUM_RN,
	NUM_SG,
	NUM_SP,
	NUM_S,
	NUM_TH,
	NUM_V,
	NUM_b,
	NUM_c,
	NUM_d,
	NUM_e,
	NUM_fm,
	NUM_g,
	NUM_l,
	NUM_mi,
	NUM_pl,
	NUM_pr,
	NUM_rn,
	NUM_sg,
	NUM_sp,
	NUM_s,
	NUM_th,
	NUM_v,

	/* last */
	_NUM_last_
}	NUM_poz;

/* ----------
 * KeyWords for DATE-TIME version
 * ----------
 */
static const KeyWord DCH_keywords[] = {
/*	name, len, id, is_digit, date_mode */
	{"A.D.", 4, DCH_A_D, FALSE, FROM_CHAR_DATE_NONE},	/* A */
	{"A.M.", 4, DCH_A_M, FALSE, FROM_CHAR_DATE_NONE},
	{"AD", 2, DCH_AD, FALSE, FROM_CHAR_DATE_NONE},
	{"AM", 2, DCH_AM, FALSE, FROM_CHAR_DATE_NONE},
	{"B.C.", 4, DCH_B_C, FALSE, FROM_CHAR_DATE_NONE},	/* B */
	{"BC", 2, DCH_BC, FALSE, FROM_CHAR_DATE_NONE},
	{"CC", 2, DCH_CC, TRUE, FROM_CHAR_DATE_NONE},		/* C */
	{"DAY", 3, DCH_DAY, FALSE, FROM_CHAR_DATE_NONE},	/* D */
	{"DDD", 3, DCH_DDD, TRUE, FROM_CHAR_DATE_GREGORIAN},
	{"DD", 2, DCH_DD, TRUE, FROM_CHAR_DATE_GREGORIAN},
	{"DY", 2, DCH_DY, FALSE, FROM_CHAR_DATE_NONE},
	{"Day", 3, DCH_Day, FALSE, FROM_CHAR_DATE_NONE},
	{"Dy", 2, DCH_Dy, FALSE, FROM_CHAR_DATE_NONE},
	{"D", 1, DCH_D, TRUE, FROM_CHAR_DATE_GREGORIAN},
	{"FX", 2, DCH_FX, FALSE, FROM_CHAR_DATE_NONE},		/* F */
	{"HH24", 4, DCH_HH24, TRUE, FROM_CHAR_DATE_NONE},	/* H */
	{"HH12", 4, DCH_HH12, TRUE, FROM_CHAR_DATE_NONE},
	{"HH", 2, DCH_HH, TRUE, FROM_CHAR_DATE_NONE},
	{"IDDD", 4, DCH_IDDD, TRUE, FROM_CHAR_DATE_ISOWEEK},		/* I */
	{"ID", 2, DCH_ID, TRUE, FROM_CHAR_DATE_ISOWEEK},
	{"IW", 2, DCH_IW, TRUE, FROM_CHAR_DATE_ISOWEEK},
	{"IYYY", 4, DCH_IYYY, TRUE, FROM_CHAR_DATE_ISOWEEK},
	{"IYY", 3, DCH_IYY, TRUE, FROM_CHAR_DATE_ISOWEEK},
	{"IY", 2, DCH_IY, TRUE, FROM_CHAR_DATE_ISOWEEK},
	{"I", 1, DCH_I, TRUE, FROM_CHAR_DATE_ISOWEEK},
	{"J", 1, DCH_J, TRUE, FROM_CHAR_DATE_NONE}, /* J */
	{"MI", 2, DCH_MI, TRUE, FROM_CHAR_DATE_NONE},		/* M */
	{"MM", 2, DCH_MM, TRUE, FROM_CHAR_DATE_GREGORIAN},
	{"MONTH", 5, DCH_MONTH, FALSE, FROM_CHAR_DATE_GREGORIAN},
	{"MON", 3, DCH_MON, FALSE, FROM_CHAR_DATE_GREGORIAN},
	{"MS", 2, DCH_MS, TRUE, FROM_CHAR_DATE_NONE},
	{"Month", 5, DCH_Month, FALSE, FROM_CHAR_DATE_GREGORIAN},
	{"Mon", 3, DCH_Mon, FALSE, FROM_CHAR_DATE_GREGORIAN},
	{"P.M.", 4, DCH_P_M, FALSE, FROM_CHAR_DATE_NONE},	/* P */
	{"PM", 2, DCH_PM, FALSE, FROM_CHAR_DATE_NONE},
	{"Q", 1, DCH_Q, TRUE, FROM_CHAR_DATE_NONE}, /* Q */
	{"RM", 2, DCH_RM, FALSE, FROM_CHAR_DATE_GREGORIAN}, /* R */
	{"SSSS", 4, DCH_SSSS, TRUE, FROM_CHAR_DATE_NONE},	/* S */
	{"SS", 2, DCH_SS, TRUE, FROM_CHAR_DATE_NONE},
	{"TZ", 2, DCH_TZ, FALSE, FROM_CHAR_DATE_NONE},		/* T */
	{"US", 2, DCH_US, TRUE, FROM_CHAR_DATE_NONE},		/* U */
	{"WW", 2, DCH_WW, TRUE, FROM_CHAR_DATE_GREGORIAN},	/* W */
	{"W", 1, DCH_W, TRUE, FROM_CHAR_DATE_GREGORIAN},
	{"Y,YYY", 5, DCH_Y_YYY, TRUE, FROM_CHAR_DATE_GREGORIAN},	/* Y */
	{"YYYY", 4, DCH_YYYY, TRUE, FROM_CHAR_DATE_GREGORIAN},
	{"YYY", 3, DCH_YYY, TRUE, FROM_CHAR_DATE_GREGORIAN},
	{"YY", 2, DCH_YY, TRUE, FROM_CHAR_DATE_GREGORIAN},
	{"Y", 1, DCH_Y, TRUE, FROM_CHAR_DATE_GREGORIAN},
	{"a.d.", 4, DCH_a_d, FALSE, FROM_CHAR_DATE_NONE},	/* a */
	{"a.m.", 4, DCH_a_m, FALSE, FROM_CHAR_DATE_NONE},
	{"ad", 2, DCH_ad, FALSE, FROM_CHAR_DATE_NONE},
	{"am", 2, DCH_am, FALSE, FROM_CHAR_DATE_NONE},
	{"b.c.", 4, DCH_b_c, FALSE, FROM_CHAR_DATE_NONE},	/* b */
	{"bc", 2, DCH_bc, FALSE, FROM_CHAR_DATE_NONE},
	{"cc", 2, DCH_CC, TRUE, FROM_CHAR_DATE_NONE},		/* c */
	{"day", 3, DCH_day, FALSE, FROM_CHAR_DATE_NONE},	/* d */
	{"ddd", 3, DCH_DDD, TRUE, FROM_CHAR_DATE_GREGORIAN},
	{"dd", 2, DCH_DD, TRUE, FROM_CHAR_DATE_GREGORIAN},
	{"dy", 2, DCH_dy, FALSE, FROM_CHAR_DATE_NONE},
	{"d", 1, DCH_D, TRUE, FROM_CHAR_DATE_GREGORIAN},
	{"fx", 2, DCH_FX, FALSE, FROM_CHAR_DATE_NONE},		/* f */
	{"hh24", 4, DCH_HH24, TRUE, FROM_CHAR_DATE_NONE},	/* h */
	{"hh12", 4, DCH_HH12, TRUE, FROM_CHAR_DATE_NONE},
	{"hh", 2, DCH_HH, TRUE, FROM_CHAR_DATE_NONE},
	{"iddd", 4, DCH_IDDD, TRUE, FROM_CHAR_DATE_ISOWEEK},		/* i */
	{"id", 2, DCH_ID, TRUE, FROM_CHAR_DATE_ISOWEEK},
	{"iw", 2, DCH_IW, TRUE, FROM_CHAR_DATE_ISOWEEK},
	{"iyyy", 4, DCH_IYYY, TRUE, FROM_CHAR_DATE_ISOWEEK},
	{"iyy", 3, DCH_IYY, TRUE, FROM_CHAR_DATE_ISOWEEK},
	{"iy", 2, DCH_IY, TRUE, FROM_CHAR_DATE_ISOWEEK},
	{"i", 1, DCH_I, TRUE, FROM_CHAR_DATE_ISOWEEK},
	{"j", 1, DCH_J, TRUE, FROM_CHAR_DATE_NONE}, /* j */
	{"mi", 2, DCH_MI, TRUE, FROM_CHAR_DATE_NONE},		/* m */
	{"mm", 2, DCH_MM, TRUE, FROM_CHAR_DATE_GREGORIAN},
	{"month", 5, DCH_month, FALSE, FROM_CHAR_DATE_GREGORIAN},
	{"mon", 3, DCH_mon, FALSE, FROM_CHAR_DATE_GREGORIAN},
	{"ms", 2, DCH_MS, TRUE, FROM_CHAR_DATE_NONE},
	{"p.m.", 4, DCH_p_m, FALSE, FROM_CHAR_DATE_NONE},	/* p */
	{"pm", 2, DCH_pm, FALSE, FROM_CHAR_DATE_NONE},
	{"q", 1, DCH_Q, TRUE, FROM_CHAR_DATE_NONE}, /* q */
	{"rm", 2, DCH_rm, FALSE, FROM_CHAR_DATE_GREGORIAN}, /* r */
	{"ssss", 4, DCH_SSSS, TRUE, FROM_CHAR_DATE_NONE},	/* s */
	{"ss", 2, DCH_SS, TRUE, FROM_CHAR_DATE_NONE},
	{"tz", 2, DCH_tz, FALSE, FROM_CHAR_DATE_NONE},		/* t */
	{"us", 2, DCH_US, TRUE, FROM_CHAR_DATE_NONE},		/* u */
	{"ww", 2, DCH_WW, TRUE, FROM_CHAR_DATE_GREGORIAN},	/* w */
	{"w", 1, DCH_W, TRUE, FROM_CHAR_DATE_GREGORIAN},
	{"y,yyy", 5, DCH_Y_YYY, TRUE, FROM_CHAR_DATE_GREGORIAN},	/* y */
	{"yyyy", 4, DCH_YYYY, TRUE, FROM_CHAR_DATE_GREGORIAN},
	{"yyy", 3, DCH_YYY, TRUE, FROM_CHAR_DATE_GREGORIAN},
	{"yy", 2, DCH_YY, TRUE, FROM_CHAR_DATE_GREGORIAN},
	{"y", 1, DCH_Y, TRUE, FROM_CHAR_DATE_GREGORIAN},

	/* last */
	{NULL, 0, 0, 0, 0}
};

/* ----------
 * KeyWords for NUMBER version
 *
 * The is_digit and date_mode fields are not relevant here.
 * ----------
 */
static const KeyWord NUM_keywords[] = {
/*	name, len, id			is in Index */
	{",", 1, NUM_COMMA},		/* , */
	{".", 1, NUM_DEC},			/* . */
	{"0", 1, NUM_0},			/* 0 */
	{"9", 1, NUM_9},			/* 9 */
	{"B", 1, NUM_B},			/* B */
	{"C", 1, NUM_C},			/* C */
	{"D", 1, NUM_D},			/* D */
	{"EEEE", 4, NUM_E},			/* E */
	{"FM", 2, NUM_FM},			/* F */
	{"G", 1, NUM_G},			/* G */
	{"L", 1, NUM_L},			/* L */
	{"MI", 2, NUM_MI},			/* M */
	{"PL", 2, NUM_PL},			/* P */
	{"PR", 2, NUM_PR},
	{"RN", 2, NUM_RN},			/* R */
	{"SG", 2, NUM_SG},			/* S */
	{"SP", 2, NUM_SP},
	{"S", 1, NUM_S},
	{"TH", 2, NUM_TH},			/* T */
	{"V", 1, NUM_V},			/* V */
	{"b", 1, NUM_B},			/* b */
	{"c", 1, NUM_C},			/* c */
	{"d", 1, NUM_D},			/* d */
	{"eeee", 4, NUM_E},			/* e */
	{"fm", 2, NUM_FM},			/* f */
	{"g", 1, NUM_G},			/* g */
	{"l", 1, NUM_L},			/* l */
	{"mi", 2, NUM_MI},			/* m */
	{"pl", 2, NUM_PL},			/* p */
	{"pr", 2, NUM_PR},
	{"rn", 2, NUM_rn},			/* r */
	{"sg", 2, NUM_SG},			/* s */
	{"sp", 2, NUM_SP},
	{"s", 1, NUM_S},
	{"th", 2, NUM_th},			/* t */
	{"v", 1, NUM_V},			/* v */

	/* last */
	{NULL, 0, 0}
};


/* ----------
 * KeyWords index for DATE-TIME version
 * ----------
 */
static const int DCH_index[KeyWord_INDEX_SIZE] = {
/*
0	1	2	3	4	5	6	7	8	9
*/
	/*---- first 0..31 chars are skipped ----*/

	-1, -1, -1, -1, -1, -1, -1, -1,
	-1, -1, -1, -1, -1, -1, -1, -1, -1, -1,
	-1, -1, -1, -1, -1, -1, -1, -1, -1, -1,
	-1, -1, -1, -1, -1, DCH_A_D, DCH_B_C, DCH_CC, DCH_DAY, -1,
	DCH_FX, -1, DCH_HH24, DCH_IDDD, DCH_J, -1, -1, DCH_MI, -1, -1,
	DCH_P_M, DCH_Q, DCH_RM, DCH_SSSS, DCH_TZ, DCH_US, -1, DCH_WW, -1, DCH_Y_YYY,
	-1, -1, -1, -1, -1, -1, -1, DCH_a_d, DCH_b_c, DCH_cc,
	DCH_day, -1, DCH_fx, -1, DCH_hh24, DCH_iddd, DCH_j, -1, -1, DCH_mi,
	-1, -1, DCH_p_m, DCH_q, DCH_rm, DCH_ssss, DCH_tz, DCH_us, -1, DCH_ww,
	-1, DCH_y_yyy, -1, -1, -1, -1

	/*---- chars over 126 are skipped ----*/
};

/* ----------
 * KeyWords index for NUMBER version
 * ----------
 */
static const int NUM_index[KeyWord_INDEX_SIZE] = {
/*
0	1	2	3	4	5	6	7	8	9
*/
	/*---- first 0..31 chars are skipped ----*/

	-1, -1, -1, -1, -1, -1, -1, -1,
	-1, -1, -1, -1, NUM_COMMA, -1, NUM_DEC, -1, NUM_0, -1,
	-1, -1, -1, -1, -1, -1, -1, NUM_9, -1, -1,
	-1, -1, -1, -1, -1, -1, NUM_B, NUM_C, NUM_D, NUM_E,
	NUM_FM, NUM_G, -1, -1, -1, -1, NUM_L, NUM_MI, -1, -1,
	NUM_PL, -1, NUM_RN, NUM_SG, NUM_TH, -1, NUM_V, -1, -1, -1,
	-1, -1, -1, -1, -1, -1, -1, -1, NUM_b, NUM_c,
	NUM_d, NUM_e, NUM_fm, NUM_g, -1, -1, -1, -1, NUM_l, NUM_mi,
	-1, -1, NUM_pl, -1, NUM_rn, NUM_sg, NUM_th, -1, NUM_v, -1,
	-1, -1, -1, -1, -1, -1

	/*---- chars over 126 are skipped ----*/
};

/* ----------
 * Number processor struct
 * ----------
 */
typedef struct NUMProc
{
	bool		is_to_char;
	NUMDesc    *Num;			/* number description		*/

	int			sign,			/* '-' or '+'			*/
				sign_wrote,		/* was sign write		*/
				num_count,		/* number of write digits	*/
				num_in,			/* is inside number		*/
				num_curr,		/* current position in number	*/
				num_pre,		/* space before first number	*/

				read_dec,		/* to_number - was read dec. point	*/
				read_post,		/* to_number - number of dec. digit */
				read_pre;		/* to_number - number non-dec. digit */

	char	   *number,			/* string with number	*/
			   *number_p,		/* pointer to current number position */
			   *inout,			/* in / out buffer	*/
			   *inout_p,		/* pointer to current inout position */
			   *last_relevant,	/* last relevant number after decimal point */

			   *L_negative_sign,	/* Locale */
			   *L_positive_sign,
			   *decimal,
			   *L_thousands_sep,
			   *L_currency_symbol;
} NUMProc;


/* ----------
 * Functions
 * ----------
 */
static const KeyWord *index_seq_search(char *str, const KeyWord *kw,
				 const int *index);
static KeySuffix *suff_search(char *str, KeySuffix *suf, int type);
static void NUMDesc_prepare(NUMDesc *num, FormatNode *n, char *func);
static void parse_format(FormatNode *node, char *str, const KeyWord *kw,
			 KeySuffix *suf, const int *index, int ver, NUMDesc *Num,
			 char *func);

static void DCH_to_char(FormatNode *node, bool is_interval,
			TmToChar *in, char *out, Oid collid);
static void DCH_from_char(FormatNode *node, char *in, TmFromChar *out);

#ifdef DEBUG_TO_FROM_CHAR
static void dump_index(const KeyWord *k, const int *index);
static void dump_node(FormatNode *node, int max);
#endif

static char *get_th(char *num, int type);
static char *str_numth(char *dest, char *num, int type);
static int	strspace_len(char *str);
static int	strdigits_len(char *str);
static void from_char_set_mode(TmFromChar *tmfc, const FromCharDateMode mode);
static void from_char_set_int(int *dest, const int value, const FormatNode *node);
static int	from_char_parse_int_len(int *dest, char **src, const int len, FormatNode *node);
static int	from_char_parse_int(int *dest, char **src, FormatNode *node);
static int	seq_search(char *name, char **array, int type, int max, int *len);
static int	from_char_seq_search(int *dest, char **src, char **array, int type, int max, FormatNode *node);
static void do_to_timestamp(text *date_txt, text *fmt,
				struct pg_tm * tm, fsec_t *fsec);
static char *fill_str(char *str, int c, int max);
static FormatNode *NUM_cache(int len, NUMDesc *Num, text *pars_str, bool *shouldFree);
static char *int_to_roman(int number);
static void NUM_prepare_locale(NUMProc *Np);
static char *get_last_relevant_decnum(char *num);
static void NUM_numpart_from_char(NUMProc *Np, int id, int plen);
static void NUM_numpart_to_char(NUMProc *Np, int id);
static char *NUM_processor(FormatNode *node, NUMDesc *Num, char *inout, char *number,
			  int plen, int sign, bool is_to_char, Oid collid);
static DCHCacheEntry *DCH_cache_search(char *str);
static DCHCacheEntry *DCH_cache_getnew(char *str);

static NUMCacheEntry *NUM_cache_search(char *str);
static NUMCacheEntry *NUM_cache_getnew(char *str);
static void NUM_cache_remove(NUMCacheEntry *ent);


/* ----------
 * Fast sequential search, use index for data selection which
 * go to seq. cycle (it is very fast for unwanted strings)
 * (can't be used binary search in format parsing)
 * ----------
 */
static const KeyWord *
index_seq_search(char *str, const KeyWord *kw, const int *index)
{
	int			poz;

	if (!KeyWord_INDEX_FILTER(*str))
		return NULL;

	if ((poz = *(index + (*str - ' '))) > -1)
	{
		const KeyWord *k = kw + poz;

		do
		{
			if (!strncmp(str, k->name, k->len))
				return k;
			k++;
			if (!k->name)
				return NULL;
		} while (*str == *k->name);
	}
	return NULL;
}

static KeySuffix *
suff_search(char *str, KeySuffix *suf, int type)
{
	KeySuffix  *s;

	for (s = suf; s->name != NULL; s++)
	{
		if (s->type != type)
			continue;

		if (!strncmp(str, s->name, s->len))
			return s;
	}
	return NULL;
}

/* ----------
 * Prepare NUMDesc (number description struct) via FormatNode struct
 * ----------
 */
static void
NUMDesc_prepare(NUMDesc *num, FormatNode *n, char *func)
{

	if (n->type != NODE_TYPE_ACTION)
		return;

	/*
	 * In case of an error, we need to remove the numeric from the cache.  Use
	 * a PG_TRY block to ensure that this happens.
	 */
	PG_TRY();
	{
		if (IS_EEEE(num) && n->key->id != NUM_E)
			ereport(ERROR,
					(errcode(ERRCODE_SYNTAX_ERROR),
					 errmsg("\"EEEE\" must be the last pattern used")));

		switch (n->key->id)
		{
			case NUM_9:
				if (IS_BRACKET(num))
					ereport(ERROR,
							(errcode(ERRCODE_SYNTAX_ERROR),
							 errmsg("\"9\" must be ahead of \"PR\"")));
				if (IS_MULTI(num))
				{
					++num->multi;
					break;
				}
				if (IS_DECIMAL(num))
					++num->post;
				else
					++num->pre;
				break;

			case NUM_0:
				if (IS_BRACKET(num))
					ereport(ERROR,
							(errcode(ERRCODE_SYNTAX_ERROR),
							 errmsg("\"0\" must be ahead of \"PR\"")));
				if (!IS_ZERO(num) && !IS_DECIMAL(num))
				{
					num->flag |= NUM_F_ZERO;
					num->zero_start = num->pre + 1;
				}
				if (!IS_DECIMAL(num))
					++num->pre;
				else
					++num->post;

				num->zero_end = num->pre + num->post;
				break;

			case NUM_B:
				if (num->pre == 0 && num->post == 0 && (!IS_ZERO(num)))
					num->flag |= NUM_F_BLANK;
				break;

			case NUM_D:
				num->flag |= NUM_F_LDECIMAL;
				num->need_locale = TRUE;
			case NUM_DEC:
				if (IS_DECIMAL(num))
					ereport(ERROR,
							(errcode(ERRCODE_SYNTAX_ERROR),
							 errmsg("multiple decimal points")));
				if (IS_MULTI(num))
					ereport(ERROR,
							(errcode(ERRCODE_SYNTAX_ERROR),
					 errmsg("cannot use \"V\" and decimal point together")));
				num->flag |= NUM_F_DECIMAL;
				break;

			case NUM_FM:
				num->flag |= NUM_F_FILLMODE;
				break;

			case NUM_S:
				if (IS_LSIGN(num))
					ereport(ERROR,
							(errcode(ERRCODE_SYNTAX_ERROR),
							 errmsg("cannot use \"S\" twice")));
				if (IS_PLUS(num) || IS_MINUS(num) || IS_BRACKET(num))
					ereport(ERROR,
							(errcode(ERRCODE_SYNTAX_ERROR),
							 errmsg("cannot use \"S\" and \"PL\"/\"MI\"/\"SG\"/\"PR\" together")));
				if (!IS_DECIMAL(num))
				{
					num->lsign = NUM_LSIGN_PRE;
					num->pre_lsign_num = num->pre;
					num->need_locale = TRUE;
					num->flag |= NUM_F_LSIGN;
				}
				else if (num->lsign == NUM_LSIGN_NONE)
				{
					num->lsign = NUM_LSIGN_POST;
					num->need_locale = TRUE;
					num->flag |= NUM_F_LSIGN;
				}
				break;

			case NUM_MI:
				if (IS_LSIGN(num))
					ereport(ERROR,
							(errcode(ERRCODE_SYNTAX_ERROR),
							 errmsg("cannot use \"S\" and \"MI\" together")));
				num->flag |= NUM_F_MINUS;
				if (IS_DECIMAL(num))
					num->flag |= NUM_F_MINUS_POST;
				break;

			case NUM_PL:
				if (IS_LSIGN(num))
					ereport(ERROR,
							(errcode(ERRCODE_SYNTAX_ERROR),
							 errmsg("cannot use \"S\" and \"PL\" together")));
				num->flag |= NUM_F_PLUS;
				if (IS_DECIMAL(num))
					num->flag |= NUM_F_PLUS_POST;
				break;

			case NUM_SG:
				if (IS_LSIGN(num))
					ereport(ERROR,
							(errcode(ERRCODE_SYNTAX_ERROR),
							 errmsg("cannot use \"S\" and \"SG\" together")));
				num->flag |= NUM_F_MINUS;
				num->flag |= NUM_F_PLUS;
				break;

			case NUM_PR:
				if (IS_LSIGN(num) || IS_PLUS(num) || IS_MINUS(num))
					ereport(ERROR,
							(errcode(ERRCODE_SYNTAX_ERROR),
							 errmsg("cannot use \"PR\" and \"S\"/\"PL\"/\"MI\"/\"SG\" together")));
				num->flag |= NUM_F_BRACKET;
				break;

			case NUM_rn:
			case NUM_RN:
				num->flag |= NUM_F_ROMAN;
				break;

			case NUM_L:
			case NUM_G:
				num->need_locale = TRUE;
				break;

			case NUM_V:
				if (IS_DECIMAL(num))
					ereport(ERROR,
							(errcode(ERRCODE_SYNTAX_ERROR),
					 errmsg("cannot use \"V\" and decimal point together")));
				num->flag |= NUM_F_MULTI;
				break;

			case NUM_E:
				if (IS_EEEE(num))
					ereport(ERROR,
							(errcode(ERRCODE_SYNTAX_ERROR),
							 errmsg("cannot use \"EEEE\" twice")));
				if (IS_BLANK(num) || IS_FILLMODE(num) || IS_LSIGN(num) ||
					IS_BRACKET(num) || IS_MINUS(num) || IS_PLUS(num) ||
					IS_ROMAN(num) || IS_MULTI(num))
					ereport(ERROR,
							(errcode(ERRCODE_SYNTAX_ERROR),
					   errmsg("\"EEEE\" is incompatible with other formats"),
							 errdetail("\"EEEE\" may only be used together with digit and decimal point patterns.")));
				num->flag |= NUM_F_EEEE;
				break;
		}
	}
	PG_CATCH();
	{
		NUM_cache_remove(last_NUMCacheEntry);
		PG_RE_THROW();
	}
	PG_END_TRY();


	return;
}

/* ----------
 * Format parser, search small keywords and keyword's suffixes, and make
 * format-node tree.
 *
 * for DATE-TIME & NUMBER version
 * ----------
 */
static void
parse_format(FormatNode *node, char *str, const KeyWord *kw,
			 KeySuffix *suf, const int *index, int ver, NUMDesc *Num,
			 char *func)
{
	KeySuffix  *s;
	FormatNode *n;
	int			node_set = 0,
				suffix,
				last = 0;

#ifdef DEBUG_TO_FROM_CHAR
	elog(DEBUG_elog_output, "to_char/number(): run parser");
#endif

	n = node;

	while (*str)
	{
		suffix = 0;

		/*
		 * Prefix
		 */
		if (ver == DCH_TYPE && (s = suff_search(str, suf, SUFFTYPE_PREFIX)) != NULL)
		{
			suffix |= s->id;
			if (s->len)
				str += s->len;
		}

		/*
		 * Keyword
		 */
		if (*str && (n->key = index_seq_search(str, kw, index)) != NULL)
		{
			n->type = NODE_TYPE_ACTION;
			n->suffix = 0;
			node_set = 1;
			if (n->key->len)
				str += n->key->len;

			/*
			 * NUM version: Prepare global NUMDesc struct
			 */
			if (ver == NUM_TYPE)
				NUMDesc_prepare(Num, n, func);

			/*
			 * Postfix
			 */
			if (ver == DCH_TYPE && *str && (s = suff_search(str, suf, SUFFTYPE_POSTFIX)) != NULL)
			{
				suffix |= s->id;
				if (s->len)
					str += s->len;
			}
		}
		else if (*str)
		{
			/*
			 * Special characters '\' and '"'
			 */
			if (*str == '"' && last != '\\')
			{
				int			x = 0;

				while (*(++str))
				{
					if (*str == '"' && x != '\\')
					{
						str++;
						break;
					}
					else if (*str == '\\' && x != '\\')
					{
						x = '\\';
						continue;
					}
					n->type = NODE_TYPE_CHAR;
					n->character = *str;
					n->key = NULL;
					n->suffix = 0;
					++n;
					x = *str;
				}
				node_set = 0;
				suffix = 0;
				last = 0;
			}
			else if (*str && *str == '\\' && last != '\\' && *(str + 1) == '"')
			{
				last = *str;
				str++;
			}
			else if (*str)
			{
				n->type = NODE_TYPE_CHAR;
				n->character = *str;
				n->key = NULL;
				node_set = 1;
				last = 0;
				str++;
			}
		}

		/* end */
		if (node_set)
		{
			if (n->type == NODE_TYPE_ACTION)
				n->suffix = suffix;
			++n;

			n->suffix = 0;
			node_set = 0;
		}
	}

	n->type = NODE_TYPE_END;
	n->suffix = 0;
	return;
}

/* ----------
 * DEBUG: Dump the FormatNode Tree (debug)
 * ----------
 */
#ifdef DEBUG_TO_FROM_CHAR

#define DUMP_THth(_suf) (S_TH(_suf) ? "TH" : (S_th(_suf) ? "th" : " "))
#define DUMP_FM(_suf)	(S_FM(_suf) ? "FM" : " ")

static void
dump_node(FormatNode *node, int max)
{
	FormatNode *n;
	int			a;

	elog(DEBUG_elog_output, "to_from-char(): DUMP FORMAT");

	for (a = 0, n = node; a <= max; n++, a++)
	{
		if (n->type == NODE_TYPE_ACTION)
			elog(DEBUG_elog_output, "%d:\t NODE_TYPE_ACTION '%s'\t(%s,%s)",
				 a, n->key->name, DUMP_THth(n->suffix), DUMP_FM(n->suffix));
		else if (n->type == NODE_TYPE_CHAR)
			elog(DEBUG_elog_output, "%d:\t NODE_TYPE_CHAR '%c'", a, n->character);
		else if (n->type == NODE_TYPE_END)
		{
			elog(DEBUG_elog_output, "%d:\t NODE_TYPE_END", a);
			return;
		}
		else
			elog(DEBUG_elog_output, "%d:\t unknown NODE!", a);
	}
}
#endif   /* DEBUG */

/*****************************************************************************
 *			Private utils
 *****************************************************************************/

/* ----------
 * Return ST/ND/RD/TH for simple (1..9) numbers
 * type --> 0 upper, 1 lower
 * ----------
 */
static char *
get_th(char *num, int type)
{
	int			len = strlen(num),
				last,
				seclast;

	last = *(num + (len - 1));
	if (!isdigit((unsigned char) last))
		ereport(ERROR,
				(errcode(ERRCODE_INVALID_TEXT_REPRESENTATION),
				 errmsg("\"%s\" is not a number", num)));

	/*
	 * All "teens" (<x>1[0-9]) get 'TH/th', while <x>[02-9][123] still get
	 * 'ST/st', 'ND/nd', 'RD/rd', respectively
	 */
	if ((len > 1) && ((seclast = num[len - 2]) == '1'))
		last = 0;

	switch (last)
	{
		case '1':
			if (type == TH_UPPER)
				return numTH[0];
			return numth[0];
		case '2':
			if (type == TH_UPPER)
				return numTH[1];
			return numth[1];
		case '3':
			if (type == TH_UPPER)
				return numTH[2];
			return numth[2];
		default:
			if (type == TH_UPPER)
				return numTH[3];
			return numth[3];
	}
	return NULL;
}

/* ----------
 * Convert string-number to ordinal string-number
 * type --> 0 upper, 1 lower
 * ----------
 */
static char *
str_numth(char *dest, char *num, int type)
{
	if (dest != num)
		strcpy(dest, num);
	strcat(dest, get_th(num, type));
	return dest;
}

/*****************************************************************************
 *			upper/lower/initcap functions
 *****************************************************************************/

/*
 * If the system provides the needed functions for wide-character manipulation
 * (which are all standardized by C99), then we implement upper/lower/initcap
 * using wide-character functions, if necessary.  Otherwise we use the
 * traditional <ctype.h> functions, which of course will not work as desired
 * in multibyte character sets.  Note that in either case we are effectively
 * assuming that the database character encoding matches the encoding implied
 * by LC_CTYPE.
 *
 * If the system provides locale_t and associated functions (which are
 * standardized by Open Group's XBD), we can support collations that are
 * neither default nor C.  The code is written to handle both combinations
 * of have-wide-characters and have-locale_t, though it's rather unlikely
 * a platform would have the latter without the former.
 */

/*
 * collation-aware, wide-character-aware lower function
 *
 * We pass the number of bytes so we can pass varlena and char*
 * to this function.  The result is a palloc'd, null-terminated string.
 */
char *
str_tolower(const char *buff, size_t nbytes, Oid collid)
{
	char	   *result;

	if (!buff)
		return NULL;

	/* C/POSIX collations use this path regardless of database encoding */
	if (lc_ctype_is_c(collid))
	{
		char	   *p;

		result = pnstrdup(buff, nbytes);

		for (p = result; *p; p++)
			*p = pg_ascii_tolower((unsigned char) *p);
	}
#ifdef USE_WIDE_UPPER_LOWER
	else if (pg_database_encoding_max_length() > 1)
	{
		pg_locale_t mylocale = 0;
		wchar_t    *workspace;
		size_t		curr_char;
		size_t		result_size;

		if (collid != DEFAULT_COLLATION_OID)
		{
			if (!OidIsValid(collid))
			{
				/*
				 * This typically means that the parser could not resolve a
				 * conflict of implicit collations, so report it that way.
				 */
				ereport(ERROR,
						(errcode(ERRCODE_INDETERMINATE_COLLATION),
						 errmsg("could not determine which collation to use for lower() function"),
						 errhint("Use the COLLATE clause to set the collation explicitly.")));
			}
			mylocale = pg_newlocale_from_collation(collid);
		}

		/* Overflow paranoia */
		if ((nbytes + 1) > (INT_MAX / sizeof(wchar_t)))
			ereport(ERROR,
					(errcode(ERRCODE_OUT_OF_MEMORY),
					 errmsg("out of memory")));

		/* Output workspace cannot have more codes than input bytes */
		workspace = (wchar_t *) palloc((nbytes + 1) * sizeof(wchar_t));

		char2wchar(workspace, nbytes + 1, buff, nbytes, mylocale);

		for (curr_char = 0; workspace[curr_char] != 0; curr_char++)
		{
#ifdef HAVE_LOCALE_T
			if (mylocale)
				workspace[curr_char] = towlower_l(workspace[curr_char], mylocale);
			else
#endif
				workspace[curr_char] = towlower(workspace[curr_char]);
		}

		/* Make result large enough; case change might change number of bytes */
		result_size = curr_char * pg_database_encoding_max_length() + 1;
		result = palloc(result_size);

		wchar2char(result, workspace, result_size, mylocale);
		pfree(workspace);
	}
#endif   /* USE_WIDE_UPPER_LOWER */
	else
	{
		pg_locale_t mylocale = 0;
		char	   *p;

		if (collid != DEFAULT_COLLATION_OID)
		{
			if (!OidIsValid(collid))
			{
				/*
				 * This typically means that the parser could not resolve a
				 * conflict of implicit collations, so report it that way.
				 */
				ereport(ERROR,
						(errcode(ERRCODE_INDETERMINATE_COLLATION),
						 errmsg("could not determine which collation to use for lower() function"),
						 errhint("Use the COLLATE clause to set the collation explicitly.")));
			}
			mylocale = pg_newlocale_from_collation(collid);
		}

		result = pnstrdup(buff, nbytes);

		/*
		 * Note: we assume that tolower_l() will not be so broken as to need
		 * an isupper_l() guard test.  When using the default collation, we
		 * apply the traditional Postgres behavior that forces ASCII-style
		 * treatment of I/i, but in non-default collations you get exactly
		 * what the collation says.
		 */
		for (p = result; *p; p++)
		{
#ifdef HAVE_LOCALE_T
			if (mylocale)
				*p = tolower_l((unsigned char) *p, mylocale);
			else
#endif
				*p = pg_tolower((unsigned char) *p);
		}
	}

	return result;
}

/*
 * collation-aware, wide-character-aware upper function
 *
 * We pass the number of bytes so we can pass varlena and char*
 * to this function.  The result is a palloc'd, null-terminated string.
 */
char *
str_toupper(const char *buff, size_t nbytes, Oid collid)
{
	char	   *result;

	if (!buff)
		return NULL;

	/* C/POSIX collations use this path regardless of database encoding */
	if (lc_ctype_is_c(collid))
	{
		char	   *p;

		result = pnstrdup(buff, nbytes);

		for (p = result; *p; p++)
			*p = pg_ascii_toupper((unsigned char) *p);
	}
#ifdef USE_WIDE_UPPER_LOWER
	else if (pg_database_encoding_max_length() > 1)
	{
		pg_locale_t mylocale = 0;
		wchar_t    *workspace;
		size_t		curr_char;
		size_t		result_size;

		if (collid != DEFAULT_COLLATION_OID)
		{
			if (!OidIsValid(collid))
			{
				/*
				 * This typically means that the parser could not resolve a
				 * conflict of implicit collations, so report it that way.
				 */
				ereport(ERROR,
						(errcode(ERRCODE_INDETERMINATE_COLLATION),
						 errmsg("could not determine which collation to use for upper() function"),
						 errhint("Use the COLLATE clause to set the collation explicitly.")));
			}
			mylocale = pg_newlocale_from_collation(collid);
		}

		/* Overflow paranoia */
		if ((nbytes + 1) > (INT_MAX / sizeof(wchar_t)))
			ereport(ERROR,
					(errcode(ERRCODE_OUT_OF_MEMORY),
					 errmsg("out of memory")));

		/* Output workspace cannot have more codes than input bytes */
		workspace = (wchar_t *) palloc((nbytes + 1) * sizeof(wchar_t));

		char2wchar(workspace, nbytes + 1, buff, nbytes, mylocale);

		for (curr_char = 0; workspace[curr_char] != 0; curr_char++)
		{
#ifdef HAVE_LOCALE_T
			if (mylocale)
				workspace[curr_char] = towupper_l(workspace[curr_char], mylocale);
			else
#endif
				workspace[curr_char] = towupper(workspace[curr_char]);
		}

		/* Make result large enough; case change might change number of bytes */
		result_size = curr_char * pg_database_encoding_max_length() + 1;
		result = palloc(result_size);

		wchar2char(result, workspace, result_size, mylocale);
		pfree(workspace);
	}
#endif   /* USE_WIDE_UPPER_LOWER */
	else
	{
		pg_locale_t mylocale = 0;
		char	   *p;

		if (collid != DEFAULT_COLLATION_OID)
		{
			if (!OidIsValid(collid))
			{
				/*
				 * This typically means that the parser could not resolve a
				 * conflict of implicit collations, so report it that way.
				 */
				ereport(ERROR,
						(errcode(ERRCODE_INDETERMINATE_COLLATION),
						 errmsg("could not determine which collation to use for upper() function"),
						 errhint("Use the COLLATE clause to set the collation explicitly.")));
			}
			mylocale = pg_newlocale_from_collation(collid);
		}

		result = pnstrdup(buff, nbytes);

		/*
		 * Note: we assume that toupper_l() will not be so broken as to need
		 * an islower_l() guard test.  When using the default collation, we
		 * apply the traditional Postgres behavior that forces ASCII-style
		 * treatment of I/i, but in non-default collations you get exactly
		 * what the collation says.
		 */
		for (p = result; *p; p++)
		{
#ifdef HAVE_LOCALE_T
			if (mylocale)
				*p = toupper_l((unsigned char) *p, mylocale);
			else
#endif
				*p = pg_toupper((unsigned char) *p);
		}
	}

	return result;
}

/*
 * collation-aware, wide-character-aware initcap function
 *
 * We pass the number of bytes so we can pass varlena and char*
 * to this function.  The result is a palloc'd, null-terminated string.
 */
char *
str_initcap(const char *buff, size_t nbytes, Oid collid)
{
	char	   *result;
	int			wasalnum = false;

	if (!buff)
		return NULL;

	/* C/POSIX collations use this path regardless of database encoding */
	if (lc_ctype_is_c(collid))
	{
		char	   *p;

		result = pnstrdup(buff, nbytes);

		for (p = result; *p; p++)
		{
			char		c;

			if (wasalnum)
				*p = c = pg_ascii_tolower((unsigned char) *p);
			else
				*p = c = pg_ascii_toupper((unsigned char) *p);
			/* we don't trust isalnum() here */
			wasalnum = ((c >= 'A' && c <= 'Z') ||
						(c >= 'a' && c <= 'z') ||
						(c >= '0' && c <= '9'));
		}
	}
#ifdef USE_WIDE_UPPER_LOWER
	else if (pg_database_encoding_max_length() > 1)
	{
		pg_locale_t mylocale = 0;
		wchar_t    *workspace;
		size_t		curr_char;
		size_t		result_size;

		if (collid != DEFAULT_COLLATION_OID)
		{
			if (!OidIsValid(collid))
			{
				/*
				 * This typically means that the parser could not resolve a
				 * conflict of implicit collations, so report it that way.
				 */
				ereport(ERROR,
						(errcode(ERRCODE_INDETERMINATE_COLLATION),
						 errmsg("could not determine which collation to use for initcap() function"),
						 errhint("Use the COLLATE clause to set the collation explicitly.")));
			}
			mylocale = pg_newlocale_from_collation(collid);
		}

		/* Overflow paranoia */
		if ((nbytes + 1) > (INT_MAX / sizeof(wchar_t)))
			ereport(ERROR,
					(errcode(ERRCODE_OUT_OF_MEMORY),
					 errmsg("out of memory")));

		/* Output workspace cannot have more codes than input bytes */
		workspace = (wchar_t *) palloc((nbytes + 1) * sizeof(wchar_t));

		char2wchar(workspace, nbytes + 1, buff, nbytes, mylocale);

		for (curr_char = 0; workspace[curr_char] != 0; curr_char++)
		{
#ifdef HAVE_LOCALE_T
			if (mylocale)
			{
				if (wasalnum)
					workspace[curr_char] = towlower_l(workspace[curr_char], mylocale);
				else
					workspace[curr_char] = towupper_l(workspace[curr_char], mylocale);
				wasalnum = iswalnum_l(workspace[curr_char], mylocale);
			}
			else
#endif
			{
				if (wasalnum)
					workspace[curr_char] = towlower(workspace[curr_char]);
				else
					workspace[curr_char] = towupper(workspace[curr_char]);
				wasalnum = iswalnum(workspace[curr_char]);
			}
		}

		/* Make result large enough; case change might change number of bytes */
		result_size = curr_char * pg_database_encoding_max_length() + 1;
		result = palloc(result_size);

		wchar2char(result, workspace, result_size, mylocale);
		pfree(workspace);
	}
#endif   /* USE_WIDE_UPPER_LOWER */
	else
	{
		pg_locale_t mylocale = 0;
		char	   *p;

		if (collid != DEFAULT_COLLATION_OID)
		{
			if (!OidIsValid(collid))
			{
				/*
				 * This typically means that the parser could not resolve a
				 * conflict of implicit collations, so report it that way.
				 */
				ereport(ERROR,
						(errcode(ERRCODE_INDETERMINATE_COLLATION),
						 errmsg("could not determine which collation to use for initcap() function"),
						 errhint("Use the COLLATE clause to set the collation explicitly.")));
			}
			mylocale = pg_newlocale_from_collation(collid);
		}

		result = pnstrdup(buff, nbytes);

		/*
		 * Note: we assume that toupper_l()/tolower_l() will not be so broken
		 * as to need guard tests.	When using the default collation, we apply
		 * the traditional Postgres behavior that forces ASCII-style treatment
		 * of I/i, but in non-default collations you get exactly what the
		 * collation says.
		 */
		for (p = result; *p; p++)
		{
#ifdef HAVE_LOCALE_T
			if (mylocale)
			{
				if (wasalnum)
					*p = tolower_l((unsigned char) *p, mylocale);
				else
					*p = toupper_l((unsigned char) *p, mylocale);
				wasalnum = isalnum_l((unsigned char) *p, mylocale);
			}
			else
#endif
			{
				if (wasalnum)
					*p = pg_tolower((unsigned char) *p);
				else
					*p = pg_toupper((unsigned char) *p);
				wasalnum = isalnum((unsigned char) *p);
			}
		}
	}

	return result;
}

/*
 * ASCII-only lower function
 *
 * We pass the number of bytes so we can pass varlena and char*
 * to this function.  The result is a palloc'd, null-terminated string.
 */
char *
asc_tolower(const char *buff, size_t nbytes)
{
	char	   *result;
	char	   *p;

	if (!buff)
		return NULL;

	result = pnstrdup(buff, nbytes);

	for (p = result; *p; p++)
		*p = pg_tolower((unsigned char) *p);

	return result;
}

/*
 * ASCII-only upper function
 *
 * We pass the number of bytes so we can pass varlena and char*
 * to this function.  The result is a palloc'd, null-terminated string.
 */
char *
asc_toupper(const char *buff, size_t nbytes)
{
	char	   *result;
	char	   *p;

	if (!buff)
		return NULL;

	result = pnstrdup(buff, nbytes);

	for (p = result; *p; p++)
		*p = pg_toupper((unsigned char) *p);

	return result;
}

/*
 * ASCII-only initcap function
 *
 * We pass the number of bytes so we can pass varlena and char*
 * to this function.  The result is a palloc'd, null-terminated string.
 */
char *
asc_initcap(const char *buff, size_t nbytes)
{
	char	   *result;
	char	   *p;
	int			wasalnum = false;

	if (!buff)
		return NULL;

	result = pnstrdup(buff, nbytes);

	for (p = result; *p; p++)
	{
		char		c;

		if (wasalnum)
			*p = c = pg_tolower((unsigned char) *p);
		else
			*p = c = pg_toupper((unsigned char) *p);
		/* we don't trust isalnum() here */
		wasalnum = ((c >= 'A' && c <= 'Z') ||
					(c >= 'a' && c <= 'z') ||
					(c >= '0' && c <= '9'));
	}

	return result;
}

/* convenience routines for when the input is null-terminated */

static char *
str_tolower_z(const char *buff, Oid collid)
{
	return str_tolower(buff, strlen(buff), collid);
}

static char *
str_toupper_z(const char *buff, Oid collid)
{
	return str_toupper(buff, strlen(buff), collid);
}

static char *
str_initcap_z(const char *buff, Oid collid)
{
	return str_initcap(buff, strlen(buff), collid);
}

static char *
asc_tolower_z(const char *buff)
{
	return asc_tolower(buff, strlen(buff));
}

static char *
asc_toupper_z(const char *buff)
{
	return asc_toupper(buff, strlen(buff));
}

/* asc_initcap_z is not currently needed */


/* ----------
 * Skip TM / th in FROM_CHAR
 * ----------
 */
#define SKIP_THth(_suf)		(S_THth(_suf) ? 2 : 0)

#ifdef DEBUG_TO_FROM_CHAR
/* -----------
 * DEBUG: Call for debug and for index checking; (Show ASCII char
 * and defined keyword for each used position
 * ----------
 */
static void
dump_index(const KeyWord *k, const int *index)
{
	int			i,
				count = 0,
				free_i = 0;

	elog(DEBUG_elog_output, "TO-FROM_CHAR: Dump KeyWord Index:");

	for (i = 0; i < KeyWord_INDEX_SIZE; i++)
	{
		if (index[i] != -1)
		{
			elog(DEBUG_elog_output, "\t%c: %s, ", i + 32, k[index[i]].name);
			count++;
		}
		else
		{
			free_i++;
			elog(DEBUG_elog_output, "\t(%d) %c %d", i, i + 32, index[i]);
		}
	}
	elog(DEBUG_elog_output, "\n\t\tUsed positions: %d,\n\t\tFree positions: %d",
		 count, free_i);
}
#endif   /* DEBUG */

/* ----------
 * Return TRUE if next format picture is not digit value
 * ----------
 */
static bool
is_next_separator(FormatNode *n)
{
	if (n->type == NODE_TYPE_END)
		return FALSE;

	if (n->type == NODE_TYPE_ACTION && S_THth(n->suffix))
		return TRUE;

	/*
	 * Next node
	 */
	n++;

	/* end of format string is treated like a non-digit separator */
	if (n->type == NODE_TYPE_END)
		return TRUE;

	if (n->type == NODE_TYPE_ACTION)
	{
		if (n->key->is_digit)
			return FALSE;

		return TRUE;
	}
	else if (isdigit((unsigned char) n->character))
		return FALSE;

	return TRUE;				/* some non-digit input (separator) */
}

static int
strspace_len(char *str)
{
	int			len = 0;

	while (*str && isspace((unsigned char) *str))
	{
		str++;
		len++;
	}
	return len;
}

static int
strdigits_len(char *str)
{
	char	   *p = str;
	int			len;

	len = strspace_len(str);
	p += len;

	while (*p && isdigit((unsigned char) *p) && len <= DCH_MAX_ITEM_SIZ)
	{
		len++;
		p++;
	}
	return len;
}

/*
 * Set the date mode of a from-char conversion.
 *
 * Puke if the date mode has already been set, and the caller attempts to set
 * it to a conflicting mode.
 */
static void
from_char_set_mode(TmFromChar *tmfc, const FromCharDateMode mode)
{
	if (mode != FROM_CHAR_DATE_NONE)
	{
		if (tmfc->mode == FROM_CHAR_DATE_NONE)
			tmfc->mode = mode;
		else if (tmfc->mode != mode)
			ereport(ERROR,
					(errcode(ERRCODE_INVALID_DATETIME_FORMAT),
					 errmsg("invalid combination of date conventions"),
					 errhint("Do not mix Gregorian and ISO week date "
							 "conventions in a formatting template.")));
	}
}

/*
 * Set the integer pointed to by 'dest' to the given value.
 *
 * Puke if the destination integer has previously been set to some other
 * non-zero value.
 */
static void
from_char_set_int(int *dest, const int value, const FormatNode *node)
{
	if (*dest != 0 && *dest != value)
		ereport(ERROR,
				(errcode(ERRCODE_INVALID_DATETIME_FORMAT),
		   errmsg("conflicting values for \"%s\" field in formatting string",
				  node->key->name),
				 errdetail("This value contradicts a previous setting for "
						   "the same field type.")));
	*dest = value;
}

/*
 * Read a single integer from the source string, into the int pointed to by
 * 'dest'. If 'dest' is NULL, the result is discarded.
 *
 * In fixed-width mode (the node does not have the FM suffix), consume at most
 * 'len' characters.  However, any leading whitespace isn't counted in 'len'.
 *
 * We use strtol() to recover the integer value from the source string, in
 * accordance with the given FormatNode.
 *
 * If the conversion completes successfully, src will have been advanced to
 * point at the character immediately following the last character used in the
 * conversion.
 *
 * Return the number of characters consumed.
 *
 * Note that from_char_parse_int() provides a more convenient wrapper where
 * the length of the field is the same as the length of the format keyword (as
 * with DD and MI).
 */
static int
from_char_parse_int_len(int *dest, char **src, const int len, FormatNode *node)
{
	long		result;
	char		copy[DCH_MAX_ITEM_SIZ + 1];
	char	   *init = *src;
	int			used;

	/*
	 * Skip any whitespace before parsing the integer.
	 */
	*src += strspace_len(*src);

	Assert(len <= DCH_MAX_ITEM_SIZ);
	used = (int) strlcpy(copy, *src, len + 1);

	if (S_FM(node->suffix) || is_next_separator(node))
	{
		/*
		 * This node is in Fill Mode, or the next node is known to be a
		 * non-digit value, so we just slurp as many characters as we can get.
		 */
		errno = 0;
		result = strtol(init, src, 10);
	}
	else
	{
		/*
		 * We need to pull exactly the number of characters given in 'len' out
		 * of the string, and convert those.
		 */
		char	   *last;

		if (used < len)
			ereport(ERROR,
					(errcode(ERRCODE_INVALID_DATETIME_FORMAT),
				errmsg("source string too short for \"%s\" formatting field",
					   node->key->name),
					 errdetail("Field requires %d characters, but only %d "
							   "remain.",
							   len, used),
					 errhint("If your source string is not fixed-width, try "
							 "using the \"FM\" modifier.")));

		errno = 0;
		result = strtol(copy, &last, 10);
		used = last - copy;

		if (used > 0 && used < len)
			ereport(ERROR,
					(errcode(ERRCODE_INVALID_DATETIME_FORMAT),
					 errmsg("invalid value \"%s\" for \"%s\"",
							copy, node->key->name),
					 errdetail("Field requires %d characters, but only %d "
							   "could be parsed.", len, used),
					 errhint("If your source string is not fixed-width, try "
							 "using the \"FM\" modifier.")));

		*src += used;
	}

	if (*src == init)
		ereport(ERROR,
				(errcode(ERRCODE_INVALID_DATETIME_FORMAT),
				 errmsg("invalid value \"%s\" for \"%s\"",
						copy, node->key->name),
				 errdetail("Value must be an integer.")));

	if (errno == ERANGE || result < INT_MIN || result > INT_MAX)
		ereport(ERROR,
				(errcode(ERRCODE_DATETIME_VALUE_OUT_OF_RANGE),
				 errmsg("value for \"%s\" in source string is out of range",
						node->key->name),
				 errdetail("Value must be in the range %d to %d.",
						   INT_MIN, INT_MAX)));

	if (dest != NULL)
		from_char_set_int(dest, (int) result, node);
	return *src - init;
}

/*
 * Call from_char_parse_int_len(), using the length of the format keyword as
 * the expected length of the field.
 *
 * Don't call this function if the field differs in length from the format
 * keyword (as with HH24; the keyword length is 4, but the field length is 2).
 * In such cases, call from_char_parse_int_len() instead to specify the
 * required length explictly.
 */
static int
from_char_parse_int(int *dest, char **src, FormatNode *node)
{
	return from_char_parse_int_len(dest, src, node->key->len, node);
}

/* ----------
 * Sequential search with to upper/lower conversion
 * ----------
 */
static int
seq_search(char *name, char **array, int type, int max, int *len)
{
	char	   *p,
			   *n,
			  **a;
	int			last,
				i;

	*len = 0;

	if (!*name)
		return -1;

	/* set first char */
	if (type == ONE_UPPER || type == ALL_UPPER)
		*name = pg_toupper((unsigned char) *name);
	else if (type == ALL_LOWER)
		*name = pg_tolower((unsigned char) *name);

	for (last = 0, a = array; *a != NULL; a++)
	{
		/* comperate first chars */
		if (*name != **a)
			continue;

		for (i = 1, p = *a + 1, n = name + 1;; n++, p++, i++)
		{
			/* search fragment (max) only */
			if (max && i == max)
			{
				*len = i;
				return a - array;
			}
			/* full size */
			if (*p == '\0')
			{
				*len = i;
				return a - array;
			}
			/* Not found in array 'a' */
			if (*n == '\0')
				break;

			/*
			 * Convert (but convert new chars only)
			 */
			if (i > last)
			{
				if (type == ONE_UPPER || type == ALL_LOWER)
					*n = pg_tolower((unsigned char) *n);
				else if (type == ALL_UPPER)
					*n = pg_toupper((unsigned char) *n);
				last = i;
			}

#ifdef DEBUG_TO_FROM_CHAR
			elog(DEBUG_elog_output, "N: %c, P: %c, A: %s (%s)",
				 *n, *p, *a, name);
#endif
			if (*n != *p)
				break;
		}
	}

	return -1;
}

/*
 * Perform a sequential search in 'array' for text matching the first 'max'
 * characters of the source string.
 *
 * If a match is found, copy the array index of the match into the integer
 * pointed to by 'dest', advance 'src' to the end of the part of the string
 * which matched, and return the number of characters consumed.
 *
 * If the string doesn't match, throw an error.
 */
static int
from_char_seq_search(int *dest, char **src, char **array, int type, int max,
					 FormatNode *node)
{
	int			len;

	*dest = seq_search(*src, array, type, max, &len);
	if (len <= 0)
	{
		char		copy[DCH_MAX_ITEM_SIZ + 1];

		Assert(max <= DCH_MAX_ITEM_SIZ);
		strlcpy(copy, *src, max + 1);

		ereport(ERROR,
				(errcode(ERRCODE_INVALID_DATETIME_FORMAT),
				 errmsg("invalid value \"%s\" for \"%s\"",
						copy, node->key->name),
				 errdetail("The given value did not match any of the allowed "
						   "values for this field.")));
	}
	*src += len;
	return len;
}

/* ----------
 * Process a TmToChar struct as denoted by a list of FormatNodes.
 * The formatted data is written to the string pointed to by 'out'.
 * ----------
 */
static void
DCH_to_char(FormatNode *node, bool is_interval, TmToChar *in, char *out, Oid collid)
{
	FormatNode *n;
	char	   *s;
	struct pg_tm *tm = &in->tm;
	int			i;

	/* cache localized days and months */
	cache_locale_time();

	s = out;
	for (n = node; n->type != NODE_TYPE_END; n++)
	{
		if (n->type != NODE_TYPE_ACTION)
		{
			*s = n->character;
			s++;
			continue;
		}

		switch (n->key->id)
		{
			case DCH_A_M:
			case DCH_P_M:
				strcpy(s, (tm->tm_hour % HOURS_PER_DAY >= HOURS_PER_DAY / 2)
					   ? P_M_STR : A_M_STR);
				s += strlen(s);
				break;
			case DCH_AM:
			case DCH_PM:
				strcpy(s, (tm->tm_hour % HOURS_PER_DAY >= HOURS_PER_DAY / 2)
					   ? PM_STR : AM_STR);
				s += strlen(s);
				break;
			case DCH_a_m:
			case DCH_p_m:
				strcpy(s, (tm->tm_hour % HOURS_PER_DAY >= HOURS_PER_DAY / 2)
					   ? p_m_STR : a_m_STR);
				s += strlen(s);
				break;
			case DCH_am:
			case DCH_pm:
				strcpy(s, (tm->tm_hour % HOURS_PER_DAY >= HOURS_PER_DAY / 2)
					   ? pm_STR : am_STR);
				s += strlen(s);
				break;
			case DCH_HH:
			case DCH_HH12:

				/*
				 * display time as shown on a 12-hour clock, even for
				 * intervals
				 */
				sprintf(s, "%0*d", S_FM(n->suffix) ? 0 : 2,
				 tm->tm_hour % (HOURS_PER_DAY / 2) == 0 ? HOURS_PER_DAY / 2 :
						tm->tm_hour % (HOURS_PER_DAY / 2));
				if (S_THth(n->suffix))
					str_numth(s, s, S_TH_TYPE(n->suffix));
				s += strlen(s);
				break;
			case DCH_HH24:
				sprintf(s, "%0*d", S_FM(n->suffix) ? 0 : 2, tm->tm_hour);
				if (S_THth(n->suffix))
					str_numth(s, s, S_TH_TYPE(n->suffix));
				s += strlen(s);
				break;
			case DCH_MI:
				sprintf(s, "%0*d", S_FM(n->suffix) ? 0 : 2, tm->tm_min);
				if (S_THth(n->suffix))
					str_numth(s, s, S_TH_TYPE(n->suffix));
				s += strlen(s);
				break;
			case DCH_SS:
				sprintf(s, "%0*d", S_FM(n->suffix) ? 0 : 2, tm->tm_sec);
				if (S_THth(n->suffix))
					str_numth(s, s, S_TH_TYPE(n->suffix));
				s += strlen(s);
				break;
			case DCH_MS:		/* millisecond */
#ifdef HAVE_INT64_TIMESTAMP
				sprintf(s, "%03d", (int) (in->fsec / INT64CONST(1000)));
#else
				/* No rint() because we can't overflow and we might print US */
				sprintf(s, "%03d", (int) (in->fsec * 1000));
#endif
				if (S_THth(n->suffix))
					str_numth(s, s, S_TH_TYPE(n->suffix));
				s += strlen(s);
				break;
			case DCH_US:		/* microsecond */
#ifdef HAVE_INT64_TIMESTAMP
				sprintf(s, "%06d", (int) in->fsec);
#else
				/* don't use rint() because we can't overflow 1000 */
				sprintf(s, "%06d", (int) (in->fsec * 1000000));
#endif
				if (S_THth(n->suffix))
					str_numth(s, s, S_TH_TYPE(n->suffix));
				s += strlen(s);
				break;
			case DCH_SSSS:
				sprintf(s, "%d", tm->tm_hour * SECS_PER_HOUR +
						tm->tm_min * SECS_PER_MINUTE +
						tm->tm_sec);
				if (S_THth(n->suffix))
					str_numth(s, s, S_TH_TYPE(n->suffix));
				s += strlen(s);
				break;
			case DCH_tz:
				INVALID_FOR_INTERVAL;
				if (tmtcTzn(in))
				{
<<<<<<< HEAD
					/* We assume here that timezone names aren't localized */
					char	   *p = asc_tolower_z(tmtcTzn(in));
=======
					char	   *p = str_tolower_z(tmtcTzn(in), collid);
>>>>>>> a4bebdd9

					strcpy(s, p);
					pfree(p);
					s += strlen(s);
				}
				break;
			case DCH_TZ:
				INVALID_FOR_INTERVAL;
				if (tmtcTzn(in))
				{
					strcpy(s, tmtcTzn(in));
					s += strlen(s);
				}
				break;
			case DCH_A_D:
			case DCH_B_C:
				INVALID_FOR_INTERVAL;
				strcpy(s, (tm->tm_year <= 0 ? B_C_STR : A_D_STR));
				s += strlen(s);
				break;
			case DCH_AD:
			case DCH_BC:
				INVALID_FOR_INTERVAL;
				strcpy(s, (tm->tm_year <= 0 ? BC_STR : AD_STR));
				s += strlen(s);
				break;
			case DCH_a_d:
			case DCH_b_c:
				INVALID_FOR_INTERVAL;
				strcpy(s, (tm->tm_year <= 0 ? b_c_STR : a_d_STR));
				s += strlen(s);
				break;
			case DCH_ad:
			case DCH_bc:
				INVALID_FOR_INTERVAL;
				strcpy(s, (tm->tm_year <= 0 ? bc_STR : ad_STR));
				s += strlen(s);
				break;
			case DCH_MONTH:
				INVALID_FOR_INTERVAL;
				if (!tm->tm_mon)
					break;
				if (S_TM(n->suffix))
<<<<<<< HEAD
				{
					char *str = str_toupper_z(localized_full_months[tm->tm_mon - 1]);

					if (strlen(str) < (n->key->len + TM_SUFFIX_LEN) * DCH_MAX_ITEM_SIZ)
						strcpy(s, str);
					else
						ereport(ERROR,
								(errcode(ERRCODE_DATETIME_VALUE_OUT_OF_RANGE),
								 errmsg("localized string format value too long")));
				}
				else
					sprintf(s, "%*s", S_FM(n->suffix) ? 0 : -9,
							asc_toupper_z(months_full[tm->tm_mon - 1]));
=======
					strcpy(s, str_toupper_z(localized_full_months[tm->tm_mon - 1], collid));
				else
					sprintf(s, "%*s", S_FM(n->suffix) ? 0 : -9,
						 str_toupper_z(months_full[tm->tm_mon - 1], collid));
>>>>>>> a4bebdd9
				s += strlen(s);
				break;
			case DCH_Month:
				INVALID_FOR_INTERVAL;
				if (!tm->tm_mon)
					break;
				if (S_TM(n->suffix))
<<<<<<< HEAD
				{
					char *str = str_initcap_z(localized_full_months[tm->tm_mon - 1]);

					if (strlen(str) < (n->key->len + TM_SUFFIX_LEN) * DCH_MAX_ITEM_SIZ)
						strcpy(s, str);
					else
						ereport(ERROR,
								(errcode(ERRCODE_DATETIME_VALUE_OUT_OF_RANGE),
								 errmsg("localized string format value too long")));
				}
=======
					strcpy(s, str_initcap_z(localized_full_months[tm->tm_mon - 1], collid));
>>>>>>> a4bebdd9
				else
					sprintf(s, "%*s", S_FM(n->suffix) ? 0 : -9,
							months_full[tm->tm_mon - 1]);
				s += strlen(s);
				break;
			case DCH_month:
				INVALID_FOR_INTERVAL;
				if (!tm->tm_mon)
					break;
				if (S_TM(n->suffix))
<<<<<<< HEAD
=======
					strcpy(s, str_tolower_z(localized_full_months[tm->tm_mon - 1], collid));
				else
>>>>>>> a4bebdd9
				{
					char *str = str_tolower_z(localized_full_months[tm->tm_mon - 1]);

					if (strlen(str) < (n->key->len + TM_SUFFIX_LEN) * DCH_MAX_ITEM_SIZ)
						strcpy(s, str);
					else
						ereport(ERROR,
								(errcode(ERRCODE_DATETIME_VALUE_OUT_OF_RANGE),
								 errmsg("localized string format value too long")));
				}
				else
					sprintf(s, "%*s", S_FM(n->suffix) ? 0 : -9,
							asc_tolower_z(months_full[tm->tm_mon - 1]));
				s += strlen(s);
				break;
			case DCH_MON:
				INVALID_FOR_INTERVAL;
				if (!tm->tm_mon)
					break;
				if (S_TM(n->suffix))
<<<<<<< HEAD
				{
					char *str = str_toupper_z(localized_abbrev_months[tm->tm_mon - 1]);

					if (strlen(str) < (n->key->len + TM_SUFFIX_LEN) * DCH_MAX_ITEM_SIZ)
						strcpy(s, str);
					else
						ereport(ERROR,
								(errcode(ERRCODE_DATETIME_VALUE_OUT_OF_RANGE),
								 errmsg("localized string format value too long")));
				}
				else
					strcpy(s, asc_toupper_z(months[tm->tm_mon - 1]));
=======
					strcpy(s, str_toupper_z(localized_abbrev_months[tm->tm_mon - 1], collid));
				else
					strcpy(s, str_toupper_z(months[tm->tm_mon - 1], collid));
>>>>>>> a4bebdd9
				s += strlen(s);
				break;
			case DCH_Mon:
				INVALID_FOR_INTERVAL;
				if (!tm->tm_mon)
					break;
				if (S_TM(n->suffix))
<<<<<<< HEAD
				{
					char *str = str_initcap_z(localized_abbrev_months[tm->tm_mon - 1]);

					if (strlen(str) < (n->key->len + TM_SUFFIX_LEN) * DCH_MAX_ITEM_SIZ)
						strcpy(s, str);
					else
						ereport(ERROR,
								(errcode(ERRCODE_DATETIME_VALUE_OUT_OF_RANGE),
								 errmsg("localized string format value too long")));
				}
=======
					strcpy(s, str_initcap_z(localized_abbrev_months[tm->tm_mon - 1], collid));
>>>>>>> a4bebdd9
				else
					strcpy(s, months[tm->tm_mon - 1]);
				s += strlen(s);
				break;
			case DCH_mon:
				INVALID_FOR_INTERVAL;
				if (!tm->tm_mon)
					break;
				if (S_TM(n->suffix))
<<<<<<< HEAD
=======
					strcpy(s, str_tolower_z(localized_abbrev_months[tm->tm_mon - 1], collid));
				else
>>>>>>> a4bebdd9
				{
					char *str = str_tolower_z(localized_abbrev_months[tm->tm_mon - 1]);

					if (strlen(str) < (n->key->len + TM_SUFFIX_LEN) * DCH_MAX_ITEM_SIZ)
						strcpy(s, str);
					else
						ereport(ERROR,
								(errcode(ERRCODE_DATETIME_VALUE_OUT_OF_RANGE),
								 errmsg("localized string format value too long")));
				}
				else
					strcpy(s, asc_tolower_z(months[tm->tm_mon - 1]));
				s += strlen(s);
				break;
			case DCH_MM:
				sprintf(s, "%0*d", S_FM(n->suffix) ? 0 : 2, tm->tm_mon);
				if (S_THth(n->suffix))
					str_numth(s, s, S_TH_TYPE(n->suffix));
				s += strlen(s);
				break;
			case DCH_DAY:
				INVALID_FOR_INTERVAL;
				if (S_TM(n->suffix))
<<<<<<< HEAD
				{
					char *str = str_toupper_z(localized_full_days[tm->tm_wday]);

					if (strlen(str) < (n->key->len + TM_SUFFIX_LEN) * DCH_MAX_ITEM_SIZ)
						strcpy(s, str);
					else
						ereport(ERROR,
								(errcode(ERRCODE_DATETIME_VALUE_OUT_OF_RANGE),
								 errmsg("localized string format value too long")));
				}
				else
					sprintf(s, "%*s", S_FM(n->suffix) ? 0 : -9,
							asc_toupper_z(days[tm->tm_wday]));
=======
					strcpy(s, str_toupper_z(localized_full_days[tm->tm_wday], collid));
				else
					sprintf(s, "%*s", S_FM(n->suffix) ? 0 : -9,
							str_toupper_z(days[tm->tm_wday], collid));
>>>>>>> a4bebdd9
				s += strlen(s);
				break;
			case DCH_Day:
				INVALID_FOR_INTERVAL;
				if (S_TM(n->suffix))
<<<<<<< HEAD
				{
					char *str = str_initcap_z(localized_full_days[tm->tm_wday]);

					if (strlen(str) < (n->key->len + TM_SUFFIX_LEN) * DCH_MAX_ITEM_SIZ)
						strcpy(s, str);
					else
						ereport(ERROR,
								(errcode(ERRCODE_DATETIME_VALUE_OUT_OF_RANGE),
								 errmsg("localized string format value too long")));
				}
=======
					strcpy(s, str_initcap_z(localized_full_days[tm->tm_wday], collid));
>>>>>>> a4bebdd9
				else
					sprintf(s, "%*s", S_FM(n->suffix) ? 0 : -9,
							days[tm->tm_wday]);
				s += strlen(s);
				break;
			case DCH_day:
				INVALID_FOR_INTERVAL;
				if (S_TM(n->suffix))
<<<<<<< HEAD
=======
					strcpy(s, str_tolower_z(localized_full_days[tm->tm_wday], collid));
				else
>>>>>>> a4bebdd9
				{
					char *str = str_tolower_z(localized_full_days[tm->tm_wday]);

					if (strlen(str) < (n->key->len + TM_SUFFIX_LEN) * DCH_MAX_ITEM_SIZ)
						strcpy(s, str);
					else
						ereport(ERROR,
								(errcode(ERRCODE_DATETIME_VALUE_OUT_OF_RANGE),
								 errmsg("localized string format value too long")));
				}
				else
					sprintf(s, "%*s", S_FM(n->suffix) ? 0 : -9,
							asc_tolower_z(days[tm->tm_wday]));
				s += strlen(s);
				break;
			case DCH_DY:
				INVALID_FOR_INTERVAL;
				if (S_TM(n->suffix))
<<<<<<< HEAD
				{
					char *str = str_toupper_z(localized_abbrev_days[tm->tm_wday]);

					if (strlen(str) < (n->key->len + TM_SUFFIX_LEN) * DCH_MAX_ITEM_SIZ)
						strcpy(s, str);
					else
						ereport(ERROR,
								(errcode(ERRCODE_DATETIME_VALUE_OUT_OF_RANGE),
								 errmsg("localized string format value too long")));
				}
				else
					strcpy(s, asc_toupper_z(days_short[tm->tm_wday]));
=======
					strcpy(s, str_toupper_z(localized_abbrev_days[tm->tm_wday], collid));
				else
					strcpy(s, str_toupper_z(days_short[tm->tm_wday], collid));
>>>>>>> a4bebdd9
				s += strlen(s);
				break;
			case DCH_Dy:
				INVALID_FOR_INTERVAL;
				if (S_TM(n->suffix))
<<<<<<< HEAD
				{
					char *str = str_initcap_z(localized_abbrev_days[tm->tm_wday]);

					if (strlen(str) < (n->key->len + TM_SUFFIX_LEN) * DCH_MAX_ITEM_SIZ)
						strcpy(s, str);
					else
						ereport(ERROR,
								(errcode(ERRCODE_DATETIME_VALUE_OUT_OF_RANGE),
								 errmsg("localized string format value too long")));
				}
=======
					strcpy(s, str_initcap_z(localized_abbrev_days[tm->tm_wday], collid));
>>>>>>> a4bebdd9
				else
					strcpy(s, days_short[tm->tm_wday]);
				s += strlen(s);
				break;
			case DCH_dy:
				INVALID_FOR_INTERVAL;
				if (S_TM(n->suffix))
<<<<<<< HEAD
=======
					strcpy(s, str_tolower_z(localized_abbrev_days[tm->tm_wday], collid));
				else
>>>>>>> a4bebdd9
				{
					char *str = str_tolower_z(localized_abbrev_days[tm->tm_wday]);

					if (strlen(str) < (n->key->len + TM_SUFFIX_LEN) * DCH_MAX_ITEM_SIZ)
						strcpy(s, str);
					else
						ereport(ERROR,
								(errcode(ERRCODE_DATETIME_VALUE_OUT_OF_RANGE),
								 errmsg("localized string format value too long")));
				}
				else
					strcpy(s, asc_tolower_z(days_short[tm->tm_wday]));
				s += strlen(s);
				break;
			case DCH_DDD:
			case DCH_IDDD:
				sprintf(s, "%0*d", S_FM(n->suffix) ? 0 : 3,
						(n->key->id == DCH_DDD) ?
						tm->tm_yday :
					  date2isoyearday(tm->tm_year, tm->tm_mon, tm->tm_mday));
				if (S_THth(n->suffix))
					str_numth(s, s, S_TH_TYPE(n->suffix));
				s += strlen(s);
				break;
			case DCH_DD:
				sprintf(s, "%0*d", S_FM(n->suffix) ? 0 : 2, tm->tm_mday);
				if (S_THth(n->suffix))
					str_numth(s, s, S_TH_TYPE(n->suffix));
				s += strlen(s);
				break;
			case DCH_D:
				INVALID_FOR_INTERVAL;
				sprintf(s, "%d", tm->tm_wday + 1);
				if (S_THth(n->suffix))
					str_numth(s, s, S_TH_TYPE(n->suffix));
				s += strlen(s);
				break;
			case DCH_ID:
				INVALID_FOR_INTERVAL;
				sprintf(s, "%d", (tm->tm_wday == 0) ? 7 : tm->tm_wday);
				if (S_THth(n->suffix))
					str_numth(s, s, S_TH_TYPE(n->suffix));
				s += strlen(s);
				break;
			case DCH_WW:
				sprintf(s, "%0*d", S_FM(n->suffix) ? 0 : 2,
						(tm->tm_yday - 1) / 7 + 1);
				if (S_THth(n->suffix))
					str_numth(s, s, S_TH_TYPE(n->suffix));
				s += strlen(s);
				break;
			case DCH_IW:
				sprintf(s, "%0*d", S_FM(n->suffix) ? 0 : 2,
						date2isoweek(tm->tm_year, tm->tm_mon, tm->tm_mday));
				if (S_THth(n->suffix))
					str_numth(s, s, S_TH_TYPE(n->suffix));
				s += strlen(s);
				break;
			case DCH_Q:
				if (!tm->tm_mon)
					break;
				sprintf(s, "%d", (tm->tm_mon - 1) / 3 + 1);
				if (S_THth(n->suffix))
					str_numth(s, s, S_TH_TYPE(n->suffix));
				s += strlen(s);
				break;
			case DCH_CC:
				if (is_interval)	/* straight calculation */
					i = tm->tm_year / 100;
				else	/* century 21 starts in 2001 */
					i = (tm->tm_year - 1) / 100 + 1;
				if (i <= 99 && i >= -99)
					sprintf(s, "%0*d", S_FM(n->suffix) ? 0 : 2, i);
				else
					sprintf(s, "%d", i);
				if (S_THth(n->suffix))
					str_numth(s, s, S_TH_TYPE(n->suffix));
				s += strlen(s);
				break;
			case DCH_Y_YYY:
				i = ADJUST_YEAR(tm->tm_year, is_interval) / 1000;
				sprintf(s, "%d,%03d", i,
						ADJUST_YEAR(tm->tm_year, is_interval) - (i * 1000));
				if (S_THth(n->suffix))
					str_numth(s, s, S_TH_TYPE(n->suffix));
				s += strlen(s);
				break;
			case DCH_YYYY:
			case DCH_IYYY:
				sprintf(s, "%0*d",
						S_FM(n->suffix) ? 0 : 4,
						(n->key->id == DCH_YYYY ?
						 ADJUST_YEAR(tm->tm_year, is_interval) :
						 ADJUST_YEAR(date2isoyear(tm->tm_year,
												  tm->tm_mon,
												  tm->tm_mday),
									 is_interval)));
				if (S_THth(n->suffix))
					str_numth(s, s, S_TH_TYPE(n->suffix));
				s += strlen(s);
				break;
			case DCH_YYY:
			case DCH_IYY:
				sprintf(s, "%0*d",
						S_FM(n->suffix) ? 0 : 3,
						(n->key->id == DCH_YYY ?
						 ADJUST_YEAR(tm->tm_year, is_interval) :
						 ADJUST_YEAR(date2isoyear(tm->tm_year,
												  tm->tm_mon,
												  tm->tm_mday),
									 is_interval)) % 1000);
				if (S_THth(n->suffix))
					str_numth(s, s, S_TH_TYPE(n->suffix));
				s += strlen(s);
				break;
			case DCH_YY:
			case DCH_IY:
				sprintf(s, "%0*d",
						S_FM(n->suffix) ? 0 : 2,
						(n->key->id == DCH_YY ?
						 ADJUST_YEAR(tm->tm_year, is_interval) :
						 ADJUST_YEAR(date2isoyear(tm->tm_year,
												  tm->tm_mon,
												  tm->tm_mday),
									 is_interval)) % 100);
				if (S_THth(n->suffix))
					str_numth(s, s, S_TH_TYPE(n->suffix));
				s += strlen(s);
				break;
			case DCH_Y:
			case DCH_I:
				sprintf(s, "%1d",
						(n->key->id == DCH_Y ?
						 ADJUST_YEAR(tm->tm_year, is_interval) :
						 ADJUST_YEAR(date2isoyear(tm->tm_year,
												  tm->tm_mon,
												  tm->tm_mday),
									 is_interval)) % 10);
				if (S_THth(n->suffix))
					str_numth(s, s, S_TH_TYPE(n->suffix));
				s += strlen(s);
				break;
			case DCH_RM:
				if (!tm->tm_mon)
					break;
				sprintf(s, "%*s", S_FM(n->suffix) ? 0 : -4,
						rm_months_upper[MONTHS_PER_YEAR - tm->tm_mon]);
				s += strlen(s);
				break;
			case DCH_rm:
				if (!tm->tm_mon)
					break;
				sprintf(s, "%*s", S_FM(n->suffix) ? 0 : -4,
						rm_months_lower[MONTHS_PER_YEAR - tm->tm_mon]);
				s += strlen(s);
				break;
			case DCH_W:
				sprintf(s, "%d", (tm->tm_mday - 1) / 7 + 1);
				if (S_THth(n->suffix))
					str_numth(s, s, S_TH_TYPE(n->suffix));
				s += strlen(s);
				break;
			case DCH_J:
				sprintf(s, "%d", date2j(tm->tm_year, tm->tm_mon, tm->tm_mday));
				if (S_THth(n->suffix))
					str_numth(s, s, S_TH_TYPE(n->suffix));
				s += strlen(s);
				break;
		}
	}

	*s = '\0';
}

/* ----------
 * Process a string as denoted by a list of FormatNodes.
 * The TmFromChar struct pointed to by 'out' is populated with the results.
 *
 * Note: we currently don't have any to_interval() function, so there
 * is no need here for INVALID_FOR_INTERVAL checks.
 * ----------
 */
static void
DCH_from_char(FormatNode *node, char *in, TmFromChar *out)
{
	FormatNode *n;
	char	   *s;
	int			len,
				value;
	bool		fx_mode = false;

	for (n = node, s = in; n->type != NODE_TYPE_END && *s != '\0'; n++)
	{
		if (n->type != NODE_TYPE_ACTION)
		{
			s++;
			/* Ignore spaces when not in FX (fixed width) mode */
			if (isspace((unsigned char) n->character) && !fx_mode)
			{
				while (*s != '\0' && isspace((unsigned char) *s))
					s++;
			}
			continue;
		}

		from_char_set_mode(out, n->key->date_mode);

		switch (n->key->id)
		{
			case DCH_FX:
				fx_mode = true;
				break;
			case DCH_A_M:
			case DCH_P_M:
			case DCH_a_m:
			case DCH_p_m:
				from_char_seq_search(&value, &s, ampm_strings_long,
									 ALL_UPPER, n->key->len, n);
				from_char_set_int(&out->pm, value % 2, n);
				out->clock = CLOCK_12_HOUR;
				break;
			case DCH_AM:
			case DCH_PM:
			case DCH_am:
			case DCH_pm:
				from_char_seq_search(&value, &s, ampm_strings,
									 ALL_UPPER, n->key->len, n);
				from_char_set_int(&out->pm, value % 2, n);
				out->clock = CLOCK_12_HOUR;
				break;
			case DCH_HH:
			case DCH_HH12:
				from_char_parse_int_len(&out->hh, &s, 2, n);
				out->clock = CLOCK_12_HOUR;
				s += SKIP_THth(n->suffix);
				break;
			case DCH_HH24:
				from_char_parse_int_len(&out->hh, &s, 2, n);
				s += SKIP_THth(n->suffix);
				break;
			case DCH_MI:
				from_char_parse_int(&out->mi, &s, n);
				s += SKIP_THth(n->suffix);
				break;
			case DCH_SS:
				from_char_parse_int(&out->ss, &s, n);
				s += SKIP_THth(n->suffix);
				break;
			case DCH_MS:		/* millisecond */
				len = from_char_parse_int_len(&out->ms, &s, 3, n);

				/*
				 * 25 is 0.25 and 250 is 0.25 too; 025 is 0.025 and not 0.25
				 */
				out->ms *= len == 1 ? 100 :
					len == 2 ? 10 : 1;

				s += SKIP_THth(n->suffix);
				break;
			case DCH_US:		/* microsecond */
				len = from_char_parse_int_len(&out->us, &s, 6, n);

				out->us *= len == 1 ? 100000 :
					len == 2 ? 10000 :
					len == 3 ? 1000 :
					len == 4 ? 100 :
					len == 5 ? 10 : 1;

				s += SKIP_THth(n->suffix);
				break;
			case DCH_SSSS:
				from_char_parse_int(&out->ssss, &s, n);
				s += SKIP_THth(n->suffix);
				break;
			case DCH_tz:
			case DCH_TZ:
				ereport(ERROR,
						(errcode(ERRCODE_FEATURE_NOT_SUPPORTED),
						 errmsg("\"TZ\"/\"tz\" format patterns are not supported in to_date")));
			case DCH_A_D:
			case DCH_B_C:
			case DCH_a_d:
			case DCH_b_c:
				from_char_seq_search(&value, &s, adbc_strings_long,
									 ALL_UPPER, n->key->len, n);
				from_char_set_int(&out->bc, value % 2, n);
				break;
			case DCH_AD:
			case DCH_BC:
			case DCH_ad:
			case DCH_bc:
				from_char_seq_search(&value, &s, adbc_strings,
									 ALL_UPPER, n->key->len, n);
				from_char_set_int(&out->bc, value % 2, n);
				break;
			case DCH_MONTH:
			case DCH_Month:
			case DCH_month:
				from_char_seq_search(&value, &s, months_full, ONE_UPPER,
									 MAX_MONTH_LEN, n);
				from_char_set_int(&out->mm, value + 1, n);
				break;
			case DCH_MON:
			case DCH_Mon:
			case DCH_mon:
				from_char_seq_search(&value, &s, months, ONE_UPPER,
									 MAX_MON_LEN, n);
				from_char_set_int(&out->mm, value + 1, n);
				break;
			case DCH_MM:
				from_char_parse_int(&out->mm, &s, n);
				s += SKIP_THth(n->suffix);
				break;
			case DCH_DAY:
			case DCH_Day:
			case DCH_day:
				from_char_seq_search(&value, &s, days, ONE_UPPER,
									 MAX_DAY_LEN, n);
				from_char_set_int(&out->d, value, n);
				break;
			case DCH_DY:
			case DCH_Dy:
			case DCH_dy:
				from_char_seq_search(&value, &s, days, ONE_UPPER,
									 MAX_DY_LEN, n);
				from_char_set_int(&out->d, value, n);
				break;
			case DCH_DDD:
				from_char_parse_int(&out->ddd, &s, n);
				s += SKIP_THth(n->suffix);
				break;
			case DCH_IDDD:
				from_char_parse_int_len(&out->ddd, &s, 3, n);
				s += SKIP_THth(n->suffix);
				break;
			case DCH_DD:
				from_char_parse_int(&out->dd, &s, n);
				s += SKIP_THth(n->suffix);
				break;
			case DCH_D:
				from_char_parse_int(&out->d, &s, n);
				out->d--;
				s += SKIP_THth(n->suffix);
				break;
			case DCH_ID:
				from_char_parse_int_len(&out->d, &s, 1, n);
				s += SKIP_THth(n->suffix);
				break;
			case DCH_WW:
			case DCH_IW:
				from_char_parse_int(&out->ww, &s, n);
				s += SKIP_THth(n->suffix);
				break;
			case DCH_Q:

				/*
				 * We ignore 'Q' when converting to date because it is unclear
				 * which date in the quarter to use, and some people specify
				 * both quarter and month, so if it was honored it might
				 * conflict with the supplied month. That is also why we don't
				 * throw an error.
				 *
				 * We still parse the source string for an integer, but it
				 * isn't stored anywhere in 'out'.
				 */
				from_char_parse_int((int *) NULL, &s, n);
				s += SKIP_THth(n->suffix);
				break;
			case DCH_CC:
				from_char_parse_int(&out->cc, &s, n);
				s += SKIP_THth(n->suffix);
				break;
			case DCH_Y_YYY:
				{
					int			matched,
								years,
								millenia;

					matched = sscanf(s, "%d,%03d", &millenia, &years);
					if (matched != 2)
						ereport(ERROR,
								(errcode(ERRCODE_INVALID_DATETIME_FORMAT),
							 errmsg("invalid input string for \"Y,YYY\" in function \"to_date\"")));
					years += (millenia * 1000);
					from_char_set_int(&out->year, years, n);
					out->yysz = 4;
					s += strdigits_len(s) + 4 + SKIP_THth(n->suffix);
				}
				break;
			case DCH_YYYY:
			case DCH_IYYY:
				from_char_parse_int(&out->year, &s, n);
				out->yysz = 4;
				s += SKIP_THth(n->suffix);
				break;
			case DCH_YYY:
			case DCH_IYY:
				from_char_parse_int(&out->year, &s, n);
				out->yysz = 3;

				/*
				 * 3-digit year: '100' ... '999' = 1100 ... 1999 '000' ...
				 * '099' = 2000 ... 2099
				 */
				if (out->year >= 100)
					out->year += 1000;
				else
					out->year += 2000;
				s += SKIP_THth(n->suffix);
				break;
			case DCH_YY:
			case DCH_IY:
				from_char_parse_int(&out->year, &s, n);
				out->yysz = 2;

				/*
				 * 2-digit year: '00' ... '69'	= 2000 ... 2069 '70' ... '99'
				 * = 1970 ... 1999
				 */
				if (out->year < 70)
					out->year += 2000;
				else
					out->year += 1900;
				s += SKIP_THth(n->suffix);
				break;
			case DCH_Y:
			case DCH_I:
				from_char_parse_int(&out->year, &s, n);
				out->yysz = 1;

				/*
				 * 1-digit year: always +2000
				 */
				out->year += 2000;
				s += SKIP_THth(n->suffix);
				break;
			case DCH_RM:
				from_char_seq_search(&value, &s, rm_months_upper,
									 ALL_UPPER, MAX_RM_LEN, n);
				from_char_set_int(&out->mm, MONTHS_PER_YEAR - value, n);
				break;
			case DCH_rm:
				from_char_seq_search(&value, &s, rm_months_lower,
									 ALL_LOWER, MAX_RM_LEN, n);
				from_char_set_int(&out->mm, MONTHS_PER_YEAR - value, n);
				break;
			case DCH_W:
				from_char_parse_int(&out->w, &s, n);
				s += SKIP_THth(n->suffix);
				break;
			case DCH_J:
				from_char_parse_int(&out->j, &s, n);
				s += SKIP_THth(n->suffix);
				break;
		}
	}
}

static DCHCacheEntry *
DCH_cache_getnew(char *str)
{
	DCHCacheEntry *ent;

	/* counter overflow check - paranoia? */
	if (DCHCounter >= (INT_MAX - DCH_CACHE_FIELDS - 1))
	{
		DCHCounter = 0;

		for (ent = DCHCache; ent <= (DCHCache + DCH_CACHE_FIELDS); ent++)
			ent->age = (++DCHCounter);
	}

	/*
	 * If cache is full, remove oldest entry
	 */
	if (n_DCHCache > DCH_CACHE_FIELDS)
	{
		DCHCacheEntry *old = DCHCache + 0;

#ifdef DEBUG_TO_FROM_CHAR
		elog(DEBUG_elog_output, "cache is full (%d)", n_DCHCache);
#endif
		for (ent = DCHCache + 1; ent <= (DCHCache + DCH_CACHE_FIELDS); ent++)
		{
			if (ent->age < old->age)
				old = ent;
		}
#ifdef DEBUG_TO_FROM_CHAR
		elog(DEBUG_elog_output, "OLD: '%s' AGE: %d", old->str, old->age);
#endif
		StrNCpy(old->str, str, DCH_CACHE_SIZE + 1);
		/* old->format fill parser */
		old->age = (++DCHCounter);
		return old;
	}
	else
	{
#ifdef DEBUG_TO_FROM_CHAR
		elog(DEBUG_elog_output, "NEW (%d)", n_DCHCache);
#endif
		ent = DCHCache + n_DCHCache;
		StrNCpy(ent->str, str, DCH_CACHE_SIZE + 1);
		/* ent->format fill parser */
		ent->age = (++DCHCounter);
		++n_DCHCache;
		return ent;
	}
}

static DCHCacheEntry *
DCH_cache_search(char *str)
{
	int			i;
	DCHCacheEntry *ent;

	/* counter overflow check - paranoia? */
	if (DCHCounter >= (INT_MAX - DCH_CACHE_FIELDS - 1))
	{
		DCHCounter = 0;

		for (ent = DCHCache; ent <= (DCHCache + DCH_CACHE_FIELDS); ent++)
			ent->age = (++DCHCounter);
	}

	for (i = 0, ent = DCHCache; i < n_DCHCache; i++, ent++)
	{
		if (strcmp(ent->str, str) == 0)
		{
			ent->age = (++DCHCounter);
			return ent;
		}
	}

	return NULL;
}

/*
 * Format a date/time or interval into a string according to fmt.
 * We parse fmt into a list of FormatNodes.  This is then passed to DCH_to_char
 * for formatting.
 */
static text *
datetime_to_char_body(TmToChar *tmtc, text *fmt, bool is_interval, Oid collid)
{
	FormatNode *format;
	char	   *fmt_str,
			   *result;
	bool		incache;
	int			fmt_len;
	text	   *res;

	/*
	 * Convert fmt to C string
	 */
	fmt_str = text_to_cstring(fmt);
	fmt_len = strlen(fmt_str);

	/*
	 * Allocate workspace for result as C string
	 */
	result = palloc((fmt_len * DCH_MAX_ITEM_SIZ) + 1);
	*result = '\0';

	/*
	 * Allocate new memory if format picture is bigger than static cache and
	 * not use cache (call parser always)
	 */
	if (fmt_len > DCH_CACHE_SIZE)
	{
		format = (FormatNode *) palloc((fmt_len + 1) * sizeof(FormatNode));
		incache = FALSE;

		parse_format(format, fmt_str, DCH_keywords,
					 DCH_suff, DCH_index, DCH_TYPE, NULL,
					 "to_char");

		(format + fmt_len)->type = NODE_TYPE_END;		/* Paranoia? */
	}
	else
	{
		/*
		 * Use cache buffers
		 */
		DCHCacheEntry *ent;

		incache = TRUE;

		if ((ent = DCH_cache_search(fmt_str)) == NULL)
		{
			ent = DCH_cache_getnew(fmt_str);

			/*
			 * Not in the cache, must run parser and save a new format-picture
			 * to the cache.
			 */
			parse_format(ent->format, fmt_str, DCH_keywords,
						 DCH_suff, DCH_index, DCH_TYPE, NULL,
						 "to_char");

			(ent->format + fmt_len)->type = NODE_TYPE_END;		/* Paranoia? */

#ifdef DEBUG_TO_FROM_CHAR
			/* dump_node(ent->format, fmt_len); */
			/* dump_index(DCH_keywords, DCH_index);  */
#endif
		}
		format = ent->format;
	}

	/* The real work is here */
	DCH_to_char(format, is_interval, tmtc, result, collid);

	if (!incache)
		pfree(format);

	pfree(fmt_str);

	/* convert C-string result to TEXT format */
	res = cstring_to_text(result);

	pfree(result);
	return res;
}

/****************************************************************************
 *				Public routines
 ***************************************************************************/

/* -------------------
 * TIMESTAMP to_char()
 * -------------------
 */
Datum
timestamp_to_char(PG_FUNCTION_ARGS)
{
	Timestamp	dt = PG_GETARG_TIMESTAMP(0);
	text	   *fmt = PG_GETARG_TEXT_P(1),
			   *res;
	TmToChar	tmtc;
	struct pg_tm *tm;
	int			thisdate;

	if ((VARSIZE(fmt) - VARHDRSZ) <= 0 || TIMESTAMP_NOT_FINITE(dt))
		PG_RETURN_NULL();

	ZERO_tmtc(&tmtc);
	tm = tmtcTm(&tmtc);

	if (timestamp2tm(dt, NULL, tm, &tmtcFsec(&tmtc), NULL, NULL) != 0)
		ereport(ERROR,
				(errcode(ERRCODE_DATETIME_VALUE_OUT_OF_RANGE),
				 errmsg("timestamp out of range for function \"to_char\"")));

	thisdate = date2j(tm->tm_year, tm->tm_mon, tm->tm_mday);
	tm->tm_wday = (thisdate + 1) % 7;
	tm->tm_yday = thisdate - date2j(tm->tm_year, 1, 1) + 1;

	if (!(res = datetime_to_char_body(&tmtc, fmt, false, PG_GET_COLLATION())))
		PG_RETURN_NULL();

	PG_RETURN_TEXT_P(res);
}

Datum
timestamptz_to_char(PG_FUNCTION_ARGS)
{
	TimestampTz dt = PG_GETARG_TIMESTAMP(0);
	text	   *fmt = PG_GETARG_TEXT_P(1),
			   *res;
	TmToChar	tmtc;
	int			tz;
	struct pg_tm *tm;
	int			thisdate;

	if ((VARSIZE(fmt) - VARHDRSZ) <= 0 || TIMESTAMP_NOT_FINITE(dt))
		PG_RETURN_NULL();

	ZERO_tmtc(&tmtc);
	tm = tmtcTm(&tmtc);

	if (timestamp2tm(dt, &tz, tm, &tmtcFsec(&tmtc), &tmtcTzn(&tmtc), NULL) != 0)
		ereport(ERROR,
				(errcode(ERRCODE_DATETIME_VALUE_OUT_OF_RANGE),
				 errmsg("timestamp out of range for function \"to_char\"")));

	thisdate = date2j(tm->tm_year, tm->tm_mon, tm->tm_mday);
	tm->tm_wday = (thisdate + 1) % 7;
	tm->tm_yday = thisdate - date2j(tm->tm_year, 1, 1) + 1;

	if (!(res = datetime_to_char_body(&tmtc, fmt, false, PG_GET_COLLATION())))
		PG_RETURN_NULL();

	PG_RETURN_TEXT_P(res);
}


/* -------------------
 * INTERVAL to_char()
 * -------------------
 */
Datum
interval_to_char(PG_FUNCTION_ARGS)
{
	Interval   *it = PG_GETARG_INTERVAL_P(0);
	text	   *fmt = PG_GETARG_TEXT_P(1),
			   *res;
	TmToChar	tmtc;
	struct pg_tm *tm;

	if ((VARSIZE(fmt) - VARHDRSZ) <= 0)
		PG_RETURN_NULL();

	ZERO_tmtc(&tmtc);
	tm = tmtcTm(&tmtc);

	if (interval2tm(*it, tm, &tmtcFsec(&tmtc)) != 0)
		PG_RETURN_NULL();

	/* wday is meaningless, yday approximates the total span in days */
	tm->tm_yday = (tm->tm_year * MONTHS_PER_YEAR + tm->tm_mon) * DAYS_PER_MONTH + tm->tm_mday;

	if (!(res = datetime_to_char_body(&tmtc, fmt, true, PG_GET_COLLATION())))
		PG_RETURN_NULL();

	PG_RETURN_TEXT_P(res);
}

/* ---------------------
 * TO_TIMESTAMP()
 *
 * Make Timestamp from date_str which is formatted at argument 'fmt'
 * ( to_timestamp is reverse to_char() )
 * ---------------------
 */
Datum
to_timestamp(PG_FUNCTION_ARGS)
{
	text	   *date_txt = PG_GETARG_TEXT_P(0);
	text	   *fmt = PG_GETARG_TEXT_P(1);
	Timestamp	result;
	int			tz;
	struct pg_tm tm;
	fsec_t		fsec;

	do_to_timestamp(date_txt, fmt, &tm, &fsec);

	tz = DetermineTimeZoneOffset(&tm, session_timezone);

	if (tm2timestamp(&tm, fsec, &tz, &result) != 0)
		ereport(ERROR,
				(errcode(ERRCODE_DATETIME_VALUE_OUT_OF_RANGE),
				 errmsg("timestamp out of range for function \"to_timestamp\"")));

	PG_RETURN_TIMESTAMP(result);
}

/* ----------
 * TO_DATE
 *	Make Date from date_str which is formated at argument 'fmt'
 * ----------
 */
Datum
to_date(PG_FUNCTION_ARGS)
{
	text	   *date_txt = PG_GETARG_TEXT_P(0);
	text	   *fmt = PG_GETARG_TEXT_P(1);
	DateADT		result;
	struct pg_tm tm;
	fsec_t		fsec;

	do_to_timestamp(date_txt, fmt, &tm, &fsec);

	if (!IS_VALID_JULIAN(tm.tm_year, tm.tm_mon, tm.tm_mday))
		ereport(ERROR,
				(errcode(ERRCODE_DATETIME_VALUE_OUT_OF_RANGE),
				 errmsg("date out of range: \"%s\"",
						text_to_cstring(date_txt))));

	result = date2j(tm.tm_year, tm.tm_mon, tm.tm_mday) - POSTGRES_EPOCH_JDATE;

	PG_RETURN_DATEADT(result);
}

/*
 * do_to_timestamp: shared code for to_timestamp and to_date
 *
 * Parse the 'date_txt' according to 'fmt', return results as a struct pg_tm
 * and fractional seconds.
 *
 * We parse 'fmt' into a list of FormatNodes, which is then passed to
 * DCH_from_char to populate a TmFromChar with the parsed contents of
 * 'date_txt'.
 *
 * The TmFromChar is then analysed and converted into the final results in
 * struct 'tm' and 'fsec'.
 *
 * This function does very little error checking, e.g.
 * to_timestamp('20096040','YYYYMMDD') works
 */
static void
do_to_timestamp(text *date_txt, text *fmt,
				struct pg_tm * tm, fsec_t *fsec)
{
	FormatNode *format;
	TmFromChar	tmfc;
	int			fmt_len;

	ZERO_tmfc(&tmfc);
	ZERO_tm(tm);
	*fsec = 0;

	fmt_len = VARSIZE_ANY_EXHDR(fmt);

	if (fmt_len)
	{
		char	   *fmt_str;
		char	   *date_str;
		bool		incache;

		fmt_str = text_to_cstring(fmt);

		/*
		 * Allocate new memory if format picture is bigger than static cache
		 * and not use cache (call parser always)
		 */
		if (fmt_len > DCH_CACHE_SIZE)
		{
			format = (FormatNode *) palloc((fmt_len + 1) * sizeof(FormatNode));
			incache = FALSE;

			parse_format(format, fmt_str, DCH_keywords,
						 DCH_suff, DCH_index, DCH_TYPE, NULL,
						 "to_timestamp");

			(format + fmt_len)->type = NODE_TYPE_END;	/* Paranoia? */
		}
		else
		{
			/*
			 * Use cache buffers
			 */
			DCHCacheEntry *ent;

			incache = TRUE;

			if ((ent = DCH_cache_search(fmt_str)) == NULL)
			{
				ent = DCH_cache_getnew(fmt_str);

				/*
				 * Not in the cache, must run parser and save a new
				 * format-picture to the cache.
				 */
				parse_format(ent->format, fmt_str, DCH_keywords,
							 DCH_suff, DCH_index, DCH_TYPE, NULL,
							 "to_timestamp");

				(ent->format + fmt_len)->type = NODE_TYPE_END;	/* Paranoia? */
#ifdef DEBUG_TO_FROM_CHAR
				/* dump_node(ent->format, fmt_len); */
				/* dump_index(DCH_keywords, DCH_index); */
#endif
			}
			format = ent->format;
		}

#ifdef DEBUG_TO_FROM_CHAR
		/* dump_node(format, fmt_len); */
#endif

		date_str = text_to_cstring(date_txt);

		DCH_from_char(format, date_str, &tmfc);

		pfree(date_str);
		pfree(fmt_str);
		if (!incache)
			pfree(format);
	}

	DEBUG_TMFC(&tmfc);

	/*
	 * Convert values that user define for FROM_CHAR (to_date/to_timestamp) to
	 * standard 'tm'
	 */
	if (tmfc.ssss)
	{
		int			x = tmfc.ssss;

		tm->tm_hour = x / SECS_PER_HOUR;
		x %= SECS_PER_HOUR;
		tm->tm_min = x / SECS_PER_MINUTE;
		x %= SECS_PER_MINUTE;
		tm->tm_sec = x;
	}

	if (tmfc.ss)
		tm->tm_sec = tmfc.ss;
	if (tmfc.mi)
		tm->tm_min = tmfc.mi;
	if (tmfc.hh)
		tm->tm_hour = tmfc.hh;

	if (tmfc.clock == CLOCK_12_HOUR)
	{
<<<<<<< HEAD
		if (tm->tm_hour < 1 || tm->tm_hour > 12)
		{
			if (tm->tm_hour > 12 && !tmfc.pm)
			{
				ereport(WARNING,
						(errcode(ERRCODE_INVALID_DATETIME_FORMAT),
						 errmsg("hour \"%d\" is invalid for the 12-hour clock",
								tm->tm_hour),
						 errhint("Use the 24-hour clock, or give an hour between 1 and 12.")));
				tmfc.pm = TRUE;
				tm->tm_hour = tm->tm_hour - 12;
			}
			else
				ereport(ERROR,
						(errcode(ERRCODE_INVALID_DATETIME_FORMAT),
						 errmsg("hour \"%d\" is invalid for the 12-hour clock",
								tm->tm_hour),
						 errhint("Use the 24-hour clock, or give an hour between 1 and 12.")));
		}
=======
		if (tm->tm_hour < 1 || tm->tm_hour > HOURS_PER_DAY / 2)
			ereport(ERROR,
					(errcode(ERRCODE_INVALID_DATETIME_FORMAT),
					 errmsg("hour \"%d\" is invalid for the 12-hour clock",
							tm->tm_hour),
					 errhint("Use the 24-hour clock, or give an hour between 1 and 12.")));
>>>>>>> a4bebdd9

		if (tmfc.pm && tm->tm_hour < HOURS_PER_DAY / 2)
			tm->tm_hour += HOURS_PER_DAY / 2;
		else if (!tmfc.pm && tm->tm_hour == HOURS_PER_DAY / 2)
			tm->tm_hour = 0;
	}

	if (tmfc.year)
	{
		/*
		 * If CC and YY (or Y) are provided, use YY as 2 low-order digits for
		 * the year in the given century.  Keep in mind that the 21st century
		 * runs from 2001-2100, not 2000-2099.
		 *
		 * If a 4-digit year is provided, we use that and ignore CC.
		 */
		if (tmfc.cc && tmfc.yysz <= 2)
		{
			tm->tm_year = tmfc.year % 100;
			if (tm->tm_year)
				tm->tm_year += (tmfc.cc - 1) * 100;
			else
				tm->tm_year = tmfc.cc * 100;
		}
		else
			tm->tm_year = tmfc.year;
	}
	else if (tmfc.cc)			/* use first year of century */
		tm->tm_year = (tmfc.cc - 1) * 100 + 1;

	if (tmfc.bc)
	{
		if (tm->tm_year > 0)
			tm->tm_year = -(tm->tm_year - 1);
		else
			ereport(ERROR,
					(errcode(ERRCODE_INVALID_DATETIME_FORMAT),
					 errmsg("inconsistent use of year %04d and \"BC\"",
							tm->tm_year)));
	}

	if (tmfc.j)
		j2date(tmfc.j, &tm->tm_year, &tm->tm_mon, &tm->tm_mday);

	if (tmfc.ww)
	{
		if (tmfc.mode == FROM_CHAR_DATE_ISOWEEK)
		{
			/*
			 * If tmfc.d is not set, then the date is left at the beginning of
			 * the ISO week (Monday).
			 */
			if (tmfc.d)
				isoweekdate2date(tmfc.ww, tmfc.d, &tm->tm_year, &tm->tm_mon, &tm->tm_mday);
			else
				isoweek2date(tmfc.ww, &tm->tm_year, &tm->tm_mon, &tm->tm_mday);
		}
		else
			tmfc.ddd = (tmfc.ww - 1) * 7 + 1;
	}

	if (tmfc.w)
		tmfc.dd = (tmfc.w - 1) * 7 + 1;
	if (tmfc.d)
		tm->tm_wday = tmfc.d;
	if (tmfc.dd)
		tm->tm_mday = tmfc.dd;
	if (tmfc.ddd)
		tm->tm_yday = tmfc.ddd;
	if (tmfc.mm)
		tm->tm_mon = tmfc.mm;

	if (tmfc.ddd && (tm->tm_mon <= 1 || tm->tm_mday <= 1))
	{
		/*
		 * The month and day field have not been set, so we use the
		 * day-of-year field to populate them.	Depending on the date mode,
		 * this field may be interpreted as a Gregorian day-of-year, or an ISO
		 * week date day-of-year.
		 */

		if (!tm->tm_year && !tmfc.bc)
			ereport(ERROR,
					(errcode(ERRCODE_INVALID_DATETIME_FORMAT),
			errmsg("cannot calculate day of year without year information")));

		if (tmfc.mode == FROM_CHAR_DATE_ISOWEEK)
		{
			int			j0;		/* zeroth day of the ISO year, in Julian */

			j0 = isoweek2j(tm->tm_year, 1) - 1;

			j2date(j0 + tmfc.ddd, &tm->tm_year, &tm->tm_mon, &tm->tm_mday);
		}
		else
		{
			const int  *y;
			int			i;

			static const int ysum[2][13] = {
				{0, 31, 59, 90, 120, 151, 181, 212, 243, 273, 304, 334, 365},
			{0, 31, 60, 91, 121, 152, 182, 213, 244, 274, 305, 335, 366}};

			y = ysum[isleap(tm->tm_year)];

			for (i = 1; i <= MONTHS_PER_YEAR; i++)
			{
				if (tmfc.ddd < y[i])
					break;
			}
			if (tm->tm_mon <= 1)
				tm->tm_mon = i;

			if (tm->tm_mday <= 1)
				tm->tm_mday = tmfc.ddd - y[i - 1];
		}
	}

#ifdef HAVE_INT64_TIMESTAMP
	if (tmfc.ms)
		*fsec += tmfc.ms * 1000;
	if (tmfc.us)
		*fsec += tmfc.us;
#else
	if (tmfc.ms)
		*fsec += (double) tmfc.ms / 1000;
	if (tmfc.us)
		*fsec += (double) tmfc.us / 1000000;
#endif

	DEBUG_TM(tm);
}


/**********************************************************************
 *	the NUMBER version part
 *********************************************************************/


static char *
fill_str(char *str, int c, int max)
{
	memset(str, c, max);
	*(str + max) = '\0';
	return str;
}

#define zeroize_NUM(_n) \
do { \
	(_n)->flag		= 0;	\
	(_n)->lsign		= 0;	\
	(_n)->pre		= 0;	\
	(_n)->post		= 0;	\
	(_n)->pre_lsign_num = 0;	\
	(_n)->need_locale	= 0;	\
	(_n)->multi		= 0;	\
	(_n)->zero_start	= 0;	\
	(_n)->zero_end		= 0;	\
} while(0)

static NUMCacheEntry *
NUM_cache_getnew(char *str)
{
	NUMCacheEntry *ent;

	/* counter overflow check - paranoia? */
	if (NUMCounter >= (INT_MAX - NUM_CACHE_FIELDS - 1))
	{
		NUMCounter = 0;

		for (ent = NUMCache; ent <= (NUMCache + NUM_CACHE_FIELDS); ent++)
			ent->age = (++NUMCounter);
	}

	/*
	 * If cache is full, remove oldest entry
	 */
	if (n_NUMCache > NUM_CACHE_FIELDS)
	{
		NUMCacheEntry *old = NUMCache + 0;

#ifdef DEBUG_TO_FROM_CHAR
		elog(DEBUG_elog_output, "Cache is full (%d)", n_NUMCache);
#endif
		for (ent = NUMCache; ent <= (NUMCache + NUM_CACHE_FIELDS); ent++)
		{
			/*
			 * entry removed via NUM_cache_remove() can be used here, which is
			 * why it's worth scanning first entry again
			 */
			if (ent->str[0] == '\0')
			{
				old = ent;
				break;
			}
			if (ent->age < old->age)
				old = ent;
		}
#ifdef DEBUG_TO_FROM_CHAR
		elog(DEBUG_elog_output, "OLD: \"%s\" AGE: %d", old->str, old->age);
#endif
		StrNCpy(old->str, str, NUM_CACHE_SIZE + 1);
		/* old->format fill parser */
		old->age = (++NUMCounter);
		ent = old;
	}
	else
	{
#ifdef DEBUG_TO_FROM_CHAR
		elog(DEBUG_elog_output, "NEW (%d)", n_NUMCache);
#endif
		ent = NUMCache + n_NUMCache;
		StrNCpy(ent->str, str, NUM_CACHE_SIZE + 1);
		/* ent->format fill parser */
		ent->age = (++NUMCounter);
		++n_NUMCache;
	}

	zeroize_NUM(&ent->Num);

	last_NUMCacheEntry = ent;
	return ent;
}

static NUMCacheEntry *
NUM_cache_search(char *str)
{
	int			i;
	NUMCacheEntry *ent;

	/* counter overflow check - paranoia? */
	if (NUMCounter >= (INT_MAX - NUM_CACHE_FIELDS - 1))
	{
		NUMCounter = 0;

		for (ent = NUMCache; ent <= (NUMCache + NUM_CACHE_FIELDS); ent++)
			ent->age = (++NUMCounter);
	}

	for (i = 0, ent = NUMCache; i < n_NUMCache; i++, ent++)
	{
		if (strcmp(ent->str, str) == 0)
		{
			ent->age = (++NUMCounter);
			last_NUMCacheEntry = ent;
			return ent;
		}
	}

	return NULL;
}

static void
NUM_cache_remove(NUMCacheEntry *ent)
{
#ifdef DEBUG_TO_FROM_CHAR
	elog(DEBUG_elog_output, "REMOVING ENTRY (%s)", ent->str);
#endif
	ent->str[0] = '\0';
	ent->age = 0;
}

/* ----------
 * Cache routine for NUM to_char version
 * ----------
 */
static FormatNode *
NUM_cache(int len, NUMDesc *Num, text *pars_str, bool *shouldFree)
{
	FormatNode *format = NULL;
	char	   *str;

	str = text_to_cstring(pars_str);

	/*
	 * Allocate new memory if format picture is bigger than static cache and
	 * not use cache (call parser always). This branches sets shouldFree to
	 * true, accordingly.
	 */
	if (len > NUM_CACHE_SIZE)
	{
		format = (FormatNode *) palloc((len + 1) * sizeof(FormatNode));

		*shouldFree = true;

		zeroize_NUM(Num);

		parse_format(format, str, NUM_keywords,
					 NULL, NUM_index, NUM_TYPE, Num,
					 "to_char");

		(format + len)->type = NODE_TYPE_END;	/* Paranoia? */
	}
	else
	{
		/*
		 * Use cache buffers
		 */
		NUMCacheEntry *ent;

		*shouldFree = false;

		if ((ent = NUM_cache_search(str)) == NULL)
		{
			ent = NUM_cache_getnew(str);

			/*
			 * Not in the cache, must run parser and save a new format-picture
			 * to the cache.
			 */
			parse_format(ent->format, str, NUM_keywords,
						 NULL, NUM_index, NUM_TYPE, &ent->Num,
						 "to_char");

			(ent->format + len)->type = NODE_TYPE_END;	/* Paranoia? */
		}

		format = ent->format;

		/*
		 * Copy cache to used struct
		 */
		Num->flag = ent->Num.flag;
		Num->lsign = ent->Num.lsign;
		Num->pre = ent->Num.pre;
		Num->post = ent->Num.post;
		Num->pre_lsign_num = ent->Num.pre_lsign_num;
		Num->need_locale = ent->Num.need_locale;
		Num->multi = ent->Num.multi;
		Num->zero_start = ent->Num.zero_start;
		Num->zero_end = ent->Num.zero_end;
	}

#ifdef DEBUG_TO_FROM_CHAR
	/* dump_node(format, len); */
	dump_index(NUM_keywords, NUM_index);
#endif

	pfree(str);
	return format;
}


static char *
int_to_roman(int number)
{
	int			len = 0,
				num = 0;
	char	   *p = NULL,
			   *result,
				numstr[5];

	result = (char *) palloc(16);
	*result = '\0';

	if (number > 3999 || number < 1)
	{
		fill_str(result, '#', 15);
		return result;
	}
	len = snprintf(numstr, sizeof(numstr), "%d", number);

	for (p = numstr; *p != '\0'; p++, --len)
	{
		num = *p - 49;			/* 48 ascii + 1 */
		if (num < 0)
			continue;

		if (len > 3)
		{
			while (num-- != -1)
				strcat(result, "M");
		}
		else
		{
			if (len == 3)
				strcat(result, rm100[num]);
			else if (len == 2)
				strcat(result, rm10[num]);
			else if (len == 1)
				strcat(result, rm1[num]);
		}
	}
	return result;
}



/* ----------
 * Locale
 * ----------
 */
static void
NUM_prepare_locale(NUMProc *Np)
{
	if (Np->Num->need_locale)
	{
		struct lconv *lconv;

		/*
		 * Get locales
		 */
		lconv = PGLC_localeconv();

		/*
		 * Positive / Negative number sign
		 */
		if (lconv->negative_sign && *lconv->negative_sign)
			Np->L_negative_sign = lconv->negative_sign;
		else
			Np->L_negative_sign = "-";

		if (lconv->positive_sign && *lconv->positive_sign)
			Np->L_positive_sign = lconv->positive_sign;
		else
			Np->L_positive_sign = "+";

		/*
		 * Number decimal point
		 */
		if (lconv->decimal_point && *lconv->decimal_point)
			Np->decimal = lconv->decimal_point;

		else
			Np->decimal = ".";

		if (!IS_LDECIMAL(Np->Num))
			Np->decimal = ".";

		/*
		 * Number thousands separator
		 *
		 * Some locales (e.g. broken glibc pt_BR), have a comma for decimal,
		 * but "" for thousands_sep, so we set the thousands_sep too.
		 * http://archives.postgresql.org/pgsql-hackers/2007-11/msg00772.php
		 */
		if (lconv->thousands_sep && *lconv->thousands_sep)
			Np->L_thousands_sep = lconv->thousands_sep;
		/* Make sure thousands separator doesn't match decimal point symbol. */
		else if (strcmp(Np->decimal, ",") !=0)
			Np->L_thousands_sep = ",";
		else
			Np->L_thousands_sep = ".";

		/*
		 * Currency symbol
		 */
		if (lconv->currency_symbol && *lconv->currency_symbol)
			Np->L_currency_symbol = lconv->currency_symbol;
		else
			Np->L_currency_symbol = " ";
	}
	else
	{
		/*
		 * Default values
		 */
		Np->L_negative_sign = "-";
		Np->L_positive_sign = "+";
		Np->decimal = ".";

		Np->L_thousands_sep = ",";
		Np->L_currency_symbol = " ";
	}
}

/* ----------
 * Return pointer of last relevant number after decimal point
 *	12.0500 --> last relevant is '5'
 *	12.0000 --> last relevant is '.'
 * If there is no decimal point, return NULL (which will result in same
 * behavior as if FM hadn't been specified).
 * ----------
 */
static char *
get_last_relevant_decnum(char *num)
{
	char	   *result,
			   *p = strchr(num, '.');

#ifdef DEBUG_TO_FROM_CHAR
	elog(DEBUG_elog_output, "get_last_relevant_decnum()");
#endif

	if (!p)
		return NULL;

	result = p;

	while (*(++p))
	{
		if (*p != '0')
			result = p;
	}

	return result;
}

/* ----------
 * Number extraction for TO_NUMBER()
 * ----------
 */
static void
NUM_numpart_from_char(NUMProc *Np, int id, int plen)
{
	bool		isread = FALSE;

#ifdef DEBUG_TO_FROM_CHAR
	elog(DEBUG_elog_output, " --- scan start --- id=%s",
		 (id == NUM_0 || id == NUM_9) ? "NUM_0/9" : id == NUM_DEC ? "NUM_DEC" : "???");
#endif

	if (*Np->inout_p == ' ')
		Np->inout_p++;

#define OVERLOAD_TEST	(Np->inout_p >= Np->inout + plen)
#define AMOUNT_TEST(_s) (plen-(Np->inout_p-Np->inout) >= _s)

	if (*Np->inout_p == ' ')
		Np->inout_p++;

	if (OVERLOAD_TEST)
		return;

	/*
	 * read sign before number
	 */
	if (*Np->number == ' ' && (id == NUM_0 || id == NUM_9) &&
		(Np->read_pre + Np->read_post) == 0)
	{
#ifdef DEBUG_TO_FROM_CHAR
		elog(DEBUG_elog_output, "Try read sign (%c), locale positive: %s, negative: %s",
			 *Np->inout_p, Np->L_positive_sign, Np->L_negative_sign);
#endif

		/*
		 * locale sign
		 */
		if (IS_LSIGN(Np->Num) && Np->Num->lsign == NUM_LSIGN_PRE)
		{
			int			x = 0;

#ifdef DEBUG_TO_FROM_CHAR
			elog(DEBUG_elog_output, "Try read locale pre-sign (%c)", *Np->inout_p);
#endif
			if ((x = strlen(Np->L_negative_sign)) &&
				AMOUNT_TEST(x) &&
				strncmp(Np->inout_p, Np->L_negative_sign, x) == 0)
			{
				Np->inout_p += x;
				*Np->number = '-';
			}
			else if ((x = strlen(Np->L_positive_sign)) &&
					 AMOUNT_TEST(x) &&
					 strncmp(Np->inout_p, Np->L_positive_sign, x) == 0)
			{
				Np->inout_p += x;
				*Np->number = '+';
			}
		}
		else
		{
#ifdef DEBUG_TO_FROM_CHAR
			elog(DEBUG_elog_output, "Try read simple sign (%c)", *Np->inout_p);
#endif

			/*
			 * simple + - < >
			 */
			if (*Np->inout_p == '-' || (IS_BRACKET(Np->Num) &&
										*Np->inout_p == '<'))
			{
				*Np->number = '-';		/* set - */
				Np->inout_p++;
			}
			else if (*Np->inout_p == '+')
			{
				*Np->number = '+';		/* set + */
				Np->inout_p++;
			}
		}
	}

	if (OVERLOAD_TEST)
		return;

#ifdef DEBUG_TO_FROM_CHAR
	elog(DEBUG_elog_output, "Scan for numbers (%c), current number: '%s'", *Np->inout_p, Np->number);
#endif

	/*
	 * read digit
	 */
	if (isdigit((unsigned char) *Np->inout_p))
	{
		if (Np->read_dec && Np->read_post == Np->Num->post)
			return;

		*Np->number_p = *Np->inout_p;
		Np->number_p++;

		if (Np->read_dec)
			Np->read_post++;
		else
			Np->read_pre++;

		isread = TRUE;

#ifdef DEBUG_TO_FROM_CHAR
		elog(DEBUG_elog_output, "Read digit (%c)", *Np->inout_p);
#endif

		/*
		 * read decimal point
		 */
	}
	else if (IS_DECIMAL(Np->Num) && Np->read_dec == FALSE)
	{
#ifdef DEBUG_TO_FROM_CHAR
		elog(DEBUG_elog_output, "Try read decimal point (%c)", *Np->inout_p);
#endif
		if (*Np->inout_p == '.')
		{
			*Np->number_p = '.';
			Np->number_p++;
			Np->read_dec = TRUE;
			isread = TRUE;
		}
		else
		{
			int			x = strlen(Np->decimal);

#ifdef DEBUG_TO_FROM_CHAR
			elog(DEBUG_elog_output, "Try read locale point (%c)",
				 *Np->inout_p);
#endif
			if (x && AMOUNT_TEST(x) && strncmp(Np->inout_p, Np->decimal, x) == 0)
			{
				Np->inout_p += x - 1;
				*Np->number_p = '.';
				Np->number_p++;
				Np->read_dec = TRUE;
				isread = TRUE;
			}
		}
	}

	if (OVERLOAD_TEST)
		return;

	/*
	 * Read sign behind "last" number
	 *
	 * We need sign detection because determine exact position of post-sign is
	 * difficult:
	 *
	 * FM9999.9999999S	   -> 123.001- 9.9S			   -> .5- FM9.999999MI ->
	 * 5.01-
	 */
	if (*Np->number == ' ' && Np->read_pre + Np->read_post > 0)
	{
		/*
		 * locale sign (NUM_S) is always anchored behind a last number, if: -
		 * locale sign expected - last read char was NUM_0/9 or NUM_DEC - and
		 * next char is not digit
		 */
		if (IS_LSIGN(Np->Num) && isread &&
			(Np->inout_p + 1) <= Np->inout + plen &&
			!isdigit((unsigned char) *(Np->inout_p + 1)))
		{
			int			x;
			char	   *tmp = Np->inout_p++;

#ifdef DEBUG_TO_FROM_CHAR
			elog(DEBUG_elog_output, "Try read locale post-sign (%c)", *Np->inout_p);
#endif
			if ((x = strlen(Np->L_negative_sign)) &&
				AMOUNT_TEST(x) &&
				strncmp(Np->inout_p, Np->L_negative_sign, x) == 0)
			{
				Np->inout_p += x - 1;	/* -1 .. NUM_processor() do inout_p++ */
				*Np->number = '-';
			}
			else if ((x = strlen(Np->L_positive_sign)) &&
					 AMOUNT_TEST(x) &&
					 strncmp(Np->inout_p, Np->L_positive_sign, x) == 0)
			{
				Np->inout_p += x - 1;	/* -1 .. NUM_processor() do inout_p++ */
				*Np->number = '+';
			}
			if (*Np->number == ' ')
				/* no sign read */
				Np->inout_p = tmp;
		}

		/*
		 * try read non-locale sign, it's happen only if format is not exact
		 * and we cannot determine sign position of MI/PL/SG, an example:
		 *
		 * FM9.999999MI			   -> 5.01-
		 *
		 * if (.... && IS_LSIGN(Np->Num)==FALSE) prevents read wrong formats
		 * like to_number('1 -', '9S') where sign is not anchored to last
		 * number.
		 */
		else if (isread == FALSE && IS_LSIGN(Np->Num) == FALSE &&
				 (IS_PLUS(Np->Num) || IS_MINUS(Np->Num)))
		{
#ifdef DEBUG_TO_FROM_CHAR
			elog(DEBUG_elog_output, "Try read simple post-sign (%c)", *Np->inout_p);
#endif

			/*
			 * simple + -
			 */
			if (*Np->inout_p == '-' || *Np->inout_p == '+')
				/* NUM_processor() do inout_p++ */
				*Np->number = *Np->inout_p;
		}
	}
}

#define IS_PREDEC_SPACE(_n) \
		(IS_ZERO((_n)->Num)==FALSE && \
		 (_n)->number == (_n)->number_p && \
		 *(_n)->number == '0' && \
				 (_n)->Num->post != 0)

/* ----------
 * Add digit or sign to number-string
 * ----------
 */
static void
NUM_numpart_to_char(NUMProc *Np, int id)
{
	int			end;

	if (IS_ROMAN(Np->Num))
		return;

	/* Note: in this elog() output not set '\0' in 'inout' */

#ifdef DEBUG_TO_FROM_CHAR

	/*
	 * Np->num_curr is number of current item in format-picture, it is not
	 * current position in inout!
	 */
	elog(DEBUG_elog_output,
		 "SIGN_WROTE: %d, CURRENT: %d, NUMBER_P: \"%s\", INOUT: \"%s\"",
		 Np->sign_wrote,
		 Np->num_curr,
		 Np->number_p,
		 Np->inout);
#endif
	Np->num_in = FALSE;

	/*
	 * Write sign if real number will write to output Note: IS_PREDEC_SPACE()
	 * handle "9.9" --> " .1"
	 */
	if (Np->sign_wrote == FALSE &&
		(Np->num_curr >= Np->num_pre || (IS_ZERO(Np->Num) && Np->Num->zero_start == Np->num_curr)) &&
		(IS_PREDEC_SPACE(Np) == FALSE || (Np->last_relevant && *Np->last_relevant == '.')))
	{
		if (IS_LSIGN(Np->Num))
		{
			if (Np->Num->lsign == NUM_LSIGN_PRE)
			{
				if (Np->sign == '-')
					strcpy(Np->inout_p, Np->L_negative_sign);
				else
					strcpy(Np->inout_p, Np->L_positive_sign);
				Np->inout_p += strlen(Np->inout_p);
				Np->sign_wrote = TRUE;
			}
		}
		else if (IS_BRACKET(Np->Num))
		{
			*Np->inout_p = Np->sign == '+' ? ' ' : '<';
			++Np->inout_p;
			Np->sign_wrote = TRUE;
		}
		else if (Np->sign == '+')
		{
			if (!IS_FILLMODE(Np->Num))
			{
				*Np->inout_p = ' ';		/* Write + */
				++Np->inout_p;
			}
			Np->sign_wrote = TRUE;
		}
		else if (Np->sign == '-')
		{						/* Write - */
			*Np->inout_p = '-';
			++Np->inout_p;
			Np->sign_wrote = TRUE;
		}
	}


	/*
	 * digits / FM / Zero / Dec. point
	 */
	if (id == NUM_9 || id == NUM_0 || id == NUM_D || id == NUM_DEC)
	{
		if (Np->num_curr < Np->num_pre &&
			(Np->Num->zero_start > Np->num_curr || !IS_ZERO(Np->Num)))
		{
			/*
			 * Write blank space
			 */
			if (!IS_FILLMODE(Np->Num))
			{
				*Np->inout_p = ' ';		/* Write ' ' */
				++Np->inout_p;
			}
		}
		else if (IS_ZERO(Np->Num) &&
				 Np->num_curr < Np->num_pre &&
				 Np->Num->zero_start <= Np->num_curr)
		{
			/*
			 * Write ZERO
			 */
			*Np->inout_p = '0'; /* Write '0' */
			++Np->inout_p;
			Np->num_in = TRUE;
		}
		else
		{
			/*
			 * Write Decimal point
			 */
			if (*Np->number_p == '.')
			{
				if (!Np->last_relevant || *Np->last_relevant != '.')
				{
					strcpy(Np->inout_p, Np->decimal);	/* Write DEC/D */
					Np->inout_p += strlen(Np->inout_p);
				}

				/*
				 * Ora 'n' -- FM9.9 --> 'n.'
				 */
				else if (IS_FILLMODE(Np->Num) &&
						 Np->last_relevant && *Np->last_relevant == '.')
				{
					strcpy(Np->inout_p, Np->decimal);	/* Write DEC/D */
					Np->inout_p += strlen(Np->inout_p);
				}
			}
			else
			{
				/*
				 * Write Digits
				 */
				if (Np->last_relevant && Np->number_p > Np->last_relevant &&
					id != NUM_0)
					;

				/*
				 * '0.1' -- 9.9 --> '  .1'
				 */
				else if (IS_PREDEC_SPACE(Np))
				{
					if (!IS_FILLMODE(Np->Num))
					{
						*Np->inout_p = ' ';
						++Np->inout_p;
					}

					/*
					 * '0' -- FM9.9 --> '0.'
					 */
					else if (Np->last_relevant && *Np->last_relevant == '.')
					{
						*Np->inout_p = '0';
						++Np->inout_p;
					}
				}
				else
				{
					*Np->inout_p = *Np->number_p;		/* Write DIGIT */
					++Np->inout_p;
					Np->num_in = TRUE;
				}
			}
			/* do no exceed string length */
			if (*Np->number_p)
				++Np->number_p;
		}

		end = Np->num_count + (Np->num_pre ? 1 : 0) + (IS_DECIMAL(Np->Num) ? 1 : 0);

		if (Np->last_relevant && Np->last_relevant == Np->number_p)
			end = Np->num_curr;

		if (Np->num_curr + 1 == end)
		{
			if (Np->sign_wrote == TRUE && IS_BRACKET(Np->Num))
			{
				*Np->inout_p = Np->sign == '+' ? ' ' : '>';
				++Np->inout_p;
			}
			else if (IS_LSIGN(Np->Num) && Np->Num->lsign == NUM_LSIGN_POST)
			{
				if (Np->sign == '-')
					strcpy(Np->inout_p, Np->L_negative_sign);
				else
					strcpy(Np->inout_p, Np->L_positive_sign);
				Np->inout_p += strlen(Np->inout_p);
			}
		}
	}

	++Np->num_curr;
}

/*
 * Note: 'plen' is used in FROM_CHAR conversion and it's length of
 * input (inout). In TO_CHAR conversion it's space before first number.
 */
static char *
NUM_processor(FormatNode *node, NUMDesc *Num, char *inout, char *number,
			  int plen, int sign, bool is_to_char, Oid collid)
{
	FormatNode *n;
	NUMProc		_Np,
			   *Np = &_Np;

	MemSet(Np, 0, sizeof(NUMProc));

	Np->Num = Num;
	Np->is_to_char = is_to_char;
	Np->number = number;
	Np->inout = inout;
	Np->last_relevant = NULL;
	Np->read_post = 0;
	Np->read_pre = 0;
	Np->read_dec = FALSE;

	if (Np->Num->zero_start)
		--Np->Num->zero_start;

	if (IS_EEEE(Np->Num))
	{
		if (!Np->is_to_char)
			ereport(ERROR,
					(errcode(ERRCODE_FEATURE_NOT_SUPPORTED),
					 errmsg("\"EEEE\" not supported for input")));
		return strcpy(inout, number);
	}

	/*
	 * Roman correction
	 */
	if (IS_ROMAN(Np->Num))
	{
		if (!Np->is_to_char)
			ereport(ERROR,
					(errcode(ERRCODE_FEATURE_NOT_SUPPORTED),
					 errmsg("\"RN\" not supported with function \"to_number\"")));

		Np->Num->lsign = Np->Num->pre_lsign_num = Np->Num->post =
			Np->Num->pre = Np->num_pre = Np->sign = 0;

		if (IS_FILLMODE(Np->Num))
		{
			Np->Num->flag = 0;
			Np->Num->flag |= NUM_F_FILLMODE;
		}
		else
			Np->Num->flag = 0;
		Np->Num->flag |= NUM_F_ROMAN;
	}

	/*
	 * Sign
	 */
	if (is_to_char)
	{
		Np->sign = sign;

		/* MI/PL/SG - write sign itself and not in number */
		if (IS_PLUS(Np->Num) || IS_MINUS(Np->Num))
		{
			if (IS_PLUS(Np->Num) && IS_MINUS(Np->Num) == FALSE)
				Np->sign_wrote = FALSE; /* need sign */
			else
				Np->sign_wrote = TRUE;	/* needn't sign */
		}
		else
		{
			if (Np->sign != '-')
			{
				if (IS_BRACKET(Np->Num) && IS_FILLMODE(Np->Num))
					Np->Num->flag &= ~NUM_F_BRACKET;
				if (IS_MINUS(Np->Num))
					Np->Num->flag &= ~NUM_F_MINUS;
			}
			else if (Np->sign != '+' && IS_PLUS(Np->Num))
				Np->Num->flag &= ~NUM_F_PLUS;

			if (Np->sign == '+' && IS_FILLMODE(Np->Num) && IS_LSIGN(Np->Num) == FALSE)
				Np->sign_wrote = TRUE;	/* needn't sign */
			else
				Np->sign_wrote = FALSE; /* need sign */

			if (Np->Num->lsign == NUM_LSIGN_PRE && Np->Num->pre == Np->Num->pre_lsign_num)
				Np->Num->lsign = NUM_LSIGN_POST;
		}
	}
	else
		Np->sign = FALSE;

	/*
	 * Count
	 */
	Np->num_count = Np->Num->post + Np->Num->pre - 1;

	if (is_to_char)
	{
		Np->num_pre = plen;

		if (IS_FILLMODE(Np->Num) && IS_DECIMAL(Np->Num))
		{
			Np->last_relevant = get_last_relevant_decnum(Np->number);

			/*
			 * If any '0' specifiers are present, make sure we don't strip
			 * those digits.
			 */
			if (Np->last_relevant && Np->Num->zero_end > Np->num_pre)
			{
				char   *last_zero;

				last_zero = Np->number + (Np->Num->zero_end - Np->num_pre);
				if (Np->last_relevant < last_zero)
					Np->last_relevant = last_zero;
			}
		}

		if (Np->sign_wrote == FALSE && Np->num_pre == 0)
			++Np->num_count;
	}
	else
	{
		Np->num_pre = 0;
		*Np->number = ' ';		/* sign space */
		*(Np->number + 1) = '\0';
	}

	Np->num_in = 0;
	Np->num_curr = 0;

#ifdef DEBUG_TO_FROM_CHAR
	elog(DEBUG_elog_output,
		 "\n\tSIGN: '%c'\n\tNUM: '%s'\n\tPRE: %d\n\tPOST: %d\n\tNUM_COUNT: %d\n\tNUM_PRE: %d\n\tSIGN_WROTE: %s\n\tZERO: %s\n\tZERO_START: %d\n\tZERO_END: %d\n\tLAST_RELEVANT: %s\n\tBRACKET: %s\n\tPLUS: %s\n\tMINUS: %s\n\tFILLMODE: %s\n\tROMAN: %s\n\tEEEE: %s",
		 Np->sign,
		 Np->number,
		 Np->Num->pre,
		 Np->Num->post,
		 Np->num_count,
		 Np->num_pre,
		 Np->sign_wrote ? "Yes" : "No",
		 IS_ZERO(Np->Num) ? "Yes" : "No",
		 Np->Num->zero_start,
		 Np->Num->zero_end,
		 Np->last_relevant ? Np->last_relevant : "<not set>",
		 IS_BRACKET(Np->Num) ? "Yes" : "No",
		 IS_PLUS(Np->Num) ? "Yes" : "No",
		 IS_MINUS(Np->Num) ? "Yes" : "No",
		 IS_FILLMODE(Np->Num) ? "Yes" : "No",
		 IS_ROMAN(Np->Num) ? "Yes" : "No",
		 IS_EEEE(Np->Num) ? "Yes" : "No"
		);
#endif

	/*
	 * Locale
	 */
	NUM_prepare_locale(Np);

	/*
	 * Processor direct cycle
	 */
	if (Np->is_to_char)
		Np->number_p = Np->number;
	else
		Np->number_p = Np->number + 1;	/* first char is space for sign */

	for (n = node, Np->inout_p = Np->inout; n->type != NODE_TYPE_END; n++)
	{
		if (!Np->is_to_char)
		{
			/*
			 * Check non-string inout end
			 */
			if (Np->inout_p >= Np->inout + plen)
				break;
		}

		/*
		 * Format pictures actions
		 */
		if (n->type == NODE_TYPE_ACTION)
		{
			/*
			 * Create/reading digit/zero/blank/sing
			 *
			 * 'NUM_S' note: The locale sign is anchored to number and we
			 * read/write it when we work with first or last number
			 * (NUM_0/NUM_9). This is reason why NUM_S missing in follow
			 * switch().
			 */
			switch (n->key->id)
			{
				case NUM_9:
				case NUM_0:
				case NUM_DEC:
				case NUM_D:
					if (Np->is_to_char)
					{
						NUM_numpart_to_char(Np, n->key->id);
						continue;		/* for() */
					}
					else
					{
						NUM_numpart_from_char(Np, n->key->id, plen);
						break;	/* switch() case: */
					}

				case NUM_COMMA:
					if (Np->is_to_char)
					{
						if (!Np->num_in)
						{
							if (IS_FILLMODE(Np->Num))
								continue;
							else
								*Np->inout_p = ' ';
						}
						else
							*Np->inout_p = ',';
					}
					else
					{
						if (!Np->num_in)
						{
							if (IS_FILLMODE(Np->Num))
								continue;
						}
					}
					break;

				case NUM_G:
					if (Np->is_to_char)
					{
						if (!Np->num_in)
						{
							if (IS_FILLMODE(Np->Num))
								continue;
							else
							{
								int			x = strlen(Np->L_thousands_sep);

								memset(Np->inout_p, ' ', x);
								Np->inout_p += x - 1;
							}
						}
						else
						{
							strcpy(Np->inout_p, Np->L_thousands_sep);
							Np->inout_p += strlen(Np->inout_p) - 1;
						}
					}
					else
					{
						if (!Np->num_in)
						{
							if (IS_FILLMODE(Np->Num))
								continue;
						}
						Np->inout_p += strlen(Np->L_thousands_sep) - 1;
					}
					break;

				case NUM_L:
					if (Np->is_to_char)
					{
						strcpy(Np->inout_p, Np->L_currency_symbol);
						Np->inout_p += strlen(Np->inout_p) - 1;
					}
					else
						Np->inout_p += strlen(Np->L_currency_symbol) - 1;
					break;

				case NUM_RN:
					if (IS_FILLMODE(Np->Num))
					{
						strcpy(Np->inout_p, Np->number_p);
						Np->inout_p += strlen(Np->inout_p) - 1;
					}
					else
					{
						sprintf(Np->inout_p, "%15s", Np->number_p);
						Np->inout_p += strlen(Np->inout_p) - 1;
					}
					break;

				case NUM_rn:
					if (IS_FILLMODE(Np->Num))
					{
<<<<<<< HEAD
						strcpy(Np->inout_p, asc_tolower_z(Np->number_p));
=======
						strcpy(Np->inout_p, str_tolower_z(Np->number_p, collid));
>>>>>>> a4bebdd9
						Np->inout_p += strlen(Np->inout_p) - 1;
					}
					else
					{
<<<<<<< HEAD
						sprintf(Np->inout_p, "%15s", asc_tolower_z(Np->number_p));
=======
						sprintf(Np->inout_p, "%15s", str_tolower_z(Np->number_p, collid));
>>>>>>> a4bebdd9
						Np->inout_p += strlen(Np->inout_p) - 1;
					}
					break;

				case NUM_th:
					if (IS_ROMAN(Np->Num) || *Np->number == '#' ||
						Np->sign == '-' || IS_DECIMAL(Np->Num))
						continue;

					if (Np->is_to_char)
						strcpy(Np->inout_p, get_th(Np->number, TH_LOWER));
					Np->inout_p += 1;
					break;

				case NUM_TH:
					if (IS_ROMAN(Np->Num) || *Np->number == '#' ||
						Np->sign == '-' || IS_DECIMAL(Np->Num))
						continue;

					if (Np->is_to_char)
						strcpy(Np->inout_p, get_th(Np->number, TH_UPPER));
					Np->inout_p += 1;
					break;

				case NUM_MI:
					if (Np->is_to_char)
					{
						if (Np->sign == '-')
							*Np->inout_p = '-';
						else if (IS_FILLMODE(Np->Num))
							continue;
						else
							*Np->inout_p = ' ';
					}
					else
					{
						if (*Np->inout_p == '-')
							*Np->number = '-';
					}
					break;

				case NUM_PL:
					if (Np->is_to_char)
					{
						if (Np->sign == '+')
							*Np->inout_p = '+';
						else if (IS_FILLMODE(Np->Num))
							continue;
						else
							*Np->inout_p = ' ';
					}
					else
					{
						if (*Np->inout_p == '+')
							*Np->number = '+';
					}
					break;

				case NUM_SG:
					if (Np->is_to_char)
						*Np->inout_p = Np->sign;

					else
					{
						if (*Np->inout_p == '-')
							*Np->number = '-';
						else if (*Np->inout_p == '+')
							*Np->number = '+';
					}
					break;


				default:
					continue;
					break;
			}
		}
		else
		{
			/*
			 * Remove to output char from input in TO_CHAR
			 */
			if (Np->is_to_char)
				*Np->inout_p = n->character;
		}
		Np->inout_p++;
	}

	if (Np->is_to_char)
	{
		*Np->inout_p = '\0';
		return Np->inout;
	}
	else
	{
		if (*(Np->number_p - 1) == '.')
			*(Np->number_p - 1) = '\0';
		else
			*Np->number_p = '\0';

		/*
		 * Correction - precision of dec. number
		 */
		Np->Num->post = Np->read_post;

#ifdef DEBUG_TO_FROM_CHAR
		elog(DEBUG_elog_output, "TO_NUMBER (number): '%s'", Np->number);
#endif
		return Np->number;
	}
}

/* ----------
 * MACRO: Start part of NUM - for all NUM's to_char variants
 *	(sorry, but I hate copy same code - macro is better..)
 * ----------
 */
#define NUM_TOCHAR_prepare \
do { \
	len = VARSIZE_ANY_EXHDR(fmt); \
	if (len <= 0 || len >= (INT_MAX-VARHDRSZ)/NUM_MAX_ITEM_SIZ)		\
		PG_RETURN_TEXT_P(cstring_to_text("")); \
	result	= (text *) palloc0((len * NUM_MAX_ITEM_SIZ) + 1 + VARHDRSZ);	\
	format	= NUM_cache(len, &Num, fmt, &shouldFree);		\
} while (0)

/* ----------
 * MACRO: Finish part of NUM
 * ----------
 */
#define NUM_TOCHAR_finish \
do { \
	NUM_processor(format, &Num, VARDATA(result), numstr, plen, sign, true, PG_GET_COLLATION()); \
									\
	if (shouldFree)					\
		pfree(format);				\
									\
	/*								\
	 * Convert null-terminated representation of result to standard text. \
	 * The result is usually much bigger than it needs to be, but there \
	 * seems little point in realloc'ing it smaller. \
	 */								\
	len = strlen(VARDATA(result));	\
	SET_VARSIZE(result, len + VARHDRSZ); \
} while (0)

/* -------------------
 * NUMERIC to_number() (convert string to numeric)
 * -------------------
 */
Datum
numeric_to_number(PG_FUNCTION_ARGS)
{
	text	   *value = PG_GETARG_TEXT_P(0);
	text	   *fmt = PG_GETARG_TEXT_P(1);
	NUMDesc		Num;
	Datum		result;
	FormatNode *format;
	char	   *numstr;
	bool		shouldFree;
	int			len = 0;
	int			scale,
				precision;

	len = VARSIZE(fmt) - VARHDRSZ;

	if (len <= 0 || len >= INT_MAX / NUM_MAX_ITEM_SIZ)
		PG_RETURN_NULL();

	format = NUM_cache(len, &Num, fmt, &shouldFree);

	numstr = (char *) palloc((len * NUM_MAX_ITEM_SIZ) + 1);

	NUM_processor(format, &Num, VARDATA(value), numstr,
				  VARSIZE(value) - VARHDRSZ, 0, false, PG_GET_COLLATION());

	scale = Num.post;
	precision = Max(0, Num.pre) + scale;

	if (shouldFree)
		pfree(format);

	result = DirectFunctionCall3(numeric_in,
								 CStringGetDatum(numstr),
								 ObjectIdGetDatum(InvalidOid),
					  Int32GetDatum(((precision << 16) | scale) + VARHDRSZ));
	pfree(numstr);
	return result;
}

/* ------------------
 * NUMERIC to_char()
 * ------------------
 */
Datum
numeric_to_char(PG_FUNCTION_ARGS)
{
	Numeric		value = PG_GETARG_NUMERIC(0);
	text	   *fmt = PG_GETARG_TEXT_P(1);
	NUMDesc		Num;
	FormatNode *format;
	text	   *result;
	bool		shouldFree;
	int			len = 0,
				plen = 0,
				sign = 0;
	char	   *numstr,
			   *orgnum,
			   *p;
	Numeric		x;

	NUM_TOCHAR_prepare;

	/*
	 * On DateType depend part (numeric)
	 */
	if (IS_ROMAN(&Num))
	{
		x = DatumGetNumeric(DirectFunctionCall2(numeric_round,
												NumericGetDatum(value),
												Int32GetDatum(0)));
		numstr = orgnum =
			int_to_roman(DatumGetInt32(DirectFunctionCall1(numeric_int4,
													   NumericGetDatum(x))));
	}
	else if (IS_EEEE(&Num))
	{
		orgnum = numeric_out_sci(value, Num.post);

		/*
		 * numeric_out_sci() does not emit a sign for positive numbers.  We
		 * need to add a space in this case so that positive and negative
		 * numbers are aligned.  We also have to do the right thing for NaN.
		 */
		if (strcmp(orgnum, "NaN") == 0)
		{
			/*
			 * Allow 6 characters for the leading sign, the decimal point,
			 * "e", the exponent's sign and two exponent digits.
			 */
			numstr = (char *) palloc(Num.pre + Num.post + 7);
			fill_str(numstr, '#', Num.pre + Num.post + 6);
			*numstr = ' ';
			*(numstr + Num.pre + 1) = '.';
		}
		else if (*orgnum != '-')
		{
			numstr = (char *) palloc(strlen(orgnum) + 2);
			*numstr = ' ';
			strcpy(numstr + 1, orgnum);
			len = strlen(numstr);
		}
		else
		{
			numstr = orgnum;
			len = strlen(orgnum);
		}
	}
	else
	{
		Numeric		val = value;

		if (IS_MULTI(&Num))
		{
			Numeric		a = DatumGetNumeric(DirectFunctionCall1(int4_numeric,
														 Int32GetDatum(10)));
			Numeric		b = DatumGetNumeric(DirectFunctionCall1(int4_numeric,
												  Int32GetDatum(Num.multi)));

			x = DatumGetNumeric(DirectFunctionCall2(numeric_power,
													NumericGetDatum(a),
													NumericGetDatum(b)));
			val = DatumGetNumeric(DirectFunctionCall2(numeric_mul,
													  NumericGetDatum(value),
													  NumericGetDatum(x)));
			Num.pre += Num.multi;
		}

		x = DatumGetNumeric(DirectFunctionCall2(numeric_round,
												NumericGetDatum(val),
												Int32GetDatum(Num.post)));
		orgnum = DatumGetCString(DirectFunctionCall1(numeric_out,
													 NumericGetDatum(x)));

		if (*orgnum == '-')
		{
			sign = '-';
			numstr = orgnum + 1;
		}
		else
		{
			sign = '+';
			numstr = orgnum;
		}
		if ((p = strchr(numstr, '.')))
			len = p - numstr;
		else
			len = strlen(numstr);

		if (Num.pre > len)
			plen = Num.pre - len;
		else if (len > Num.pre)
		{
			numstr = (char *) palloc(Num.pre + Num.post + 2);
			fill_str(numstr, '#', Num.pre + Num.post + 1);
			*(numstr + Num.pre) = '.';
		}
	}

	NUM_TOCHAR_finish;
	PG_RETURN_TEXT_P(result);
}

/* ---------------
 * INT4 to_char()
 * ---------------
 */
Datum
int4_to_char(PG_FUNCTION_ARGS)
{
	int32		value = PG_GETARG_INT32(0);
	text	   *fmt = PG_GETARG_TEXT_P(1);
	NUMDesc		Num;
	FormatNode *format;
	text	   *result;
	bool		shouldFree;
	int			len = 0,
				plen = 0,
				sign = 0;
	char	   *numstr,
			   *orgnum;

	NUM_TOCHAR_prepare;

	/*
	 * On DateType depend part (int32)
	 */
	if (IS_ROMAN(&Num))
		numstr = orgnum = int_to_roman(value);
	else if (IS_EEEE(&Num))
	{
		/* we can do it easily because float8 won't lose any precision */
		float8		val = (float8) value;

		orgnum = (char *) palloc(MAXDOUBLEWIDTH + 1);
		snprintf(orgnum, MAXDOUBLEWIDTH + 1, "%+.*e", Num.post, val);

		/*
		 * Swap a leading positive sign for a space.
		 */
		if (*orgnum == '+')
			*orgnum = ' ';

		len = strlen(orgnum);
		numstr = orgnum;
	}
	else
	{
		if (IS_MULTI(&Num))
		{
			orgnum = DatumGetCString(DirectFunctionCall1(int4out,
														 Int32GetDatum(value * ((int32) pow((double) 10, (double) Num.multi)))));
			Num.pre += Num.multi;
		}
		else
		{
			orgnum = DatumGetCString(DirectFunctionCall1(int4out,
													  Int32GetDatum(value)));
		}

		if (*orgnum == '-')
		{
			sign = '-';
			orgnum++;
		}
		else
			sign = '+';
		len = strlen(orgnum);

		if (Num.post)
		{
			numstr = (char *) palloc(len + Num.post + 2);
			strcpy(numstr, orgnum);
			*(numstr + len) = '.';
			memset(numstr + len + 1, '0', Num.post);
			*(numstr + len + Num.post + 1) = '\0';
		}
		else
			numstr = orgnum;

		if (Num.pre > len)
			plen = Num.pre - len;
		else if (len > Num.pre)
		{
			numstr = (char *) palloc(Num.pre + Num.post + 2);
			fill_str(numstr, '#', Num.pre + Num.post + 1);
			*(numstr + Num.pre) = '.';
		}
	}

	NUM_TOCHAR_finish;
	PG_RETURN_TEXT_P(result);
}

/* ---------------
 * INT8 to_char()
 * ---------------
 */
Datum
int8_to_char(PG_FUNCTION_ARGS)
{
	int64		value = PG_GETARG_INT64(0);
	text	   *fmt = PG_GETARG_TEXT_P(1);
	NUMDesc		Num;
	FormatNode *format;
	text	   *result;
	bool		shouldFree;
	int			len = 0,
				plen = 0,
				sign = 0;
	char	   *numstr,
			   *orgnum;

	NUM_TOCHAR_prepare;

	/*
	 * On DateType depend part (int32)
	 */
	if (IS_ROMAN(&Num))
	{
		/* Currently don't support int8 conversion to roman... */
		numstr = orgnum = int_to_roman(DatumGetInt32(
						  DirectFunctionCall1(int84, Int64GetDatum(value))));
	}
	else if (IS_EEEE(&Num))
	{
		/* to avoid loss of precision, must go via numeric not float8 */
		Numeric		val;

		val = DatumGetNumeric(DirectFunctionCall1(int8_numeric,
												  Int64GetDatum(value)));
		orgnum = numeric_out_sci(val, Num.post);

		/*
		 * numeric_out_sci() does not emit a sign for positive numbers.  We
		 * need to add a space in this case so that positive and negative
		 * numbers are aligned.  We don't have to worry about NaN here.
		 */
		if (*orgnum != '-')
		{
			numstr = (char *) palloc(strlen(orgnum) + 2);
			*numstr = ' ';
			strcpy(numstr + 1, orgnum);
			len = strlen(numstr);
		}
		else
		{
			numstr = orgnum;
			len = strlen(orgnum);
		}
	}
	else
	{
		if (IS_MULTI(&Num))
		{
			double		multi = pow((double) 10, (double) Num.multi);

			value = DatumGetInt64(DirectFunctionCall2(int8mul,
													  Int64GetDatum(value),
												   DirectFunctionCall1(dtoi8,
													Float8GetDatum(multi))));
			Num.pre += Num.multi;
		}

		orgnum = DatumGetCString(DirectFunctionCall1(int8out,
													 Int64GetDatum(value)));

		if (*orgnum == '-')
		{
			sign = '-';
			orgnum++;
		}
		else
			sign = '+';
		len = strlen(orgnum);

		if (Num.post)
		{
			numstr = (char *) palloc(len + Num.post + 2);
			strcpy(numstr, orgnum);
			*(numstr + len) = '.';
			memset(numstr + len + 1, '0', Num.post);
			*(numstr + len + Num.post + 1) = '\0';
		}
		else
			numstr = orgnum;

		if (Num.pre > len)
			plen = Num.pre - len;
		else if (len > Num.pre)
		{
			numstr = (char *) palloc(Num.pre + Num.post + 2);
			fill_str(numstr, '#', Num.pre + Num.post + 1);
			*(numstr + Num.pre) = '.';
		}
	}

	NUM_TOCHAR_finish;
	PG_RETURN_TEXT_P(result);
}

/* -----------------
 * FLOAT4 to_char()
 * -----------------
 */
Datum
float4_to_char(PG_FUNCTION_ARGS)
{
	float4		value = PG_GETARG_FLOAT4(0);
	text	   *fmt = PG_GETARG_TEXT_P(1);
	NUMDesc		Num;
	FormatNode *format;
	text	   *result;
	bool		shouldFree;
	int			len = 0,
				plen = 0,
				sign = 0;
	char	   *numstr,
			   *orgnum,
			   *p;

	NUM_TOCHAR_prepare;

	if (IS_ROMAN(&Num))
		numstr = orgnum = int_to_roman((int) rint(value));
	else if (IS_EEEE(&Num))
	{
		numstr = orgnum = (char *) palloc(MAXDOUBLEWIDTH + 1);
		if (isnan(value) || is_infinite(value))
		{
			/*
			 * Allow 6 characters for the leading sign, the decimal point,
			 * "e", the exponent's sign and two exponent digits.
			 */
			numstr = (char *) palloc(Num.pre + Num.post + 7);
			fill_str(numstr, '#', Num.pre + Num.post + 6);
			*numstr = ' ';
			*(numstr + Num.pre + 1) = '.';
		}
		else
		{
			snprintf(orgnum, MAXDOUBLEWIDTH + 1, "%+.*e", Num.post, value);

			/*
			 * Swap a leading positive sign for a space.
			 */
			if (*orgnum == '+')
				*orgnum = ' ';

			len = strlen(orgnum);
			numstr = orgnum;
		}
	}
	else
	{
		float4		val = value;

		if (IS_MULTI(&Num))
		{
			float		multi = pow((double) 10, (double) Num.multi);

			val = value * multi;
			Num.pre += Num.multi;
		}

		orgnum = (char *) palloc(MAXFLOATWIDTH + 1);
		snprintf(orgnum, MAXFLOATWIDTH + 1, "%.0f", fabs(val));
		len = strlen(orgnum);
		if (Num.pre > len)
			plen = Num.pre - len;
		if (len >= FLT_DIG)
			Num.post = 0;
		else if (Num.post + len > FLT_DIG)
			Num.post = FLT_DIG - len;
		snprintf(orgnum, MAXFLOATWIDTH + 1, "%.*f", Num.post, val);

		if (*orgnum == '-')
		{						/* < 0 */
			sign = '-';
			numstr = orgnum + 1;
		}
		else
		{
			sign = '+';
			numstr = orgnum;
		}
		if ((p = strchr(numstr, '.')))
			len = p - numstr;
		else
			len = strlen(numstr);

		if (Num.pre > len)
			plen = Num.pre - len;
		else if (len > Num.pre)
		{
			numstr = (char *) palloc(Num.pre + Num.post + 2);
			fill_str(numstr, '#', Num.pre + Num.post + 1);
			*(numstr + Num.pre) = '.';
		}
	}

	NUM_TOCHAR_finish;
	PG_RETURN_TEXT_P(result);
}

/* -----------------
 * FLOAT8 to_char()
 * -----------------
 */
Datum
float8_to_char(PG_FUNCTION_ARGS)
{
	float8		value = PG_GETARG_FLOAT8(0);
	text	   *fmt = PG_GETARG_TEXT_P(1);
	NUMDesc		Num;
	FormatNode *format;
	text	   *result;
	bool		shouldFree;
	int			len = 0,
				plen = 0,
				sign = 0;
	char	   *numstr,
			   *orgnum,
			   *p;

	NUM_TOCHAR_prepare;

	if (IS_ROMAN(&Num))
		numstr = orgnum = int_to_roman((int) rint(value));
	else if (IS_EEEE(&Num))
	{
		numstr = orgnum = (char *) palloc(MAXDOUBLEWIDTH + 1);
		if (isnan(value) || is_infinite(value))
		{
			/*
			 * Allow 6 characters for the leading sign, the decimal point,
			 * "e", the exponent's sign and two exponent digits.
			 */
			numstr = (char *) palloc(Num.pre + Num.post + 7);
			fill_str(numstr, '#', Num.pre + Num.post + 6);
			*numstr = ' ';
			*(numstr + Num.pre + 1) = '.';
		}
		else
		{
			snprintf(orgnum, MAXDOUBLEWIDTH + 1, "%+.*e", Num.post, value);

			/*
			 * Swap a leading positive sign for a space.
			 */
			if (*orgnum == '+')
				*orgnum = ' ';

			len = strlen(orgnum);
			numstr = orgnum;
		}
	}
	else
	{
		float8		val = value;

		if (IS_MULTI(&Num))
		{
			double		multi = pow((double) 10, (double) Num.multi);

			val = value * multi;
			Num.pre += Num.multi;
		}
		orgnum = (char *) palloc(MAXDOUBLEWIDTH + 1);
		len = snprintf(orgnum, MAXDOUBLEWIDTH + 1, "%.0f", fabs(val));
		if (Num.pre > len)
			plen = Num.pre - len;
		if (len >= DBL_DIG)
			Num.post = 0;
		else if (Num.post + len > DBL_DIG)
			Num.post = DBL_DIG - len;
		snprintf(orgnum, MAXDOUBLEWIDTH + 1, "%.*f", Num.post, val);

		if (*orgnum == '-')
		{						/* < 0 */
			sign = '-';
			numstr = orgnum + 1;
		}
		else
		{
			sign = '+';
			numstr = orgnum;
		}
		if ((p = strchr(numstr, '.')))
			len = p - numstr;
		else
			len = strlen(numstr);

		if (Num.pre > len)
			plen = Num.pre - len;
		else if (len > Num.pre)
		{
			numstr = (char *) palloc(Num.pre + Num.post + 2);
			fill_str(numstr, '#', Num.pre + Num.post + 1);
			*(numstr + Num.pre) = '.';
		}
	}

	NUM_TOCHAR_finish;
	PG_RETURN_TEXT_P(result);
}<|MERGE_RESOLUTION|>--- conflicted
+++ resolved
@@ -2479,12 +2479,8 @@
 				INVALID_FOR_INTERVAL;
 				if (tmtcTzn(in))
 				{
-<<<<<<< HEAD
 					/* We assume here that timezone names aren't localized */
 					char	   *p = asc_tolower_z(tmtcTzn(in));
-=======
-					char	   *p = str_tolower_z(tmtcTzn(in), collid);
->>>>>>> a4bebdd9
 
 					strcpy(s, p);
 					pfree(p);
@@ -2528,9 +2524,8 @@
 				if (!tm->tm_mon)
 					break;
 				if (S_TM(n->suffix))
-<<<<<<< HEAD
 				{
-					char *str = str_toupper_z(localized_full_months[tm->tm_mon - 1]);
+					char	   *str = str_toupper_z(localized_full_months[tm->tm_mon - 1], collid);
 
 					if (strlen(str) < (n->key->len + TM_SUFFIX_LEN) * DCH_MAX_ITEM_SIZ)
 						strcpy(s, str);
@@ -2542,12 +2537,6 @@
 				else
 					sprintf(s, "%*s", S_FM(n->suffix) ? 0 : -9,
 							asc_toupper_z(months_full[tm->tm_mon - 1]));
-=======
-					strcpy(s, str_toupper_z(localized_full_months[tm->tm_mon - 1], collid));
-				else
-					sprintf(s, "%*s", S_FM(n->suffix) ? 0 : -9,
-						 str_toupper_z(months_full[tm->tm_mon - 1], collid));
->>>>>>> a4bebdd9
 				s += strlen(s);
 				break;
 			case DCH_Month:
@@ -2555,9 +2544,8 @@
 				if (!tm->tm_mon)
 					break;
 				if (S_TM(n->suffix))
-<<<<<<< HEAD
 				{
-					char *str = str_initcap_z(localized_full_months[tm->tm_mon - 1]);
+					char	   *str = str_initcap_z(localized_full_months[tm->tm_mon - 1], collid);
 
 					if (strlen(str) < (n->key->len + TM_SUFFIX_LEN) * DCH_MAX_ITEM_SIZ)
 						strcpy(s, str);
@@ -2566,9 +2554,6 @@
 								(errcode(ERRCODE_DATETIME_VALUE_OUT_OF_RANGE),
 								 errmsg("localized string format value too long")));
 				}
-=======
-					strcpy(s, str_initcap_z(localized_full_months[tm->tm_mon - 1], collid));
->>>>>>> a4bebdd9
 				else
 					sprintf(s, "%*s", S_FM(n->suffix) ? 0 : -9,
 							months_full[tm->tm_mon - 1]);
@@ -2579,13 +2564,8 @@
 				if (!tm->tm_mon)
 					break;
 				if (S_TM(n->suffix))
-<<<<<<< HEAD
-=======
-					strcpy(s, str_tolower_z(localized_full_months[tm->tm_mon - 1], collid));
-				else
->>>>>>> a4bebdd9
 				{
-					char *str = str_tolower_z(localized_full_months[tm->tm_mon - 1]);
+					char	   *str = str_tolower_z(localized_full_months[tm->tm_mon - 1], collid);
 
 					if (strlen(str) < (n->key->len + TM_SUFFIX_LEN) * DCH_MAX_ITEM_SIZ)
 						strcpy(s, str);
@@ -2604,9 +2584,8 @@
 				if (!tm->tm_mon)
 					break;
 				if (S_TM(n->suffix))
-<<<<<<< HEAD
 				{
-					char *str = str_toupper_z(localized_abbrev_months[tm->tm_mon - 1]);
+					char	   *str = str_toupper_z(localized_abbrev_months[tm->tm_mon - 1], collid);
 
 					if (strlen(str) < (n->key->len + TM_SUFFIX_LEN) * DCH_MAX_ITEM_SIZ)
 						strcpy(s, str);
@@ -2617,11 +2596,6 @@
 				}
 				else
 					strcpy(s, asc_toupper_z(months[tm->tm_mon - 1]));
-=======
-					strcpy(s, str_toupper_z(localized_abbrev_months[tm->tm_mon - 1], collid));
-				else
-					strcpy(s, str_toupper_z(months[tm->tm_mon - 1], collid));
->>>>>>> a4bebdd9
 				s += strlen(s);
 				break;
 			case DCH_Mon:
@@ -2629,9 +2603,8 @@
 				if (!tm->tm_mon)
 					break;
 				if (S_TM(n->suffix))
-<<<<<<< HEAD
 				{
-					char *str = str_initcap_z(localized_abbrev_months[tm->tm_mon - 1]);
+					char	   *str = str_initcap_z(localized_abbrev_months[tm->tm_mon - 1], collid);
 
 					if (strlen(str) < (n->key->len + TM_SUFFIX_LEN) * DCH_MAX_ITEM_SIZ)
 						strcpy(s, str);
@@ -2640,9 +2613,6 @@
 								(errcode(ERRCODE_DATETIME_VALUE_OUT_OF_RANGE),
 								 errmsg("localized string format value too long")));
 				}
-=======
-					strcpy(s, str_initcap_z(localized_abbrev_months[tm->tm_mon - 1], collid));
->>>>>>> a4bebdd9
 				else
 					strcpy(s, months[tm->tm_mon - 1]);
 				s += strlen(s);
@@ -2652,13 +2622,8 @@
 				if (!tm->tm_mon)
 					break;
 				if (S_TM(n->suffix))
-<<<<<<< HEAD
-=======
-					strcpy(s, str_tolower_z(localized_abbrev_months[tm->tm_mon - 1], collid));
-				else
->>>>>>> a4bebdd9
 				{
-					char *str = str_tolower_z(localized_abbrev_months[tm->tm_mon - 1]);
+					char	   *str = str_tolower_z(localized_abbrev_months[tm->tm_mon - 1], collid);
 
 					if (strlen(str) < (n->key->len + TM_SUFFIX_LEN) * DCH_MAX_ITEM_SIZ)
 						strcpy(s, str);
@@ -2680,9 +2645,8 @@
 			case DCH_DAY:
 				INVALID_FOR_INTERVAL;
 				if (S_TM(n->suffix))
-<<<<<<< HEAD
 				{
-					char *str = str_toupper_z(localized_full_days[tm->tm_wday]);
+					char	   *str = str_toupper_z(localized_full_days[tm->tm_wday], collid);
 
 					if (strlen(str) < (n->key->len + TM_SUFFIX_LEN) * DCH_MAX_ITEM_SIZ)
 						strcpy(s, str);
@@ -2694,20 +2658,13 @@
 				else
 					sprintf(s, "%*s", S_FM(n->suffix) ? 0 : -9,
 							asc_toupper_z(days[tm->tm_wday]));
-=======
-					strcpy(s, str_toupper_z(localized_full_days[tm->tm_wday], collid));
-				else
-					sprintf(s, "%*s", S_FM(n->suffix) ? 0 : -9,
-							str_toupper_z(days[tm->tm_wday], collid));
->>>>>>> a4bebdd9
 				s += strlen(s);
 				break;
 			case DCH_Day:
 				INVALID_FOR_INTERVAL;
 				if (S_TM(n->suffix))
-<<<<<<< HEAD
 				{
-					char *str = str_initcap_z(localized_full_days[tm->tm_wday]);
+					char	   *str = str_initcap_z(localized_full_days[tm->tm_wday], collid);
 
 					if (strlen(str) < (n->key->len + TM_SUFFIX_LEN) * DCH_MAX_ITEM_SIZ)
 						strcpy(s, str);
@@ -2716,9 +2673,6 @@
 								(errcode(ERRCODE_DATETIME_VALUE_OUT_OF_RANGE),
 								 errmsg("localized string format value too long")));
 				}
-=======
-					strcpy(s, str_initcap_z(localized_full_days[tm->tm_wday], collid));
->>>>>>> a4bebdd9
 				else
 					sprintf(s, "%*s", S_FM(n->suffix) ? 0 : -9,
 							days[tm->tm_wday]);
@@ -2727,13 +2681,8 @@
 			case DCH_day:
 				INVALID_FOR_INTERVAL;
 				if (S_TM(n->suffix))
-<<<<<<< HEAD
-=======
-					strcpy(s, str_tolower_z(localized_full_days[tm->tm_wday], collid));
-				else
->>>>>>> a4bebdd9
 				{
-					char *str = str_tolower_z(localized_full_days[tm->tm_wday]);
+					char	   *str = str_tolower_z(localized_full_days[tm->tm_wday], collid);
 
 					if (strlen(str) < (n->key->len + TM_SUFFIX_LEN) * DCH_MAX_ITEM_SIZ)
 						strcpy(s, str);
@@ -2750,9 +2699,8 @@
 			case DCH_DY:
 				INVALID_FOR_INTERVAL;
 				if (S_TM(n->suffix))
-<<<<<<< HEAD
 				{
-					char *str = str_toupper_z(localized_abbrev_days[tm->tm_wday]);
+					char	   *str = str_toupper_z(localized_abbrev_days[tm->tm_wday], collid);
 
 					if (strlen(str) < (n->key->len + TM_SUFFIX_LEN) * DCH_MAX_ITEM_SIZ)
 						strcpy(s, str);
@@ -2763,19 +2711,13 @@
 				}
 				else
 					strcpy(s, asc_toupper_z(days_short[tm->tm_wday]));
-=======
-					strcpy(s, str_toupper_z(localized_abbrev_days[tm->tm_wday], collid));
-				else
-					strcpy(s, str_toupper_z(days_short[tm->tm_wday], collid));
->>>>>>> a4bebdd9
 				s += strlen(s);
 				break;
 			case DCH_Dy:
 				INVALID_FOR_INTERVAL;
 				if (S_TM(n->suffix))
-<<<<<<< HEAD
 				{
-					char *str = str_initcap_z(localized_abbrev_days[tm->tm_wday]);
+					char	   *str = str_initcap_z(localized_abbrev_days[tm->tm_wday], collid);
 
 					if (strlen(str) < (n->key->len + TM_SUFFIX_LEN) * DCH_MAX_ITEM_SIZ)
 						strcpy(s, str);
@@ -2784,9 +2726,6 @@
 								(errcode(ERRCODE_DATETIME_VALUE_OUT_OF_RANGE),
 								 errmsg("localized string format value too long")));
 				}
-=======
-					strcpy(s, str_initcap_z(localized_abbrev_days[tm->tm_wday], collid));
->>>>>>> a4bebdd9
 				else
 					strcpy(s, days_short[tm->tm_wday]);
 				s += strlen(s);
@@ -2794,13 +2733,8 @@
 			case DCH_dy:
 				INVALID_FOR_INTERVAL;
 				if (S_TM(n->suffix))
-<<<<<<< HEAD
-=======
-					strcpy(s, str_tolower_z(localized_abbrev_days[tm->tm_wday], collid));
-				else
->>>>>>> a4bebdd9
 				{
-					char *str = str_tolower_z(localized_abbrev_days[tm->tm_wday]);
+					char	   *str = str_tolower_z(localized_abbrev_days[tm->tm_wday], collid);
 
 					if (strlen(str) < (n->key->len + TM_SUFFIX_LEN) * DCH_MAX_ITEM_SIZ)
 						strcpy(s, str);
@@ -3705,10 +3639,9 @@
 
 	if (tmfc.clock == CLOCK_12_HOUR)
 	{
-<<<<<<< HEAD
-		if (tm->tm_hour < 1 || tm->tm_hour > 12)
-		{
-			if (tm->tm_hour > 12 && !tmfc.pm)
+		if (tm->tm_hour < 1 || tm->tm_hour > HOURS_PER_DAY / 2)
+		{
+			if (tm->tm_hour > HOURS_PER_DAY / 2 && !tmfc.pm)
 			{
 				ereport(WARNING,
 						(errcode(ERRCODE_INVALID_DATETIME_FORMAT),
@@ -3716,7 +3649,7 @@
 								tm->tm_hour),
 						 errhint("Use the 24-hour clock, or give an hour between 1 and 12.")));
 				tmfc.pm = TRUE;
-				tm->tm_hour = tm->tm_hour - 12;
+				tm->tm_hour = tm->tm_hour - HOURS_PER_DAY / 2;
 			}
 			else
 				ereport(ERROR,
@@ -3725,14 +3658,6 @@
 								tm->tm_hour),
 						 errhint("Use the 24-hour clock, or give an hour between 1 and 12.")));
 		}
-=======
-		if (tm->tm_hour < 1 || tm->tm_hour > HOURS_PER_DAY / 2)
-			ereport(ERROR,
-					(errcode(ERRCODE_INVALID_DATETIME_FORMAT),
-					 errmsg("hour \"%d\" is invalid for the 12-hour clock",
-							tm->tm_hour),
-					 errhint("Use the 24-hour clock, or give an hour between 1 and 12.")));
->>>>>>> a4bebdd9
 
 		if (tmfc.pm && tm->tm_hour < HOURS_PER_DAY / 2)
 			tm->tm_hour += HOURS_PER_DAY / 2;
@@ -4947,20 +4872,12 @@
 				case NUM_rn:
 					if (IS_FILLMODE(Np->Num))
 					{
-<<<<<<< HEAD
 						strcpy(Np->inout_p, asc_tolower_z(Np->number_p));
-=======
-						strcpy(Np->inout_p, str_tolower_z(Np->number_p, collid));
->>>>>>> a4bebdd9
 						Np->inout_p += strlen(Np->inout_p) - 1;
 					}
 					else
 					{
-<<<<<<< HEAD
 						sprintf(Np->inout_p, "%15s", asc_tolower_z(Np->number_p));
-=======
-						sprintf(Np->inout_p, "%15s", str_tolower_z(Np->number_p, collid));
->>>>>>> a4bebdd9
 						Np->inout_p += strlen(Np->inout_p) - 1;
 					}
 					break;
