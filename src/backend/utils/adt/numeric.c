/*-------------------------------------------------------------------------
 *
 * numeric.c
 *	  An exact numeric data type for the Postgres database system
 *
 * Original coding 1998, Jan Wieck.  Heavily revised 2003, Tom Lane.
 *
 * Many of the algorithmic ideas are borrowed from David M. Smith's "FM"
 * multiple-precision math library, most recently published as Algorithm
 * 786: Multiple-Precision Complex Arithmetic and Functions, ACM
 * Transactions on Mathematical Software, Vol. 24, No. 4, December 1998,
 * pages 359-367.
 *
 * Copyright (c) 1998-2009, PostgreSQL Global Development Group
 *
 * IDENTIFICATION
 *	  $PostgreSQL: pgsql/src/backend/utils/adt/numeric.c,v 1.118 2009/06/11 14:49:03 momjian Exp $
 *
 *-------------------------------------------------------------------------
 */

#include "postgres.h"

#include <ctype.h>
#include <float.h>
#include <limits.h>
#include <math.h>

#include "access/hash.h"
#include "catalog/pg_type.h"
#include "libpq/pqformat.h"
#include "miscadmin.h"
#include "utils/array.h"
#include "utils/builtins.h"
#include "utils/int8.h"
#include "utils/numeric.h"

/* ----------
 * Uncomment the following to enable compilation of dump_numeric()
 * and dump_var() and to get a dump of any result produced by make_result().
 * ----------
#define NUMERIC_DEBUG
 */


/* ----------
 * Local data types
 *
 * Numeric values are represented in a base-NBASE floating point format.
 * Each "digit" ranges from 0 to NBASE-1.  The type NumericDigit is signed
 * and wide enough to store a digit.  We assume that NBASE*NBASE can fit in
 * an int.	Although the purely calculational routines could handle any even
 * NBASE that's less than sqrt(INT_MAX), in practice we are only interested
 * in NBASE a power of ten, so that I/O conversions and decimal rounding
 * are easy.  Also, it's actually more efficient if NBASE is rather less than
 * sqrt(INT_MAX), so that there is "headroom" for mul_var and div_var_fast to
 * postpone processing carries.
 * ----------
 */


#if 1
#define NBASE		10000
#define HALF_NBASE	5000
#define DEC_DIGITS	4			/* decimal digits per NBASE digit */
#define MUL_GUARD_DIGITS	2	/* these are measured in NBASE digits */
#define DIV_GUARD_DIGITS	4

typedef int16 NumericDigit;
#endif


/* ----------
 * NumericVar is the format we use for arithmetic.	The digit-array part
 * is the same as the NumericData storage format, but the header is more
 * complex.
 *
 * The value represented by a NumericVar is determined by the sign, weight,
 * ndigits, and digits[] array.
 * Note: the first digit of a NumericVar's value is assumed to be multiplied
 * by NBASE ** weight.	Another way to say it is that there are weight+1
 * digits before the decimal point.  It is possible to have weight < 0.
 *
 * buf: points at the physical start of the digit buffer for the NumericVar.
 * This is either the local buffer (ndb) or a palloc'd buffer.
 *
 * digits: points at the first digit in actual use (the one with the
 * specified weight).	We normally leave an unused digit or two
 * (preset to zeroes) between buf and digits, so that there is room to store
 * a carry out of the top digit without reallocating space.  We just need to
 * decrement digits (and increment weight) to make room for the carry digit.
 * (There is no such extra space in a numeric value stored in the database,
 * only in a NumericVar in memory.)
 *
 * If buf is set to ndb, then the digit buffer isn't actually palloc'd and
 * should not be freed --- see the constants below for an example.
 *
 * dscale: display scale, is the nominal precision expressed as number
 * of digits after the decimal point (it must always be >= 0 at present).
 * dscale may be more than the number of physically stored fractional digits,
 * implying that we have suppressed storage of significant trailing zeroes.
 * It should never be less than the number of stored digits, since that would
 * imply hiding digits that are present.  NOTE that dscale is always expressed
 * in *decimal* digits, and so it may correspond to a fractional number of
 * base-NBASE digits --- divide by DEC_DIGITS to convert to NBASE digits.
 *
 * rscale, or result scale, is the target precision for a computation.
 * Like dscale it is expressed as number of *decimal* digits after the decimal
 * point, and is always >= 0 at present.
 * Note that rscale is not stored in variables --- it's figured on-the-fly
 * from the dscales of the inputs.
 *
 * NB: All the variable-level functions are written in a style that makes it
 * possible to give one and the same variable as argument and destination.
 *
 * ----------
 */
#define	NUMERIC_LOCAL_NDIG	36		/* number of 'digits' in local digits[] */
#define NUMERIC_LOCAL_NMAX	(NUMERIC_LOCAL_NDIG - 2)
#define	NUMERIC_LOCAL_DTXT	128		/* number of char in local text */
#define NUMERIC_LOCAL_DMAX	(NUMERIC_LOCAL_DTXT - 2)

typedef struct NumericVar
{
	int			ndigits;		/* # of digits in digits[] - can be 0! */
	int			weight;			/* weight of first digit */
	int			sign;			/* NUMERIC_POS, NUMERIC_NEG, or NUMERIC_NAN */
	int			dscale;			/* display scale */
	NumericDigit *buf			/* start of space for digits[] */;
	NumericDigit *digits;		/* base-NBASE digits */
	NumericDigit ndb[NUMERIC_LOCAL_NDIG];	/* local space for digits[] */
} NumericVar;

#define NUMERIC_LOCAL_HSIZ	\
			(sizeof(NumericVar) - (sizeof(NumericDigit) * NUMERIC_LOCAL_NDIG))

/* ----------
 * Some preinitialized constants
 * ----------
 */
static NumericDigit const_zero_data[1] = {0};
static NumericVar const_zero =
{0, 0, NUMERIC_POS, 0, const_zero.ndb, const_zero_data, {0}};

static NumericDigit const_one_data[1] = {1};
static NumericVar const_one =
{1, 0, NUMERIC_POS, 0, const_one.ndb, const_one_data, {0}};

static NumericDigit const_two_data[1] = {2};
static NumericVar const_two =
{1, 0, NUMERIC_POS, 0, const_two.ndb, const_two_data, {0}};

#if DEC_DIGITS == 4
static NumericDigit const_zero_point_five_data[1] = {5000};
#elif DEC_DIGITS == 2
static NumericDigit const_zero_point_five_data[1] = {50};
#elif DEC_DIGITS == 1
static NumericDigit const_zero_point_five_data[1] = {5};
#endif
static NumericVar const_zero_point_five =
{1, -1, NUMERIC_POS, 1, const_zero_point_five.ndb, const_zero_point_five_data, {0}};

#if DEC_DIGITS == 4
static NumericDigit const_zero_point_nine_data[1] = {9000};
#elif DEC_DIGITS == 2
static NumericDigit const_zero_point_nine_data[1] = {90};
#elif DEC_DIGITS == 1
static NumericDigit const_zero_point_nine_data[1] = {9};
#endif
static NumericVar const_zero_point_nine =
{1, -1, NUMERIC_POS, 1, const_zero_point_nine.ndb, const_zero_point_nine_data, {0}};

#if DEC_DIGITS == 4
static NumericDigit const_zero_point_01_data[1] = {100};
static NumericVar const_zero_point_01 =
{1, -1, NUMERIC_POS, 2, const_zero_point_01.ndb, const_zero_point_01_data, {0}};
#elif DEC_DIGITS == 2
static NumericDigit const_zero_point_01_data[1] = {1};
static NumericVar const_zero_point_01 =
{1, -1, NUMERIC_POS, 2, const_zero_point_01.ndb, const_zero_point_01_data, {0}};
#elif DEC_DIGITS == 1
static NumericDigit const_zero_point_01_data[1] = {1};
static NumericVar const_zero_point_01 =
{1, -2, NUMERIC_POS, 2, const_zero_point_01.ndb, const_zero_point_01_data, {0}};
#endif

#if DEC_DIGITS == 4
static NumericDigit const_one_point_one_data[2] = {1, 1000};
#elif DEC_DIGITS == 2
static NumericDigit const_one_point_one_data[2] = {1, 10};
#elif DEC_DIGITS == 1
static NumericDigit const_one_point_one_data[2] = {1, 1};
#endif
static NumericVar const_one_point_one =
{2, 0, NUMERIC_POS, 1, const_one_point_one.ndb, const_one_point_one_data, {0}};

static NumericVar const_nan =
{0, 0, NUMERIC_NAN, 0, const_nan.ndb, NULL, {0}};

#if DEC_DIGITS == 4
static const int round_powers[4] = {0, 1000, 100, 10};
#endif


/* ----------
 * Local functions
 * ----------
 */

#ifdef NUMERIC_DEBUG
static void dump_numeric(const char *str, Numeric num);
static void dump_var(const char *str, NumericVar *var);
#else
#define dump_numeric(s,n)
#define dump_var(s,v)
#endif

/* ----------
 * a few Numeric access things not defined in numeric.h
 */
#define NUMERIC_SIGN_DSCALE(num) ((num)->n_sign_dscale)
#define NUMERIC_WEIGHT(num) ((num)->n_weight)
#define NUMERIC_DIGITS(num) ((NumericDigit *)(num)->n_data)
#define NUMERIC_NDIGITS(num) \
	((VARSIZE(num) - NUMERIC_HDRSZ) / sizeof(NumericDigit))
/*
 *----------
 */

#define quick_init_var(v) \
	do { \
		(v)->buf = (v)->ndb;	\
		(v)->digits = NULL; 	\
	} while (0)


#define init_var(v) \
	do { \
		quick_init_var((v));	\
		(v)->ndigits = (v)->weight = (v)->sign = (v)->dscale = 0; \
	} while (0)


#define digitbuf_alloc(ndigits)  \
	((NumericDigit *) palloc((ndigits) * sizeof(NumericDigit)))

#define digitbuf_free(v)	\
	do { \
		if ((v)->buf != (v)->ndb)	\
		{							\
		 	pfree((v)->buf); 		\
			(v)->buf = (v)->ndb;	\
		}	\
	} while (0)

#define free_var(v)	\
				digitbuf_free((v));

/*
 * init_alloc_var() -
 *
 *	Init a var and allocate digit buffer of ndigits digits (plus a spare
 *  digit for rounding).
 *  Called when first using a var.
 */
#define	init_alloc_var(v, n) \
	do 	{	\
		(v)->buf = (v)->ndb;	\
		(v)->ndigits = (n);	\
		if ((n) > NUMERIC_LOCAL_NMAX)	\
			(v)->buf = digitbuf_alloc((n) + 1);	\
		(v)->buf[0] = 0;	\
		(v)->digits = (v)->buf + 1;	\
	} while (0)

static void alloc_var(NumericVar *var, int ndigits);
static void zero_var(NumericVar *var);

<<<<<<< HEAD
static void init_var_from_str(const char *str, NumericVar *dest);
=======
static const char *set_var_from_str(const char *str, const char *cp,
				 NumericVar *dest);
static void set_var_from_num(Numeric value, NumericVar *dest);
>>>>>>> 4d53a2f9
static void set_var_from_var(NumericVar *value, NumericVar *dest);
static void init_var_from_var(NumericVar *value, NumericVar *dest);
static void init_ro_var_from_var(NumericVar *value, NumericVar *dest);
/*static void set_var_from_num(Numeric value, NumericVar *dest);*/
static void init_var_from_num(Numeric value, NumericVar *dest);
static void init_ro_var_from_num(Numeric value, NumericVar *dest);
static char *get_str_from_var(NumericVar *var, int dscale);

/* ----------
 * CAUTION: These routines perform a  free_var(var)
 */
static Numeric make_result(NumericVar *var);
static int make_result_inplace(NumericVar *var, Numeric result, int in_len);
static bool numericvar_to_int8(NumericVar *var, int64 *result);
static int32 numericvar_to_int4(NumericVar *var);
/*
 * ----------
 */

static void apply_typmod(NumericVar *var, int32 typmod);

static void int8_to_numericvar(int64 val, NumericVar *var);
static double numericvar_to_double_no_overflow(NumericVar *var);

static int	cmp_var(NumericVar *var1, NumericVar *var2);
static int	cmp_var_common(const NumericDigit *var1digits, int var1ndigits,
			   int var1weight, int var1sign,
			   const NumericDigit *var2digits, int var2ndigits,
			   int var2weight, int var2sign);
static void add_var(NumericVar *var1, NumericVar *var2, NumericVar *result);
static void sub_var(NumericVar *var1, NumericVar *var2, NumericVar *result);
static void mul_var(NumericVar *var1, NumericVar *var2, NumericVar *result,
		int rscale);
static void div_var(NumericVar *var1, NumericVar *var2, NumericVar *result,
		int rscale, bool round);
static void div_var_fast(NumericVar *var1, NumericVar *var2, NumericVar *result,
			 int rscale, bool round);
static int	select_div_scale(NumericVar *var1, NumericVar *var2);
static void mod_var(NumericVar *var1, NumericVar *var2, NumericVar *result);
static void ceil_var(NumericVar *var, NumericVar *result);
static void floor_var(NumericVar *var, NumericVar *result);

static void sqrt_var(NumericVar *arg, NumericVar *result, int rscale);
static void exp_var(NumericVar *arg, NumericVar *result, int rscale);
static void exp_var_internal(NumericVar *arg, NumericVar *result, int rscale);
static void ln_var(NumericVar *arg, NumericVar *result, int rscale);
static void log_var(NumericVar *base, NumericVar *num, NumericVar *result);
static void power_var(NumericVar *base, NumericVar *exp, NumericVar *result);
static void power_var_int(NumericVar *base, int exp, NumericVar *result,
			  int rscale);

static int	cmp_abs(NumericVar *var1, NumericVar *var2);
static int	cmp_abs_common(const NumericDigit *var1digits, int var1ndigits,
			   int var1weight,
			   const NumericDigit *var2digits, int var2ndigits,
			   int var2weight);
static void add_abs(NumericVar *var1, NumericVar *var2, NumericVar *result);
static void sub_abs(NumericVar *var1, NumericVar *var2, NumericVar *result);
static void round_var(NumericVar *var, int rscale);
static void trunc_var(NumericVar *var, int rscale);
static void strip_var(NumericVar *var);
static void compute_bucket(Numeric operand, Numeric bound1, Numeric bound2,
			   NumericVar *count_var, NumericVar *result_var);

static ArrayType *do_numeric_amalg_demalg(ArrayType *aTransArray, 
										  ArrayType *bTransArray,
										  bool is_amalg); /* MPP */


/* ----------------------------------------------------------------------
 *
 * Input-, output- and rounding-functions
 *
 * ----------------------------------------------------------------------
 */


/*
 * numeric_in() -
 *
 *	Input function for numeric data type
 */
Datum
numeric_in(PG_FUNCTION_ARGS)
{
	char	   *str = PG_GETARG_CSTRING(0);

#ifdef NOT_USED
	Oid			typelem = PG_GETARG_OID(1);
#endif
	int32		typmod = PG_GETARG_INT32(2);
	Numeric		res;
	const char *cp;

	/* Skip leading spaces */
	cp = str;
	while (*cp)
	{
		if (!isspace((unsigned char) *cp))
			break;
		cp++;
	}

	/*
	 * Check for NaN
	 */
	if (pg_strncasecmp(cp, "NaN", 3) == 0)
	{
		res = make_result(&const_nan);

<<<<<<< HEAD
	/*
	 * Use init_var_from_str() to parse the input string and return it in the
	 * packed DB storage format
	 */
	init_var_from_str(str, &value);
=======
		/* Should be nothing left but spaces */
		cp += 3;
		while (*cp)
		{
			if (!isspace((unsigned char) *cp))
				ereport(ERROR,
						(errcode(ERRCODE_INVALID_TEXT_REPRESENTATION),
					  errmsg("invalid input syntax for type numeric: \"%s\"",
							 str)));
			cp++;
		}
	}
	else
	{
		/*
		 * Use set_var_from_str() to parse a normal numeric value
		 */
		NumericVar	value;
>>>>>>> 4d53a2f9

		init_var(&value);

<<<<<<< HEAD
	res = make_result(&value);
=======
		cp = set_var_from_str(str, cp, &value);

		/*
		 * We duplicate a few lines of code here because we would like to
		 * throw any trailing-junk syntax error before any semantic error
		 * resulting from apply_typmod.  We can't easily fold the two cases
		 * together because we mustn't apply apply_typmod to a NaN.
		 */
		while (*cp)
		{
			if (!isspace((unsigned char) *cp))
				ereport(ERROR,
						(errcode(ERRCODE_INVALID_TEXT_REPRESENTATION),
					  errmsg("invalid input syntax for type numeric: \"%s\"",
							 str)));
			cp++;
		}

		apply_typmod(&value, typmod);

		res = make_result(&value);
		free_var(&value);
	}
>>>>>>> 4d53a2f9

	PG_RETURN_NUMERIC(res);
}


/*
 * numeric_out() -
 *
 *	Output function for numeric data type
 */
Datum
numeric_out(PG_FUNCTION_ARGS)
{
	Numeric		num = PG_GETARG_NUMERIC(0);
	NumericVar	x;
	char	   *str;

	/*
	 * Handle NaN
	 */
	if (NUMERIC_IS_NAN(num))
		PG_RETURN_CSTRING(pstrdup("NaN"));

	/*
	 * Get the number in the variable format.
	 *
	 * Even if we didn't need to change format, we'd still need to copy the
	 * value to have a modifiable copy for rounding.  init_var_from_num() also
	 * guarantees there is extra digit space in case we produce a carry out
	 * from rounding.
	 */
	init_var_from_num(num, &x);

	str = get_str_from_var(&x, x.dscale);

	free_var(&x);

	PG_RETURN_CSTRING(str);
}

/*
 *		numeric_recv			- converts external binary format to numeric
 *
 * External format is a sequence of int16's:
 * ndigits, weight, sign, dscale, NumericDigits.
 */
Datum
numeric_recv(PG_FUNCTION_ARGS)
{
	StringInfo	buf = (StringInfo) PG_GETARG_POINTER(0);

#ifdef NOT_USED
	Oid			typelem = PG_GETARG_OID(1);
#endif
	int32		typmod = PG_GETARG_INT32(2);
	NumericVar	value;
	Numeric		res;
	int			len,
				i;


	len = (uint16) pq_getmsgint(buf, sizeof(uint16));
	if (len < 0 || len > NUMERIC_MAX_PRECISION + NUMERIC_MAX_RESULT_SCALE)
		ereport(ERROR,
				(errcode(ERRCODE_INVALID_BINARY_REPRESENTATION),
				 errmsg("invalid length in external \"numeric\" value")));

	init_alloc_var(&value, len);

	value.weight = (int16) pq_getmsgint(buf, sizeof(int16));
	value.sign = (uint16) pq_getmsgint(buf, sizeof(uint16));
	if (!(value.sign == NUMERIC_POS ||
		  value.sign == NUMERIC_NEG ||
		  value.sign == NUMERIC_NAN))
		ereport(ERROR,
				(errcode(ERRCODE_INVALID_BINARY_REPRESENTATION),
				 errmsg("invalid sign in external \"numeric\" value")));

	value.dscale = (uint16) pq_getmsgint(buf, sizeof(uint16));
	for (i = 0; i < len; i++)
	{
		NumericDigit d = pq_getmsgint(buf, sizeof(NumericDigit));

		if (d < 0 || d >= NBASE)
			ereport(ERROR,
					(errcode(ERRCODE_INVALID_BINARY_REPRESENTATION),
					 errmsg("invalid digit in external \"numeric\" value")));
		value.digits[i] = d;
	}

	apply_typmod(&value, typmod);

	res = make_result(&value);

	PG_RETURN_NUMERIC(res);
}

/*
 *		numeric_send			- converts numeric to binary format
 */
Datum
numeric_send(PG_FUNCTION_ARGS)
{
	Numeric		num = PG_GETARG_NUMERIC(0);
	NumericVar	x;
	StringInfoData buf;
	int			i;

	init_ro_var_from_num(num, &x);

	pq_begintypsend(&buf);

	pq_sendint(&buf, x.ndigits, sizeof(int16));
	pq_sendint(&buf, x.weight, sizeof(int16));
	pq_sendint(&buf, x.sign, sizeof(int16));
	pq_sendint(&buf, x.dscale, sizeof(int16));
	for (i = 0; i < x.ndigits; i++)
		pq_sendint(&buf, x.digits[i], sizeof(NumericDigit));

	free_var(&x);

	PG_RETURN_BYTEA_P(pq_endtypsend(&buf));
}


/*
 * numeric() -
 *
 *	This is a special function called by the Postgres database system
 *	before a value is stored in a tuple's attribute. The precision and
 *	scale of the attribute have to be applied on the value.
 */
Datum
numeric		(PG_FUNCTION_ARGS)
{
	Numeric		num = PG_GETARG_NUMERIC(0);
	int32		typmod = PG_GETARG_INT32(1);
	Numeric		new;
	int32		tmp_typmod;
	int			precision;
	int			scale;
	int			ddigits;
	int			maxdigits;
	NumericVar	var;

	/*
	 * Handle NaN
	 */
	if (NUMERIC_IS_NAN(num))
		PG_RETURN_NUMERIC(make_result(&const_nan));

	/*
	 * If the value isn't a valid type modifier, simply return a copy of the
	 * input value
	 */
	if (typmod < (int32) (VARHDRSZ))
	{
		new = (Numeric) palloc(VARSIZE(num));
		memcpy(new, num, VARSIZE(num));
		PG_RETURN_NUMERIC(new);
	}

	/*
	 * Get the precision and scale out of the typmod value
	 */
	tmp_typmod = typmod - VARHDRSZ;
	precision = (tmp_typmod >> 16) & 0xffff;
	scale = tmp_typmod & 0xffff;
	maxdigits = precision - scale;

	/*
	 * If the number is certainly in bounds and due to the target scale no
	 * rounding could be necessary, just make a copy of the input and modify
	 * its scale fields.  (Note we assume the existing dscale is honest...)
	 */
	ddigits = (NUMERIC_WEIGHT(num) + 1) * DEC_DIGITS;
	if (ddigits <= maxdigits && scale >= NUMERIC_DSCALE(num))
	{
		new = (Numeric) palloc(VARSIZE(num));
		memcpy(new, num, VARSIZE(num));
		new->n_sign_dscale = NUMERIC_SIGN(new) |
			((uint16) scale & NUMERIC_DSCALE_MASK);
		PG_RETURN_NUMERIC(new);
	}

	/*
	 * We really need to fiddle with things - unpack the number into a
	 * variable and let apply_typmod() do it.
	 */

	init_var_from_num(num, &var);
	apply_typmod(&var, typmod);
	new = make_result(&var);

	PG_RETURN_NUMERIC(new);
}

Datum
numerictypmodin(PG_FUNCTION_ARGS)
{
	ArrayType  *ta = PG_GETARG_ARRAYTYPE_P(0);
	int32	   *tl;
	int			n;
	int32		typmod;

	tl = ArrayGetIntegerTypmods(ta, &n);

	if (n == 2)
	{
		if (tl[0] < 1 || tl[0] > NUMERIC_MAX_PRECISION)
			ereport(ERROR,
					(errcode(ERRCODE_INVALID_PARAMETER_VALUE),
					 errmsg("NUMERIC precision %d must be between 1 and %d",
							tl[0], NUMERIC_MAX_PRECISION)));
		if (tl[1] < 0 || tl[1] > tl[0])
			ereport(ERROR,
					(errcode(ERRCODE_INVALID_PARAMETER_VALUE),
				errmsg("NUMERIC scale %d must be between 0 and precision %d",
					   tl[1], tl[0])));
		typmod = ((tl[0] << 16) | tl[1]) + VARHDRSZ;
	}
	else if (n == 1)
	{
		if (tl[0] < 1 || tl[0] > NUMERIC_MAX_PRECISION)
			ereport(ERROR,
					(errcode(ERRCODE_INVALID_PARAMETER_VALUE),
					 errmsg("NUMERIC precision %d must be between 1 and %d",
							tl[0], NUMERIC_MAX_PRECISION)));
		/* scale defaults to zero */
		typmod = (tl[0] << 16) + VARHDRSZ;
	}
	else
	{
		ereport(ERROR,
				(errcode(ERRCODE_INVALID_PARAMETER_VALUE),
				 errmsg("invalid NUMERIC type modifier")));
		typmod = 0;				/* keep compiler quiet */
	}

	PG_RETURN_INT32(typmod);
}

Datum
numerictypmodout(PG_FUNCTION_ARGS)
{
	int32		typmod = PG_GETARG_INT32(0);
	char	   *res = (char *) palloc(64);

	if (typmod >= 0)
		snprintf(res, 64, "(%d,%d)",
				 ((typmod - VARHDRSZ) >> 16) & 0xffff,
				 (typmod - VARHDRSZ) & 0xffff);
	else
		*res = '\0';

	PG_RETURN_CSTRING(res);
}


/* ----------------------------------------------------------------------
 *
 * Sign manipulation, rounding and the like
 *
 * ----------------------------------------------------------------------
 */

Datum
numeric_abs(PG_FUNCTION_ARGS)
{
	Numeric		num = PG_GETARG_NUMERIC(0);
	Numeric		res;

	/*
	 * Handle NaN
	 */
	if (NUMERIC_IS_NAN(num))
		PG_RETURN_NUMERIC(make_result(&const_nan));

	/*
	 * Do it the easy way directly on the packed format
	 */
	res = (Numeric) palloc(VARSIZE(num));
	memcpy(res, num, VARSIZE(num));

	NUMERIC_SIGN_DSCALE(res) = NUMERIC_POS | NUMERIC_DSCALE(num);

	PG_RETURN_NUMERIC(res);
}


Datum
numeric_uminus(PG_FUNCTION_ARGS)
{
	Numeric		num = PG_GETARG_NUMERIC(0);
	Numeric		res;

	/*
	 * Handle NaN
	 */
	if (NUMERIC_IS_NAN(num))
		PG_RETURN_NUMERIC(make_result(&const_nan));

	/*
	 * Do it the easy way directly on the packed format
	 */
	res = (Numeric) palloc(VARSIZE(num));
	memcpy(res, num, VARSIZE(num));

	/*
	 * The packed format is known to be totally zero digit trimmed always. So
	 * we can identify a ZERO by the fact that there are no digits at all.	Do
	 * nothing to a zero.
	 */
	if (VARSIZE(num) != NUMERIC_HDRSZ)
	{
		/* Else, flip the sign */
		if (NUMERIC_SIGN(num) == NUMERIC_POS)
			NUMERIC_SIGN_DSCALE(res) = NUMERIC_NEG | NUMERIC_DSCALE(num);
		else
			NUMERIC_SIGN_DSCALE(res) = NUMERIC_POS | NUMERIC_DSCALE(num);
	}

	PG_RETURN_NUMERIC(res);
}


Datum
numeric_uplus(PG_FUNCTION_ARGS)
{
	Numeric		num = PG_GETARG_NUMERIC(0);
	Numeric		res;

	res = (Numeric) palloc(VARSIZE(num));
	memcpy(res, num, VARSIZE(num));

	PG_RETURN_NUMERIC(res);
}

/*
 * numeric_sign() -
 *
 * returns -1 if the argument is less than 0, 0 if the argument is equal
 * to 0, and 1 if the argument is greater than zero.
 */
Datum
numeric_sign(PG_FUNCTION_ARGS)
{
	Numeric		num = PG_GETARG_NUMERIC(0);
	Numeric		res;
	NumericVar	result;

	/*
	 * Handle NaN
	 */
	if (NUMERIC_IS_NAN(num))
		PG_RETURN_NUMERIC(make_result(&const_nan));

	/*
	 * The packed format is known to be totally zero digit trimmed always. So
	 * we can identify a ZERO by the fact that there are no digits at all.
	 */
	if (VARSIZE(num) == NUMERIC_HDRSZ)
		init_ro_var_from_var(&const_zero, &result);
	else
	{
		/*
		 * And if there are some, we return a copy of ONE with the sign of our
		 * argument
		 */
		init_ro_var_from_var(&const_one, &result);
		result.sign = NUMERIC_SIGN(num);
	}

	res = make_result(&result);

	PG_RETURN_NUMERIC(res);
}


/*
 * numeric_round() -
 *
 *	Round a value to have 'scale' digits after the decimal point.
 *	We allow negative 'scale', implying rounding before the decimal
 *	point --- Oracle interprets rounding that way.
 */
Datum
numeric_round(PG_FUNCTION_ARGS)
{
	Numeric		num = PG_GETARG_NUMERIC(0);
	int32		scale = PG_GETARG_INT32(1);
	Numeric		res;
	NumericVar	arg;

	/*
	 * Handle NaN
	 */
	if (NUMERIC_IS_NAN(num))
		PG_RETURN_NUMERIC(make_result(&const_nan));

	/*
	 * Limit the scale value to avoid possible overflow in calculations
	 */
	scale = Max(scale, -NUMERIC_MAX_RESULT_SCALE);
	scale = Min(scale, NUMERIC_MAX_RESULT_SCALE);

	/*
	 * Unpack the argument and round it at the proper digit position
	 */
	init_var_from_num(num, &arg);

	round_var(&arg, scale);

	/* We don't allow negative output dscale */
	if (scale < 0)
		arg.dscale = 0;

	/*
	 * Return the rounded result
	 */
	res = make_result(&arg);

	PG_RETURN_NUMERIC(res);
}


/*
 * numeric_trunc() -
 *
 *	Truncate a value to have 'scale' digits after the decimal point.
 *	We allow negative 'scale', implying a truncation before the decimal
 *	point --- Oracle interprets truncation that way.
 */
Datum
numeric_trunc(PG_FUNCTION_ARGS)
{
	Numeric		num = PG_GETARG_NUMERIC(0);
	int32		scale = PG_GETARG_INT32(1);
	Numeric		res;
	NumericVar	arg;

	/*
	 * Handle NaN
	 */
	if (NUMERIC_IS_NAN(num))
		PG_RETURN_NUMERIC(make_result(&const_nan));

	/*
	 * Limit the scale value to avoid possible overflow in calculations
	 */
	scale = Max(scale, -NUMERIC_MAX_RESULT_SCALE);
	scale = Min(scale, NUMERIC_MAX_RESULT_SCALE);

	/*
	 * Unpack the argument and truncate it at the proper digit position
	 */
	init_var_from_num(num, &arg);

	trunc_var(&arg, scale);

	/* We don't allow negative output dscale */
	if (scale < 0)
		arg.dscale = 0;

	/*
	 * Return the truncated result
	 */
	res = make_result(&arg);

	PG_RETURN_NUMERIC(res);
}


/*
 * numeric_ceil() -
 *
 *	Return the smallest integer greater than or equal to the argument
 */
Datum
numeric_ceil(PG_FUNCTION_ARGS)
{
	Numeric		num = PG_GETARG_NUMERIC(0);
	Numeric		res;
	NumericVar	result;

	if (NUMERIC_IS_NAN(num))
		PG_RETURN_NUMERIC(make_result(&const_nan));

	init_ro_var_from_num(num, &result);
	ceil_var(&result, &result);

	res = make_result(&result);

	PG_RETURN_NUMERIC(res);
}


/*
 * numeric_floor() -
 *
 *	Return the largest integer equal to or less than the argument
 */
Datum
numeric_floor(PG_FUNCTION_ARGS)
{
	Numeric		num = PG_GETARG_NUMERIC(0);
	Numeric		res;
	NumericVar	result;

	if (NUMERIC_IS_NAN(num))
		PG_RETURN_NUMERIC(make_result(&const_nan));

	init_ro_var_from_num(num, &result);
	floor_var(&result, &result);

	res = make_result(&result);

	PG_RETURN_NUMERIC(res);
}

/*
 * Implements the numeric version of the width_bucket() function
 * defined by SQL2003. See also width_bucket_float8().
 *
 * 'bound1' and 'bound2' are the lower and upper bounds of the
 * histogram's range, respectively. 'count' is the number of buckets
 * in the histogram. width_bucket() returns an integer indicating the
 * bucket number that 'operand' belongs to in an equiwidth histogram
 * with the specified characteristics. An operand smaller than the
 * lower bound is assigned to bucket 0. An operand greater than the
 * upper bound is assigned to an additional bucket (with number
 * count+1). We don't allow "NaN" for any of the numeric arguments.
 */
Datum
width_bucket_numeric(PG_FUNCTION_ARGS)
{
	Numeric		operand = PG_GETARG_NUMERIC(0);
	Numeric		bound1 = PG_GETARG_NUMERIC(1);
	Numeric		bound2 = PG_GETARG_NUMERIC(2);
	int32		count = PG_GETARG_INT32(3);
	NumericVar	count_var;
	NumericVar	result_var;
	int32		result;

	if (count <= 0)
		ereport(ERROR,
				(errcode(ERRCODE_INVALID_ARGUMENT_FOR_WIDTH_BUCKET_FUNCTION),
				 errmsg("count must be greater than zero")));

	if (NUMERIC_IS_NAN(operand) ||
		NUMERIC_IS_NAN(bound1) ||
		NUMERIC_IS_NAN(bound2))
		ereport(ERROR,
				(errcode(ERRCODE_INVALID_ARGUMENT_FOR_WIDTH_BUCKET_FUNCTION),
			  errmsg("operand, lower bound and upper bound cannot be NaN")));

	quick_init_var(&result_var);
	quick_init_var(&count_var);

	/* Convert 'count' to a numeric, for ease of use later */
	int8_to_numericvar((int64) count, &count_var);

	switch (cmp_numerics(bound1, bound2))
	{
		case 0:
			ereport(ERROR,
				(errcode(ERRCODE_INVALID_ARGUMENT_FOR_WIDTH_BUCKET_FUNCTION),
				 errmsg("lower bound cannot equal upper bound")));

			/* bound1 < bound2 */
		case -1:
			if (cmp_numerics(operand, bound1) < 0)
				set_var_from_var(&const_zero, &result_var);
			else if (cmp_numerics(operand, bound2) >= 0)
				add_var(&count_var, &const_one, &result_var);
			else
				compute_bucket(operand, bound1, bound2,
							   &count_var, &result_var);
			break;

			/* bound1 > bound2 */
		case 1:
			if (cmp_numerics(operand, bound1) > 0)
				set_var_from_var(&const_zero, &result_var);
			else if (cmp_numerics(operand, bound2) <= 0)
				add_var(&count_var, &const_one, &result_var);
			else
				compute_bucket(operand, bound1, bound2,
							   &count_var, &result_var);
			break;
	}

	/* if result exceeds the range of a legal int4, we ereport here */
	result = numericvar_to_int4(&result_var);

	free_var(&count_var);
	free_var(&result_var);

	PG_RETURN_INT32(result);
}

/*
 * If 'operand' is not outside the bucket range, determine the correct
 * bucket for it to go. The calculations performed by this function
 * are derived directly from the SQL2003 spec.
 */
static void
compute_bucket(Numeric operand, Numeric bound1, Numeric bound2,
			   NumericVar *count_var, NumericVar *result_var)
{
	NumericVar	bound1_var;
	NumericVar	bound2_var;
	NumericVar	operand_var;

	init_ro_var_from_num(bound1, &bound1_var);
	init_ro_var_from_num(bound2, &bound2_var);
	init_ro_var_from_num(operand, &operand_var);

	if (cmp_var(&bound1_var, &bound2_var) < 0)
	{
		sub_var(&operand_var, &bound1_var, &operand_var);
		sub_var(&bound2_var, &bound1_var, &bound2_var);
		div_var(&operand_var, &bound2_var, result_var,
				select_div_scale(&operand_var, &bound2_var), true);
	}
	else
	{
		sub_var(&bound1_var, &operand_var, &operand_var);
		sub_var(&bound1_var, &bound2_var, &bound1_var);
		div_var(&operand_var, &bound1_var, result_var,
				select_div_scale(&operand_var, &bound1_var), true);
	}

	free_var(&bound1_var);
	free_var(&bound2_var);
	free_var(&operand_var);

	mul_var(result_var, count_var, result_var,
			result_var->dscale + count_var->dscale);
	add_var(result_var, &const_one, result_var);
	floor_var(result_var, result_var);
}

/* ----------------------------------------------------------------------
 *
 * Comparison functions
 *
 * Note: btree indexes need these routines not to leak memory; therefore,
 * be careful to free working copies of toasted datums.  Most places don't
 * need to be so careful.
 * ----------------------------------------------------------------------
 */


Datum
numeric_cmp(PG_FUNCTION_ARGS)
{
	Numeric		num1 = PG_GETARG_NUMERIC(0);
	Numeric		num2 = PG_GETARG_NUMERIC(1);
	int			result;

	result = cmp_numerics(num1, num2);

	PG_FREE_IF_COPY(num1, 0);
	PG_FREE_IF_COPY(num2, 1);

	PG_RETURN_INT32(result);
}


Datum
numeric_eq(PG_FUNCTION_ARGS)
{
	Numeric		num1 = PG_GETARG_NUMERIC(0);
	Numeric		num2 = PG_GETARG_NUMERIC(1);
	bool		result;

	result = cmp_numerics(num1, num2) == 0;

	PG_FREE_IF_COPY(num1, 0);
	PG_FREE_IF_COPY(num2, 1);

	PG_RETURN_BOOL(result);
}

Datum
numeric_ne(PG_FUNCTION_ARGS)
{
	Numeric		num1 = PG_GETARG_NUMERIC(0);
	Numeric		num2 = PG_GETARG_NUMERIC(1);
	bool		result;

	result = cmp_numerics(num1, num2) != 0;

	PG_FREE_IF_COPY(num1, 0);
	PG_FREE_IF_COPY(num2, 1);

	PG_RETURN_BOOL(result);
}

Datum
numeric_gt(PG_FUNCTION_ARGS)
{
	Numeric		num1 = PG_GETARG_NUMERIC(0);
	Numeric		num2 = PG_GETARG_NUMERIC(1);
	bool		result;

	result = cmp_numerics(num1, num2) > 0;

	PG_FREE_IF_COPY(num1, 0);
	PG_FREE_IF_COPY(num2, 1);

	PG_RETURN_BOOL(result);
}

Datum
numeric_ge(PG_FUNCTION_ARGS)
{
	Numeric		num1 = PG_GETARG_NUMERIC(0);
	Numeric		num2 = PG_GETARG_NUMERIC(1);
	bool		result;

	result = cmp_numerics(num1, num2) >= 0;

	PG_FREE_IF_COPY(num1, 0);
	PG_FREE_IF_COPY(num2, 1);

	PG_RETURN_BOOL(result);
}

Datum
numeric_lt(PG_FUNCTION_ARGS)
{
	Numeric		num1 = PG_GETARG_NUMERIC(0);
	Numeric		num2 = PG_GETARG_NUMERIC(1);
	bool		result;

	result = cmp_numerics(num1, num2) < 0;

	PG_FREE_IF_COPY(num1, 0);
	PG_FREE_IF_COPY(num2, 1);

	PG_RETURN_BOOL(result);
}

Datum
numeric_le(PG_FUNCTION_ARGS)
{
	Numeric		num1 = PG_GETARG_NUMERIC(0);
	Numeric		num2 = PG_GETARG_NUMERIC(1);
	bool		result;

	result = cmp_numerics(num1, num2) <= 0;

	PG_FREE_IF_COPY(num1, 0);
	PG_FREE_IF_COPY(num2, 1);

	PG_RETURN_BOOL(result);
}

int
cmp_numerics(Numeric num1, Numeric num2)
{
	int			result;

	/*
	 * We consider all NANs to be equal and larger than any non-NAN. This is
	 * somewhat arbitrary; the important thing is to have a consistent sort
	 * order.
	 */
	if (NUMERIC_IS_NAN(num1))
	{
		if (NUMERIC_IS_NAN(num2))
			result = 0;			/* NAN = NAN */
		else
			result = 1;			/* NAN > non-NAN */
	}
	else if (NUMERIC_IS_NAN(num2))
	{
		result = -1;			/* non-NAN < NAN */
	}
	else
	{
		result = cmp_var_common(NUMERIC_DIGITS(num1), NUMERIC_NDIGITS(num1),
								NUMERIC_WEIGHT(num1), NUMERIC_SIGN(num1),
								NUMERIC_DIGITS(num2), NUMERIC_NDIGITS(num2),
								NUMERIC_WEIGHT(num2), NUMERIC_SIGN(num2));
	}

	return result;
}

Datum
hash_numeric(PG_FUNCTION_ARGS)
{
	Numeric		key = PG_GETARG_NUMERIC(0);
	Datum		digit_hash;
	Datum		result;
	int			weight;
	int			start_offset;
	int			end_offset;
	int			i;
	int			hash_len;

	/* If it's NaN, don't try to hash the rest of the fields */
	if (NUMERIC_IS_NAN(key))
		PG_RETURN_UINT32(0);

	weight = key->n_weight;
	start_offset = 0;
	end_offset = 0;

	/*
	 * Omit any leading or trailing zeros from the input to the hash. The
	 * numeric implementation *should* guarantee that leading and trailing
	 * zeros are suppressed, but we're paranoid. Note that we measure the
	 * starting and ending offsets in units of NumericDigits, not bytes.
	 */
	for (i = 0; i < NUMERIC_NDIGITS(key); i++)
	{
		if (NUMERIC_DIGITS(key)[i] != (NumericDigit) 0)
			break;

		start_offset++;

		/*
		 * The weight is effectively the # of digits before the decimal point,
		 * so decrement it for each leading zero we skip.
		 */
		weight--;
	}

	/*
	 * If there are no non-zero digits, then the value of the number is zero,
	 * regardless of any other fields.
	 */
	if (NUMERIC_NDIGITS(key) == start_offset)
		PG_RETURN_UINT32(-1);

	for (i = NUMERIC_NDIGITS(key) - 1; i >= 0; i--)
	{
		if (NUMERIC_DIGITS(key)[i] != (NumericDigit) 0)
			break;

		end_offset++;
	}

	/* If we get here, there should be at least one non-zero digit */
	Assert(start_offset + end_offset < NUMERIC_NDIGITS(key));

	/*
	 * Note that we don't hash on the Numeric's scale, since two numerics can
	 * compare equal but have different scales. We also don't hash on the
	 * sign, although we could: since a sign difference implies inequality,
	 * this shouldn't affect correctness.
	 */
	hash_len = NUMERIC_NDIGITS(key) - start_offset - end_offset;
	digit_hash = hash_any((unsigned char *) (NUMERIC_DIGITS(key) + start_offset),
						  hash_len * sizeof(NumericDigit));

	/* Mix in the weight, via XOR */
	result = digit_hash ^ weight;

	PG_RETURN_DATUM(result);
}


/* ----------------------------------------------------------------------
 *
 * Basic arithmetic functions
 *
 * ----------------------------------------------------------------------
 */


/*
 * numeric_add() -
 *
 *	Add two numerics
 */
Datum
numeric_add(PG_FUNCTION_ARGS)
{
	Numeric		num1 = PG_GETARG_NUMERIC(0);
	Numeric		num2 = PG_GETARG_NUMERIC(1);
	NumericVar	arg1;
	NumericVar	arg2;
	NumericVar	result;
	Numeric		res;

	/*
	 * Handle NaN
	 */
	if (NUMERIC_IS_NAN(num1) || NUMERIC_IS_NAN(num2))
		PG_RETURN_NUMERIC(make_result(&const_nan));

	/*
	 * Unpack the values, let add_var() compute the result and return it.
	 */
	quick_init_var(&result);

	init_ro_var_from_num(num1, &arg1);
	init_ro_var_from_num(num2, &arg2);

	add_var(&arg1, &arg2, &result);

	res = make_result(&result);

	PG_RETURN_NUMERIC(res);
}


/*
 * numeric_sub() -
 *
 *	Subtract one numeric from another
 */
Datum
numeric_sub(PG_FUNCTION_ARGS)
{
	Numeric		num1 = PG_GETARG_NUMERIC(0);
	Numeric		num2 = PG_GETARG_NUMERIC(1);
	NumericVar	arg1;
	NumericVar	arg2;
	NumericVar	result;
	Numeric		res;

	/*
	 * Handle NaN
	 */
	if (NUMERIC_IS_NAN(num1) || NUMERIC_IS_NAN(num2))
		PG_RETURN_NUMERIC(make_result(&const_nan));

	/*
	 * Unpack the values, let sub_var() compute the result and return it.
	 */
	quick_init_var(&result);

	init_ro_var_from_num(num1, &arg1);
	init_ro_var_from_num(num2, &arg2);

	sub_var(&arg1, &arg2, &result);

	res = make_result(&result);

	PG_RETURN_NUMERIC(res);
}


/*
 * numeric_mul() -
 *
 *	Calculate the product of two numerics
 */
Datum
numeric_mul(PG_FUNCTION_ARGS)
{
	Numeric		num1 = PG_GETARG_NUMERIC(0);
	Numeric		num2 = PG_GETARG_NUMERIC(1);
	NumericVar	arg1;
	NumericVar	arg2;
	NumericVar	result;
	Numeric		res;

	/*
	 * Handle NaN
	 */
	if (NUMERIC_IS_NAN(num1) || NUMERIC_IS_NAN(num2))
		PG_RETURN_NUMERIC(make_result(&const_nan));

	/*
	 * Unpack the values, let mul_var() compute the result and return it.
	 * Unlike add_var() and sub_var(), mul_var() will round its result. In the
	 * case of numeric_mul(), which is invoked for the * operator on numerics,
	 * we request exact representation for the product (rscale = sum(dscale of
	 * arg1, dscale of arg2)).
	 */
	quick_init_var(&result);

	init_ro_var_from_num(num1, &arg1);
	init_ro_var_from_num(num2, &arg2);

	mul_var(&arg1, &arg2, &result, arg1.dscale + arg2.dscale);

	free_var(&arg1);
	free_var(&arg2);

	res = make_result(&result);

	PG_RETURN_NUMERIC(res);
}


/*
 * numeric_div() -
 *
 *	Divide one numeric into another
 */
Datum
numeric_div(PG_FUNCTION_ARGS)
{
	Numeric		num1 = PG_GETARG_NUMERIC(0);
	Numeric		num2 = PG_GETARG_NUMERIC(1);
	NumericVar	arg1;
	NumericVar	arg2;
	NumericVar	result;
	Numeric		res;
	int			rscale;

	/*
	 * Handle NaN
	 */
	if (NUMERIC_IS_NAN(num1) || NUMERIC_IS_NAN(num2))
		PG_RETURN_NUMERIC(make_result(&const_nan));

	/*
	 * Unpack the arguments
	 */
	quick_init_var(&result);

	init_ro_var_from_num(num1, &arg1);
	init_ro_var_from_num(num2, &arg2);

	/*
	 * Select scale for division result
	 */
	rscale = select_div_scale(&arg1, &arg2);

	/*
	 * Do the divide and return the result
	 */
	div_var(&arg1, &arg2, &result, rscale, true);

	free_var(&arg1);
	free_var(&arg2);

	res = make_result(&result);

	PG_RETURN_NUMERIC(res);
}


/*
 * numeric_div_trunc() -
 *
 *	Divide one numeric into another, truncating the result to an integer
 */
Datum
numeric_div_trunc(PG_FUNCTION_ARGS)
{
	Numeric		num1 = PG_GETARG_NUMERIC(0);
	Numeric		num2 = PG_GETARG_NUMERIC(1);
	NumericVar	arg1;
	NumericVar	arg2;
	NumericVar	result;
	Numeric		res;

	/*
	 * Handle NaN
	 */
	if (NUMERIC_IS_NAN(num1) || NUMERIC_IS_NAN(num2))
		PG_RETURN_NUMERIC(make_result(&const_nan));

	/*
	 * Unpack the arguments
	 */
	init_var(&result);

	init_var_from_num(num1, &arg1);
	init_var_from_num(num2, &arg2);

	/*
	 * Do the divide and return the result
	 */
	div_var(&arg1, &arg2, &result, 0, false);

	res = make_result(&result);

	free_var(&arg1);
	free_var(&arg2);
	free_var(&result);

	PG_RETURN_NUMERIC(res);
}


/*
 * numeric_mod() -
 *
 *	Calculate the modulo of two numerics
 */
Datum
numeric_mod(PG_FUNCTION_ARGS)
{
	Numeric		num1 = PG_GETARG_NUMERIC(0);
	Numeric		num2 = PG_GETARG_NUMERIC(1);
	Numeric		res;
	NumericVar	arg1;
	NumericVar	arg2;
	NumericVar	result;

	if (NUMERIC_IS_NAN(num1) || NUMERIC_IS_NAN(num2))
		PG_RETURN_NUMERIC(make_result(&const_nan));

	quick_init_var(&result);

	init_ro_var_from_num(num1, &arg1);
	init_ro_var_from_num(num2, &arg2);

	mod_var(&arg1, &arg2, &result);

	free_var(&arg2);
	free_var(&arg1);

	res = make_result(&result);

	PG_RETURN_NUMERIC(res);
}

/*
 * numeric_inc() -
 *
 *	Increment a number by one
 */
Datum
numeric_inc(PG_FUNCTION_ARGS)
{
	Numeric		num = PG_GETARG_NUMERIC(0);
	NumericVar	arg;
	Numeric		res;

	/*
	 * Handle NaN
	 */
	if (NUMERIC_IS_NAN(num))
		PG_RETURN_NUMERIC(make_result(&const_nan));

	/*
	 * Compute the result and return it
	 */

	init_ro_var_from_num(num, &arg);

	add_var(&arg, &const_one, &arg);

	res = make_result(&arg);

	PG_RETURN_NUMERIC(res);
}

/*
 * numeric_dec() -
 *
 *	decrement a number by one
 */
Datum
numeric_dec(PG_FUNCTION_ARGS)
{
	Numeric		num = PG_GETARG_NUMERIC(0);
	NumericVar	arg;
	Numeric		res;

	/*
	 * Handle NaN
	 */
	if (NUMERIC_IS_NAN(num))
		PG_RETURN_NUMERIC(make_result(&const_nan));

	/*
	 * Compute the result and return it
	 */

	init_var_from_num(num, &arg);

	sub_var(&arg, &const_one, &arg);

	res = make_result(&arg);

	PG_RETURN_NUMERIC(res);
}


/*
 * numeric_smaller() -
 *
 *	Return the smaller of two numbers
 */
Datum
numeric_smaller(PG_FUNCTION_ARGS)
{
	Numeric		num1 = PG_GETARG_NUMERIC(0);
	Numeric		num2 = PG_GETARG_NUMERIC(1);

	/*
	 * Use cmp_numerics so that this will agree with the comparison operators,
	 * particularly as regards comparisons involving NaN.
	 */
	if (cmp_numerics(num1, num2) < 0)
		PG_RETURN_NUMERIC(num1);
	else
		PG_RETURN_NUMERIC(num2);
}


/*
 * numeric_larger() -
 *
 *	Return the larger of two numbers
 */
Datum
numeric_larger(PG_FUNCTION_ARGS)
{
	Numeric		num1 = PG_GETARG_NUMERIC(0);
	Numeric		num2 = PG_GETARG_NUMERIC(1);

	/*
	 * Use cmp_numerics so that this will agree with the comparison operators,
	 * particularly as regards comparisons involving NaN.
	 */
	if (cmp_numerics(num1, num2) > 0)
		PG_RETURN_NUMERIC(num1);
	else
		PG_RETURN_NUMERIC(num2);
}


/* ----------------------------------------------------------------------
 *
 * Advanced math functions
 *
 * ----------------------------------------------------------------------
 */

/*
 * numeric_fac()
 *
 * Compute factorial
 */
Datum
numeric_fac(PG_FUNCTION_ARGS)
{
	int64		num = PG_GETARG_INT64(0);
	Numeric		res;
	NumericVar	fact;
	NumericVar	result;

	if (num <= 1)
	{
		res = make_result(&const_one);
		PG_RETURN_NUMERIC(res);
	}
	/* Fail immediately if the result would overflow */
	if (num > 32177)
		ereport(ERROR,
				(errcode(ERRCODE_NUMERIC_VALUE_OUT_OF_RANGE),
				 errmsg("value overflows numeric format")));

	/* Fail immediately if the result will overflow */
	if (num > 32177)
		ereport(ERROR, 
			(errcode(ERRCODE_NUMERIC_VALUE_OUT_OF_RANGE),
			 errmsg("value overflows numeric format")));

	quick_init_var(&fact);
	quick_init_var(&result);

	int8_to_numericvar(num, &result);

	for (num = num - 1; num > 1; num--)
	{
		/* this loop can take awhile, so allow it to be interrupted */
		CHECK_FOR_INTERRUPTS();

		int8_to_numericvar(num, &fact);

		mul_var(&result, &fact, &result, 0);
	}

	free_var(&fact);

	res = make_result(&result);

	PG_RETURN_NUMERIC(res);
}


/*
 * numeric_sqrt() -
 *
 *	Compute the square root of a numeric.
 */
Datum
numeric_sqrt(PG_FUNCTION_ARGS)
{
	Numeric		num = PG_GETARG_NUMERIC(0);
	Numeric		res;
	NumericVar	arg;
	NumericVar	result;
	int			sweight;
	int			rscale;

	/*
	 * Handle NaN
	 */
	if (NUMERIC_IS_NAN(num))
		PG_RETURN_NUMERIC(make_result(&const_nan));

	/*
	 * Unpack the argument and determine the result scale.	We choose a scale
	 * to give at least NUMERIC_MIN_SIG_DIGITS significant digits; but in any
	 * case not less than the input's dscale.
	 */
	quick_init_var(&result);

	init_ro_var_from_num(num, &arg);

	/* Assume the input was normalized, so arg.weight is accurate */
	sweight = (arg.weight + 1) * DEC_DIGITS / 2 - 1;

	rscale = NUMERIC_MIN_SIG_DIGITS - sweight;
	rscale = Max(rscale, arg.dscale);
	rscale = Max(rscale, NUMERIC_MIN_DISPLAY_SCALE);
	rscale = Min(rscale, NUMERIC_MAX_DISPLAY_SCALE);

	/*
	 * Let sqrt_var() do the calculation and return the result.
	 */
	sqrt_var(&arg, &result, rscale);
	free_var(&arg);

	res = make_result(&result);

	PG_RETURN_NUMERIC(res);
}


/*
 * numeric_exp() -
 *
 *	Raise e to the power of x
 */
Datum
numeric_exp(PG_FUNCTION_ARGS)
{
	Numeric		num = PG_GETARG_NUMERIC(0);
	Numeric		res;
	NumericVar	arg;
	NumericVar	result;
	int			rscale;
	double		val;

	/*
	 * Handle NaN
	 */
	if (NUMERIC_IS_NAN(num))
		PG_RETURN_NUMERIC(make_result(&const_nan));

	/*
	 * Unpack the argument and determine the result scale.	We choose a scale
	 * to give at least NUMERIC_MIN_SIG_DIGITS significant digits; but in any
	 * case not less than the input's dscale.
	 */
	quick_init_var(&result);

	init_var_from_num(num, &arg);

	/* convert input to float8, ignoring overflow */
	val = numericvar_to_double_no_overflow(&arg);

	/*
	 * log10(result) = num * log10(e), so this is approximately the decimal
	 * weight of the result:
	 */
	val *= 0.434294481903252;

	/* limit to something that won't cause integer overflow */
	val = Max(val, -NUMERIC_MAX_RESULT_SCALE);
	val = Min(val, NUMERIC_MAX_RESULT_SCALE);

	rscale = NUMERIC_MIN_SIG_DIGITS - (int) val;
	rscale = Max(rscale, arg.dscale);
	rscale = Max(rscale, NUMERIC_MIN_DISPLAY_SCALE);
	rscale = Min(rscale, NUMERIC_MAX_DISPLAY_SCALE);

	/*
	 * Let exp_var() do the calculation and return the result.
	 */
	exp_var(&arg, &result, rscale);

	free_var(&arg);

	res = make_result(&result);

	PG_RETURN_NUMERIC(res);
}


/*
 * numeric_ln() -
 *
 *	Compute the natural logarithm of x
 */
Datum
numeric_ln(PG_FUNCTION_ARGS)
{
	Numeric		num = PG_GETARG_NUMERIC(0);
	Numeric		res;
	NumericVar	arg;
	NumericVar	result;
	int			dec_digits;
	int			rscale;

	/*
	 * Handle NaN
	 */
	if (NUMERIC_IS_NAN(num))
		PG_RETURN_NUMERIC(make_result(&const_nan));

	quick_init_var(&result);

	init_ro_var_from_num(num, &arg);

	/* Approx decimal digits before decimal point */
	dec_digits = (arg.weight + 1) * DEC_DIGITS;

	if (dec_digits > 1)
		rscale = NUMERIC_MIN_SIG_DIGITS - (int) log10(dec_digits - 1);
	else if (dec_digits < 1)
		rscale = NUMERIC_MIN_SIG_DIGITS - (int) log10(1 - dec_digits);
	else
		rscale = NUMERIC_MIN_SIG_DIGITS;

	rscale = Max(rscale, arg.dscale);
	rscale = Max(rscale, NUMERIC_MIN_DISPLAY_SCALE);
	rscale = Min(rscale, NUMERIC_MAX_DISPLAY_SCALE);

	ln_var(&arg, &result, rscale);

	free_var(&arg);

	res = make_result(&result);

	PG_RETURN_NUMERIC(res);
}


/*
 * numeric_log() -
 *
 *	Compute the logarithm of x in a given base
 */
Datum
numeric_log(PG_FUNCTION_ARGS)
{
	Numeric		num1 = PG_GETARG_NUMERIC(0);
	Numeric		num2 = PG_GETARG_NUMERIC(1);
	Numeric		res;
	NumericVar	arg1;
	NumericVar	arg2;
	NumericVar	result;

	/*
	 * Handle NaN
	 */
	if (NUMERIC_IS_NAN(num1) || NUMERIC_IS_NAN(num2))
		PG_RETURN_NUMERIC(make_result(&const_nan));

	/*
	 * Initialize things
	 */
	quick_init_var(&result);

	init_ro_var_from_num(num1, &arg1);
	init_ro_var_from_num(num2, &arg2);

	/*
	 * Call log_var() to compute and return the result; note it handles scale
	 * selection itself.
	 */
	log_var(&arg1, &arg2, &result);

	free_var(&arg2);
	free_var(&arg1);

	res = make_result(&result);

	PG_RETURN_NUMERIC(res);
}


/*
 * numeric_power() -
 *
 *	Raise b to the power of x
 */
Datum
numeric_power(PG_FUNCTION_ARGS)
{
	Numeric		num1 = PG_GETARG_NUMERIC(0);
	Numeric		num2 = PG_GETARG_NUMERIC(1);
	Numeric		res;
	NumericVar	arg1;
	NumericVar	arg2;
	NumericVar	arg2_trunc;
	NumericVar	result;

	/*
	 * Handle NaN
	 */
	if (NUMERIC_IS_NAN(num1) || NUMERIC_IS_NAN(num2))
		PG_RETURN_NUMERIC(make_result(&const_nan));

	/*
	 * Initialize things
	 */
	quick_init_var(&result);

	init_ro_var_from_num(num1, &arg1);
	init_ro_var_from_num(num2, &arg2);
	init_var_from_var(&arg2, &arg2_trunc);

	trunc_var(&arg2_trunc, 0);

	/*
	 * The SQL spec requires that we emit a particular SQLSTATE error code for
	 * certain error conditions.  Specifically, we don't return a
	 * divide-by-zero error code for 0 ^ -1.
	 */
	if (cmp_var(&arg1, &const_zero) == 0 &&
		cmp_var(&arg2, &const_zero) < 0)
		ereport(ERROR,
				(errcode(ERRCODE_INVALID_ARGUMENT_FOR_POWER_FUNCTION),
				 errmsg("zero raised to a negative power is undefined")));

	if (cmp_var(&arg1, &const_zero) < 0 &&
		cmp_var(&arg2, &arg2_trunc) != 0)
		ereport(ERROR,
				(errcode(ERRCODE_INVALID_ARGUMENT_FOR_POWER_FUNCTION),
				 errmsg("a negative number raised to a non-integer power yields a complex result")));

	/*
	 * Call power_var() to compute and return the result; note it handles
	 * scale selection itself.
	 */
	power_var(&arg1, &arg2, &result);

	free_var(&arg2);
	free_var(&arg2_trunc);
	free_var(&arg1);

	res = make_result(&result);

	PG_RETURN_NUMERIC(res);
}

/*
 * numeric_interval_bound()
 *
 * Implements
 *     interval_bound(numeric, numeric, int, numeric)
 *     returns numeric
 */
static Numeric
numeric_interval_bound_common(Numeric value, Numeric width,
							  int32 shift, Numeric rbound)
{
	NumericVar regvar;
	NumericVar widvar;
	NumericVar wrkvar;
	NumericVar result;
	int dscale;

	/* NAN, if either of the first two non-NULL arguments is NAN. */
	if (NUMERIC_IS_NAN(value) || NUMERIC_IS_NAN(width))
		return make_result(&const_nan);

	/* NAN, if rbound is NAN. */
	if (rbound != NULL && NUMERIC_IS_NAN(rbound))
		return make_result(&const_nan);

	/* result = value */
	init_var_from_num(value, &result);

	/* result = result - rbound */
	if (rbound != NULL)
	{
		init_ro_var_from_num(rbound, &regvar);
		sub_var(&result, &regvar, &result);
	}

	/* result = floor(result / width) * width */
	init_ro_var_from_num(width, &widvar);

	if (cmp_var(&widvar, &const_zero) <= 0)
		ereport(ERROR,
				(errcode(ERRCODE_INVALID_INTERVAL_WIDTH),
				 errmsg("width of numeric interval not positive")));

	quick_init_var(&wrkvar);
	dscale = select_div_scale(&result, &widvar);
	div_var(&result, &widvar, &wrkvar, dscale, true);
	floor_var(&wrkvar, &result);
	mul_var(&result, &widvar, &result, result.dscale + widvar.dscale);

	/* result = result + shift * width */
	if (shift != 0)
	{
		int8_to_numericvar((int64) shift, &wrkvar);
		mul_var(&wrkvar, &widvar, &wrkvar, wrkvar.dscale + widvar.dscale);
		add_var(&result, &wrkvar, &result);
	}

	/* result = result + rbound */
	if (rbound != NULL)
	{
		add_var(&result, &regvar, &result);
		free_var(&regvar);
	}
	free_var(&wrkvar);
	free_var(&widvar);

	return make_result(&result);
}

/*
 *
 * What fraction of interval <x0, x1> does <x0, x> represent?
 */
float8
numeric_li_fraction(Numeric x, Numeric x0, Numeric x1, 
					bool *eq_bounds, bool *eq_abscissas)
{
	float8 result;
	
	Assert(eq_bounds && eq_abscissas);
	*eq_bounds = false;
	*eq_abscissas = false;
	
	if ( NUMERIC_IS_NAN(x) || NUMERIC_IS_NAN(x0) || NUMERIC_IS_NAN(x1) )
	{
		*eq_bounds = true; /* simulate divide by zero */
		*eq_abscissas = false; /* no equality in this situation */
		result = get_float8_nan();
	}
	else
	{
		NumericVar v;
		NumericVar v0;
		NumericVar v1;
		int rscale;
		
		init_ro_var_from_num(x, &v);
		init_ro_var_from_num(x0, &v0);
		init_ro_var_from_num(x1, &v1);
		
		sub_var(&v, &v0, &v);
		sub_var(&v1, &v0, &v1);
		strip_var(&v1);
		
		/* Avoid "divide by zero" throw from div_var */
		if ( cmp_var(&v1, &const_zero) == 0 )
		{
			*eq_bounds = true;
			set_var_from_var(&const_zero, &v);
		}
		else 
		{
			rscale = select_div_scale(&v, &v1);
			div_var(&v, &v1, &v, rscale, true);
		}
		
		if ( *eq_bounds )
		{
			init_ro_var_from_num(x, &v);
			*eq_abscissas = ( cmp_var(&v, &v0) == 0 );
			set_var_from_var(&const_zero, &v);
		}
		
		result = numericvar_to_double_no_overflow(&v);
	}
	
	return result;
}

/*
 * numeric_li_value
 *
 * What numeric value lies fraction <f> of the way into interval
 * <y0, y1>? 
 * 
 * Note
 *		li_value(0.0, y0, y1) --> y0
 *		li_value(1.0, y0, y1) --> y1
 */
Numeric
numeric_li_value(float8 f, Numeric y0, Numeric y1)
{
	Numeric y;
	
	if ( NUMERIC_IS_NAN(y0) || NUMERIC_IS_NAN(y1) || isnan(f) )
	{
		y = make_result(&const_nan);
	}
	else
	{
		NumericVar v0;
		NumericVar v1;
		NumericVar vf;
		char buf[DBL_DIG + 100];
		
		init_ro_var_from_num(y0, &v0);
		init_ro_var_from_num(y1, &v1);
		sub_var(&v1, &v0, &v1);
		
		/* Make a numeric version of f */
		snprintf(buf, sizeof(buf), "%.*g", DBL_DIG, f);

		init_var_from_str(buf, &vf);
		
		mul_var(&vf, &v1, &v1, vf.dscale + v1.dscale);
		add_var(&v0, &v1, &v1);  
		
		y = make_result(&v1);
	}
	
	return y;
}

/*
 * interval_bound(numeric, numeric)
 *
 * shift and rbound are zero.
 */
Datum
numeric_interval_bound(PG_FUNCTION_ARGS)
{
	Numeric value = PG_GETARG_NUMERIC(0);
	Numeric width = PG_GETARG_NUMERIC(1);

	PG_RETURN_NUMERIC(
			numeric_interval_bound_common(value, width, 0, NULL));
}

/*
 * interval_bound(numeric, numeric, int)
 *
 * rbound is zero.
 */
Datum
numeric_interval_bound_shift(PG_FUNCTION_ARGS)
{
	Numeric value;
	Numeric width;
	int32 shift = 0; /* default interval shift: 0 */

	if (PG_ARGISNULL(0) || PG_ARGISNULL(1))
		PG_RETURN_NULL();

	value = PG_GETARG_NUMERIC(0);
	width = PG_GETARG_NUMERIC(1);
	if (!PG_ARGISNULL(2))
		shift = PG_GETARG_INT32(2);

	PG_RETURN_NUMERIC(
			numeric_interval_bound_common(value, width, shift, NULL));
}

/*
 * interval_bound(numeric, numeric, int, numeric)
 */
Datum
numeric_interval_bound_shift_rbound(PG_FUNCTION_ARGS)
{
	Numeric value;
	Numeric width;
	int32 shift = 0; /* default interval shift: 0 */
	Numeric rbound = NULL; /* default registration bound: treat this as 0 */

	if (PG_ARGISNULL(0) || PG_ARGISNULL(1))
		PG_RETURN_NULL();

	value = PG_GETARG_NUMERIC(0);
	width = PG_GETARG_NUMERIC(1);
	if (!PG_ARGISNULL(2))
		shift = PG_GETARG_INT32(2);
	if (!PG_ARGISNULL(3))
		rbound = PG_GETARG_NUMERIC(3);

	PG_RETURN_NUMERIC(
			numeric_interval_bound_common(value, width, shift, rbound));
}

/* ----------------------------------------------------------------------
 *
 * Type conversion functions
 *
 * ----------------------------------------------------------------------
 */


Datum
int4_numeric(PG_FUNCTION_ARGS)
{
	int32		val = PG_GETARG_INT32(0);
	Numeric		res;
	NumericVar	result;

	quick_init_var(&result);

	int8_to_numericvar((int64) val, &result);

	res = make_result(&result);

	PG_RETURN_NUMERIC(res);
}


Datum
numeric_int4(PG_FUNCTION_ARGS)
{
	Numeric		num = PG_GETARG_NUMERIC(0);
	NumericVar	x;
	int32		result;

	/* XXX would it be better to return NULL? */
	if (NUMERIC_IS_NAN(num))
		ereport(ERROR,
				(errcode(ERRCODE_FEATURE_NOT_SUPPORTED),
				 errmsg("cannot convert NaN to integer")));

	/* Convert to variable format, then convert to int4 */
	init_var_from_num(num, &x);
	result = numericvar_to_int4(&x);

	PG_RETURN_INT32(result);
}

/*
 * Given a NumericVar, convert it to an int32. If the NumericVar
 * exceeds the range of an int32, raise the appropriate error via
 * ereport(). The input NumericVar is *not* free'd.
 */
static int32
numericvar_to_int4(NumericVar *var)
{
	int32		result;
	int64		val = 0;

	if (!numericvar_to_int8(var, &val))
		ereport(ERROR,
				(errcode(ERRCODE_NUMERIC_VALUE_OUT_OF_RANGE),
				 errmsg("integer out of range")));

	/* Down-convert to int4 */
	result = (int32) val;

	/* Test for overflow by reverse-conversion. */
	if ((int64) result != val)
		ereport(ERROR,
				(errcode(ERRCODE_NUMERIC_VALUE_OUT_OF_RANGE),
				 errmsg("integer out of range")));

	return result;
}

Datum
int8_numeric(PG_FUNCTION_ARGS)
{
	int64		val = PG_GETARG_INT64(0);
	Numeric		res;
	NumericVar	result;

	quick_init_var(&result);

	int8_to_numericvar(val, &result);

	res = make_result(&result);

	PG_RETURN_NUMERIC(res);
}


Datum
numeric_int8(PG_FUNCTION_ARGS)
{
	Numeric		num = PG_GETARG_NUMERIC(0);
	NumericVar	x;
	int64		result = 0;

	/* XXX would it be better to return NULL? */
	if (NUMERIC_IS_NAN(num))
		ereport(ERROR,
				(errcode(ERRCODE_FEATURE_NOT_SUPPORTED),
				 errmsg("cannot convert NaN to bigint")));

	/* Convert to variable format and thence to int8 */
	init_var_from_num(num, &x);

	if (!numericvar_to_int8(&x, &result))
		ereport(ERROR,
				(errcode(ERRCODE_NUMERIC_VALUE_OUT_OF_RANGE),
				 errmsg("bigint out of range")));

	PG_RETURN_INT64(result);
}


Datum
int2_numeric(PG_FUNCTION_ARGS)
{
	int16		val = PG_GETARG_INT16(0);
	Numeric		res;
	NumericVar	result;

	quick_init_var(&result);

	int8_to_numericvar((int64) val, &result);

	res = make_result(&result);

	PG_RETURN_NUMERIC(res);
}


Datum
numeric_int2(PG_FUNCTION_ARGS)
{
	Numeric		num = PG_GETARG_NUMERIC(0);
	NumericVar	x;
	int64		val = 0;
	int16		result;

	/* XXX would it be better to return NULL? */
	if (NUMERIC_IS_NAN(num))
		ereport(ERROR,
				(errcode(ERRCODE_FEATURE_NOT_SUPPORTED),
				 errmsg("cannot convert NaN to smallint")));

	/* Convert to variable format and thence to int8 */
	init_var_from_num(num, &x);

	if (!numericvar_to_int8(&x, &val))
		ereport(ERROR,
				(errcode(ERRCODE_NUMERIC_VALUE_OUT_OF_RANGE),
				 errmsg("smallint out of range")));

	/* Down-convert to int2 */
	result = (int16) val;

	/* Test for overflow by reverse-conversion. */
	if ((int64) result != val)
		ereport(ERROR,
				(errcode(ERRCODE_NUMERIC_VALUE_OUT_OF_RANGE),
				 errmsg("smallint out of range")));

	PG_RETURN_INT16(result);
}


Datum
float8_numeric(PG_FUNCTION_ARGS)
{
	float8		val = PG_GETARG_FLOAT8(0);
	Numeric		res;
	NumericVar	result;
	char		buf[DBL_DIG + 100];

	if (isnan(val))
		PG_RETURN_NUMERIC(make_result(&const_nan));

	snprintf(buf, sizeof(buf), "%.*g", DBL_DIG, val);

<<<<<<< HEAD
	init_var_from_str(buf, &result);
=======
	init_var(&result);

	/* Assume we need not worry about leading/trailing spaces */
	(void) set_var_from_str(buf, buf, &result);

>>>>>>> 4d53a2f9
	res = make_result(&result);

	PG_RETURN_NUMERIC(res);
}


Datum
numeric_float8(PG_FUNCTION_ARGS)
{
	Numeric		num = PG_GETARG_NUMERIC(0);
	char	   *tmp;
	Datum		result;

	if (NUMERIC_IS_NAN(num))
		PG_RETURN_FLOAT8(get_float8_nan());

	tmp = DatumGetCString(DirectFunctionCall1(numeric_out,
											  NumericGetDatum(num)));

	result = DirectFunctionCall1(float8in, CStringGetDatum(tmp));

	pfree(tmp);

	PG_RETURN_DATUM(result);
}


/* Convert numeric to float8; if out of range, return +/- HUGE_VAL */
Datum
numeric_float8_no_overflow(PG_FUNCTION_ARGS)
{
	Numeric		num = PG_GETARG_NUMERIC(0);
	double		val;

	if (NUMERIC_IS_NAN(num))
		PG_RETURN_FLOAT8(get_float8_nan());

	val = numeric_to_double_no_overflow(num);

	PG_RETURN_FLOAT8(val);
}

Datum
float4_numeric(PG_FUNCTION_ARGS)
{
	float4		val = PG_GETARG_FLOAT4(0);
	Numeric		res;
	NumericVar	result;
	char		buf[FLT_DIG + 100];

	if (isnan(val))
		PG_RETURN_NUMERIC(make_result(&const_nan));

	snprintf(buf, sizeof(buf), "%.*g", FLT_DIG, val);

<<<<<<< HEAD
	init_var_from_str(buf, &result);
=======
	/* Assume we need not worry about leading/trailing spaces */
	(void) set_var_from_str(buf, buf, &result);

>>>>>>> 4d53a2f9
	res = make_result(&result);

	PG_RETURN_NUMERIC(res);
}


Datum
numeric_float4(PG_FUNCTION_ARGS)
{
	Numeric		num = PG_GETARG_NUMERIC(0);
	char	   *tmp;
	Datum		result;

	if (NUMERIC_IS_NAN(num))
		PG_RETURN_FLOAT4(get_float4_nan());

	tmp = DatumGetCString(DirectFunctionCall1(numeric_out,
											  NumericGetDatum(num)));

	result = DirectFunctionCall1(float4in, CStringGetDatum(tmp));

	pfree(tmp);

	PG_RETURN_DATUM(result);
}


/* ----------------------------------------------------------------------
 *
 * Aggregate functions
 *
 * The transition datatype for all these aggregates is a 3-element array
 * of Numeric, holding the values N, sum(X), sum(X*X) in that order.
 *
 * We represent N as a numeric mainly to avoid having to build a special
 * datatype; it's unlikely it'd overflow an int4, but ...
 *
 * ----------------------------------------------------------------------
 */

static inline ArrayType *
do_numeric_accum_decum(ArrayType *transarray, Numeric newval, bool accum)
{
	Datum	   *transdatums;
	int			ndatums;
	Datum		N,
				sumX,
				sumX2;
	ArrayType  *result;

	/* We assume the input is array of numeric */
	deconstruct_array(transarray,
					  NUMERICOID, -1, false, 'i',
					  &transdatums, NULL, &ndatums);
	if (ndatums != 3)
		elog(ERROR, "expected 3-element numeric array");
	N = transdatums[0];
	sumX = transdatums[1];
	sumX2 = transdatums[2];

	if (accum)
	{
		N = DirectFunctionCall1(numeric_inc, N);
		sumX = DirectFunctionCall2(numeric_add, sumX,
								   NumericGetDatum(newval));
		sumX2 = DirectFunctionCall2(numeric_add, sumX2,
									DirectFunctionCall2(numeric_mul,
														NumericGetDatum(newval),
														NumericGetDatum(newval)));
	}
	else
	{
		N = DirectFunctionCall1(numeric_dec, N);
		sumX = DirectFunctionCall2(numeric_sub, sumX,
								   NumericGetDatum(newval));
		sumX2 = DirectFunctionCall2(numeric_sub, sumX2,
									DirectFunctionCall2(numeric_mul,
														NumericGetDatum(newval),
														NumericGetDatum(newval)));


	}
	transdatums[0] = N;
	transdatums[1] = sumX;
	transdatums[2] = sumX2;

	result = construct_array(transdatums, 3,
							 NUMERICOID, -1, false, 'i');

	return result;
}

Datum
numeric_accum(PG_FUNCTION_ARGS)
{
	ArrayType  *transarray = PG_GETARG_ARRAYTYPE_P(0);
	Numeric		newval = PG_GETARG_NUMERIC(1);

	PG_RETURN_ARRAYTYPE_P(do_numeric_accum_decum(transarray, newval, true));
}

Datum
numeric_decum(PG_FUNCTION_ARGS)
{
	ArrayType  *transarray = PG_GETARG_ARRAYTYPE_P(0);
	Numeric		newval = PG_GETARG_NUMERIC(1);

	PG_RETURN_ARRAYTYPE_P(do_numeric_accum_decum(transarray, newval, false));
}

/*
 * Integer data types all use Numeric accumulators to share code and
 * avoid risk of overflow.	For int2 and int4 inputs, Numeric accumulation
 * is overkill for the N and sum(X) values, but definitely not overkill
 * for the sum(X*X) value.	Hence, we use int2_accum and int4_accum only
 * for stddev/variance --- there are faster special-purpose accumulator
 * routines for SUM and AVG of these datatypes.
 */

Datum
int2_accum(PG_FUNCTION_ARGS)
{
	ArrayType  *transarray = PG_GETARG_ARRAYTYPE_P(0);
	Datum		newval2 = PG_GETARG_DATUM(1);
	Numeric		newval;

	newval = DatumGetNumeric(DirectFunctionCall1(int2_numeric, newval2));

	PG_RETURN_ARRAYTYPE_P(do_numeric_accum_decum(transarray, newval, true));
}

Datum
int4_accum(PG_FUNCTION_ARGS)
{
	ArrayType  *transarray = PG_GETARG_ARRAYTYPE_P(0);
	Datum		newval4 = PG_GETARG_DATUM(1);
	Numeric		newval;

	newval = DatumGetNumeric(DirectFunctionCall1(int4_numeric, newval4));

	PG_RETURN_ARRAYTYPE_P(do_numeric_accum_decum(transarray, newval, true));
}

Datum
int8_accum(PG_FUNCTION_ARGS)
{
	ArrayType  *transarray = PG_GETARG_ARRAYTYPE_P(0);
	Datum		newval8 = PG_GETARG_DATUM(1);
	Numeric		newval;

	newval = DatumGetNumeric(DirectFunctionCall1(int8_numeric, newval8));

	PG_RETURN_ARRAYTYPE_P(do_numeric_accum_decum(transarray, newval, true));
}

/*
 * Integer decumulators for windowing.
 */
Datum
int2_decum(PG_FUNCTION_ARGS)
{
	ArrayType  *transarray = PG_GETARG_ARRAYTYPE_P(0);
	Datum		newval2 = PG_GETARG_DATUM(1);
	Numeric		newval;

	newval = DatumGetNumeric(DirectFunctionCall1(int2_numeric, newval2));

	PG_RETURN_ARRAYTYPE_P(do_numeric_accum_decum(transarray, newval, false));
}

Datum
int4_decum(PG_FUNCTION_ARGS)
{
	ArrayType  *transarray = PG_GETARG_ARRAYTYPE_P(0);
	Datum		newval4 = PG_GETARG_DATUM(1);
	Numeric		newval;

	newval = DatumGetNumeric(DirectFunctionCall1(int4_numeric, newval4));

	PG_RETURN_ARRAYTYPE_P(do_numeric_accum_decum(transarray, newval, false));
}

Datum
int8_decum(PG_FUNCTION_ARGS)
{
	ArrayType  *transarray = PG_GETARG_ARRAYTYPE_P(0);
	Datum		newval8 = PG_GETARG_DATUM(1);
	Numeric		newval;

	newval = DatumGetNumeric(DirectFunctionCall1(int8_numeric, newval8));

	PG_RETURN_ARRAYTYPE_P(do_numeric_accum_decum(transarray, newval, false));
}


/*
 * Workhorse routine for the standard deviance and variance
 * aggregates. 'transarray' is the aggregate's transition
 * array. 'variance' specifies whether we should calculate the
 * variance or the standard deviation. 'sample' indicates whether the
 * caller is interested in the sample or the population
 * variance/stddev.
 *
 * If appropriate variance statistic is undefined for the input,
 * *is_null is set to true and NULL is returned.
 */
static Numeric
numeric_stddev_internal(ArrayType *transarray,
						bool variance, bool sample,
						bool *is_null)
{
	Datum	   *transdatums;
	int			ndatums;
	Numeric		N,
				sumX,
				sumX2,
				res;
	NumericVar	vN,
				vsumX,
				vsumX2,
				vNminus1;
	NumericVar *comp;
	int			rscale;

	*is_null = false;

	/* We assume the input is array of numeric */
	deconstruct_array(transarray,
					  NUMERICOID, -1, false, 'i',
					  &transdatums, NULL, &ndatums);
	if (ndatums != 3)
		elog(ERROR, "expected 3-element numeric array");
	N = DatumGetNumeric(transdatums[0]);
	sumX = DatumGetNumeric(transdatums[1]);
	sumX2 = DatumGetNumeric(transdatums[2]);

	if (NUMERIC_IS_NAN(N) || NUMERIC_IS_NAN(sumX) || NUMERIC_IS_NAN(sumX2))
		return make_result(&const_nan);

	init_ro_var_from_num(N, &vN);

	/*
	 * Sample stddev and variance are undefined when N <= 1; population stddev
	 * is undefined when N == 0. Return NULL in either case.
	 */
	if (sample)
		comp = &const_one;
	else
		comp = &const_zero;

	if (cmp_var(&vN, comp) <= 0)
	{
		free_var(&vN);
		*is_null = true;
		return NULL;
	}

	quick_init_var(&vNminus1);
	sub_var(&vN, &const_one, &vNminus1);

	init_var_from_num(sumX, &vsumX);
	init_var_from_num(sumX2, &vsumX2);

	/* compute rscale for mul_var calls */
	rscale = vsumX.dscale * 2;

	mul_var(&vsumX, &vsumX, &vsumX, rscale);	/* vsumX = sumX * sumX */
	mul_var(&vN, &vsumX2, &vsumX2, rscale);		/* vsumX2 = N * sumX2 */
	sub_var(&vsumX2, &vsumX, &vsumX2);	/* N * sumX2 - sumX * sumX */

	if (cmp_var(&vsumX2, &const_zero) <= 0)
	{
		/* Watch out for roundoff error producing a negative numerator */
		res = make_result(&const_zero);
	}
	else
	{
		if (sample)
			mul_var(&vN, &vNminus1, &vNminus1, 0);		/* N * (N - 1) */
		else
			mul_var(&vN, &vN, &vNminus1, 0);	/* N * N */
		rscale = select_div_scale(&vsumX2, &vNminus1);
		div_var(&vsumX2, &vNminus1, &vsumX, rscale, true);		/* variance */
		if (!variance)
			sqrt_var(&vsumX, &vsumX, rscale);	/* stddev */

		res = make_result(&vsumX);
	}

	free_var(&vN);
	free_var(&vNminus1);
	free_var(&vsumX);
	free_var(&vsumX2);

	return res;
}

Datum
numeric_var_samp(PG_FUNCTION_ARGS)
{
	Numeric		res;
	bool		is_null;

	res = numeric_stddev_internal(PG_GETARG_ARRAYTYPE_P(0),
								  true, true, &is_null);

	if (is_null)
		PG_RETURN_NULL();
	else
		PG_RETURN_NUMERIC(res);
}

Datum
numeric_stddev_samp(PG_FUNCTION_ARGS)
{
	Numeric		res;
	bool		is_null;

	res = numeric_stddev_internal(PG_GETARG_ARRAYTYPE_P(0),
								  false, true, &is_null);

	if (is_null)
		PG_RETURN_NULL();
	else
		PG_RETURN_NUMERIC(res);
}

Datum
numeric_var_pop(PG_FUNCTION_ARGS)
{
	Numeric		res;
	bool		is_null;

	res = numeric_stddev_internal(PG_GETARG_ARRAYTYPE_P(0),
								  true, false, &is_null);

	if (is_null)
		PG_RETURN_NULL();
	else
		PG_RETURN_NUMERIC(res);
}

Datum
numeric_stddev_pop(PG_FUNCTION_ARGS)
{
	Numeric		res;
	bool		is_null;

	res = numeric_stddev_internal(PG_GETARG_ARRAYTYPE_P(0),
								  false, false, &is_null);

	if (is_null)
		PG_RETURN_NULL();
	else
		PG_RETURN_NUMERIC(res);
}

/*
 * SUM transition functions for integer datatypes.
 *
 * To avoid overflow, we use accumulators wider than the input datatype.
 * A Numeric accumulator is needed for int8 input; for int4 and int2
 * inputs, we use int8 accumulators which should be sufficient for practical
 * purposes.  (The latter two therefore don't really belong in this file,
 * but we keep them here anyway.)
 *
 * Because SQL92 defines the SUM() of no values to be NULL, not zero,
 * the initial condition of the transition data value needs to be NULL. This
 * means we can't rely on ExecAgg to automatically insert the first non-null
 * data value into the transition data: it doesn't know how to do the type
 * conversion.	The upshot is that these routines have to be marked non-strict
 * and handle substitution of the first non-null input themselves.
 */

Datum
int2_sum(PG_FUNCTION_ARGS)
{
	int64		newval;

	if (PG_ARGISNULL(0))
	{
		/* No non-null input seen so far... */
		if (PG_ARGISNULL(1))
			PG_RETURN_NULL();	/* still no non-null */
		/* This is the first non-null input. */
		newval = (int64) PG_GETARG_INT16(1);
		PG_RETURN_INT64(newval);
	}

	/*
	 * If we're invoked by nodeAgg, we can cheat and modify our first
	 * parameter in-place to avoid palloc overhead. If not, we need to return
	 * the new value of the transition variable. (If int8 is pass-by-value,
	 * then of course this is useless as well as incorrect, so just ifdef it
	 * out.)
	 */
#ifndef USE_FLOAT8_BYVAL		/* controls int8 too */
	if (fcinfo->context && IsA(fcinfo->context, AggState))
	{
		int64	   *oldsum = (int64 *) PG_GETARG_POINTER(0);

		/* Leave the running sum unchanged in the new input is null */
		if (!PG_ARGISNULL(1))
			*oldsum = *oldsum + (int64) PG_GETARG_INT16(1);

		PG_RETURN_POINTER(oldsum);
	}
	else
#endif
	{
		int64		oldsum = PG_GETARG_INT64(0);

		/* Leave sum unchanged if new input is null. */
		if (PG_ARGISNULL(1))
			PG_RETURN_INT64(oldsum);

		/* OK to do the addition. */
		newval = oldsum + (int64) PG_GETARG_INT16(1);

		PG_RETURN_INT64(newval);
	}
}

Datum
int4_sum(PG_FUNCTION_ARGS)
{
	int64		newval;

	if (PG_ARGISNULL(0))
	{
		/* No non-null input seen so far... */
		if (PG_ARGISNULL(1))
			PG_RETURN_NULL();	/* still no non-null */
		/* This is the first non-null input. */
		newval = (int64) PG_GETARG_INT32(1);
		PG_RETURN_INT64(newval);
	}

	/*
	 * If we're invoked by nodeAgg, we can cheat and modify our first
	 * parameter in-place to avoid palloc overhead. If not, we need to return
	 * the new value of the transition variable. (If int8 is pass-by-value,
	 * then of course this is useless as well as incorrect, so just ifdef it
	 * out.)
	 */
#ifndef USE_FLOAT8_BYVAL		/* controls int8 too */
	if (fcinfo->context && IsA(fcinfo->context, AggState))
	{
		int64	   *oldsum = (int64 *) PG_GETARG_POINTER(0);

		/* Leave the running sum unchanged in the new input is null */
		if (!PG_ARGISNULL(1))
			*oldsum = *oldsum + (int64) PG_GETARG_INT32(1);

		PG_RETURN_POINTER(oldsum);
	}
	else
#endif
	{
		int64		oldsum = PG_GETARG_INT64(0);

		/* Leave sum unchanged if new input is null. */
		if (PG_ARGISNULL(1))
			PG_RETURN_INT64(oldsum);

		/* OK to do the addition. */
		newval = oldsum + (int64) PG_GETARG_INT32(1);

		PG_RETURN_INT64(newval);
	}
}

Datum
int8_sum(PG_FUNCTION_ARGS)
{
	Numeric		oldsum;
	Datum		newval;

	if (PG_ARGISNULL(0))
	{
		/* No non-null input seen so far... */
		if (PG_ARGISNULL(1))
			PG_RETURN_NULL();	/* still no non-null */
		/* This is the first non-null input. */
		newval = DirectFunctionCall1(int8_numeric, PG_GETARG_DATUM(1));
		PG_RETURN_DATUM(newval);
	}

	/*
	 * Note that we cannot special-case the nodeAgg case here, as we do for
	 * int2_sum and int4_sum: numeric is of variable size, so we cannot modify
	 * our first parameter in-place.
	 */

	oldsum = PG_GETARG_NUMERIC(0);

	/* Leave sum unchanged if new input is null. */
	if (PG_ARGISNULL(1))
		PG_RETURN_NUMERIC(oldsum);

	/* OK to do the addition. */
	newval = DirectFunctionCall1(int8_numeric, PG_GETARG_DATUM(1));

	PG_RETURN_DATUM(DirectFunctionCall2(numeric_add,
										NumericGetDatum(oldsum), newval));
}

/*
 * SUM inverse transition functions for integer types. We essentially do the
 * opposite of the above routines.
 */
Datum
int2_invsum(PG_FUNCTION_ARGS)
{
	int64		newval;
	int64 		oldsum;

	if (PG_ARGISNULL(0))
	{
		/* No non-null input seen so far... */
		if (PG_ARGISNULL(1))
			PG_RETURN_NULL();	/* still no non-null */
		/* 
		 * We shouldn't be called with non-null input if the transition value
		 * is NULL
		 */
		elog(ERROR, "internal error: inversion function called with NULL "
			 "transition value but non-NULL argument");
	}

	oldsum = PG_GETARG_INT64(0);

	/* Leave sum unchanged if new input is null. */
	if (PG_ARGISNULL(1))
		PG_RETURN_INT64(oldsum);

	/* OK to do the addition. */
	newval = oldsum - (int64) PG_GETARG_INT16(1);

	PG_RETURN_INT64(newval);
}

Datum
int4_invsum(PG_FUNCTION_ARGS)
{
	int64		newval;
	int64 		oldsum;

	if (PG_ARGISNULL(0))
	{
		/* No non-null input seen so far... */
		if (PG_ARGISNULL(1))
			PG_RETURN_NULL();	/* still no non-null */
		/* 
		 * We shouldn't be called with non-null input if the transition value
		 * is NULL
		 */
		elog(ERROR, "internal error: inversion function called with NULL "
			 "transition value but non-NULL argument");
	}

	oldsum = PG_GETARG_INT64(0);

	/* Leave sum unchanged if new input is null. */
	if (PG_ARGISNULL(1))
		PG_RETURN_INT64(oldsum);

	/* OK to do the addition. */
	newval = oldsum - (int64) PG_GETARG_INT32(1);

	PG_RETURN_INT64(newval);
}

Datum
int8_invsum(PG_FUNCTION_ARGS)
{
	Numeric		oldsum;
	Datum		newval;

	if (PG_ARGISNULL(0))
	{
		/* No non-null input seen so far... */
		if (PG_ARGISNULL(1))
			PG_RETURN_NULL();	/* still no non-null */

		/* 
		 * We shouldn't be called with non-null input if the transition value
		 * is NULL
		 */
		elog(ERROR, "internal error: inversion function called with NULL "
			 "transition value but non-NULL argument");
	}

	/*
	 * Note that we cannot special-case the nodeAgg case here, as we do for
	 * int2_sum and int4_sum: numeric is of variable size, so we cannot modify
	 * our first parameter in-place.
	 */

	oldsum = PG_GETARG_NUMERIC(0);

	/* Leave sum unchanged if new input is null. */
	if (PG_ARGISNULL(1))
		PG_RETURN_NUMERIC(oldsum);

	/* OK to do the addition. */
	newval = DirectFunctionCall1(int8_numeric, PG_GETARG_DATUM(1));

	PG_RETURN_DATUM(DirectFunctionCall2(numeric_sub,
										NumericGetDatum(oldsum), newval));
}

inline
Datum intfloat_avg_accum_decum(IntFloatAvgTransdata *transdata, float8 newval, bool acc)
{
	if(transdata == NULL || VARSIZE(transdata) != sizeof(IntFloatAvgTransdata))
	{
		/* If first time execution, need to allocate memory for this */
		Assert(acc);
		transdata = (IntFloatAvgTransdata *) palloc(sizeof(IntFloatAvgTransdata));
		SET_VARSIZE(transdata, sizeof(IntFloatAvgTransdata));
		transdata->count = 0;
		transdata->sum = 0;
	}
	else
	{
		Assert(VARSIZE(transdata) == sizeof(IntFloatAvgTransdata));
	}

	if(acc)
	{
		++transdata->count;
		transdata->sum += newval;
	}
	else
	{
		--transdata->count;
		transdata->sum -= newval;
	}

	return PointerGetDatum(transdata); 
}

static inline Datum
intfloat_avg_amalg_demalg(IntFloatAvgTransdata* tr0,
						  IntFloatAvgTransdata *tr1, bool amalg)
{
	if(tr0 == NULL || VARSIZE(tr0) != sizeof(IntFloatAvgTransdata))
	{
		tr0 = (IntFloatAvgTransdata *) palloc(sizeof(IntFloatAvgTransdata));
		SET_VARSIZE(tr0, sizeof(IntFloatAvgTransdata));
		tr0->count = 0;
		tr0->sum = 0;
	}

	if(tr1 == NULL || VARSIZE(tr1) != sizeof(IntFloatAvgTransdata))
		return PointerGetDatum(tr0);

	Assert(VARSIZE(tr0) == sizeof(IntFloatAvgTransdata));
	Assert(VARSIZE(tr1) == sizeof(IntFloatAvgTransdata));

	if(amalg)
	{
		tr0->count += tr1->count;
		tr0->sum += tr1->sum;
	}
	else
	{
		tr0->count -= tr1->count;
		tr0->sum -= tr1->sum;
	}

	return PointerGetDatum(tr0);
}

Datum
int2_avg_accum(PG_FUNCTION_ARGS)
{
	IntFloatAvgTransdata *tr = (IntFloatAvgTransdata *) PG_GETARG_BYTEA_P(0);
	int16		newval = PG_GETARG_INT16(1);

	Assert(fcinfo->context && IS_AGG_EXECUTION_NODE(fcinfo->context));
	return intfloat_avg_accum_decum(tr, newval, true);
}
		
Datum
int4_avg_accum(PG_FUNCTION_ARGS)
{
	IntFloatAvgTransdata *tr = (IntFloatAvgTransdata *) PG_GETARG_BYTEA_P(0);
	int32		newval = PG_GETARG_INT32(1);

	Assert(fcinfo->context && IS_AGG_EXECUTION_NODE(fcinfo->context));
	return intfloat_avg_accum_decum(tr, newval, true);
}

Datum
int8_avg_accum(PG_FUNCTION_ARGS)
{
	IntFloatAvgTransdata *tr = (IntFloatAvgTransdata *) PG_GETARG_BYTEA_P(0);
	int64		newval = PG_GETARG_INT64(1);

	Assert(fcinfo->context && IS_AGG_EXECUTION_NODE(fcinfo->context));
	return intfloat_avg_accum_decum(tr, newval, true);
}

Datum
float4_avg_accum(PG_FUNCTION_ARGS)
{
	IntFloatAvgTransdata *tr = (IntFloatAvgTransdata *) PG_GETARG_BYTEA_P(0);
	float4		newval = PG_GETARG_FLOAT4(1);

	Assert(fcinfo->context && IS_AGG_EXECUTION_NODE(fcinfo->context));
	return intfloat_avg_accum_decum(tr, newval, true);
}

Datum
float8_avg_accum(PG_FUNCTION_ARGS)
{
	IntFloatAvgTransdata *tr = (IntFloatAvgTransdata *) PG_GETARG_BYTEA_P(0);
	float8		newval = PG_GETARG_FLOAT8(1);

	Assert(fcinfo->context && IS_AGG_EXECUTION_NODE(fcinfo->context));
	return intfloat_avg_accum_decum(tr, newval, true);
}

Datum
int2_avg_decum(PG_FUNCTION_ARGS)
{
	IntFloatAvgTransdata *tr = (IntFloatAvgTransdata *) PG_GETARG_BYTEA_P(0);
	int16		newval = PG_GETARG_INT16(1);

	Assert(fcinfo->context && IS_AGG_EXECUTION_NODE(fcinfo->context));
	return intfloat_avg_accum_decum(tr, newval, false);
}

Datum
int4_avg_decum(PG_FUNCTION_ARGS)
{
	IntFloatAvgTransdata *tr = (IntFloatAvgTransdata *) PG_GETARG_BYTEA_P(0);
	int32		newval = PG_GETARG_INT32(1);

	Assert(fcinfo->context && IS_AGG_EXECUTION_NODE(fcinfo->context));
	return intfloat_avg_accum_decum(tr, newval, false);
}

Datum
int8_avg_decum(PG_FUNCTION_ARGS)
{
	IntFloatAvgTransdata *tr = (IntFloatAvgTransdata *) PG_GETARG_BYTEA_P(0);
	int64		newval = PG_GETARG_INT64(1);

	Assert(fcinfo->context && IS_AGG_EXECUTION_NODE(fcinfo->context));
	return intfloat_avg_accum_decum(tr, newval, false);
}

Datum
float4_avg_decum(PG_FUNCTION_ARGS)
{
	IntFloatAvgTransdata *tr = (IntFloatAvgTransdata *) PG_GETARG_BYTEA_P(0);
	float4		newval = PG_GETARG_FLOAT4(1);

	Assert(fcinfo->context && IS_AGG_EXECUTION_NODE(fcinfo->context));
	return intfloat_avg_accum_decum(tr, newval, false);
}

Datum
float8_avg_decum(PG_FUNCTION_ARGS)
{
	IntFloatAvgTransdata *tr = (IntFloatAvgTransdata *) PG_GETARG_BYTEA_P(0);
	float8		newval = PG_GETARG_FLOAT8(1);

	Assert(fcinfo->context && IS_AGG_EXECUTION_NODE(fcinfo->context));
	return intfloat_avg_accum_decum(tr, newval, false);
}

Datum 
int8_avg_amalg(PG_FUNCTION_ARGS)
{
	IntFloatAvgTransdata* d0 = (IntFloatAvgTransdata *) PG_GETARG_BYTEA_P(0);
	IntFloatAvgTransdata* d1 = (IntFloatAvgTransdata *) PG_GETARG_BYTEA_P(1);

	Assert(fcinfo->context && IS_AGG_EXECUTION_NODE(fcinfo->context));
	return intfloat_avg_amalg_demalg(d0, d1, true);
}

Datum 
float8_avg_amalg(PG_FUNCTION_ARGS)
{
	IntFloatAvgTransdata* d0 = (IntFloatAvgTransdata *) PG_GETARG_BYTEA_P(0);
	IntFloatAvgTransdata* d1 = (IntFloatAvgTransdata *) PG_GETARG_BYTEA_P(1);

	Assert(fcinfo->context && IS_AGG_EXECUTION_NODE(fcinfo->context));
	return intfloat_avg_amalg_demalg(d0, d1, true);
}

Datum
int8_avg_demalg(PG_FUNCTION_ARGS)
{
	IntFloatAvgTransdata* d0 = (IntFloatAvgTransdata *) PG_GETARG_BYTEA_P(0);
	IntFloatAvgTransdata* d1 = (IntFloatAvgTransdata *) PG_GETARG_BYTEA_P(1);
	Assert(fcinfo->context && IS_AGG_EXECUTION_NODE(fcinfo->context));
	return intfloat_avg_amalg_demalg(d0, d1, false);
}


Datum
float8_avg_demalg(PG_FUNCTION_ARGS)
{
	IntFloatAvgTransdata* d0 = (IntFloatAvgTransdata *) PG_GETARG_BYTEA_P(0);
	IntFloatAvgTransdata* d1 = (IntFloatAvgTransdata *) PG_GETARG_BYTEA_P(1);
	Assert(fcinfo->context && IS_AGG_EXECUTION_NODE(fcinfo->context));
	return intfloat_avg_amalg_demalg(d0, d1, false);
}

Datum
int8_avg(PG_FUNCTION_ARGS)
{
	IntFloatAvgTransdata *tr0 = (IntFloatAvgTransdata *) PG_GETARG_BYTEA_P(0);
	float8 avg = 0;

	/* SQL92 defines AVG of no values to be NULL */
	if(!tr0 || VARSIZE(tr0) < sizeof(IntFloatAvgTransdata) || tr0->count == 0) 
		PG_RETURN_NULL();

	avg = tr0->sum / tr0->count;
	PG_RETURN_DATUM(DirectFunctionCall1(float8_numeric, Float8GetDatum(avg)));
}

Datum
float8_avg(PG_FUNCTION_ARGS)
{
	IntFloatAvgTransdata *tr0 = (IntFloatAvgTransdata *) PG_GETARG_BYTEA_P(0);
	float8 avg = 0;

	/* SQL92 defines AVG of no values to be NULL */
	if(!tr0 || VARSIZE(tr0) < sizeof(IntFloatAvgTransdata) || tr0->count == 0) 
		PG_RETURN_NULL();

	avg = tr0->sum / tr0->count;
	return Float8GetDatum(avg);
}

/* 
 * AVG for numeric types
 */

typedef struct NumericAvgTransData
{
	int32 _len; /* varattrib len, do not touch directly */
#if 1
	int32   pad;  /* pad so int64 and float64 will be 8 bytes alligned */
#endif
	int64 count; 
	NumericData sum;
} NumericAvgTransData;
	
static inline NumericAvgTransData *num_avg_store_sum(NumericAvgTransData* tr, NumericVar *var)
{
	int oldlen = VARSIZE(tr) - offsetof(NumericAvgTransData, sum);
	int newlen = 0;
	Numeric num_sum = (Numeric) (&(tr->sum));

	newlen = make_result_inplace(var, num_sum, oldlen);
	if(newlen != 0)
	{
		NumericAvgTransData* oldtr = tr;
		int newtrlen = newlen + offsetof(NumericAvgTransData, sum) + 10;
		tr = palloc(newtrlen);
		SET_VARSIZE(tr, newtrlen);
		tr->count = oldtr->count;
		num_sum = (Numeric) (&(tr->sum));

		newlen = make_result_inplace(var, num_sum, newlen + 10);
		Assert(newlen == 0);

		/* Per comments in review CR-206 don't free this.  Let it live as
		 * long as its memory context.  Fix the leak iff it is reported 
		 * as a problem.
		 *
		 *   pfree(oldtr);
		 */
	}

	return tr;
}

static Datum 
numeric_avg_accum_decum(NumericAvgTransData *tr, Numeric newval, bool acc) 
{
	if(!tr || VARSIZE(tr) < sizeof(NumericAvgTransData))
	{
		/* Give it 5 extra digits hope that we do not need to palloc immediately */
		int len = offsetof(NumericAvgTransData, sum) + VARSIZE(newval) + 10;
		
		Assert(acc);
		
		/* Per comments in review CR-206 we assume that the newval arguement
		 * is a plain (untoasted) 4-byte-header Datum, so we can copy the
		 * Datum plus contiguous storage and not worry about anything else.
		 */
		tr = (NumericAvgTransData *) palloc(len); 
		SET_VARSIZE(tr, len); 
		tr->count = 1;
		memcpy(&(tr->sum), newval, VARSIZE(newval));

		return PointerGetDatum(tr);
	}
	else
	{
		Numeric num_sum = (Numeric) (&(tr->sum));

		if(acc)
			++tr->count;
		else 
			--tr->count;

		if(NUMERIC_IS_NAN(newval) || NUMERIC_IS_NAN(num_sum))
			tr = num_avg_store_sum(tr, &const_nan);
		else
		{
			NumericVar v1;
			NumericVar v2;
			NumericVar result;

			quick_init_var(&result);
			init_ro_var_from_num(num_sum, &v1);
			init_ro_var_from_num(newval, &v2);

			if(acc)
				add_var(&v1, &v2, &result);
			else
				sub_var(&v1, &v2, &result);

			tr = num_avg_store_sum(tr, &result);
		}
	}
	return PointerGetDatum(tr);
}

Datum
numeric_avg_accum(PG_FUNCTION_ARGS)
{
	NumericAvgTransData *tr = (NumericAvgTransData *) PG_GETARG_BYTEA_P(0); 
	Numeric newval = PG_GETARG_NUMERIC(1);
	Datum result;

	Assert(fcinfo->context && IS_AGG_EXECUTION_NODE(fcinfo->context));
	result = numeric_avg_accum_decum(tr, newval, true);
	/* pfree(newval);
	 *  Removed to fix MPP-6135.  Other (numeric,numeric) --> numeric
	 *  accumulators don't free their value argument (2nd numeric).
	 *  Why should this one?
	 */
	return result;
}

Datum
numeric_avg_decum(PG_FUNCTION_ARGS)
{
	NumericAvgTransData *tr = (NumericAvgTransData *) PG_GETARG_BYTEA_P(0); 
	Numeric newval = PG_GETARG_NUMERIC(1);
	Datum result;

	Assert(fcinfo->context && IS_AGG_EXECUTION_NODE(fcinfo->context));
	result = numeric_avg_accum_decum(tr, newval, false);
	/* pfree(newval);
	 *  See comment in numeric_avg_accum.  This didn't actually occur as
	 *  part of MPP-6135, but symmetry suggests it can cause a problem.
	 */
	return result;
}

static Datum numeric_avg_amalg_demalg(NumericAvgTransData* tr0, NumericAvgTransData* tr1, bool amalg)
{

	if(!tr0 || VARSIZE(tr0) < sizeof(NumericAvgTransData))
	{
		Assert(amalg);
		return PointerGetDatum(tr1);
	}

	if(!tr1 || VARSIZE(tr1) < sizeof(NumericAvgTransData))
		return PointerGetDatum(tr0);
	else
	{
		Numeric n0 = (Numeric) (&(tr0->sum));
		Numeric n1 = (Numeric) (&(tr1->sum));

		if(amalg)
			tr0->count += tr1->count;
		else
			tr0->count -= tr1->count;

		if(NUMERIC_IS_NAN(n0) || NUMERIC_IS_NAN(n1))
			tr0 = num_avg_store_sum(tr0, &const_nan);
		else
		{
			NumericVar v0;
			NumericVar v1;
			NumericVar result;

			quick_init_var(&result);
			init_ro_var_from_num(n0, &v0);
			init_ro_var_from_num(n1, &v1);

			if(amalg)
				add_var(&v0, &v1, &result);
			else
				sub_var(&v0, &v1, &result);

			tr0 = num_avg_store_sum(tr0, &result);
		}
	}

	return PointerGetDatum(tr0);
}

Datum numeric_avg_amalg(PG_FUNCTION_ARGS)
{
	NumericAvgTransData *tr0 = (NumericAvgTransData *) PG_GETARG_BYTEA_P(0); 
	NumericAvgTransData *tr1 = (NumericAvgTransData *) PG_GETARG_BYTEA_P(1); 

	Assert(fcinfo->context && IS_AGG_EXECUTION_NODE(fcinfo->context));
	return numeric_avg_amalg_demalg(tr0, tr1, true);
}

Datum numeric_avg_demalg(PG_FUNCTION_ARGS)
{
	NumericAvgTransData *tr0 = (NumericAvgTransData *) PG_GETARG_BYTEA_P(0); 
	NumericAvgTransData *tr1 = (NumericAvgTransData *) PG_GETARG_BYTEA_P(1); 

	Assert(fcinfo->context && IS_AGG_EXECUTION_NODE(fcinfo->context));
	return numeric_avg_amalg_demalg(tr0, tr1, false);
}

Datum
numeric_avg(PG_FUNCTION_ARGS)
{
	NumericAvgTransData *tr = (NumericAvgTransData *) PG_GETARG_BYTEA_P(0); 
	Datum countX;
	Numeric sumX;
	Datum result;

	/* SQL92 defines AVG of no values to be NULL */
	if(!tr || VARSIZE(tr) < sizeof(NumericAvgTransData) || tr->count == 0)
		PG_RETURN_NULL();

	countX = DirectFunctionCall1(int8_numeric, Int64GetDatum(tr->count));
	sumX = (Numeric) (&(tr->sum));

	result = DirectFunctionCall2(numeric_div, NumericGetDatum(sumX), countX); 
	pfree(DatumGetPointer(countX));

	return result;
}

/* ----------------------------------------------------------------------
 *
 * Debug support
 *
 * ----------------------------------------------------------------------
 */

#ifdef NUMERIC_DEBUG

/*
 * dump_numeric() - Dump a value in the db storage format for debugging
 */
static void
dump_numeric(const char *str, Numeric num)
{
	NumericDigit *digits = NUMERIC_DIGITS(num);
	int			ndigits;
	int			i;

	ndigits = NUMERIC_NDIGITS(num);

	printf("%s: NUMERIC w=%d d=%d ", str, NUMERIC_WEIGHT(num), NUMERIC_DSCALE(num));
	switch (NUMERIC_SIGN(num))
	{
		case NUMERIC_POS:
			printf("POS");
			break;
		case NUMERIC_NEG:
			printf("NEG");
			break;
		case NUMERIC_NAN:
			printf("NaN");
			break;
		default:
			printf("SIGN=0x%x", NUMERIC_SIGN(num));
			break;
	}

	for (i = 0; i < ndigits; i++)
		printf(" %0*d", DEC_DIGITS, digits[i]);
	printf("\n");
}


/*
 * dump_var() - Dump a value in the variable format for debugging
 */
static void
dump_var(const char *str, NumericVar *var)
{
	int			i;

	printf("%s: VAR w=%d d=%d ", str, var->weight, var->dscale);
	switch (var->sign)
	{
		case NUMERIC_POS:
			printf("POS");
			break;
		case NUMERIC_NEG:
			printf("NEG");
			break;
		case NUMERIC_NAN:
			printf("NaN");
			break;
		default:
			printf("SIGN=0x%x", var->sign);
			break;
	}

	for (i = 0; i < var->ndigits; i++)
		printf(" %0*d", DEC_DIGITS, var->digits[i]);

	printf("\n");
}
#endif   /* NUMERIC_DEBUG */


/* ----------------------------------------------------------------------
 *
 * Local functions follow
 *
 * In general, these do not support NaNs --- callers must eliminate
 * the possibility of NaN first.  (make_result() is an exception.)
 *
 * ----------------------------------------------------------------------
 */


/*
 * alloc_var() -
 *
 *	Allocate a digit buffer of ndigits digits (plus a spare digit for rounding)
 *  Called when a var may have been previously used.
 */
static void
alloc_var(NumericVar *var, int ndigits)
{
	digitbuf_free(var);
	init_alloc_var(var, ndigits);
}


/*
 * zero_var() -
 *
 *	Set a variable to ZERO.
 *	Note: its dscale is not touched.
 */
static void
zero_var(NumericVar *var)
{
	digitbuf_free(var);
	quick_init_var(var);
	var->ndigits = 0;
	var->weight = 0;			/* by convention; doesn't really matter */
	var->sign = NUMERIC_POS;	/* anything but NAN... */
}


/*
 * init_var_from_str()
 *
 *	Parse a string and put the number into a variable
 *
<<<<<<< HEAD
 */
static void
init_var_from_str(const char *str, NumericVar *dest)
=======
 * This function does not handle leading or trailing spaces, and it doesn't
 * accept "NaN" either.  It returns the end+1 position so that caller can
 * check for trailing spaces/garbage if deemed necessary.
 *
 * cp is the place to actually start parsing; str is what to use in error
 * reports.  (Typically cp would be the same except advanced over spaces.)
 */
static const char *
set_var_from_str(const char *str, const char *cp, NumericVar *dest)
>>>>>>> 4d53a2f9
{
	bool		have_dp = FALSE;
	int			i;
	unsigned char *decdigits;
	int			sign = NUMERIC_POS;
	int			dweight = -1;
	int			ddigits;
	int			dscale = 0;
	int			weight;
	int			ndigits;
	int			offset;
	NumericDigit *digits;
	unsigned char tdd[NUMERIC_LOCAL_DTXT];

	/*
	 * We first parse the string to extract decimal digits and determine the
	 * correct decimal weight.	Then convert to NBASE representation.
	 */
	switch (*cp)
	{
		case '+':		/* NUMERIC_POS default set up above */
			cp++;
			break;

		case '-':
			sign = NUMERIC_NEG;
			cp++;
			break;
	}

	if (*cp == '.')
	{
		have_dp = TRUE;
		cp++;
	}

	if (!isdigit((unsigned char) *cp))
		ereport(ERROR,
				(errcode(ERRCODE_INVALID_TEXT_REPRESENTATION),
			  errmsg("invalid input syntax for type numeric: \"%s\"", str)));

	decdigits = tdd;
	i = strlen(cp) + DEC_DIGITS * 2;
	if ( i > NUMERIC_LOCAL_DMAX)
		decdigits = (unsigned char *) palloc(i);

	/* leading padding for digit alignment later */
	memset(decdigits, 0, DEC_DIGITS);
	i = DEC_DIGITS;

	while (*cp)
	{
		if (isdigit((unsigned char) *cp))
		{
			decdigits[i++] = *cp++ - '0';
			if (!have_dp)
				dweight++;
			else
				dscale++;
		}
		else if (*cp == '.')
		{
			if (have_dp)
				ereport(ERROR,
						(errcode(ERRCODE_INVALID_TEXT_REPRESENTATION),
					  errmsg("invalid input syntax for type numeric: \"%s\"",
							 str)));
			have_dp = TRUE;
			cp++;
		}
		else
			break;
	}

	ddigits = i - DEC_DIGITS;
	/* trailing padding for digit alignment later */
	memset(decdigits + i, 0, DEC_DIGITS - 1);

	/* Handle exponent, if any */
	if (*cp == 'e' || *cp == 'E')
	{
		long		exponent;
		char	   *endptr;

		cp++;
		exponent = strtol(cp, &endptr, 10);
		if (endptr == cp)
			ereport(ERROR,
					(errcode(ERRCODE_INVALID_TEXT_REPRESENTATION),
					 errmsg("invalid input syntax for type numeric: \"%s\"",
							str)));
		cp = endptr;
		if (exponent > NUMERIC_MAX_PRECISION ||
			exponent < -NUMERIC_MAX_PRECISION)
			ereport(ERROR,
					(errcode(ERRCODE_INVALID_TEXT_REPRESENTATION),
					 errmsg("invalid input syntax for type numeric: \"%s\"",
							str)));
		dweight += (int) exponent;
		dscale -= (int) exponent;
		if (dscale < 0)
			dscale = 0;
	}

	/*
	 * Okay, convert pure-decimal representation to base NBASE.  First we need
	 * to determine the converted weight and ndigits.  offset is the number of
	 * decimal zeroes to insert before the first given digit to have a
	 * correctly aligned first NBASE digit.
	 */
	if (dweight >= 0)
		weight = (dweight + 1 + DEC_DIGITS - 1) / DEC_DIGITS - 1;
	else
		weight = -((-dweight - 1) / DEC_DIGITS + 1);
	offset = (weight + 1) * DEC_DIGITS - (dweight + 1);
	ndigits = (ddigits + offset + DEC_DIGITS - 1) / DEC_DIGITS;

	init_alloc_var(dest, ndigits);

	dest->weight = weight;
	dest->sign = sign;
	dest->dscale = dscale;

	i = DEC_DIGITS - offset;
	digits = dest->digits;

	while (ndigits-- > 0)
	{
#if DEC_DIGITS == 4
		*digits++ = ((decdigits[i] * 10 + decdigits[i + 1]) * 10 +
					 decdigits[i + 2]) * 10 + decdigits[i + 3];
#elif DEC_DIGITS == 2
		*digits++ = decdigits[i] * 10 + decdigits[i + 1];
#elif DEC_DIGITS == 1
		*digits++ = decdigits[i];
#else
#error unsupported NBASE
#endif
		i += DEC_DIGITS;
	}

<<<<<<< HEAD
	if (decdigits != tdd)
		pfree(decdigits);
=======
	pfree(decdigits);

	/* Strip any leading/trailing zeroes, and normalize weight if zero */
	strip_var(dest);

	/* Return end+1 position for caller */
	return cp;
>>>>>>> 4d53a2f9
}


/*
 * set_var_from_num() -
 *
 *	Convert the packed db format into a variable
 */
/*
static void
set_var_from_num(Numeric num, NumericVar *dest)
{
	int			ndigits;

	ndigits = NUMERIC_NDIGITS(num);

	alloc_var(dest, ndigits);

	dest->weight = NUMERIC_WEIGHT(num);
	dest->sign = NUMERIC_SIGN(num);
	dest->dscale = NUMERIC_DSCALE(num);

	memcpy(dest->digits, NUMERIC_DIGITS(num), ndigits * sizeof(NumericDigit));
}
*/

/*
 * init_var_from_num() -
 *
 *	Convert the packed db format into a variable
 */
static void
init_var_from_num(Numeric num, NumericVar *dest)
{
	int			ndigits;

	ndigits = NUMERIC_NDIGITS(num);

	init_alloc_var(dest, ndigits);

	dest->weight = NUMERIC_WEIGHT(num);
	dest->sign = NUMERIC_SIGN(num);
	dest->dscale = NUMERIC_DSCALE(num);

	memcpy(dest->digits, NUMERIC_DIGITS(num), ndigits * sizeof(NumericDigit));
}

/*
 * init_ro_var_from_num() -
 *
 *	Convert the packed db format into a variable
 */
static void
init_ro_var_from_num(Numeric num, NumericVar *dest)
{
	dest->ndigits = NUMERIC_NDIGITS(num);
	dest->weight = NUMERIC_WEIGHT(num);
	dest->sign = NUMERIC_SIGN(num);
	dest->dscale = NUMERIC_DSCALE(num);
	dest->digits = NUMERIC_DIGITS(num);
	dest->buf = dest->ndb;
}


/*
 * set_var_from_var() -
 *
 *	Copy one variable into another
 */
static void
set_var_from_var(NumericVar *value, NumericVar *dest)
{
	NumericDigit *newbuf;

	newbuf = dest->ndb;			/* most common case */
	if (value->ndigits > NUMERIC_LOCAL_NMAX)
		newbuf = digitbuf_alloc(value->ndigits + 1);

	memmove(newbuf + 1, value->digits, value->ndigits * sizeof(NumericDigit));

	digitbuf_free(dest);

	memmove(dest, value, NUMERIC_LOCAL_HSIZ);
	dest->buf = newbuf;
	dest->digits = newbuf + 1;
	newbuf[0] = 0;				/* spare digit for rounding */
}


/*
 * init_var_from_var() -
 *
 *	init one variable from another - they must NOT be the same variable
 */
static void
init_var_from_var(NumericVar *value, NumericVar *dest)
{
	init_alloc_var(dest, value->ndigits);

	dest->weight = value->weight;
	dest->sign = value->sign;
	dest->dscale = value->dscale;

	memcpy(dest->digits, value->digits, value->ndigits * sizeof(NumericDigit));
}

/*
 * init_ro_var_from_var() -
 *
 *	init one variable from another - they must NOT be the same variable
 */
static void
init_ro_var_from_var(NumericVar *value, NumericVar *dest)
{
	dest->ndigits = value->ndigits;
	dest->weight = value->weight;
	dest->sign = value->sign;
	dest->dscale = value->dscale;
	dest->digits = value->digits;
	dest->buf = dest->ndb;
}

/*
 * get_str_from_var() -
 *
 *	Convert a var to text representation (guts of numeric_out).
 *	CAUTION: var's contents may be modified by rounding!
 *	Returns a palloc'd string.
 */
static char *
get_str_from_var(NumericVar *var, int dscale)
{
	char	   *str;
	char	   *cp;
	char	   *endcp;
	int			i;
	int			d;
	NumericDigit dig;

#if DEC_DIGITS > 1
	NumericDigit d1;
#endif

	if (dscale < 0)
		dscale = 0;

	/*
	 * Check if we must round up before printing the value and do so.
	 */
	round_var(var, dscale);

	/*
	 * Allocate space for the result.
	 *
	 * i is set to to # of decimal digits before decimal point. dscale is the
	 * # of decimal digits we will print after decimal point. We may generate
	 * as many as DEC_DIGITS-1 excess digits at the end, and in addition we
	 * need room for sign, decimal point, null terminator.
	 */
	i = (var->weight + 1) * DEC_DIGITS;
	if (i <= 0)
		i = 1;

	str = palloc(i + dscale + DEC_DIGITS + 2);
	cp = str;

	/*
	 * Output a dash for negative values
	 */
	if (var->sign == NUMERIC_NEG)
		*cp++ = '-';

	/*
	 * Output all digits before the decimal point
	 */
	if (var->weight < 0)
	{
		d = var->weight + 1;
		*cp++ = '0';
	}
	else
	{
		for (d = 0; d <= var->weight; d++)
		{
			dig = (d < var->ndigits) ? var->digits[d] : 0;
			/* In the first digit, suppress extra leading decimal zeroes */
#if DEC_DIGITS == 4
			{
				bool		putit = (d > 0);

				d1 = dig / 1000;
				dig -= d1 * 1000;
				putit |= (d1 > 0);
				if (putit)
					*cp++ = d1 + '0';
				d1 = dig / 100;
				dig -= d1 * 100;
				putit |= (d1 > 0);
				if (putit)
					*cp++ = d1 + '0';
				d1 = dig / 10;
				dig -= d1 * 10;
				putit |= (d1 > 0);
				if (putit)
					*cp++ = d1 + '0';
				*cp++ = dig + '0';
			}
#elif DEC_DIGITS == 2
			d1 = dig / 10;
			dig -= d1 * 10;
			if (d1 > 0 || d > 0)
				*cp++ = d1 + '0';
			*cp++ = dig + '0';
#elif DEC_DIGITS == 1
			*cp++ = dig + '0';
#else
#error unsupported NBASE
#endif
		}
	}

	/*
	 * If requested, output a decimal point and all the digits that follow it.
	 * We initially put out a multiple of DEC_DIGITS digits, then truncate if
	 * needed.
	 */
	if (dscale > 0)
	{
		*cp++ = '.';
		endcp = cp + dscale;
		for (i = 0; i < dscale; d++, i += DEC_DIGITS)
		{
			dig = (d >= 0 && d < var->ndigits) ? var->digits[d] : 0;
#if DEC_DIGITS == 4
			d1 = dig / 1000;
			dig -= d1 * 1000;
			*cp++ = d1 + '0';
			d1 = dig / 100;
			dig -= d1 * 100;
			*cp++ = d1 + '0';
			d1 = dig / 10;
			dig -= d1 * 10;
			*cp++ = d1 + '0';
			*cp++ = dig + '0';
#elif DEC_DIGITS == 2
			d1 = dig / 10;
			dig -= d1 * 10;
			*cp++ = d1 + '0';
			*cp++ = dig + '0';
#elif DEC_DIGITS == 1
			*cp++ = dig + '0';
#else
#error unsupported NBASE
#endif
		}
		cp = endcp;
	}

	/*
	 * terminate the string and return it
	 */
	*cp = '\0';
	return str;
}


/*
 * make_result() -
 *
 *	Create the packed db numeric format in palloc()'d memory from
 *	a variable.
 *	CAUTION: we free_var(var) here!
 */
static Numeric
make_result(NumericVar *var)
{
	Numeric		result;
	NumericDigit *digits = var->digits;
	int			weight = var->weight;
	int			sign = var->sign;
	int			n;
	Size		len;

	if (sign == NUMERIC_NAN)
	{
		free_var(var);
		result = (Numeric) palloc(NUMERIC_HDRSZ);

		SET_VARSIZE(result, NUMERIC_HDRSZ);
		result->n_weight = 0;
		result->n_sign_dscale = NUMERIC_NAN;

		dump_numeric("make_result()", result);
		return result;
	}

	n = var->ndigits;

	/* truncate leading zeroes */
	while (n > 0 && *digits == 0)
	{
		digits++;
		weight--;
		n--;
	}
	/* truncate trailing zeroes */
	while (n > 0 && digits[n - 1] == 0)
		n--;

	/* If zero result, force to weight=0 and positive sign */
	if (n == 0)
	{
		weight = 0;
		sign = NUMERIC_POS;
	}

	/* Build the result */
	len = NUMERIC_HDRSZ + n * sizeof(NumericDigit);
	result = (Numeric) palloc(len);
	SET_VARSIZE(result, len);
	result->n_weight = weight;
	result->n_sign_dscale = sign | (var->dscale & NUMERIC_DSCALE_MASK);

	memcpy(NUMERIC_DIGITS(result), digits, n * sizeof(NumericDigit));

	/* Check for overflow of int16 fields */
	if (NUMERIC_WEIGHT(result) != weight ||
		NUMERIC_DSCALE(result) != var->dscale)
	{
		char *ntp = get_str_from_var(var, var->dscale);

		ereport(ERROR,
				(errcode(ERRCODE_NUMERIC_VALUE_OUT_OF_RANGE),
				 errmsg("value overflows numeric format"),
				 errdetail("Overflowing value: %s", ntp)
				));
	}

	free_var(var);
	dump_numeric("make_result()", result);
	return result;
}

/* Make a var in place.  
 * return 0 if succeed (len is long enough), otherwisse, return bytes needed.
 */
static int
make_result_inplace(NumericVar *var, Numeric result, int in_len)
{
	NumericDigit *digits = var->digits;
	int weight = var->weight;
	int sign = var->sign;
	int n;
	Size len;

	if(sign == NUMERIC_NAN)
	{
		if(in_len < NUMERIC_HDRSZ)
			return NUMERIC_HDRSZ;

		Assert(result);
		SET_VARSIZE(result, NUMERIC_HDRSZ);
		NUMERIC_WEIGHT(result) = 0;
		NUMERIC_SIGN_DSCALE(result) = NUMERIC_NAN;

		return 0;
	}

	n = var->ndigits;

	/* truncate leading zeroes */
	while (n > 0 && *digits == 0)
	{
		digits++;
		weight--;
		n--;
	}
	/* truncate trailing zeroes */
	while (n > 0 && digits[n - 1] == 0)
		n--;

	/* If zero result, force to weight=0 and positive sign */
	if (n == 0)
	{
		weight = 0;
		sign = NUMERIC_POS;
	}

	/* Build the result */
	len = NUMERIC_HDRSZ + n * sizeof(NumericDigit);

	if(in_len < len)
		return len;

	Assert(result);
	SET_VARSIZE(result, len);
	NUMERIC_WEIGHT(result) = weight;
	NUMERIC_SIGN_DSCALE(result) = sign | (var->dscale & NUMERIC_DSCALE_MASK);

	memcpy(NUMERIC_DIGITS(result), digits, n * sizeof(NumericDigit));

	/* Check for overflow of int16 fields */
	if (NUMERIC_WEIGHT(result) != weight ||
		NUMERIC_DSCALE(result) != var->dscale)
	{
		char *ntp = get_str_from_var(var, var->dscale);

		ereport(ERROR,
				(errcode(ERRCODE_NUMERIC_VALUE_OUT_OF_RANGE),
				 errmsg("value overflows numeric format"),
				 errdetail("Overflowing value: %s", ntp)
				));
	}

	free_var(var);

	return 0;
}


/*
 * apply_typmod() -
 *
 *	Do bounds checking and rounding according to the attributes
 *	typmod field.
 */
static void
apply_typmod(NumericVar *var, int32 typmod)
{
	int			precision;
	int			scale;
	int			maxdigits;
	int			ddigits;
	int			i;

	/* Do nothing if we have a default typmod (-1) */
	if (typmod < (int32) (VARHDRSZ))
		return;

	typmod -= VARHDRSZ;
	precision = (typmod >> 16) & 0xffff;
	scale = typmod & 0xffff;
	maxdigits = precision - scale;

	/* Round to target scale (and set var->dscale) */
	round_var(var, scale);

	/*
	 * Check for overflow - note we can't do this before rounding, because
	 * rounding could raise the weight.  Also note that the var's weight could
	 * be inflated by leading zeroes, which will be stripped before storage
	 * but perhaps might not have been yet. In any case, we must recognize a
	 * true zero, whose weight doesn't mean anything.
	 */
	ddigits = (var->weight + 1) * DEC_DIGITS;
	if (ddigits > maxdigits)
	{
		/* Determine true weight; and check for all-zero result */
		for (i = 0; i < var->ndigits; i++)
		{
			NumericDigit dig = var->digits[i];

			if (dig)
			{
				/* Adjust for any high-order decimal zero digits */
#if DEC_DIGITS == 4
				if (dig < 10)
					ddigits -= 3;
				else if (dig < 100)
					ddigits -= 2;
				else if (dig < 1000)
					ddigits -= 1;
#elif DEC_DIGITS == 2
				if (dig < 10)
					ddigits -= 1;
#elif DEC_DIGITS == 1
				/* no adjustment */
#else
#error unsupported NBASE
#endif
				if (ddigits > maxdigits)
				{
					char *ntp = get_str_from_var(var, scale);

					ereport(ERROR,
							(errcode(ERRCODE_NUMERIC_VALUE_OUT_OF_RANGE),
							 errmsg("numeric field overflow"),
							 errdetail("A field with precision %d, scale %d must round to an absolute value less than %s%d. Rounded overflowing value: %s",
									   precision, scale,
					/* Display 10^0 as 1 */
									   maxdigits ? "10^" : "",
									   maxdigits ? maxdigits : 1,
									   ntp
									   )));
				}
				break;
			}
			ddigits -= DEC_DIGITS;
		}
	}
}

/*
 * Convert numeric to int8, rounding if needed.
 *
 * If overflow, return FALSE (no error is raised).	Return TRUE if okay.
 *
 *	CAUTION: var's contents may be modified by rounding!
 *	CAUTION: we free_var(var) here!
 */
static bool
numericvar_to_int8(NumericVar *var, int64 *result)
{
	NumericDigit *digits;
	int			ndigits;
	int			weight;
	int			i;
	int64		val,
				oldval;
	bool		neg;

	/* Round to nearest integer */
	round_var(var, 0);

	/* Check for zero input */
	strip_var(var);
	ndigits = var->ndigits;
	if (ndigits == 0)
	{
		free_var(var);
		*result = 0;
		return true;
	}

	/*
	 * For input like 10000000000, we must treat stripped digits as real. So
	 * the loop assumes there are weight+1 digits before the decimal point.
	 */
	weight = var->weight;
	Assert(weight >= 0 && ndigits <= weight + 1);

	/* Construct the result */
	digits = var->digits;
	neg = (var->sign == NUMERIC_NEG);
	val = digits[0];
	for (i = 1; i <= weight; i++)
	{
		oldval = val;
		val *= NBASE;
		if (i < ndigits)
			val += digits[i];

		/*
		 * The overflow check is a bit tricky because we want to accept
		 * INT64_MIN, which will overflow the positive accumulator.  We can
		 * detect this case easily though because INT64_MIN is the only
		 * nonzero value for which -val == val (on a two's complement machine,
		 * anyway).
		 */
		if ((val / NBASE) != oldval)	/* possible overflow? */
		{
			if (!neg || (-val) != val || val == 0 || oldval < 0)
			{
				free_var(var);
				return false;
			}
		}
	}

	*result = neg ? -val : val;
	free_var(var);
	return true;
}

/*
 * Convert int8 value to numeric.
 */
static void
int8_to_numericvar(int64 val, NumericVar *var)
{
	uint64		uval,
				newuval;
	NumericDigit *ptr;
	int			ndigits;

	/* int8 can require at most 19 decimal digits; add one for safety */
	alloc_var(var, 20 / DEC_DIGITS);
	if (val < 0)
	{
		var->sign = NUMERIC_NEG;
		uval = -val;
	}
	else
	{
		var->sign = NUMERIC_POS;
		uval = val;
	}
	var->dscale = 0;
	if (val == 0)
	{
		var->ndigits = 0;
		var->weight = 0;
		return;
	}
	ptr = var->digits + var->ndigits;
	ndigits = 0;
	do
	{
		ptr--;
		ndigits++;
		newuval = uval / NBASE;
		*ptr = uval - newuval * NBASE;
		uval = newuval;
	} while (uval);
	var->digits = ptr;
	var->ndigits = ndigits;
	var->weight = ndigits - 1;
}

/*
 * Convert numeric to float8; if out of range, return +/- HUGE_VAL
 */
double
numeric_to_double_no_overflow(Numeric num)
{
	char	   *tmp;
	double		val;
	char	   *endptr;

	tmp = DatumGetCString(DirectFunctionCall1(numeric_out,
											  NumericGetDatum(num)));

	/* unlike float8in, we ignore ERANGE from strtod */
	val = strtod(tmp, &endptr);
	if (*endptr != '\0')
	{
		/* shouldn't happen ... */
		ereport(ERROR,
				(errcode(ERRCODE_INVALID_TEXT_REPRESENTATION),
			 errmsg("invalid input syntax for type double precision: \"%s\"",
					tmp)));
	}

	pfree(tmp);

	return val;
}

/* As above, but work from a NumericVar */
static double
numericvar_to_double_no_overflow(NumericVar *var)
{
	char	   *tmp;
	double		val;
	char	   *endptr;

	tmp = get_str_from_var(var, var->dscale);

	/* unlike float8in, we ignore ERANGE from strtod */
	val = strtod(tmp, &endptr);
	if (*endptr != '\0')
	{
		/* shouldn't happen ... */
		ereport(ERROR,
				(errcode(ERRCODE_INVALID_TEXT_REPRESENTATION),
			 errmsg("invalid input syntax for type double precision: \"%s\"",
					tmp)));
	}

	pfree(tmp);

	return val;
}


/*
 * cmp_var() -
 *
 *	Compare two values on variable level.  We assume zeroes have been
 *	truncated to no digits.
 */
static int
cmp_var(NumericVar *var1, NumericVar *var2)
{
	return cmp_var_common(var1->digits, var1->ndigits,
						  var1->weight, var1->sign,
						  var2->digits, var2->ndigits,
						  var2->weight, var2->sign);
}

/*
 * cmp_var_common() -
 *
 *	Main routine of cmp_var(). This function can be used by both
 *	NumericVar and Numeric.
 */
static int
cmp_var_common(const NumericDigit *var1digits, int var1ndigits,
			   int var1weight, int var1sign,
			   const NumericDigit *var2digits, int var2ndigits,
			   int var2weight, int var2sign)
{
	if (var1ndigits == 0)
	{
		if (var2ndigits == 0)
			return 0;
		if (var2sign == NUMERIC_NEG)
			return 1;
		return -1;
	}
	if (var2ndigits == 0)
	{
		if (var1sign == NUMERIC_POS)
			return 1;
		return -1;
	}

	if (var1sign == NUMERIC_POS)
	{
		if (var2sign == NUMERIC_NEG)
			return 1;
		return cmp_abs_common(var1digits, var1ndigits, var1weight,
							  var2digits, var2ndigits, var2weight);
	}

	if (var2sign == NUMERIC_POS)
		return -1;

	return cmp_abs_common(var2digits, var2ndigits, var2weight,
						  var1digits, var1ndigits, var1weight);
}


/*
 * add_var() -
 *
 *	Full version of add functionality on variable level (handling signs).
 *	result might point to one of the operands too without danger.
 */
static void
add_var(NumericVar *var1, NumericVar *var2, NumericVar *result)
{
	/*
	 * Decide on the signs of the two variables what to do
	 */
	if (var1->sign == NUMERIC_POS)
	{
		if (var2->sign == NUMERIC_POS)
		{
			/*
			 * Both are positive result = +(ABS(var1) + ABS(var2))
			 */
			add_abs(var1, var2, result);
			result->sign = NUMERIC_POS;
		}
		else
		{
			/*
			 * var1 is positive, var2 is negative Must compare absolute values
			 */
			switch (cmp_abs(var1, var2))
			{
				case 0:
					/* ----------
					 * ABS(var1) == ABS(var2)
					 * result = ZERO
					 * ----------
					 */
					zero_var(result);
					result->dscale = Max(var1->dscale, var2->dscale);
					break;

				case 1:
					/* ----------
					 * ABS(var1) > ABS(var2)
					 * result = +(ABS(var1) - ABS(var2))
					 * ----------
					 */
					sub_abs(var1, var2, result);
					result->sign = NUMERIC_POS;
					break;

				case -1:
					/* ----------
					 * ABS(var1) < ABS(var2)
					 * result = -(ABS(var2) - ABS(var1))
					 * ----------
					 */
					sub_abs(var2, var1, result);
					result->sign = NUMERIC_NEG;
					break;
			}
		}
	}
	else
	{
		if (var2->sign == NUMERIC_POS)
		{
			/* ----------
			 * var1 is negative, var2 is positive
			 * Must compare absolute values
			 * ----------
			 */
			switch (cmp_abs(var1, var2))
			{
				case 0:
					/* ----------
					 * ABS(var1) == ABS(var2)
					 * result = ZERO
					 * ----------
					 */
					zero_var(result);
					result->dscale = Max(var1->dscale, var2->dscale);
					break;

				case 1:
					/* ----------
					 * ABS(var1) > ABS(var2)
					 * result = -(ABS(var1) - ABS(var2))
					 * ----------
					 */
					sub_abs(var1, var2, result);
					result->sign = NUMERIC_NEG;
					break;

				case -1:
					/* ----------
					 * ABS(var1) < ABS(var2)
					 * result = +(ABS(var2) - ABS(var1))
					 * ----------
					 */
					sub_abs(var2, var1, result);
					result->sign = NUMERIC_POS;
					break;
			}
		}
		else
		{
			/* ----------
			 * Both are negative
			 * result = -(ABS(var1) + ABS(var2))
			 * ----------
			 */
			add_abs(var1, var2, result);
			result->sign = NUMERIC_NEG;
		}
	}
}


/*
 * sub_var() -
 *
 *	Full version of sub functionality on variable level (handling signs).
 *	result might point to one of the operands too without danger.
 */
static void
sub_var(NumericVar *var1, NumericVar *var2, NumericVar *result)
{
	/*
	 * Decide on the signs of the two variables what to do
	 */
	if (var1->sign == NUMERIC_POS)
	{
		if (var2->sign == NUMERIC_NEG)
		{
			/* ----------
			 * var1 is positive, var2 is negative
			 * result = +(ABS(var1) + ABS(var2))
			 * ----------
			 */
			add_abs(var1, var2, result);
			result->sign = NUMERIC_POS;
		}
		else
		{
			/* ----------
			 * Both are positive
			 * Must compare absolute values
			 * ----------
			 */
			switch (cmp_abs(var1, var2))
			{
				case 0:
					/* ----------
					 * ABS(var1) == ABS(var2)
					 * result = ZERO
					 * ----------
					 */
					zero_var(result);
					result->dscale = Max(var1->dscale, var2->dscale);
					break;

				case 1:
					/* ----------
					 * ABS(var1) > ABS(var2)
					 * result = +(ABS(var1) - ABS(var2))
					 * ----------
					 */
					sub_abs(var1, var2, result);
					result->sign = NUMERIC_POS;
					break;

				case -1:
					/* ----------
					 * ABS(var1) < ABS(var2)
					 * result = -(ABS(var2) - ABS(var1))
					 * ----------
					 */
					sub_abs(var2, var1, result);
					result->sign = NUMERIC_NEG;
					break;
			}
		}
	}
	else
	{
		if (var2->sign == NUMERIC_NEG)
		{
			/* ----------
			 * Both are negative
			 * Must compare absolute values
			 * ----------
			 */
			switch (cmp_abs(var1, var2))
			{
				case 0:
					/* ----------
					 * ABS(var1) == ABS(var2)
					 * result = ZERO
					 * ----------
					 */
					zero_var(result);
					result->dscale = Max(var1->dscale, var2->dscale);
					break;

				case 1:
					/* ----------
					 * ABS(var1) > ABS(var2)
					 * result = -(ABS(var1) - ABS(var2))
					 * ----------
					 */
					sub_abs(var1, var2, result);
					result->sign = NUMERIC_NEG;
					break;

				case -1:
					/* ----------
					 * ABS(var1) < ABS(var2)
					 * result = +(ABS(var2) - ABS(var1))
					 * ----------
					 */
					sub_abs(var2, var1, result);
					result->sign = NUMERIC_POS;
					break;
			}
		}
		else
		{
			/* ----------
			 * var1 is negative, var2 is positive
			 * result = -(ABS(var1) + ABS(var2))
			 * ----------
			 */
			add_abs(var1, var2, result);
			result->sign = NUMERIC_NEG;
		}
	}
}


/*
 * mul_var() -
 *
 *	Multiplication on variable level. Product of var1 * var2 is stored
 *	in result.	Result is rounded to no more than rscale fractional digits.
 */
static void
mul_var(NumericVar *var1, NumericVar *var2, NumericVar *result,
		int rscale)
{
	int			res_ndigits;
	int			res_sign;
	int			res_weight;
	int			maxdigits;
	int		   *dig;
	int			carry;
	int			maxdig;
	int			newdig;
	NumericDigit *res_digits;
	int			i,
				ri,
				i1,
				i2;

	/* copy these values into local vars for speed in inner loop */
	int			var1ndigits = var1->ndigits;
	int			var2ndigits = var2->ndigits;
	NumericDigit *var1digits = var1->digits;
	NumericDigit *var2digits = var2->digits;
	int			 tdig[NUMERIC_LOCAL_NDIG];

	if (var1ndigits == 0 || var2ndigits == 0)
	{
		/* one or both inputs is zero; so is result */
		zero_var(result);
		result->dscale = rscale;
		return;
	}

	/* Determine result sign and (maximum possible) weight */
	if (var1->sign == var2->sign)
		res_sign = NUMERIC_POS;
	else
		res_sign = NUMERIC_NEG;
	res_weight = var1->weight + var2->weight + 2;

	/*
	 * Determine number of result digits to compute.  If the exact result
	 * would have more than rscale fractional digits, truncate the computation
	 * with MUL_GUARD_DIGITS guard digits.	We do that by pretending that one
	 * or both inputs have fewer digits than they really do.
	 */
	res_ndigits = var1ndigits + var2ndigits + 1;
	maxdigits = res_weight + 1 + (rscale * DEC_DIGITS) + MUL_GUARD_DIGITS;
	if (res_ndigits > maxdigits)
	{
		if (maxdigits < 3)
		{
			/* no useful precision at all in the result... */
			zero_var(result);
			result->dscale = rscale;
			return;
		}
		/* force maxdigits odd so that input ndigits can be equal */
		if ((maxdigits & 1) == 0)
			maxdigits++;
		if (var1ndigits > var2ndigits)
		{
			var1ndigits -= res_ndigits - maxdigits;
			if (var1ndigits < var2ndigits)
				var1ndigits = var2ndigits = (var1ndigits + var2ndigits) / 2;
		}
		else
		{
			var2ndigits -= res_ndigits - maxdigits;
			if (var2ndigits < var1ndigits)
				var1ndigits = var2ndigits = (var1ndigits + var2ndigits) / 2;
		}
		res_ndigits = maxdigits;
		Assert(res_ndigits == var1ndigits + var2ndigits + 1);
	}

	/*
	 * We do the arithmetic in an array "dig[]" of signed int's.  Since
	 * INT_MAX is noticeably larger than NBASE*NBASE, this gives us headroom
	 * to avoid normalizing carries immediately.
	 *
	 * maxdig tracks the maximum possible value of any dig[] entry; when this
	 * threatens to exceed INT_MAX, we take the time to propagate carries. To
	 * avoid overflow in maxdig itself, it actually represents the max
	 * possible value divided by NBASE-1.
	 */
	i = res_ndigits * sizeof(int);
	if (res_ndigits > NUMERIC_LOCAL_NMAX)
	{
		dig = (int *) palloc0(i);
	}
	else
	{
		dig = tdig;
		memset(dig, 0, i);
	}
	maxdig = 0;

	ri = res_ndigits - 1;
	for (i1 = var1ndigits - 1; i1 >= 0; ri--, i1--)
	{
		int			var1digit = var1digits[i1];

		if (var1digit == 0)
			continue;

		/* Time to normalize? */
		maxdig += var1digit;
		if (maxdig > INT_MAX / (NBASE - 1))
		{
			/* Yes, do it */
			carry = 0;
			for (i = res_ndigits - 1; i >= 0; i--)
			{
				newdig = dig[i] + carry;
				if (newdig >= NBASE)
				{
					carry = newdig / NBASE;
					newdig -= carry * NBASE;
				}
				else
					carry = 0;
				dig[i] = newdig;
			}
			Assert(carry == 0);
			/* Reset maxdig to indicate new worst-case */
			maxdig = 1 + var1digit;
		}

		/* Add appropriate multiple of var2 into the accumulator */
		i = ri;
		for (i2 = var2ndigits - 1; i2 >= 0; i2--)
			dig[i--] += var1digit * var2digits[i2];
	}

	/*
	 * Now we do a final carry propagation pass to normalize the result, which
	 * we combine with storing the result digits into the output. Note that
	 * this is still done at full precision w/guard digits.
	 */
	alloc_var(result, res_ndigits);
	res_digits = result->digits;
	carry = 0;
	for (i = res_ndigits - 1; i >= 0; i--)
	{
		newdig = dig[i] + carry;
		if (newdig >= NBASE)
		{
			carry = newdig / NBASE;
			newdig -= carry * NBASE;
		}
		else
			carry = 0;
		res_digits[i] = newdig;
	}
	Assert(carry == 0);

	if (dig != tdig)
		pfree(dig);

	/*
	 * Finally, round the result to the requested precision.
	 */
	result->weight = res_weight;
	result->sign = res_sign;

	/* Round to target rscale (and set result->dscale) */
	round_var(result, rscale);

	/* Strip leading and trailing zeroes */
	strip_var(result);
}


/*
 * div_var() -
 *
 *	Division on variable level. Quotient of var1 / var2 is stored in result.
 *	The quotient is figured to exactly rscale fractional digits.
 *	If round is true, it is rounded at the rscale'th digit; if false, it
 *	is truncated (towards zero) at that digit.
 */
static void
div_var(NumericVar *var1, NumericVar *var2, NumericVar *result,
		int rscale, bool round)
{
	int			div_ndigits;
	int			res_ndigits;
	int			res_sign;
	int			res_weight;
	int			carry;
	int			borrow;
	int			divisor1;
	int			divisor2;
	NumericDigit *dividend;
	NumericDigit *divisor;
	NumericDigit *res_digits;
	int			i;
	int			j;

	/* copy these values into local vars for speed in inner loop */
	int			var1ndigits = var1->ndigits;
	int			var2ndigits = var2->ndigits;

	/*
	 * First of all division by zero check; we must not be handed an
	 * unnormalized divisor.
	 */
	if (var2ndigits == 0 || var2->digits[0] == 0)
		ereport(ERROR,
				(errcode(ERRCODE_DIVISION_BY_ZERO),
				 errmsg("division by zero")));

	/*
	 * Now result zero check
	 */
	if (var1ndigits == 0)
	{
		zero_var(result);
		result->dscale = rscale;
		return;
	}

	/*
	 * Determine the result sign, weight and number of digits to calculate.
	 * The weight figured here is correct if the emitted quotient has no
	 * leading zero digits; otherwise strip_var() will fix things up.
	 */
	if (var1->sign == var2->sign)
		res_sign = NUMERIC_POS;
	else
		res_sign = NUMERIC_NEG;
	res_weight = var1->weight - var2->weight;
	/* The number of accurate result digits we need to produce: */
	res_ndigits = res_weight + 1 + (rscale + DEC_DIGITS - 1) / DEC_DIGITS;
	/* ... but always at least 1 */
	res_ndigits = Max(res_ndigits, 1);
	/* If rounding needed, figure one more digit to ensure correct result */
	if (round)
		res_ndigits++;

	/*
	 * The working dividend normally requires res_ndigits + var2ndigits
	 * digits, but make it at least var1ndigits so we can load all of var1
	 * into it.  (There will be an additional digit dividend[0] in the
	 * dividend space, but for consistency with Knuth's notation we don't
	 * count that in div_ndigits.)
	 */
	div_ndigits = res_ndigits + var2ndigits;
	div_ndigits = Max(div_ndigits, var1ndigits);

	/*
	 * We need a workspace with room for the working dividend (div_ndigits+1
	 * digits) plus room for the possibly-normalized divisor (var2ndigits
	 * digits).  It is convenient also to have a zero at divisor[0] with the
	 * actual divisor data in divisor[1 .. var2ndigits].  Transferring the
	 * digits into the workspace also allows us to realloc the result (which
	 * might be the same as either input var) before we begin the main loop.
	 * Note that we use palloc0 to ensure that divisor[0], dividend[0], and
	 * any additional dividend positions beyond var1ndigits, start out 0.
	 */
	dividend = (NumericDigit *)
		palloc0((div_ndigits + var2ndigits + 2) * sizeof(NumericDigit));
	divisor = dividend + (div_ndigits + 1);
	memcpy(dividend + 1, var1->digits, var1ndigits * sizeof(NumericDigit));
	memcpy(divisor + 1, var2->digits, var2ndigits * sizeof(NumericDigit));

	/*
	 * Now we can realloc the result to hold the generated quotient digits.
	 */
	alloc_var(result, res_ndigits);
	res_digits = result->digits;

	if (var2ndigits == 1)
	{
		/*
		 * If there's only a single divisor digit, we can use a fast path (cf.
		 * Knuth section 4.3.1 exercise 16).
		 */
		divisor1 = divisor[1];
		carry = 0;
		for (i = 0; i < res_ndigits; i++)
		{
			carry = carry * NBASE + dividend[i + 1];
			res_digits[i] = carry / divisor1;
			carry = carry % divisor1;
		}
	}
	else
	{
		/*
		 * The full multiple-place algorithm is taken from Knuth volume 2,
		 * Algorithm 4.3.1D.
		 *
		 * We need the first divisor digit to be >= NBASE/2.  If it isn't,
		 * make it so by scaling up both the divisor and dividend by the
		 * factor "d".	(The reason for allocating dividend[0] above is to
		 * leave room for possible carry here.)
		 */
		if (divisor[1] < HALF_NBASE)
		{
			int			d = NBASE / (divisor[1] + 1);

			carry = 0;
			for (i = var2ndigits; i > 0; i--)
			{
				carry += divisor[i] * d;
				divisor[i] = carry % NBASE;
				carry = carry / NBASE;
			}
			Assert(carry == 0);
			carry = 0;
			/* at this point only var1ndigits of dividend can be nonzero */
			for (i = var1ndigits; i >= 0; i--)
			{
				carry += dividend[i] * d;
				dividend[i] = carry % NBASE;
				carry = carry / NBASE;
			}
			Assert(carry == 0);
			Assert(divisor[1] >= HALF_NBASE);
		}
		/* First 2 divisor digits are used repeatedly in main loop */
		divisor1 = divisor[1];
		divisor2 = divisor[2];

		/*
		 * Begin the main loop.  Each iteration of this loop produces the j'th
		 * quotient digit by dividing dividend[j .. j + var2ndigits] by the
		 * divisor; this is essentially the same as the common manual
		 * procedure for long division.
		 */
		for (j = 0; j < res_ndigits; j++)
		{
			/* Estimate quotient digit from the first two dividend digits */
			int			next2digits = dividend[j] * NBASE + dividend[j + 1];
			int			qhat;

			/*
			 * If next2digits are 0, then quotient digit must be 0 and there's
			 * no need to adjust the working dividend.	It's worth testing
			 * here to fall out ASAP when processing trailing zeroes in a
			 * dividend.
			 */
			if (next2digits == 0)
			{
				res_digits[j] = 0;
				continue;
			}

			if (dividend[j] == divisor1)
				qhat = NBASE - 1;
			else
				qhat = next2digits / divisor1;

			/*
			 * Adjust quotient digit if it's too large.  Knuth proves that
			 * after this step, the quotient digit will be either correct or
			 * just one too large.	(Note: it's OK to use dividend[j+2] here
			 * because we know the divisor length is at least 2.)
			 */
			while (divisor2 * qhat >
				   (next2digits - qhat * divisor1) * NBASE + dividend[j + 2])
				qhat--;

			/* As above, need do nothing more when quotient digit is 0 */
			if (qhat > 0)
			{
				/*
				 * Multiply the divisor by qhat, and subtract that from the
				 * working dividend.  "carry" tracks the multiplication,
				 * "borrow" the subtraction (could we fold these together?)
				 */
				carry = 0;
				borrow = 0;
				for (i = var2ndigits; i >= 0; i--)
				{
					carry += divisor[i] * qhat;
					borrow -= carry % NBASE;
					carry = carry / NBASE;
					borrow += dividend[j + i];
					if (borrow < 0)
					{
						dividend[j + i] = borrow + NBASE;
						borrow = -1;
					}
					else
					{
						dividend[j + i] = borrow;
						borrow = 0;
					}
				}
				Assert(carry == 0);

				/*
				 * If we got a borrow out of the top dividend digit, then
				 * indeed qhat was one too large.  Fix it, and add back the
				 * divisor to correct the working dividend.  (Knuth proves
				 * that this will occur only about 3/NBASE of the time; hence,
				 * it's a good idea to test this code with small NBASE to be
				 * sure this section gets exercised.)
				 */
				if (borrow)
				{
					qhat--;
					carry = 0;
					for (i = var2ndigits; i >= 0; i--)
					{
						carry += dividend[j + i] + divisor[i];
						if (carry >= NBASE)
						{
							dividend[j + i] = carry - NBASE;
							carry = 1;
						}
						else
						{
							dividend[j + i] = carry;
							carry = 0;
						}
					}
					/* A carry should occur here to cancel the borrow above */
					Assert(carry == 1);
				}
			}

			/* And we're done with this quotient digit */
			res_digits[j] = qhat;
		}
	}

	pfree(dividend);

	/*
	 * Finally, round or truncate the result to the requested precision.
	 */
	result->weight = res_weight;
	result->sign = res_sign;

	/* Round or truncate to target rscale (and set result->dscale) */
	if (round)
		round_var(result, rscale);
	else
		trunc_var(result, rscale);

	/* Strip leading and trailing zeroes */
	strip_var(result);
}


/*
 * div_var_fast() -
 *
 *	This has the same API as div_var, but is implemented using the division
 *	algorithm from the "FM" library, rather than Knuth's schoolbook-division
 *	approach.  This is significantly faster but can produce inaccurate
 *	results, because it sometimes has to propagate rounding to the left,
 *	and so we can never be entirely sure that we know the requested digits
 *	exactly.  We compute DIV_GUARD_DIGITS extra digits, but there is
 *	no certainty that that's enough.  We use this only in the transcendental
 *	function calculation routines, where everything is approximate anyway.
 */
static void
div_var_fast(NumericVar *var1, NumericVar *var2, NumericVar *result,
			 int rscale, bool round)
{
	int			div_ndigits;
	int			res_sign;
	int			res_weight;
	int		   *div;
	int			qdigit;
	int			carry;
	int			maxdiv;
	int			newdig;
	NumericDigit *res_digits;
	double		fdividend,
				fdivisor,
				fdivisorinverse,
				fquotient;
	int			qi;
	int			i;

	/* copy these values into local vars for speed in inner loop */
	int			var1ndigits = var1->ndigits;
	int			var2ndigits = var2->ndigits;
	NumericDigit *var1digits = var1->digits;
	NumericDigit *var2digits = var2->digits;
	int			tdiv[NUMERIC_LOCAL_NDIG];

	/*
	 * First of all division by zero check; we must not be handed an
	 * unnormalized divisor.
	 */
	if (var2ndigits == 0 || var2digits[0] == 0)
		ereport(ERROR,
				(errcode(ERRCODE_DIVISION_BY_ZERO),
				 errmsg("division by zero")));

	/*
	 * Now result zero check
	 */
	if (var1ndigits == 0)
	{
		zero_var(result);
		result->dscale = rscale;
		return;
	}

	/*
	 * Determine the result sign, weight and number of digits to calculate
	 */
	if (var1->sign == var2->sign)
		res_sign = NUMERIC_POS;
	else
		res_sign = NUMERIC_NEG;
	res_weight = var1->weight - var2->weight + 1;
	/* The number of accurate result digits we need to produce: */
	div_ndigits = res_weight + 1 + (rscale + DEC_DIGITS - 1) / DEC_DIGITS;
	/* Add guard digits for roundoff error */
	div_ndigits += DIV_GUARD_DIGITS;
	if (div_ndigits < DIV_GUARD_DIGITS)
		div_ndigits = DIV_GUARD_DIGITS;
	/* Must be at least var1ndigits, too, to simplify data-loading loop */
	if (div_ndigits < var1ndigits)
		div_ndigits = var1ndigits;

	/*
	 * We do the arithmetic in an array "div[]" of signed int's.  Since
	 * INT_MAX is noticeably larger than NBASE*NBASE, this gives us headroom
	 * to avoid normalizing carries immediately.
	 *
	 * We start with div[] containing one zero digit followed by the
	 * dividend's digits (plus appended zeroes to reach the desired precision
	 * including guard digits).  Each step of the main loop computes an
	 * (approximate) quotient digit and stores it into div[], removing one
	 * position of dividend space.	A final pass of carry propagation takes
	 * care of any mistaken quotient digits.
	 */
	i = (div_ndigits + 1) * sizeof(int);
	if (div_ndigits > NUMERIC_LOCAL_NMAX)
	{
		div = (int *) palloc0(i);
	}
	else
	{
		memset(tdiv, 0, i);
		div = tdiv;
	}
	for (i = 0; i < var1ndigits; i++)
		div[i + 1] = var1digits[i];

	/*
	 * We estimate each quotient digit using floating-point arithmetic, taking
	 * the first four digits of the (current) dividend and divisor. This must
	 * be float to avoid overflow.
	 */
	fdivisor = (double) var2digits[0];
	for (i = 1; i < 4; i++)
	{
		fdivisor *= NBASE;
		if (i < var2ndigits)
			fdivisor += (double) var2digits[i];
	}
	fdivisorinverse = 1.0 / fdivisor;

	/*
	 * maxdiv tracks the maximum possible absolute value of any div[] entry;
	 * when this threatens to exceed INT_MAX, we take the time to propagate
	 * carries.  To avoid overflow in maxdiv itself, it actually represents
	 * the max possible abs. value divided by NBASE-1.
	 */
	maxdiv = 1;

	/*
	 * Outer loop computes next quotient digit, which will go into div[qi]
	 */
	for (qi = 0; qi < div_ndigits; qi++)
	{
		/* Approximate the current dividend value */
		fdividend = (double) div[qi];
		for (i = 1; i < 4; i++)
		{
			fdividend *= NBASE;
			if (qi + i <= div_ndigits)
				fdividend += (double) div[qi + i];
		}
		/* Compute the (approximate) quotient digit */
		fquotient = fdividend * fdivisorinverse;
		qdigit = (fquotient >= 0.0) ? ((int) fquotient) :
			(((int) fquotient) - 1);	/* truncate towards -infinity */

		if (qdigit != 0)
		{
			/* Do we need to normalize now? */
			maxdiv += Abs(qdigit);
			if (maxdiv > INT_MAX / (NBASE - 1))
			{
				/* Yes, do it */
				carry = 0;
				for (i = div_ndigits; i > qi; i--)
				{
					newdig = div[i] + carry;
					if (newdig < 0)
					{
						carry = -((-newdig - 1) / NBASE) - 1;
						newdig -= carry * NBASE;
					}
					else if (newdig >= NBASE)
					{
						carry = newdig / NBASE;
						newdig -= carry * NBASE;
					}
					else
						carry = 0;
					div[i] = newdig;
				}
				newdig = div[qi] + carry;
				div[qi] = newdig;

				/*
				 * All the div[] digits except possibly div[qi] are now in the
				 * range 0..NBASE-1.
				 */
				maxdiv = Abs(newdig) / (NBASE - 1);
				maxdiv = Max(maxdiv, 1);

				/*
				 * Recompute the quotient digit since new info may have
				 * propagated into the top four dividend digits
				 */
				fdividend = (double) div[qi];
				for (i = 1; i < 4; i++)
				{
					fdividend *= NBASE;
					if (qi + i <= div_ndigits)
						fdividend += (double) div[qi + i];
				}
				/* Compute the (approximate) quotient digit */
				fquotient = fdividend * fdivisorinverse;
				qdigit = (fquotient >= 0.0) ? ((int) fquotient) :
					(((int) fquotient) - 1);	/* truncate towards -infinity */
				maxdiv += Abs(qdigit);
			}

			/* Subtract off the appropriate multiple of the divisor */
			if (qdigit != 0)
			{
				int			istop = Min(var2ndigits, div_ndigits - qi + 1);

				for (i = 0; i < istop; i++)
					div[qi + i] -= qdigit * var2digits[i];
			}
		}

		/*
		 * The dividend digit we are about to replace might still be nonzero.
		 * Fold it into the next digit position.  We don't need to worry about
		 * overflow here since this should nearly cancel with the subtraction
		 * of the divisor.
		 */
		div[qi + 1] += div[qi] * NBASE;

		div[qi] = qdigit;
	}

	/*
	 * Approximate and store the last quotient digit (div[div_ndigits])
	 */
	fdividend = (double) div[qi];
	for (i = 1; i < 4; i++)
		fdividend *= NBASE;
	fquotient = fdividend * fdivisorinverse;
	qdigit = (fquotient >= 0.0) ? ((int) fquotient) :
		(((int) fquotient) - 1);	/* truncate towards -infinity */
	div[qi] = qdigit;

	/*
	 * Now we do a final carry propagation pass to normalize the result, which
	 * we combine with storing the result digits into the output. Note that
	 * this is still done at full precision w/guard digits.
	 */
	alloc_var(result, div_ndigits + 1);
	res_digits = result->digits;
	carry = 0;
	for (i = div_ndigits; i >= 0; i--)
	{
		newdig = div[i] + carry;
		if (newdig < 0)
		{
			carry = -((-newdig - 1) / NBASE) - 1;
			newdig -= carry * NBASE;
		}
		else if (newdig >= NBASE)
		{
			carry = newdig / NBASE;
			newdig -= carry * NBASE;
		}
		else
			carry = 0;
		res_digits[i] = newdig;
	}
	Assert(carry == 0);

	if (div != tdiv)
		pfree(div);

	/*
	 * Finally, round the result to the requested precision.
	 */
	result->weight = res_weight;
	result->sign = res_sign;

	/* Round to target rscale (and set result->dscale) */
	if (round)
		round_var(result, rscale);
	else
		trunc_var(result, rscale);

	/* Strip leading and trailing zeroes */
	strip_var(result);
}


/*
 * Default scale selection for division
 *
 * Returns the appropriate result scale for the division result.
 */
static int
select_div_scale(NumericVar *var1, NumericVar *var2)
{
	int			weight1,
				weight2,
				qweight,
				i;
	NumericDigit firstdigit1,
				firstdigit2;
	int			rscale;

	/*
	 * The result scale of a division isn't specified in any SQL standard. For
	 * PostgreSQL we select a result scale that will give at least
	 * NUMERIC_MIN_SIG_DIGITS significant digits, so that numeric gives a
	 * result no less accurate than float8; but use a scale not less than
	 * either input's display scale.
	 */

	/* Get the actual (normalized) weight and first digit of each input */

	weight1 = 0;				/* values to use if var1 is zero */
	firstdigit1 = 0;
	for (i = 0; i < var1->ndigits; i++)
	{
		firstdigit1 = var1->digits[i];
		if (firstdigit1 != 0)
		{
			weight1 = var1->weight - i;
			break;
		}
	}

	weight2 = 0;				/* values to use if var2 is zero */
	firstdigit2 = 0;
	for (i = 0; i < var2->ndigits; i++)
	{
		firstdigit2 = var2->digits[i];
		if (firstdigit2 != 0)
		{
			weight2 = var2->weight - i;
			break;
		}
	}

	/*
	 * Estimate weight of quotient.  If the two first digits are equal, we
	 * can't be sure, but assume that var1 is less than var2.
	 */
	qweight = weight1 - weight2;
	if (firstdigit1 <= firstdigit2)
		qweight--;

	/* Select result scale */
	rscale = NUMERIC_MIN_SIG_DIGITS - qweight * DEC_DIGITS;
	rscale = Max(rscale, var1->dscale);
	rscale = Max(rscale, var2->dscale);
	rscale = Max(rscale, NUMERIC_MIN_DISPLAY_SCALE);
	rscale = Min(rscale, NUMERIC_MAX_DISPLAY_SCALE);

	return rscale;
}


/*
 * mod_var() -
 *
 *	Calculate the modulo of two numerics at variable level
 */
static void
mod_var(NumericVar *var1, NumericVar *var2, NumericVar *result)
{
	NumericVar	tmp;

	quick_init_var(&tmp);

	/* ---------
	 * We do this using the equation
	 *		mod(x,y) = x - trunc(x/y)*y
	 * div_var can be persuaded to give us trunc(x/y) directly.
	 * ----------
	 */
	div_var(var1, var2, &tmp, 0, false);

	mul_var(var2, &tmp, &tmp, var2->dscale);

	sub_var(var1, &tmp, result);

	free_var(&tmp);
}


/*
 * ceil_var() -
 *
 *	Return the smallest integer greater than or equal to the argument
 *	on variable level
 */
static void
ceil_var(NumericVar *var, NumericVar *result)
{
	NumericVar	tmp;

	init_var_from_var(var, &tmp);

	trunc_var(&tmp, 0);

	if (var->sign == NUMERIC_POS && cmp_var(var, &tmp) != 0)
		add_var(&tmp, &const_one, result);
	else
		set_var_from_var(&tmp, result);
	free_var(&tmp);
}


/*
 * floor_var() -
 *
 *	Return the largest integer equal to or less than the argument
 *	on variable level
 */
static void
floor_var(NumericVar *var, NumericVar *result)
{
	NumericVar	tmp;

	init_var_from_var(var, &tmp);

	trunc_var(&tmp, 0);

	if (var->sign == NUMERIC_NEG && cmp_var(var, &tmp) != 0)
		sub_var(&tmp, &const_one, result);
	else
		set_var_from_var(&tmp, result);
	free_var(&tmp);
}


/*
 * sqrt_var() -
 *
 *	Compute the square root of x using Newton's algorithm
 */
static void
sqrt_var(NumericVar *arg, NumericVar *result, int rscale)
{
	NumericVar	tmp_arg;
	NumericVar	tmp_val;
	NumericVar	last_val;
	int			local_rscale;
	int			stat;

	local_rscale = rscale + 8;

	stat = cmp_var(arg, &const_zero);
	if (stat == 0)
	{
		zero_var(result);
		result->dscale = rscale;
		return;
	}

	/*
	 * SQL2003 defines sqrt() in terms of power, so we need to emit the right
	 * SQLSTATE error code if the operand is negative.
	 */
	if (stat < 0)
		ereport(ERROR,
				(errcode(ERRCODE_INVALID_ARGUMENT_FOR_POWER_FUNCTION),
				 errmsg("cannot take square root of a negative number")));

	/* Copy arg in case it is the same var as result */
	init_var_from_var(arg, &tmp_arg);

	/*
	 * Initialize the result to the first guess
	 */
	alloc_var(result, 1);
	result->digits[0] = tmp_arg.digits[0] / 2;
	if (result->digits[0] == 0)
		result->digits[0] = 1;
	result->weight = tmp_arg.weight / 2;
	result->sign = NUMERIC_POS;

	init_var_from_var(result, &last_val);
	quick_init_var(&tmp_val);

	for (;;)
	{
		div_var_fast(&tmp_arg, result, &tmp_val, local_rscale, true);

		add_var(result, &tmp_val, result);
		mul_var(result, &const_zero_point_five, result, local_rscale);

		if (cmp_var(&last_val, result) == 0)
			break;
		set_var_from_var(result, &last_val);
	}

	free_var(&last_val);
	free_var(&tmp_val);
	free_var(&tmp_arg);

	/* Round to requested precision */
	round_var(result, rscale);
}


/*
 * exp_var() -
 *
 *	Raise e to the power of x
 */
static void
exp_var(NumericVar *arg, NumericVar *result, int rscale)
{
	NumericVar	x;
	int			xintval;
	bool		xneg = FALSE;
	int			local_rscale;

	/*----------
	 * We separate the integral and fraction parts of x, then compute
	 *		e^x = e^xint * e^xfrac
	 * where e = exp(1) and e^xfrac = exp(xfrac) are computed by
	 * exp_var_internal; the limited range of inputs allows that routine
	 * to do a good job with a simple Taylor series.  Raising e^xint is
	 * done by repeated multiplications in power_var_int.
	 *----------
	 */

	init_var_from_var(arg, &x);

	if (x.sign == NUMERIC_NEG)
	{
		xneg = TRUE;
		x.sign = NUMERIC_POS;
	}

	/* Extract the integer part, remove it from x */
	xintval = 0;
	while (x.weight >= 0)
	{
		xintval *= NBASE;
		if (x.ndigits > 0)
		{
			xintval += x.digits[0];
			x.digits++;
			x.ndigits--;
		}
		x.weight--;
		/* Guard against overflow */
		if (xintval >= NUMERIC_MAX_RESULT_SCALE * 3)
			ereport(ERROR,
					(errcode(ERRCODE_NUMERIC_VALUE_OUT_OF_RANGE),
					 errmsg("argument for function \"exp\" too big")));
	}

	/* Select an appropriate scale for internal calculation */
	local_rscale = rscale + MUL_GUARD_DIGITS * 2;

	/* Compute e^xfrac */
	exp_var_internal(&x, result, local_rscale);

	/* If there's an integer part, multiply by e^xint */
	if (xintval > 0)
	{
		NumericVar	e;

		quick_init_var(&e);
		exp_var_internal(&const_one, &e, local_rscale);
		power_var_int(&e, xintval, &e, local_rscale);
		mul_var(&e, result, result, local_rscale);
		free_var(&e);
	}

	free_var(&x);

	/* Compensate for input sign, and round to requested rscale */
	if (xneg)
		div_var_fast(&const_one, result, result, rscale, true);
	else
		round_var(result, rscale);
}


/*
 * exp_var_internal() -
 *
 *	Raise e to the power of x, where 0 <= x <= 1
 *
 * NB: the result should be good to at least rscale digits, but it has
 * *not* been rounded off; the caller must do that if wanted.
 */
static void
exp_var_internal(NumericVar *arg, NumericVar *result, int rscale)
{
	NumericVar	x;
	NumericVar	xpow;
	NumericVar	ifac;
	NumericVar	elem;
	NumericVar	ni;
	int			ndiv2 = 0;
	int			local_rscale;

	quick_init_var(&elem);
	init_var_from_var(arg, &x);

	Assert(x.sign == NUMERIC_POS);

	local_rscale = rscale + 8;

	/* Reduce input into range 0 <= x <= 0.01 */
	while (cmp_var(&x, &const_zero_point_01) > 0)
	{
		ndiv2++;
		local_rscale++;
		mul_var(&x, &const_zero_point_five, &x, x.dscale + 1);
	}

	/*
	 * Use the Taylor series
	 *
	 * exp(x) = 1 + x + x^2/2! + x^3/3! + ...
	 *
	 * Given the limited range of x, this should converge reasonably quickly.
	 * We run the series until the terms fall below the local_rscale limit.
	 */
	add_var(&const_one, &x, result);
	init_var_from_var(&x, &xpow);
	init_ro_var_from_var(&const_one, &ifac);
	init_ro_var_from_var(&const_one, &ni);

	for (;;)
	{
		add_var(&ni, &const_one, &ni);
		mul_var(&xpow, &x, &xpow, local_rscale);
		mul_var(&ifac, &ni, &ifac, 0);
		div_var_fast(&xpow, &ifac, &elem, local_rscale, true);

		if (elem.ndigits == 0)
			break;

		add_var(result, &elem, result);
	}

	/* Compensate for argument range reduction */
	while (ndiv2-- > 0)
		mul_var(result, result, result, local_rscale);

	free_var(&x);
	free_var(&xpow);
	free_var(&ifac);
	free_var(&elem);
	free_var(&ni);
}


/*
 * ln_var() -
 *
 *	Compute the natural log of x
 */
static void
ln_var(NumericVar *arg, NumericVar *result, int rscale)
{
	NumericVar	x;
	NumericVar	xx;
	NumericVar	ni;
	NumericVar	elem;
	NumericVar	fact;
	int			local_rscale;
	int			cmp;

	cmp = cmp_var(arg, &const_zero);
	if (cmp == 0)
		ereport(ERROR,
				(errcode(ERRCODE_INVALID_ARGUMENT_FOR_LOG),
				 errmsg("cannot take logarithm of zero")));
	else if (cmp < 0)
		ereport(ERROR,
				(errcode(ERRCODE_INVALID_ARGUMENT_FOR_LOG),
				 errmsg("cannot take logarithm of a negative number")));

	local_rscale = rscale + 8;

	quick_init_var(&xx);
	quick_init_var(&ni);
	quick_init_var(&elem);

	init_var_from_var(arg, &x);
	init_ro_var_from_var(&const_two, &fact);

	/* Reduce input into range 0.9 < x < 1.1 */
	while (cmp_var(&x, &const_zero_point_nine) <= 0)
	{
		local_rscale++;
		sqrt_var(&x, &x, local_rscale);
		mul_var(&fact, &const_two, &fact, 0);
	}
	while (cmp_var(&x, &const_one_point_one) >= 0)
	{
		local_rscale++;
		sqrt_var(&x, &x, local_rscale);
		mul_var(&fact, &const_two, &fact, 0);
	}

	/*
	 * We use the Taylor series for 0.5 * ln((1+z)/(1-z)),
	 *
	 * z + z^3/3 + z^5/5 + ...
	 *
	 * where z = (x-1)/(x+1) is in the range (approximately) -0.053 .. 0.048
	 * due to the above range-reduction of x.
	 *
	 * The convergence of this is not as fast as one would like, but is
	 * tolerable given that z is small.
	 */
	sub_var(&x, &const_one, result);
	add_var(&x, &const_one, &elem);
	div_var_fast(result, &elem, result, local_rscale, true);
	set_var_from_var(result, &xx);
	mul_var(result, result, &x, local_rscale);

	set_var_from_var(&const_one, &ni);

	for (;;)
	{
		add_var(&ni, &const_two, &ni);
		mul_var(&xx, &x, &xx, local_rscale);
		div_var_fast(&xx, &ni, &elem, local_rscale, true);

		if (elem.ndigits == 0)
			break;

		add_var(result, &elem, result);

		if (elem.weight < (result->weight - local_rscale * 2 / DEC_DIGITS))
			break;
	}

	/* Compensate for argument range reduction, round to requested rscale */
	mul_var(result, &fact, result, rscale);

	free_var(&x);
	free_var(&xx);
	free_var(&ni);
	free_var(&elem);
	free_var(&fact);
}


/*
 * log_var() -
 *
 *	Compute the logarithm of num in a given base.
 *
 *	Note: this routine chooses dscale of the result.
 */
static void
log_var(NumericVar *base, NumericVar *num, NumericVar *result)
{
	NumericVar	ln_base;
	NumericVar	ln_num;
	int			dec_digits;
	int			rscale;
	int			local_rscale;

	quick_init_var(&ln_base);
	quick_init_var(&ln_num);

	/* Set scale for ln() calculations --- compare numeric_ln() */

	/* Approx decimal digits before decimal point */
	dec_digits = (num->weight + 1) * DEC_DIGITS;

	if (dec_digits > 1)
		rscale = NUMERIC_MIN_SIG_DIGITS - (int) log10(dec_digits - 1);
	else if (dec_digits < 1)
		rscale = NUMERIC_MIN_SIG_DIGITS - (int) log10(1 - dec_digits);
	else
		rscale = NUMERIC_MIN_SIG_DIGITS;

	rscale = Max(rscale, base->dscale);
	rscale = Max(rscale, num->dscale);
	rscale = Max(rscale, NUMERIC_MIN_DISPLAY_SCALE);
	rscale = Min(rscale, NUMERIC_MAX_DISPLAY_SCALE);

	local_rscale = rscale + 8;

	/* Form natural logarithms */
	ln_var(base, &ln_base, local_rscale);
	ln_var(num, &ln_num, local_rscale);

	ln_base.dscale = rscale;
	ln_num.dscale = rscale;

	/* Select scale for division result */
	rscale = select_div_scale(&ln_num, &ln_base);

	div_var_fast(&ln_num, &ln_base, result, rscale, true);

	free_var(&ln_num);
	free_var(&ln_base);
}


/*
 * power_var() -
 *
 *	Raise base to the power of exp
 *
 *	Note: this routine chooses dscale of the result.
 */
static void
power_var(NumericVar *base, NumericVar *exp, NumericVar *result)
{
	NumericVar	ln_base;
	NumericVar	ln_num;
	int			dec_digits;
	int			rscale;
	int			local_rscale;
	double		val;

	/* If exp can be represented as an integer, use power_var_int */
	if (exp->ndigits == 0 || exp->ndigits <= exp->weight + 1)
	{
		/* exact integer, but does it fit in int? */
		NumericVar	x;
		int64		expval64 = 0;

		/* must copy because numericvar_to_int8() scribbles on input */
		init_var_from_var(exp, &x);
		if (numericvar_to_int8(&x, &expval64))
		{
			int			expval = (int) expval64;

			/* Test for overflow by reverse-conversion. */
			if ((int64) expval == expval64)
			{
				/* Okay, select rscale */
				rscale = NUMERIC_MIN_SIG_DIGITS;
				rscale = Max(rscale, base->dscale);
				rscale = Max(rscale, NUMERIC_MIN_DISPLAY_SCALE);
				rscale = Min(rscale, NUMERIC_MAX_DISPLAY_SCALE);

				power_var_int(base, expval, result, rscale);

				return;
			}
		}
	}

	/*
	 * This avoids log(0) for cases of 0 raised to a non-integer. 0 ^ 0
	 * handled by power_var_int().
	 */
	if (cmp_var(base, &const_zero) == 0)
	{
		set_var_from_var(&const_zero, result);
		result->dscale = NUMERIC_MIN_SIG_DIGITS;		/* no need to round */
		return;
	}
<<<<<<< HEAD
	
	quick_init_var(&ln_base);
	quick_init_var(&ln_num);
=======

	init_var(&ln_base);
	init_var(&ln_num);
>>>>>>> 4d53a2f9

	/* Set scale for ln() calculation --- need extra accuracy here */

	/* Approx decimal digits before decimal point */
	dec_digits = (base->weight + 1) * DEC_DIGITS;

	if (dec_digits > 1)
		rscale = NUMERIC_MIN_SIG_DIGITS * 2 - (int) log10(dec_digits - 1);
	else if (dec_digits < 1)
		rscale = NUMERIC_MIN_SIG_DIGITS * 2 - (int) log10(1 - dec_digits);
	else
		rscale = NUMERIC_MIN_SIG_DIGITS * 2;

	rscale = Max(rscale, base->dscale * 2);
	rscale = Max(rscale, exp->dscale * 2);
	rscale = Max(rscale, NUMERIC_MIN_DISPLAY_SCALE * 2);
	rscale = Min(rscale, NUMERIC_MAX_DISPLAY_SCALE * 2);

	local_rscale = rscale + 8;

	ln_var(base, &ln_base, local_rscale);

	mul_var(&ln_base, exp, &ln_num, local_rscale);
	free_var(&ln_base);

	/* Set scale for exp() -- compare numeric_exp() */

	/* convert input to float8, ignoring overflow */
	val = numericvar_to_double_no_overflow(&ln_num);

	/*
	 * log10(result) = num * log10(e), so this is approximately the weight:
	 */
	val *= 0.434294481903252;

	/* limit to something that won't cause integer overflow */
	val = Max(val, -NUMERIC_MAX_RESULT_SCALE);
	val = Min(val, NUMERIC_MAX_RESULT_SCALE);

	rscale = NUMERIC_MIN_SIG_DIGITS - (int) val;
	rscale = Max(rscale, base->dscale);
	rscale = Max(rscale, exp->dscale);
	rscale = Max(rscale, NUMERIC_MIN_DISPLAY_SCALE);
	rscale = Min(rscale, NUMERIC_MAX_DISPLAY_SCALE);

	exp_var(&ln_num, result, rscale);

	free_var(&ln_num);
}

/*
 * power_var_int() -
 *
 *	Raise base to the power of exp, where exp is an integer.
 */
static void
power_var_int(NumericVar *base, int exp, NumericVar *result, int rscale)
{
	bool		neg;
	NumericVar	base_prod;
	int			local_rscale;

	switch (exp)
	{
		case 0:

			/*
			 * While 0 ^ 0 can be either 1 or indeterminate (error), we treat
			 * it as 1 because most programming languages do this. SQL:2003
			 * also requires a return value of 1.
			 * http://en.wikipedia.org/wiki/Exponentiation#Zero_to_the_zero_pow
			 * er
			 */
			set_var_from_var(&const_one, result);
			result->dscale = rscale;	/* no need to round */
			return;
		case 1:
			set_var_from_var(base, result);
			round_var(result, rscale);
			return;
		case -1:
			div_var(&const_one, base, result, rscale, true);
			return;
		case 2:
			mul_var(base, base, result, rscale);
			return;
		default:
			break;
	}

	/*
	 * The general case repeatedly multiplies base according to the bit
	 * pattern of exp.	We do the multiplications with some extra precision.
	 */
	neg = (exp < 0);
	exp = Abs(exp);

	local_rscale = rscale + MUL_GUARD_DIGITS * 2;

	init_var_from_var(base, &base_prod);

	if (exp & 1)
		set_var_from_var(base, result);
	else
		set_var_from_var(&const_one, result);

	while ((exp >>= 1) > 0)
	{
		mul_var(&base_prod, &base_prod, &base_prod, local_rscale);
		if (exp & 1)
			mul_var(&base_prod, result, result, local_rscale);
	}

	free_var(&base_prod);

	/* Compensate for input sign, and round to requested rscale */
	if (neg)
		div_var_fast(&const_one, result, result, rscale, true);
	else
		round_var(result, rscale);
}


/* ----------------------------------------------------------------------
 *
 * Following are the lowest level functions that operate unsigned
 * on the variable level
 *
 * ----------------------------------------------------------------------
 */


/* ----------
 * cmp_abs() -
 *
 *	Compare the absolute values of var1 and var2
 *	Returns:	-1 for ABS(var1) < ABS(var2)
 *				0  for ABS(var1) == ABS(var2)
 *				1  for ABS(var1) > ABS(var2)
 * ----------
 */
static int
cmp_abs(NumericVar *var1, NumericVar *var2)
{
	return cmp_abs_common(var1->digits, var1->ndigits, var1->weight,
						  var2->digits, var2->ndigits, var2->weight);
}

/* ----------
 * cmp_abs_common() -
 *
 *	Main routine of cmp_abs(). This function can be used by both
 *	NumericVar and Numeric.
 * ----------
 */
static int
cmp_abs_common(const NumericDigit *var1digits, int var1ndigits, int var1weight,
			 const NumericDigit *var2digits, int var2ndigits, int var2weight)
{
	int			i1 = 0;
	int			i2 = 0;

	/* Check any digits before the first common digit */

	while (var1weight > var2weight && i1 < var1ndigits)
	{
		if (var1digits[i1++] != 0)
			return 1;
		var1weight--;
	}
	while (var2weight > var1weight && i2 < var2ndigits)
	{
		if (var2digits[i2++] != 0)
			return -1;
		var2weight--;
	}

	/* At this point, either w1 == w2 or we've run out of digits */

	if (var1weight == var2weight)
	{
		while (i1 < var1ndigits && i2 < var2ndigits)
		{
			int			stat = var1digits[i1++] - var2digits[i2++];

			if (stat)
			{
				if (stat > 0)
					return 1;
				return -1;
			}
		}
	}

	/*
	 * At this point, we've run out of digits on one side or the other; so any
	 * remaining nonzero digits imply that side is larger
	 */
	while (i1 < var1ndigits)
	{
		if (var1digits[i1++] != 0)
			return 1;
	}
	while (i2 < var2ndigits)
	{
		if (var2digits[i2++] != 0)
			return -1;
	}

	return 0;
}


/*
 * add_abs() -
 *
 *	Add the absolute values of two variables into result.
 *	result might point to one of the operands without danger.
 */
static void
add_abs(NumericVar *var1, NumericVar *var2, NumericVar *result)
{
	NumericDigit *res_buf;
	NumericDigit *res_digits;
	int			res_ndigits;
	int			res_weight;
	int			res_rscale,
				rscale1,
				rscale2;
	int			res_dscale;
	int			i,
				i1,
				i2;
	int			carry = 0;

	/* copy these values into local vars for speed in inner loop */
	int			var1ndigits = var1->ndigits;
	int			var2ndigits = var2->ndigits;
	NumericDigit *var1digits = var1->digits;
	NumericDigit *var2digits = var2->digits;
	NumericDigit tdig[NUMERIC_LOCAL_NDIG];

	res_weight = Max(var1->weight, var2->weight) + 1;

	res_dscale = Max(var1->dscale, var2->dscale);

	/* Note: here we are figuring rscale in base-NBASE digits */
	rscale1 = var1->ndigits - var1->weight - 1;
	rscale2 = var2->ndigits - var2->weight - 1;
	res_rscale = Max(rscale1, rscale2);

	res_ndigits = res_rscale + res_weight + 1;
	if (res_ndigits <= 0)
		res_ndigits = 1;

	res_buf = tdig;
	if (res_ndigits > NUMERIC_LOCAL_NMAX) 
		res_buf = digitbuf_alloc(res_ndigits + 1);
	res_buf[0] = 0;				/* spare digit for later rounding */
	res_digits = res_buf + 1;

	i1 = res_rscale + var1->weight + 1;
	i2 = res_rscale + var2->weight + 1;
	for (i = res_ndigits - 1; i >= 0; i--)
	{
		i1--;
		i2--;
		if (i1 >= 0 && i1 < var1ndigits)
			carry += var1digits[i1];
		if (i2 >= 0 && i2 < var2ndigits)
			carry += var2digits[i2];

		if (carry >= NBASE)
		{
			res_digits[i] = carry - NBASE;
			carry = 1;
		}
		else
		{
			res_digits[i] = carry;
			carry = 0;
		}
	}

	Assert(carry == 0);			/* else we failed to allow for carry out */

	digitbuf_free(result);
	if (res_buf != tdig)
	{
		result->buf = res_buf;
		result->digits = res_digits;
	}
	else
	{
		result->digits = result->buf = result->ndb;
		memcpy(result->buf, res_buf, (sizeof(NumericDigit) * (res_ndigits +1)));
		result->digits ++;
	}
	result->ndigits = res_ndigits;
	result->weight = res_weight;
	result->dscale = res_dscale;

	/* Remove leading/trailing zeroes */
	strip_var(result);
}


/*
 * sub_abs()
 *
 *	Subtract the absolute value of var2 from the absolute value of var1
 *	and store in result. result might point to one of the operands
 *	without danger.
 *
 *	ABS(var1) MUST BE GREATER OR EQUAL ABS(var2) !!!
 */
static void
sub_abs(NumericVar *var1, NumericVar *var2, NumericVar *result)
{
	NumericDigit *res_buf;
	NumericDigit *res_digits;
	int			res_ndigits;
	int			res_weight;
	int			res_rscale,
				rscale1,
				rscale2;
	int			res_dscale;
	int			i,
				i1,
				i2;
	int			borrow = 0;

	/* copy these values into local vars for speed in inner loop */
	int			var1ndigits = var1->ndigits;
	int			var2ndigits = var2->ndigits;
	NumericDigit *var1digits = var1->digits;
	NumericDigit *var2digits = var2->digits;
	NumericDigit tdig[NUMERIC_LOCAL_NDIG];

	res_weight = var1->weight;

	res_dscale = Max(var1->dscale, var2->dscale);

	/* Note: here we are figuring rscale in base-NBASE digits */
	rscale1 = var1->ndigits - var1->weight - 1;
	rscale2 = var2->ndigits - var2->weight - 1;
	res_rscale = Max(rscale1, rscale2);

	res_ndigits = res_rscale + res_weight + 1;
	if (res_ndigits <= 0)
		res_ndigits = 1;

	res_buf = tdig;
	if (res_ndigits > NUMERIC_LOCAL_NMAX) 
		res_buf = digitbuf_alloc(res_ndigits + 1);
	res_buf[0] = 0;				/* spare digit for later rounding */
	res_digits = res_buf + 1;

	i1 = res_rscale + var1->weight + 1;
	i2 = res_rscale + var2->weight + 1;
	for (i = res_ndigits - 1; i >= 0; i--)
	{
		i1--;
		i2--;
		if (i1 >= 0 && i1 < var1ndigits)
			borrow += var1digits[i1];
		if (i2 >= 0 && i2 < var2ndigits)
			borrow -= var2digits[i2];

		if (borrow < 0)
		{
			res_digits[i] = borrow + NBASE;
			borrow = -1;
		}
		else
		{
			res_digits[i] = borrow;
			borrow = 0;
		}
	}

	Assert(borrow == 0);		/* else caller gave us var1 < var2 */

	digitbuf_free(result);
	if (res_buf != tdig)
	{
		result->buf = res_buf;
		result->digits = res_digits;
	}
	else
	{
		result->digits = result->buf = result->ndb;
		memcpy(result->buf, res_buf, (sizeof(NumericDigit) * (res_ndigits +1)));
		result->digits ++;
	}
	result->ndigits = res_ndigits;
	result->weight = res_weight;
	result->dscale = res_dscale;

	/* Remove leading/trailing zeroes */
	strip_var(result);
}

/*
 * round_var
 *
 * Round the value of a variable to no more than rscale decimal digits
 * after the decimal point.  NOTE: we allow rscale < 0 here, implying
 * rounding before the decimal point.
 */
static void
round_var(NumericVar *var, int rscale)
{
	NumericDigit *digits = var->digits;
	int			di;
	int			ndigits;
	int			carry;

	var->dscale = rscale;

	/* decimal digits wanted */
	di = (var->weight + 1) * DEC_DIGITS + rscale;

	/*
	 * If di = 0, the value loses all digits, but could round up to 1 if its
	 * first extra digit is >= 5.  If di < 0 the result must be 0.
	 */
	if (di < 0)
	{
		var->ndigits = 0;
		var->weight = 0;
		var->sign = NUMERIC_POS;
	}
	else
	{
		/* NBASE digits wanted */
		ndigits = (di + DEC_DIGITS - 1) / DEC_DIGITS;

		/* 0, or number of decimal digits to keep in last NBASE digit */
		di %= DEC_DIGITS;

		if (ndigits < var->ndigits ||
			(ndigits == var->ndigits && di > 0))
		{
			var->ndigits = ndigits;

#if DEC_DIGITS == 1
			/* di must be zero */
			carry = (digits[ndigits] >= HALF_NBASE) ? 1 : 0;
#else
			if (di == 0)
				carry = (digits[ndigits] >= HALF_NBASE) ? 1 : 0;
			else
			{
				/* Must round within last NBASE digit */
				int			extra,
							pow10;

#if DEC_DIGITS == 4
				pow10 = round_powers[di];
#elif DEC_DIGITS == 2
				pow10 = 10;
#else
#error unsupported NBASE
#endif
				extra = digits[--ndigits] % pow10;
				digits[ndigits] -= extra;
				carry = 0;
				if (extra >= pow10 / 2)
				{
					pow10 += digits[ndigits];
					if (pow10 >= NBASE)
					{
						pow10 -= NBASE;
						carry = 1;
					}
					digits[ndigits] = pow10;
				}
			}
#endif

			/* Propagate carry if needed */
			while (carry)
			{
				carry += digits[--ndigits];
				if (carry >= NBASE)
				{
					digits[ndigits] = carry - NBASE;
					carry = 1;
				}
				else
				{
					digits[ndigits] = carry;
					carry = 0;
				}
			}

			if (ndigits < 0)
			{
				Assert(ndigits == -1);	/* better not have added > 1 digit */
				Assert(var->digits > var->buf);
				var->digits--;
				var->ndigits++;
				var->weight++;
			}
		}
	}
}

/*
 * trunc_var
 *
 * Truncate (towards zero) the value of a variable at rscale decimal digits
 * after the decimal point.  NOTE: we allow rscale < 0 here, implying
 * truncation before the decimal point.
 */
static void
trunc_var(NumericVar *var, int rscale)
{
	int			di;
	int			ndigits;

	var->dscale = rscale;

	/* decimal digits wanted */
	di = (var->weight + 1) * DEC_DIGITS + rscale;

	/*
	 * If di <= 0, the value loses all digits.
	 */
	if (di <= 0)
	{
		var->ndigits = 0;
		var->weight = 0;
		var->sign = NUMERIC_POS;
	}
	else
	{
		/* NBASE digits wanted */
		ndigits = (di + DEC_DIGITS - 1) / DEC_DIGITS;

		if (ndigits <= var->ndigits)
		{
			var->ndigits = ndigits;

#if DEC_DIGITS == 1
			/* no within-digit stuff to worry about */
#else
			/* 0, or number of decimal digits to keep in last NBASE digit */
			di %= DEC_DIGITS;

			if (di > 0)
			{
				/* Must truncate within last NBASE digit */
				NumericDigit *digits = var->digits;
				int			extra,
							pow10;

#if DEC_DIGITS == 4
				pow10 = round_powers[di];
#elif DEC_DIGITS == 2
				pow10 = 10;
#else
#error unsupported NBASE
#endif
				extra = digits[--ndigits] % pow10;
				digits[ndigits] -= extra;
			}
#endif
		}
	}
}

/*
 * strip_var
 *
 * Strip any leading and trailing zeroes from a numeric variable
 */
static void
strip_var(NumericVar *var)
{
	NumericDigit *digits = var->digits;
	int			ndigits = var->ndigits;

	/* Strip leading zeroes */
	while (ndigits > 0 && *digits == 0)
	{
		digits++;
		var->weight--;
		ndigits--;
	}

	/* Strip trailing zeroes */
	while (ndigits > 0 && digits[ndigits - 1] == 0)
		ndigits--;

	/* If it's zero, normalize the sign and weight */
	if (ndigits == 0)
	{
		var->sign = NUMERIC_POS;
		var->weight = 0;
	}

	var->digits = digits;
	var->ndigits = ndigits;
}


/* ----------------------------------------------------------------------
 *
 * Aggregate functions -- Greenplum Database Extensions
 *
 * Greenplum Database adds some builtin functions to amalgamate transition type
 * instances for two-stage aggregation.
 *
 * ----------------------------------------------------------------------
 */

static ArrayType *
do_numeric_amalg_demalg(ArrayType *aTransArray, ArrayType *bTransArray,
						bool is_amalg)
{
	Datum	   *transdatums;
	int			ndatums;
	Datum		aN, bN,
				aSumX, bSumX,
				aSumX2, bSumX2;
	ArrayType  *result;
	PGFunction	malgfunc;
	
	/* We assume the input is array of numeric */
	deconstruct_array(aTransArray,
					  NUMERICOID, -1, false, 'i',
					  &transdatums, NULL, &ndatums);
	if (ndatums != 3)
		elog(ERROR, "expected 3-element numeric array");
	aN = transdatums[0];
	aSumX = transdatums[1];
	aSumX2 = transdatums[2];

	deconstruct_array(bTransArray,
					  NUMERICOID, -1, false, 'i',
					  &transdatums, NULL, &ndatums);
	if (ndatums != 3)
		elog(ERROR, "expected 3-element numeric array");
	bN = transdatums[0];
	bSumX = transdatums[1];
	bSumX2 = transdatums[2];

	if (is_amalg)
		malgfunc = numeric_add;
	else
		malgfunc = numeric_sub;

	aN = DirectFunctionCall2(malgfunc, aN, bN);
	aSumX = DirectFunctionCall2(malgfunc, aSumX, bSumX);
	aSumX2 = DirectFunctionCall2(malgfunc, aSumX2, bSumX2);

	transdatums[0] = aN;
	transdatums[1] = aSumX;
	transdatums[2] = aSumX2;

	result = construct_array(transdatums, 3,
							 NUMERICOID, -1, false, 'i');

	return result;
}

Datum
numeric_amalg(PG_FUNCTION_ARGS)
{
	ArrayType  *aTransArray = PG_GETARG_ARRAYTYPE_P(0);
	ArrayType  *bTransArray = PG_GETARG_ARRAYTYPE_P(1);

	PG_RETURN_ARRAYTYPE_P(do_numeric_amalg_demalg(aTransArray, bTransArray,
												  true));
}

Datum
numeric_demalg(PG_FUNCTION_ARGS)
{
	ArrayType  *aTransArray = PG_GETARG_ARRAYTYPE_P(0);
	ArrayType  *bTransArray = PG_GETARG_ARRAYTYPE_P(1);

	PG_RETURN_ARRAYTYPE_P(do_numeric_amalg_demalg(aTransArray, bTransArray,
												  false));
}

/* Helper for MPP, declared here and in nodeWindow.c
 *
 * Convert numeric to positive int64 by truncation, if invalid return
 * -1 (negative num) or 0 (out of range num).
 */
int64
numeric_to_pos_int8_trunc(Numeric num)
{
	NumericVar var;
	int64 result = 0;
	
	/* Truncate ntile_arg to int8, put in result. */
	init_var_from_num(num, &var);
	if ( var.sign == NUMERIC_POS )
	{
		trunc_var(&var, 0);
		if ( !numericvar_to_int8(&var, &result) )
			result = 0; /* out of range */
	}
	else
	{
		result = -1; /* out of range */
	}
	free_var(&var);
	
	return result;
}<|MERGE_RESOLUTION|>--- conflicted
+++ resolved
@@ -276,13 +276,7 @@
 static void alloc_var(NumericVar *var, int ndigits);
 static void zero_var(NumericVar *var);
 
-<<<<<<< HEAD
-static void init_var_from_str(const char *str, NumericVar *dest);
-=======
-static const char *set_var_from_str(const char *str, const char *cp,
-				 NumericVar *dest);
-static void set_var_from_num(Numeric value, NumericVar *dest);
->>>>>>> 4d53a2f9
+static const char *init_var_from_str(const char *str, const char *cp, NumericVar *dest);
 static void set_var_from_var(NumericVar *value, NumericVar *dest);
 static void init_var_from_var(NumericVar *value, NumericVar *dest);
 static void init_ro_var_from_var(NumericVar *value, NumericVar *dest);
@@ -393,13 +387,6 @@
 	{
 		res = make_result(&const_nan);
 
-<<<<<<< HEAD
-	/*
-	 * Use init_var_from_str() to parse the input string and return it in the
-	 * packed DB storage format
-	 */
-	init_var_from_str(str, &value);
-=======
 		/* Should be nothing left but spaces */
 		cp += 3;
 		while (*cp)
@@ -415,17 +402,12 @@
 	else
 	{
 		/*
-		 * Use set_var_from_str() to parse a normal numeric value
+		 * Use init_var_from_str() to parse the input string and return it in the
+		 * packed DB storage format
 		 */
 		NumericVar	value;
->>>>>>> 4d53a2f9
-
-		init_var(&value);
-
-<<<<<<< HEAD
-	res = make_result(&value);
-=======
-		cp = set_var_from_str(str, cp, &value);
+
+		cp = init_var_from_str(str, cp, &value);
 
 		/*
 		 * We duplicate a few lines of code here because we would like to
@@ -448,7 +430,6 @@
 		res = make_result(&value);
 		free_var(&value);
 	}
->>>>>>> 4d53a2f9
 
 	PG_RETURN_NUMERIC(res);
 }
@@ -2166,7 +2147,8 @@
 		/* Make a numeric version of f */
 		snprintf(buf, sizeof(buf), "%.*g", DBL_DIG, f);
 
-		init_var_from_str(buf, &vf);
+		/* Assume we need not worry about leading/trailing spaces */
+		(void) init_var_from_str(buf, buf, &vf);
 		
 		mul_var(&vf, &v1, &v1, vf.dscale + v1.dscale);
 		add_var(&v0, &v1, &v1);  
@@ -2421,15 +2403,9 @@
 
 	snprintf(buf, sizeof(buf), "%.*g", DBL_DIG, val);
 
-<<<<<<< HEAD
-	init_var_from_str(buf, &result);
-=======
-	init_var(&result);
-
 	/* Assume we need not worry about leading/trailing spaces */
-	(void) set_var_from_str(buf, buf, &result);
-
->>>>>>> 4d53a2f9
+	(void) init_var_from_str(buf, buf, &result);
+
 	res = make_result(&result);
 
 	PG_RETURN_NUMERIC(res);
@@ -2485,13 +2461,9 @@
 
 	snprintf(buf, sizeof(buf), "%.*g", FLT_DIG, val);
 
-<<<<<<< HEAD
-	init_var_from_str(buf, &result);
-=======
 	/* Assume we need not worry about leading/trailing spaces */
-	(void) set_var_from_str(buf, buf, &result);
-
->>>>>>> 4d53a2f9
+	(void) init_var_from_str(buf, buf, &result);
+
 	res = make_result(&result);
 
 	PG_RETURN_NUMERIC(res);
@@ -3672,11 +3644,6 @@
  *
  *	Parse a string and put the number into a variable
  *
-<<<<<<< HEAD
- */
-static void
-init_var_from_str(const char *str, NumericVar *dest)
-=======
  * This function does not handle leading or trailing spaces, and it doesn't
  * accept "NaN" either.  It returns the end+1 position so that caller can
  * check for trailing spaces/garbage if deemed necessary.
@@ -3685,8 +3652,7 @@
  * reports.  (Typically cp would be the same except advanced over spaces.)
  */
 static const char *
-set_var_from_str(const char *str, const char *cp, NumericVar *dest)
->>>>>>> 4d53a2f9
+init_var_from_str(const char *str, const char *cp, NumericVar *dest)
 {
 	bool		have_dp = FALSE;
 	int			i;
@@ -3828,18 +3794,11 @@
 		i += DEC_DIGITS;
 	}
 
-<<<<<<< HEAD
 	if (decdigits != tdd)
 		pfree(decdigits);
-=======
-	pfree(decdigits);
-
-	/* Strip any leading/trailing zeroes, and normalize weight if zero */
-	strip_var(dest);
 
 	/* Return end+1 position for caller */
 	return cp;
->>>>>>> 4d53a2f9
 }
 
 
@@ -6107,15 +6066,9 @@
 		result->dscale = NUMERIC_MIN_SIG_DIGITS;		/* no need to round */
 		return;
 	}
-<<<<<<< HEAD
-	
+
 	quick_init_var(&ln_base);
 	quick_init_var(&ln_num);
-=======
-
-	init_var(&ln_base);
-	init_var(&ln_num);
->>>>>>> 4d53a2f9
 
 	/* Set scale for ln() calculation --- need extra accuracy here */
 
