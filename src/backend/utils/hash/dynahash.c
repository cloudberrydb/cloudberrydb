/*-------------------------------------------------------------------------
 *
 * dynahash.c
 *	  dynamic hash tables
 *
 * dynahash.c supports both local-to-a-backend hash tables and hash tables in
 * shared memory.  For shared hash tables, it is the caller's responsibility
 * to provide appropriate access interlocking.	The simplest convention is
 * that a single LWLock protects the whole hash table.	Searches (HASH_FIND or
 * hash_seq_search) need only shared lock, but any update requires exclusive
 * lock.  For heavily-used shared tables, the single-lock approach creates a
 * concurrency bottleneck, so we also support "partitioned" locking wherein
 * there are multiple LWLocks guarding distinct subsets of the table.  To use
 * a hash table in partitioned mode, the HASH_PARTITION flag must be given
 * to hash_create.	This prevents any attempt to split buckets on-the-fly.
 * Therefore, each hash bucket chain operates independently, and no fields
 * of the hash header change after init except nentries and freeList.
 * A partitioned table uses a spinlock to guard changes of those two fields.
 * This lets any subset of the hash buckets be treated as a separately
 * lockable partition.	We expect callers to use the low-order bits of a
 * lookup key's hash value as a partition number --- this will work because
 * of the way calc_bucket() maps hash values to bucket numbers.
 *
 * For hash tables in shared memory, the memory allocator function should
 * match malloc's semantics of returning NULL on failure.  For hash tables
 * in local memory, we typically use palloc() which will throw error on
 * failure.  The code in this file has to cope with both cases.
 *
<<<<<<< HEAD
 * Portions Copyright (c) 1996-2012, PostgreSQL Global Development Group
=======
 * Portions Copyright (c) 1996-2013, PostgreSQL Global Development Group
>>>>>>> e472b921
 * Portions Copyright (c) 1994, Regents of the University of California
 *
 *
 * IDENTIFICATION
 *	  src/backend/utils/hash/dynahash.c
 *
 *-------------------------------------------------------------------------
 */

/*
 * Original comments:
 *
 * Dynamic hashing, after CACM April 1988 pp 446-457, by Per-Ake Larson.
 * Coded into C, with minor code improvements, and with hsearch(3) interface,
 * by ejp@ausmelb.oz, Jul 26, 1988: 13:16;
 * also, hcreate/hdestroy routines added to simulate hsearch(3).
 *
 * These routines simulate hsearch(3) and family, with the important
 * difference that the hash table is dynamic - can grow indefinitely
 * beyond its original size (as supplied to hcreate()).
 *
 * Performance appears to be comparable to that of hsearch(3).
 * The 'source-code' options referred to in hsearch(3)'s 'man' page
 * are not implemented; otherwise functionality is identical.
 *
 * Compilation controls:
 * DEBUG controls some informative traces, mainly for debugging.
 * HASH_STATISTICS causes HashAccesses and HashCollisions to be maintained;
 * when combined with HASH_DEBUG, these are displayed by hdestroy().
 *
 * Problems & fixes to ejp@ausmelb.oz. WARNING: relies on pre-processor
 * concatenation property, in probably unnecessary code 'optimisation'.
 *
 * Modified margo@postgres.berkeley.edu February 1990
 *		added multiple table interface
 * Modified by sullivan@postgres.berkeley.edu April 1990
 *		changed ctl structure for shared memory
 */

#include "postgres.h"

#include <limits.h>

#include "access/xact.h"
#include "storage/shmem.h"
#include "storage/spin.h"
#include "utils/dynahash.h"
#include "utils/memutils.h"


/*
 * Constants
 *
 * A hash table has a top-level "directory", each of whose entries points
 * to a "segment" of ssize bucket headers.	The maximum number of hash
 * buckets is thus dsize * ssize (but dsize may be expansible).  Of course,
 * the number of records in the table can be larger, but we don't want a
 * whole lot of records per bucket or performance goes down.
 *
 * In a hash table allocated in shared memory, the directory cannot be
 * expanded because it must stay at a fixed address.  The directory size
 * should be selected using hash_select_dirsize (and you'd better have
 * a good idea of the maximum number of entries!).	For non-shared hash
 * tables, the initial directory size can be left at the default.
 */
#define DEF_SEGSIZE			   256
#define DEF_SEGSIZE_SHIFT	   8	/* must be log2(DEF_SEGSIZE) */
#define DEF_DIRSIZE			   256
#define DEF_FFACTOR			   1	/* default fill factor */


/* A hash bucket is a linked list of HASHELEMENTs */
typedef HASHELEMENT *HASHBUCKET;

/* A hash segment is an array of bucket headers */
typedef HASHBUCKET *HASHSEGMENT;

/*
 * Header structure for a hash table --- contains all changeable info
 *
 * In a shared-memory hash table, the HASHHDR is in shared memory, while
 * each backend has a local HTAB struct.  For a non-shared table, there isn't
 * any functional difference between HASHHDR and HTAB, but we separate them
 * anyway to share code between shared and non-shared tables.
 */
struct HASHHDR
{
	/* In a partitioned table, take this lock to touch nentries or freeList */
	slock_t		mutex;			/* unused if not partitioned table */

	/* These fields change during entry addition/deletion */
	long		nentries;		/* number of entries in hash table */
	HASHELEMENT *freeList;		/* linked list of free elements */

	/* These fields can change, but not in a partitioned table */
	/* Also, dsize can't change in a shared table, even if unpartitioned */
	long		dsize;			/* directory size */
	long		nsegs;			/* number of allocated segments (<= dsize) */
	uint32		max_bucket;		/* ID of maximum bucket in use */
	uint32		high_mask;		/* mask to modulo into entire table */
	uint32		low_mask;		/* mask to modulo into lower half of table */

	/* These fields are fixed at hashtable creation */
	Size		keysize;		/* hash key length in bytes */
	Size		entrysize;		/* total user element size in bytes */
	long		num_partitions; /* # partitions (must be power of 2), or 0 */
	long		ffactor;		/* target fill factor */
	long		max_dsize;		/* 'dsize' limit if directory is fixed size */
	long		ssize;			/* segment size --- must be power of 2 */
	int			sshift;			/* segment shift = log2(ssize) */
	int			nelem_alloc;	/* number of entries to allocate at once */

#ifdef HASH_STATISTICS

	/*
	 * Count statistics here.  NB: stats code doesn't bother with mutex, so
	 * counts could be corrupted a bit in a partitioned table.
	 */
	long		accesses;
	long		collisions;
#endif
};

#define IS_PARTITIONED(hctl)  ((hctl)->num_partitions != 0)

/*
 * Top control structure for a hashtable --- in a shared table, each backend
 * has its own copy (OK since no fields change at runtime)
 */
struct HTAB
{
	HASHHDR    *hctl;			/* => shared control information */
	HASHSEGMENT *dir;			/* directory of segment starts */
	HashValueFunc hash;			/* hash function */
	HashCompareFunc match;		/* key comparison function */
	HashCopyFunc keycopy;		/* key copying function */
	HashAllocFunc alloc;		/* memory allocator */
	MemoryContext hcxt;			/* memory context if default allocator used */
	char	   *tabname;		/* table name (for error messages) */
	bool		isshared;		/* true if table is in shared memory */
	bool		isfixed;		/* if true, don't enlarge */

	/* freezing a shared table isn't allowed, so we can keep state here */
	bool		frozen;			/* true = no more inserts allowed */

	/* We keep local copies of these fixed values to reduce contention */
	Size		keysize;		/* hash key length in bytes */
	long		ssize;			/* segment size --- must be power of 2 */
	int			sshift;			/* segment shift = log2(ssize) */
};

/*
 * Key (also entry) part of a HASHELEMENT
 */
#define ELEMENTKEY(helem)  (((char *)(helem)) + MAXALIGN(sizeof(HASHELEMENT)))

/*
 * Obtain element pointer given pointer to key
 */
#define ELEMENT_FROM_KEY(key)  \
	((HASHELEMENT *) (((char *) (key)) - MAXALIGN(sizeof(HASHELEMENT))))

/*
 * Fast MOD arithmetic, assuming that y is a power of 2 !
 */
#define MOD(x,y)			   ((x) & ((y)-1))

#if HASH_STATISTICS
static long hash_accesses,
			hash_collisions,
			hash_expansions;
#endif

/*
 * Private function prototypes
 */
static void *DynaHashAlloc(Size size);
static HASHSEGMENT seg_alloc(HTAB *hashp);
static bool element_alloc(HTAB *hashp, int nelem);
static bool dir_realloc(HTAB *hashp);
static bool expand_table(HTAB *hashp);
static HASHBUCKET get_hash_entry(HTAB *hashp);
static void hdefault(HTAB *hashp);
static int	choose_nelem_alloc(Size entrysize);
static bool init_htab(HTAB *hashp, long nelem);
static void hash_corrupted(HTAB *hashp);
static long next_pow2_long(long num);
static int	next_pow2_int(long num);
static void register_seq_scan(HTAB *hashp);
static void deregister_seq_scan(HTAB *hashp);
static bool has_seq_scans(HTAB *hashp);


/*
 * memory allocation support
 */
static MemoryContext CurrentDynaHashCxt = NULL;

static void *
DynaHashAlloc(Size size)
{
	Assert(MemoryContextIsValid(CurrentDynaHashCxt));
	return MemoryContextAlloc(CurrentDynaHashCxt, size);
}


/*
 * HashCompareFunc for string keys
 *
 * Because we copy keys with strlcpy(), they will be truncated at keysize-1
 * bytes, so we can only compare that many ... hence strncmp is almost but
 * not quite the right thing.
 */
static int
string_compare(const char *key1, const char *key2, Size keysize)
{
	return strncmp(key1, key2, keysize - 1);
}


/************************** CREATE ROUTINES **********************/

/*
 * hash_create -- create a new dynamic hash table
 *
 *	tabname: a name for the table (for debugging purposes)
 *	nelem: maximum number of elements expected
 *	*info: additional table parameters, as indicated by flags
 *	flags: bitmask indicating which parameters to take from *info
 *
 * Note: for a shared-memory hashtable, nelem needs to be a pretty good
 * estimate, since we can't expand the table on the fly.  But an unshared
 * hashtable can be expanded on-the-fly, so it's better for nelem to be
 * on the small side and let the table grow if it's exceeded.  An overly
 * large nelem will penalize hash_seq_search speed without buying much.
 */
HTAB *
hash_create(const char *tabname, long nelem, HASHCTL *info, int flags)
{
	HTAB	   *hashp;
	HASHHDR    *hctl;

	/*
	 * For shared hash tables, we have a local hash header (HTAB struct) that
	 * we allocate in TopMemoryContext; all else is in shared memory.
	 *
	 * For non-shared hash tables, everything including the hash header is in
	 * a memory context created specially for the hash table --- this makes
	 * hash_destroy very simple.  The memory context is made a child of either
	 * a context specified by the caller, or TopMemoryContext if nothing is
	 * specified.
	 */
	if (flags & HASH_SHARED_MEM)
	{
		/* Set up to allocate the hash header */
		CurrentDynaHashCxt = TopMemoryContext;
	}
	else
	{
		/* Create the hash table's private memory context */
		if (flags & HASH_CONTEXT)
			CurrentDynaHashCxt = info->hcxt;
		else
			CurrentDynaHashCxt = TopMemoryContext;
		CurrentDynaHashCxt = AllocSetContextCreate(CurrentDynaHashCxt,
												   tabname,
												   ALLOCSET_DEFAULT_MINSIZE,
												   ALLOCSET_DEFAULT_INITSIZE,
												   ALLOCSET_DEFAULT_MAXSIZE);
	}

	/* Initialize the hash header, plus a copy of the table name */
	hashp = (HTAB *) DynaHashAlloc(sizeof(HTAB) + strlen(tabname) +1);
	MemSet(hashp, 0, sizeof(HTAB));

	hashp->tabname = (char *) (hashp + 1);
	strcpy(hashp->tabname, tabname);

	if (flags & HASH_FUNCTION)
		hashp->hash = info->hash;
	else
		hashp->hash = string_hash;		/* default hash function */

	/*
	 * If you don't specify a match function, it defaults to string_compare if
	 * you used string_hash (either explicitly or by default) and to memcmp
	 * otherwise.  (Prior to PostgreSQL 7.4, memcmp was always used.)
	 */
	if (flags & HASH_COMPARE)
		hashp->match = info->match;
	else if (hashp->hash == string_hash)
		hashp->match = (HashCompareFunc) string_compare;
	else
		hashp->match = memcmp;

	/*
	 * Similarly, the key-copying function defaults to strlcpy or memcpy.
	 */
	if (flags & HASH_KEYCOPY)
		hashp->keycopy = info->keycopy;
	else if (hashp->hash == string_hash)
		hashp->keycopy = (HashCopyFunc) strlcpy;
	else
		hashp->keycopy = memcpy;

	if (flags & HASH_ALLOC)
		hashp->alloc = info->alloc;
	else
		hashp->alloc = DynaHashAlloc;

	if (flags & HASH_SHARED_MEM)
	{
		/*
		 * ctl structure and directory are preallocated for shared memory
		 * tables.	Note that HASH_DIRSIZE and HASH_ALLOC had better be set as
		 * well.
		 */
		hashp->hctl = info->hctl;
		hashp->dir = (HASHSEGMENT *) (((char *) info->hctl) + sizeof(HASHHDR));
		hashp->hcxt = NULL;
		hashp->isshared = true;

		/* hash table already exists, we're just attaching to it */
		if (flags & HASH_ATTACH)
		{
			/* make local copies of some heavily-used values */
			hctl = hashp->hctl;
			hashp->keysize = hctl->keysize;
			hashp->ssize = hctl->ssize;
			hashp->sshift = hctl->sshift;

			return hashp;
		}
	}
	else
	{
		/* setup hash table defaults */
		hashp->hctl = NULL;
		hashp->dir = NULL;
		hashp->hcxt = CurrentDynaHashCxt;
		hashp->isshared = false;
	}

	if (!hashp->hctl)
	{
		hashp->hctl = (HASHHDR *) hashp->alloc(sizeof(HASHHDR));
		if (!hashp->hctl)
			ereport(ERROR,
					(errcode(ERRCODE_OUT_OF_MEMORY),
					 errmsg("out of memory")));
	}

	hashp->frozen = false;

	hdefault(hashp);

	hctl = hashp->hctl;

	if (flags & HASH_PARTITION)
	{
		/* Doesn't make sense to partition a local hash table */
		Assert(flags & HASH_SHARED_MEM);

		/*
		 * The number of partitions had better be a power of 2. Also, it must
		 * be less than INT_MAX (see init_htab()), so call the int version of
		 * next_pow2.
		 */
		Assert(info->num_partitions == next_pow2_int(info->num_partitions));

		hctl->num_partitions = info->num_partitions;
	}

	if (flags & HASH_SEGMENT)
	{
		hctl->ssize = info->ssize;
		hctl->sshift = my_log2(info->ssize);
		/* ssize had better be a power of 2 */
		Assert(hctl->ssize == (1L << hctl->sshift));
	}
	if (flags & HASH_FFACTOR)
		hctl->ffactor = info->ffactor;

	/*
	 * SHM hash tables have fixed directory size passed by the caller.
	 */
	if (flags & HASH_DIRSIZE)
	{
		hctl->max_dsize = info->max_dsize;
		hctl->dsize = info->dsize;
	}

	/*
	 * hash table now allocates space for key and data but you have to say how
	 * much space to allocate
	 */
	if (flags & HASH_ELEM)
	{
		Assert(info->entrysize >= info->keysize);
		hctl->keysize = info->keysize;
		hctl->entrysize = info->entrysize;
	}

	/* make local copies of heavily-used constant fields */
	hashp->keysize = hctl->keysize;
	hashp->ssize = hctl->ssize;
	hashp->sshift = hctl->sshift;

	/* Build the hash directory structure */
	if (!init_htab(hashp, nelem))
		elog(ERROR, "failed to initialize hash table \"%s\"", hashp->tabname);

	/*
	 * For a shared hash table, preallocate the requested number of elements.
	 * This reduces problems with run-time out-of-shared-memory conditions.
	 *
	 * For a non-shared hash table, preallocate the requested number of
	 * elements if it's less than our chosen nelem_alloc.  This avoids wasting
	 * space if the caller correctly estimates a small table size.
	 */
	if ((flags & HASH_SHARED_MEM) ||
		nelem < hctl->nelem_alloc)
	{
		if (!element_alloc(hashp, (int) nelem))
			ereport(ERROR,
					(errcode(ERRCODE_OUT_OF_MEMORY),
					 errmsg("out of memory")));
	}

	if (flags & HASH_FIXED_SIZE)
		hashp->isfixed = true;
	return hashp;
}

/*
 * Set default HASHHDR parameters.
 */
static void
hdefault(HTAB *hashp)
{
	HASHHDR    *hctl = hashp->hctl;

	MemSet(hctl, 0, sizeof(HASHHDR));

	hctl->nentries = 0;
	hctl->freeList = NULL;

	hctl->dsize = DEF_DIRSIZE;
	hctl->nsegs = 0;

	/* rather pointless defaults for key & entry size */
	hctl->keysize = sizeof(char *);
	hctl->entrysize = 2 * sizeof(char *);

	hctl->num_partitions = 0;	/* not partitioned */

	hctl->ffactor = DEF_FFACTOR;

	/* table has no fixed maximum size */
	hctl->max_dsize = NO_MAX_DSIZE;

	hctl->ssize = DEF_SEGSIZE;
	hctl->sshift = DEF_SEGSIZE_SHIFT;

#ifdef HASH_STATISTICS
	hctl->accesses = hctl->collisions = 0;
#endif
}

/*
 * Given the user-specified entry size, choose nelem_alloc, ie, how many
 * elements to add to the hash table when we need more.
 */
static int
choose_nelem_alloc(Size entrysize)
{
	int			nelem_alloc;
	Size		elementSize;
	Size		allocSize;

	/* Each element has a HASHELEMENT header plus user data. */
	/* NB: this had better match element_alloc() */
	elementSize = MAXALIGN(sizeof(HASHELEMENT)) + MAXALIGN(entrysize);

	/*
	 * The idea here is to choose nelem_alloc at least 32, but round up so
	 * that the allocation request will be a power of 2 or just less. This
	 * makes little difference for hash tables in shared memory, but for hash
	 * tables managed by palloc, the allocation request will be rounded up to
	 * a power of 2 anyway.  If we fail to take this into account, we'll waste
	 * as much as half the allocated space.
	 */
	allocSize = 32 * 4;			/* assume elementSize at least 8 */
	do
	{
		allocSize <<= 1;
		nelem_alloc = allocSize / elementSize;
	} while (nelem_alloc < 32);

	return nelem_alloc;
}

/*
 * Compute derived fields of hctl and build the initial directory/segment
 * arrays
 */
static bool
init_htab(HTAB *hashp, long nelem)
{
	HASHHDR    *hctl = hashp->hctl;
	HASHSEGMENT *segp;
	int			nbuckets;
	int			nsegs;

	/*
	 * initialize mutex if it's a partitioned table
	 */
	if (IS_PARTITIONED(hctl))
		SpinLockInit(&hctl->mutex);

	/*
	 * Divide number of elements by the fill factor to determine a desired
	 * number of buckets.  Allocate space for the next greater power of two
	 * number of buckets
	 */
	nbuckets = next_pow2_int((nelem - 1) / hctl->ffactor + 1);

	/*
	 * In a partitioned table, nbuckets must be at least equal to
	 * num_partitions; were it less, keys with apparently different partition
	 * numbers would map to the same bucket, breaking partition independence.
	 * (Normally nbuckets will be much bigger; this is just a safety check.)
	 */
	while (nbuckets < hctl->num_partitions)
		nbuckets <<= 1;

	hctl->max_bucket = hctl->low_mask = nbuckets - 1;
	hctl->high_mask = (nbuckets << 1) - 1;

	/*
	 * Figure number of directory segments needed, round up to a power of 2
	 */
	nsegs = (nbuckets - 1) / hctl->ssize + 1;
	nsegs = next_pow2_int(nsegs);

	/*
	 * Make sure directory is big enough. If pre-allocated directory is too
	 * small, choke (caller screwed up).
	 */
	if (nsegs > hctl->dsize)
	{
		if (!(hashp->dir))
			hctl->dsize = nsegs;
		else
			return false;
	}

	/* Allocate a directory */
	if (!(hashp->dir))
	{
		CurrentDynaHashCxt = hashp->hcxt;
		hashp->dir = (HASHSEGMENT *)
			hashp->alloc(hctl->dsize * sizeof(HASHSEGMENT));
		if (!hashp->dir)
			return false;
	}

	/* Allocate initial segments */
	for (segp = hashp->dir; hctl->nsegs < nsegs; hctl->nsegs++, segp++)
	{
		*segp = seg_alloc(hashp);
		if (*segp == NULL)
			return false;
	}

	/* Choose number of entries to allocate at a time */
	hctl->nelem_alloc = choose_nelem_alloc(hctl->entrysize);

#if HASH_DEBUG
	fprintf(stderr, "init_htab:\n%s%p\n%s%ld\n%s%ld\n%s%d\n%s%ld\n%s%u\n%s%x\n%s%x\n%s%ld\n%s%ld\n",
			"TABLE POINTER   ", hashp,
			"DIRECTORY SIZE  ", hctl->dsize,
			"SEGMENT SIZE    ", hctl->ssize,
			"SEGMENT SHIFT   ", hctl->sshift,
			"FILL FACTOR     ", hctl->ffactor,
			"MAX BUCKET      ", hctl->max_bucket,
			"HIGH MASK       ", hctl->high_mask,
			"LOW  MASK       ", hctl->low_mask,
			"NSEGS           ", hctl->nsegs,
			"NENTRIES        ", hctl->nentries);
#endif
	return true;
}

/*
 * Estimate the space needed for a hashtable containing the given number
 * of entries of given size.
 * NOTE: this is used to estimate the footprint of hashtables in shared
 * memory; therefore it does not count HTAB which is in local memory.
 * NB: assumes that all hash structure parameters have default values!
 */
Size
hash_estimate_size(long num_entries, Size entrysize)
{
	Size		size;
	long		nBuckets,
				nSegments,
				nDirEntries,
				nElementAllocs,
				elementSize,
				elementAllocCnt;

	/* estimate number of buckets wanted */
	nBuckets = next_pow2_long((num_entries - 1) / DEF_FFACTOR + 1);
	/* # of segments needed for nBuckets */
	nSegments = next_pow2_long((nBuckets - 1) / DEF_SEGSIZE + 1);
	/* directory entries */
	nDirEntries = DEF_DIRSIZE;
	while (nDirEntries < nSegments)
		nDirEntries <<= 1;		/* dir_alloc doubles dsize at each call */

	/* fixed control info */
	size = MAXALIGN(sizeof(HASHHDR));	/* but not HTAB, per above */
	/* directory */
	size = add_size(size, mul_size(nDirEntries, sizeof(HASHSEGMENT)));
	/* segments */
	size = add_size(size, mul_size(nSegments,
								MAXALIGN(DEF_SEGSIZE * sizeof(HASHBUCKET))));
	/* elements --- allocated in groups of choose_nelem_alloc() entries */
	elementAllocCnt = choose_nelem_alloc(entrysize);
	nElementAllocs = (num_entries - 1) / elementAllocCnt + 1;
	elementSize = MAXALIGN(sizeof(HASHELEMENT)) + MAXALIGN(entrysize);
	size = add_size(size,
					mul_size(nElementAllocs,
							 mul_size(elementAllocCnt, elementSize)));

	return size;
}

/*
 * Select an appropriate directory size for a hashtable with the given
 * maximum number of entries.
 * This is only needed for hashtables in shared memory, whose directories
 * cannot be expanded dynamically.
 * NB: assumes that all hash structure parameters have default values!
 *
 * XXX this had better agree with the behavior of init_htab()...
 */
long
hash_select_dirsize(long num_entries)
{
	long		nBuckets,
				nSegments,
				nDirEntries;

	/* estimate number of buckets wanted */
	nBuckets = next_pow2_long((num_entries - 1) / DEF_FFACTOR + 1);
	/* # of segments needed for nBuckets */
	nSegments = next_pow2_long((nBuckets - 1) / DEF_SEGSIZE + 1);
	/* directory entries */
	nDirEntries = DEF_DIRSIZE;
	while (nDirEntries < nSegments)
		nDirEntries <<= 1;		/* dir_alloc doubles dsize at each call */

	return nDirEntries;
}

/*
 * Compute the required initial memory allocation for a shared-memory
 * hashtable with the given parameters.  We need space for the HASHHDR
 * and for the (non expansible) directory.
 */
Size
hash_get_shared_size(HASHCTL *info, int flags)
{
	Assert(flags & HASH_DIRSIZE);
	Assert(info->dsize == info->max_dsize);
	return sizeof(HASHHDR) + info->dsize * sizeof(HASHSEGMENT);
}


/********************** DESTROY ROUTINES ************************/

void
hash_destroy(HTAB *hashp)
{
	if (hashp != NULL)
	{
		/* allocation method must be one we know how to free, too */
		Assert(hashp->alloc == DynaHashAlloc);
		/* so this hashtable must have it's own context */
		Assert(hashp->hcxt != NULL);

		hash_stats("destroy", hashp);

		/*
		 * Free everything by destroying the hash table's memory context.
		 */
		MemoryContextDelete(hashp->hcxt);
	}
}

void
hash_stats(const char *where, HTAB *hashp)
{
#if HASH_STATISTICS
	fprintf(stderr, "%s: this HTAB -- accesses %ld collisions %ld\n",
			where, hashp->hctl->accesses, hashp->hctl->collisions);

	fprintf(stderr, "hash_stats: entries %ld keysize %ld maxp %u segmentcount %ld\n",
			hashp->hctl->nentries, (long) hashp->hctl->keysize,
			hashp->hctl->max_bucket, hashp->hctl->nsegs);
	fprintf(stderr, "%s: total accesses %ld total collisions %ld\n",
			where, hash_accesses, hash_collisions);
	fprintf(stderr, "hash_stats: total expansions %ld\n",
			hash_expansions);
#endif
}

/*******************************SEARCH ROUTINES *****************************/


/*
 * get_hash_value -- exported routine to calculate a key's hash value
 *
 * We export this because for partitioned tables, callers need to compute
 * the partition number (from the low-order bits of the hash value) before
 * searching.
 */
uint32
get_hash_value(HTAB *hashp, const void *keyPtr)
{
	return hashp->hash(keyPtr, hashp->keysize);
}

/* Convert a hash value to a bucket number */
static inline uint32
calc_bucket(HASHHDR *hctl, uint32 hash_val)
{
	uint32		bucket;

	bucket = hash_val & hctl->high_mask;
	if (bucket > hctl->max_bucket)
		bucket = bucket & hctl->low_mask;

	return bucket;
}

/*
 * hash_search -- look up key in table and perform action
 * hash_search_with_hash_value -- same, with key's hash value already computed
 *
 * action is one of:
 *		HASH_FIND: look up key in table
 *		HASH_ENTER: look up key in table, creating entry if not present
 *		HASH_ENTER_NULL: same, but return NULL if out of memory
 *		HASH_REMOVE: look up key in table, remove entry if present
 *
 * Return value is a pointer to the element found/entered/removed if any,
 * or NULL if no match was found.  (NB: in the case of the REMOVE action,
 * the result is a dangling pointer that shouldn't be dereferenced!)
 *
 * HASH_ENTER will normally ereport a generic "out of memory" error if
 * it is unable to create a new entry.	The HASH_ENTER_NULL operation is
 * the same except it will return NULL if out of memory.  Note that
 * HASH_ENTER_NULL cannot be used with the default palloc-based allocator,
 * since palloc internally ereports on out-of-memory.
 *
 * If foundPtr isn't NULL, then *foundPtr is set TRUE if we found an
 * existing entry in the table, FALSE otherwise.  This is needed in the
 * HASH_ENTER case, but is redundant with the return value otherwise.
 *
 * For hash_search_with_hash_value, the hashvalue parameter must have been
 * calculated with get_hash_value().
 */
void *
hash_search(HTAB *hashp,
			const void *keyPtr,
			HASHACTION action,
			bool *foundPtr)
{
	return hash_search_with_hash_value(hashp,
									   keyPtr,
									   hashp->hash(keyPtr, hashp->keysize),
									   action,
									   foundPtr);
}

void *
hash_search_with_hash_value(HTAB *hashp,
							const void *keyPtr,
							uint32 hashvalue,
							HASHACTION action,
							bool *foundPtr)
{
	HASHHDR    *hctl = hashp->hctl;
	Size		keysize;
	uint32		bucket;
	long		segment_num;
	long		segment_ndx;
	HASHSEGMENT segp;
	HASHBUCKET	currBucket;
	HASHBUCKET *prevBucketPtr;
	HashCompareFunc match;

#if HASH_STATISTICS
	hash_accesses++;
	hctl->accesses++;
#endif

	/*
	 * If inserting, check if it is time to split a bucket.
	 *
	 * NOTE: failure to expand table is not a fatal error, it just means we
	 * have to run at higher fill factor than we wanted.  However, if we're
	 * using the palloc allocator then it will throw error anyway on
	 * out-of-memory, so we must do this before modifying the table.
	 */
	if (action == HASH_ENTER || action == HASH_ENTER_NULL)
	{
<<<<<<< HEAD
		/* ENTER_NULL does not work with palloc-based allocator */
		if (action == HASH_ENTER_NULL)
			Assert(hashp->alloc != DynaHashAlloc);

=======
>>>>>>> e472b921
		/*
		 * Can't split if running in partitioned mode, nor if frozen, nor if
		 * table is the subject of any active hash_seq_search scans.  Strange
		 * order of these tests is to try to check cheaper conditions first.
		 */
		if (!IS_PARTITIONED(hctl) && !hashp->frozen &&
			hctl->nentries / (long) (hctl->max_bucket + 1) >= hctl->ffactor &&
			!has_seq_scans(hashp))
			(void) expand_table(hashp);
	}

	/*
	 * Do the initial lookup
	 */
	bucket = calc_bucket(hctl, hashvalue);

	segment_num = bucket >> hashp->sshift;
	segment_ndx = MOD(bucket, hashp->ssize);

	segp = hashp->dir[segment_num];

	if (segp == NULL)
		hash_corrupted(hashp);

	prevBucketPtr = &segp[segment_ndx];
	currBucket = *prevBucketPtr;

	/*
	 * Follow collision chain looking for matching key
	 */
	match = hashp->match;		/* save one fetch in inner loop */
	keysize = hashp->keysize;	/* ditto */

	while (currBucket != NULL)
	{
		if (currBucket->hashvalue == hashvalue &&
			match(ELEMENTKEY(currBucket), keyPtr, keysize) == 0)
			break;
		prevBucketPtr = &(currBucket->link);
		currBucket = *prevBucketPtr;
#if HASH_STATISTICS
		hash_collisions++;
		hctl->collisions++;
#endif
	}

	if (foundPtr)
		*foundPtr = (bool) (currBucket != NULL);

	/*
	 * OK, now what?
	 */
	switch (action)
	{
		case HASH_FIND:
			if (currBucket != NULL)
				return (void *) ELEMENTKEY(currBucket);
			return NULL;

		case HASH_REMOVE:
			if (currBucket != NULL)
			{
				/* use volatile pointer to prevent code rearrangement */
				volatile HASHHDR *hctlv = hctl;

				/* if partitioned, must lock to touch nentries and freeList */
				if (IS_PARTITIONED(hctlv))
					SpinLockAcquire(&hctlv->mutex);

				Assert(hctlv->nentries > 0);
				hctlv->nentries--;

				/* remove record from hash bucket's chain. */
				*prevBucketPtr = currBucket->link;

				/* add the record to the freelist for this table.  */
				currBucket->link = hctlv->freeList;
				hctlv->freeList = currBucket;

				if (IS_PARTITIONED(hctlv))
					SpinLockRelease(&hctlv->mutex);

				/*
				 * better hope the caller is synchronizing access to this
				 * element, because someone else is going to reuse it the next
				 * time something is added to the table
				 */
				return (void *) ELEMENTKEY(currBucket);
			}
			return NULL;

		case HASH_ENTER_NULL:
			/* FALL THRU */

		case HASH_ENTER:
			/* Return existing element if found, else create one */
			if (currBucket != NULL)
				return (void *) ELEMENTKEY(currBucket);

			/* disallow inserts if frozen */
			if (hashp->frozen)
				elog(ERROR, "cannot insert into frozen hashtable \"%s\"",
					 hashp->tabname);

			currBucket = get_hash_entry(hashp);
			if (currBucket == NULL)
			{
				/* out of memory */
				if (action == HASH_ENTER_NULL)
					return NULL;
				/* report a generic message */
				if (hashp->isshared)
					ereport(ERROR,
							(errcode(ERRCODE_OUT_OF_MEMORY),
							 errmsg("out of shared memory")));
				else
					ereport(ERROR,
							(errcode(ERRCODE_OUT_OF_MEMORY),
							 errmsg("out of memory")));
			}

			/* link into hashbucket chain */
			*prevBucketPtr = currBucket;
			currBucket->link = NULL;

			/* copy key into record */
			currBucket->hashvalue = hashvalue;
			hashp->keycopy(ELEMENTKEY(currBucket), keyPtr, keysize);

			/*
			 * Caller is expected to fill the data field on return.  DO NOT
			 * insert any code that could possibly throw error here, as doing
			 * so would leave the table entry incomplete and hence corrupt the
			 * caller's data structure.
			 */

			return (void *) ELEMENTKEY(currBucket);
	}

	elog(ERROR, "unrecognized hash action code: %d", (int) action);

	return NULL;				/* keep compiler quiet */
}

/*
 * hash_update_hash_key -- change the hash key of an existing table entry
 *
 * This is equivalent to removing the entry, making a new entry, and copying
 * over its data, except that the entry never goes to the table's freelist.
 * Therefore this cannot suffer an out-of-memory failure, even if there are
 * other processes operating in other partitions of the hashtable.
 *
 * Returns TRUE if successful, FALSE if the requested new hash key is already
 * present.  Throws error if the specified entry pointer isn't actually a
 * table member.
 *
 * NB: currently, there is no special case for old and new hash keys being
 * identical, which means we'll report FALSE for that situation.  This is
 * preferable for existing uses.
 *
 * NB: for a partitioned hashtable, caller must hold lock on both relevant
 * partitions, if the new hash key would belong to a different partition.
 */
bool
hash_update_hash_key(HTAB *hashp,
					 void *existingEntry,
					 const void *newKeyPtr)
{
	HASHELEMENT *existingElement = ELEMENT_FROM_KEY(existingEntry);
	HASHHDR    *hctl = hashp->hctl;
	uint32		newhashvalue;
	Size		keysize;
	uint32		bucket;
	uint32		newbucket;
	long		segment_num;
	long		segment_ndx;
	HASHSEGMENT segp;
	HASHBUCKET	currBucket;
	HASHBUCKET *prevBucketPtr;
	HASHBUCKET *oldPrevPtr;
	HashCompareFunc match;

#if HASH_STATISTICS
	hash_accesses++;
	hctl->accesses++;
#endif

	/* disallow updates if frozen */
	if (hashp->frozen)
		elog(ERROR, "cannot update in frozen hashtable \"%s\"",
			 hashp->tabname);

	/*
	 * Lookup the existing element using its saved hash value.	We need to do
	 * this to be able to unlink it from its hash chain, but as a side benefit
	 * we can verify the validity of the passed existingEntry pointer.
	 */
	bucket = calc_bucket(hctl, existingElement->hashvalue);

	segment_num = bucket >> hashp->sshift;
	segment_ndx = MOD(bucket, hashp->ssize);

	segp = hashp->dir[segment_num];

	if (segp == NULL)
		hash_corrupted(hashp);

	prevBucketPtr = &segp[segment_ndx];
	currBucket = *prevBucketPtr;

	while (currBucket != NULL)
	{
		if (currBucket == existingElement)
			break;
		prevBucketPtr = &(currBucket->link);
		currBucket = *prevBucketPtr;
	}

	if (currBucket == NULL)
		elog(ERROR, "hash_update_hash_key argument is not in hashtable \"%s\"",
			 hashp->tabname);

	oldPrevPtr = prevBucketPtr;

	/*
	 * Now perform the equivalent of a HASH_ENTER operation to locate the hash
	 * chain we want to put the entry into.
	 */
	newhashvalue = hashp->hash(newKeyPtr, hashp->keysize);

	newbucket = calc_bucket(hctl, newhashvalue);

	segment_num = newbucket >> hashp->sshift;
	segment_ndx = MOD(newbucket, hashp->ssize);

	segp = hashp->dir[segment_num];

	if (segp == NULL)
		hash_corrupted(hashp);

	prevBucketPtr = &segp[segment_ndx];
	currBucket = *prevBucketPtr;

	/*
	 * Follow collision chain looking for matching key
	 */
	match = hashp->match;		/* save one fetch in inner loop */
	keysize = hashp->keysize;	/* ditto */

	while (currBucket != NULL)
	{
		if (currBucket->hashvalue == newhashvalue &&
			match(ELEMENTKEY(currBucket), newKeyPtr, keysize) == 0)
			break;
		prevBucketPtr = &(currBucket->link);
		currBucket = *prevBucketPtr;
#if HASH_STATISTICS
		hash_collisions++;
		hctl->collisions++;
#endif
	}

	if (currBucket != NULL)
		return false;			/* collision with an existing entry */

	currBucket = existingElement;

	/*
	 * If old and new hash values belong to the same bucket, we need not
	 * change any chain links, and indeed should not since this simplistic
	 * update will corrupt the list if currBucket is the last element.	(We
	 * cannot fall out earlier, however, since we need to scan the bucket to
	 * check for duplicate keys.)
	 */
	if (bucket != newbucket)
	{
		/* OK to remove record from old hash bucket's chain. */
		*oldPrevPtr = currBucket->link;

		/* link into new hashbucket chain */
		*prevBucketPtr = currBucket;
		currBucket->link = NULL;
	}

	/* copy new key into record */
	currBucket->hashvalue = newhashvalue;
	hashp->keycopy(ELEMENTKEY(currBucket), newKeyPtr, keysize);

	/* rest of record is untouched */

	return true;
}

/*
 * create a new entry if possible
 */
static HASHBUCKET
get_hash_entry(HTAB *hashp)
{
	/* use volatile pointer to prevent code rearrangement */
	volatile HASHHDR *hctlv = hashp->hctl;
	HASHBUCKET	newElement;

	for (;;)
	{
		/* if partitioned, must lock to touch nentries and freeList */
		if (IS_PARTITIONED(hctlv))
			SpinLockAcquire(&hctlv->mutex);

		/* try to get an entry from the freelist */
		newElement = hctlv->freeList;
		if (newElement != NULL)
			break;

		/* no free elements.  allocate another chunk of buckets */
		if (IS_PARTITIONED(hctlv))
			SpinLockRelease(&hctlv->mutex);

		if (!element_alloc(hashp, hctlv->nelem_alloc))
		{
			/* out of memory */
			return NULL;
		}
	}

	/* remove entry from freelist, bump nentries */
	hctlv->freeList = newElement->link;
	hctlv->nentries++;

	if (IS_PARTITIONED(hctlv))
		SpinLockRelease(&hctlv->mutex);

	return newElement;
}

/*
 * hash_get_num_entries -- get the number of entries in a hashtable
 */
long
hash_get_num_entries(HTAB *hashp)
{
	/*
	 * We currently don't bother with the mutex; it's only sensible to call
	 * this function if you've got lock on all partitions of the table.
	 */
	return hashp->hctl->nentries;
}

/*
 * hash_seq_init/_search/_term
 *			Sequentially search through hash table and return
 *			all the elements one by one, return NULL when no more.
 *
 * hash_seq_term should be called if and only if the scan is abandoned before
 * completion; if hash_seq_search returns NULL then it has already done the
 * end-of-scan cleanup.
 *
 * NOTE: caller may delete the returned element before continuing the scan.
 * However, deleting any other element while the scan is in progress is
 * UNDEFINED (it might be the one that curIndex is pointing at!).  Also,
 * if elements are added to the table while the scan is in progress, it is
 * unspecified whether they will be visited by the scan or not.
 *
 * NOTE: it is possible to use hash_seq_init/hash_seq_search without any
 * worry about hash_seq_term cleanup, if the hashtable is first locked against
 * further insertions by calling hash_freeze.  This is used by nodeAgg.c,
 * wherein it is inconvenient to track whether a scan is still open, and
 * there's no possibility of further insertions after readout has begun.
 *
 * NOTE: to use this with a partitioned hashtable, caller had better hold
 * at least shared lock on all partitions of the table throughout the scan!
 * We can cope with insertions or deletions by our own backend, but *not*
 * with concurrent insertions or deletions by another.
 */
void
hash_seq_init(HASH_SEQ_STATUS *status, HTAB *hashp)
{
	status->hashp = hashp;
	status->curBucket = 0;
	status->curEntry = NULL;

	if (hashp && !hashp->frozen)
		register_seq_scan(hashp);
}

void *
hash_seq_search(HASH_SEQ_STATUS *status)
{
	HTAB	   *hashp;
	HASHHDR    *hctl;
	uint32		max_bucket;
	long		ssize;
	long		segment_num;
	long		segment_ndx;
	HASHSEGMENT segp;
	uint32		curBucket;
	HASHELEMENT *curElem;

	if ((curElem = status->curEntry) != NULL)
	{
		/* Continuing scan of curBucket... */
		status->curEntry = curElem->link;
		if (status->curEntry == NULL)	/* end of this bucket */
			++status->curBucket;
		return (void *) ELEMENTKEY(curElem);
	}

	/*
	 * Search for next nonempty bucket starting at curBucket.
	 */
	curBucket = status->curBucket;
	hashp = status->hashp;
	if(!hashp)
		return NULL;

	hctl = hashp->hctl;
	ssize = hashp->ssize;
	max_bucket = hctl->max_bucket;

	if (curBucket > max_bucket)
	{
		hash_seq_term(status);
		return NULL;			/* search is done */
	}

	/*
	 * first find the right segment in the table directory.
	 */
	segment_num = curBucket >> hashp->sshift;
	segment_ndx = MOD(curBucket, ssize);

	segp = hashp->dir[segment_num];

	/*
	 * Pick up the first item in this bucket's chain.  If chain is not empty
	 * we can begin searching it.  Otherwise we have to advance to find the
	 * next nonempty bucket.  We try to optimize that case since searching a
	 * near-empty hashtable has to iterate this loop a lot.
	 */
	while ((curElem = segp[segment_ndx]) == NULL)
	{
		/* empty bucket, advance to next */
		if (++curBucket > max_bucket)
		{
			status->curBucket = curBucket;
			hash_seq_term(status);
			return NULL;		/* search is done */
		}
		if (++segment_ndx >= ssize)
		{
			segment_num++;
			segment_ndx = 0;
			segp = hashp->dir[segment_num];
		}
	}

	/* Begin scan of curBucket... */
	status->curEntry = curElem->link;
	if (status->curEntry == NULL)		/* end of this bucket */
		++curBucket;
	status->curBucket = curBucket;
	return (void *) ELEMENTKEY(curElem);
}

void
hash_seq_term(HASH_SEQ_STATUS *status)
{
	if (!status->hashp->frozen)
		deregister_seq_scan(status->hashp);
}

/*
 * hash_freeze
 *			Freeze a hashtable against future insertions (deletions are
 *			still allowed)
 *
 * The reason for doing this is that by preventing any more bucket splits,
 * we no longer need to worry about registering hash_seq_search scans,
 * and thus caller need not be careful about ensuring hash_seq_term gets
 * called at the right times.
 *
 * Multiple calls to hash_freeze() are allowed, but you can't freeze a table
 * with active scans (since hash_seq_term would then do the wrong thing).
 */
void
hash_freeze(HTAB *hashp)
{
	if (hashp->isshared)
		elog(ERROR, "cannot freeze shared hashtable \"%s\"", hashp->tabname);
	if (!hashp->frozen && has_seq_scans(hashp))
		elog(ERROR, "cannot freeze hashtable \"%s\" because it has active scans",
			 hashp->tabname);
	hashp->frozen = true;
}


/********************************* UTILITIES ************************/

/*
 * Expand the table by adding one more hash bucket.
 */
static bool
expand_table(HTAB *hashp)
{
	HASHHDR    *hctl = hashp->hctl;
	HASHSEGMENT old_seg,
				new_seg;
	long		old_bucket,
				new_bucket;
	long		new_segnum,
				new_segndx;
	long		old_segnum,
				old_segndx;
	HASHBUCKET *oldlink,
			   *newlink;
	HASHBUCKET	currElement,
				nextElement;

	Assert(!IS_PARTITIONED(hctl));

#ifdef HASH_STATISTICS
	hash_expansions++;
#endif

	new_bucket = hctl->max_bucket + 1;
	new_segnum = new_bucket >> hashp->sshift;
	new_segndx = MOD(new_bucket, hashp->ssize);

	if (new_segnum >= hctl->nsegs)
	{
		/* Allocate new segment if necessary -- could fail if dir full */
		if (new_segnum >= hctl->dsize)
			if (!dir_realloc(hashp))
				return false;
		if (!(hashp->dir[new_segnum] = seg_alloc(hashp)))
			return false;
		hctl->nsegs++;
	}

	/* OK, we created a new bucket */
	hctl->max_bucket++;

	/*
	 * *Before* changing masks, find old bucket corresponding to same hash
	 * values; values in that bucket may need to be relocated to new bucket.
	 * Note that new_bucket is certainly larger than low_mask at this point,
	 * so we can skip the first step of the regular hash mask calc.
	 */
	old_bucket = (new_bucket & hctl->low_mask);

	/*
	 * If we crossed a power of 2, readjust masks.
	 */
	if ((uint32) new_bucket > hctl->high_mask)
	{
		hctl->low_mask = hctl->high_mask;
		hctl->high_mask = (uint32) new_bucket | hctl->low_mask;
	}

	/*
	 * Relocate records to the new bucket.	NOTE: because of the way the hash
	 * masking is done in calc_bucket, only one old bucket can need to be
	 * split at this point.  With a different way of reducing the hash value,
	 * that might not be true!
	 */
	old_segnum = old_bucket >> hashp->sshift;
	old_segndx = MOD(old_bucket, hashp->ssize);

	old_seg = hashp->dir[old_segnum];
	new_seg = hashp->dir[new_segnum];

	oldlink = &old_seg[old_segndx];
	newlink = &new_seg[new_segndx];

	for (currElement = *oldlink;
		 currElement != NULL;
		 currElement = nextElement)
	{
		nextElement = currElement->link;
		if ((long) calc_bucket(hctl, currElement->hashvalue) == old_bucket)
		{
			*oldlink = currElement;
			oldlink = &currElement->link;
		}
		else
		{
			*newlink = currElement;
			newlink = &currElement->link;
		}
	}
	/* don't forget to terminate the rebuilt hash chains... */
	*oldlink = NULL;
	*newlink = NULL;

	return true;
}


static bool
dir_realloc(HTAB *hashp)
{
	HASHSEGMENT *p;
	HASHSEGMENT *old_p;
	long		new_dsize;
	long		old_dirsize;
	long		new_dirsize;

	if (hashp->hctl->max_dsize != NO_MAX_DSIZE)
		return false;

	/* Reallocate directory */
	new_dsize = hashp->hctl->dsize << 1;
	old_dirsize = hashp->hctl->dsize * sizeof(HASHSEGMENT);
	new_dirsize = new_dsize * sizeof(HASHSEGMENT);

	old_p = hashp->dir;
	CurrentDynaHashCxt = hashp->hcxt;
	p = (HASHSEGMENT *) hashp->alloc((Size) new_dirsize);

	if (p != NULL)
	{
		memcpy(p, old_p, old_dirsize);
		MemSet(((char *) p) + old_dirsize, 0, new_dirsize - old_dirsize);
		hashp->dir = p;
		hashp->hctl->dsize = new_dsize;

		/* XXX assume the allocator is palloc, so we know how to free */
		Assert(hashp->alloc == DynaHashAlloc);
		pfree(old_p);

		return true;
	}

	return false;
}


static HASHSEGMENT
seg_alloc(HTAB *hashp)
{
	HASHSEGMENT segp;

	CurrentDynaHashCxt = hashp->hcxt;
	segp = (HASHSEGMENT) hashp->alloc(sizeof(HASHBUCKET) * hashp->ssize);

	if (!segp)
		return NULL;

	MemSet(segp, 0, sizeof(HASHBUCKET) * hashp->ssize);

	return segp;
}

/*
 * allocate some new elements and link them into the free list
 */
static bool
element_alloc(HTAB *hashp, int nelem)
{
	/* use volatile pointer to prevent code rearrangement */
	volatile HASHHDR *hctlv = hashp->hctl;
	Size		elementSize;
	HASHELEMENT *firstElement;
	HASHELEMENT *tmpElement;
	HASHELEMENT *prevElement;
	int			i;

	if (hashp->isfixed)
		return false;

	/* Each element has a HASHELEMENT header plus user data. */
	elementSize = MAXALIGN(sizeof(HASHELEMENT)) + MAXALIGN(hctlv->entrysize);

	CurrentDynaHashCxt = hashp->hcxt;
	firstElement = (HASHELEMENT *) hashp->alloc(nelem * elementSize);

	if (!firstElement)
		return false;

	/* prepare to link all the new entries into the freelist */
	prevElement = NULL;
	tmpElement = firstElement;
	for (i = 0; i < nelem; i++)
	{
		tmpElement->link = prevElement;
		prevElement = tmpElement;
		tmpElement = (HASHELEMENT *) (((char *) tmpElement) + elementSize);
	}

	/* if partitioned, must lock to touch freeList */
	if (IS_PARTITIONED(hctlv))
		SpinLockAcquire(&hctlv->mutex);

	/* freelist could be nonempty if two backends did this concurrently */
	firstElement->link = hctlv->freeList;
	hctlv->freeList = prevElement;

	if (IS_PARTITIONED(hctlv))
		SpinLockRelease(&hctlv->mutex);

	return true;
}

/* complain when we have detected a corrupted hashtable */
static void
hash_corrupted(HTAB *hashp)
{
	/*
	 * If the corruption is in a shared hashtable, we'd better force a
	 * systemwide restart.	Otherwise, just shut down this one backend.
	 */
	if (hashp->isshared)
		elog(PANIC, "hash table \"%s\" corrupted", hashp->tabname);
	else
		elog(FATAL, "hash table \"%s\" corrupted", hashp->tabname);
}

/* calculate ceil(log base 2) of num */
int
my_log2(long num)
{
	int			i;
	long		limit;

	/* guard against too-large input, which would put us into infinite loop */
	if (num > LONG_MAX / 2)
		num = LONG_MAX / 2;

	for (i = 0, limit = 1; limit < num; i++, limit <<= 1)
		;
	return i;
}

/* calculate first power of 2 >= num, bounded to what will fit in a long */
static long
next_pow2_long(long num)
{
	/* my_log2's internal range check is sufficient */
	return 1L << my_log2(num);
}

/* calculate first power of 2 >= num, bounded to what will fit in an int */
static int
next_pow2_int(long num)
{
	if (num > INT_MAX / 2)
		num = INT_MAX / 2;
	return 1 << my_log2(num);
}


/************************* SEQ SCAN TRACKING ************************/

/*
 * We track active hash_seq_search scans here.	The need for this mechanism
 * comes from the fact that a scan will get confused if a bucket split occurs
 * while it's in progress: it might visit entries twice, or even miss some
 * entirely (if it's partway through the same bucket that splits).  Hence
 * we want to inhibit bucket splits if there are any active scans on the
 * table being inserted into.  This is a fairly rare case in current usage,
 * so just postponing the split until the next insertion seems sufficient.
 *
 * Given present usages of the function, only a few scans are likely to be
 * open concurrently; so a finite-size stack of open scans seems sufficient,
 * and we don't worry that linear search is too slow.  Note that we do
 * allow multiple scans of the same hashtable to be open concurrently.
 *
 * This mechanism can support concurrent scan and insertion in a shared
 * hashtable if it's the same backend doing both.  It would fail otherwise,
 * but locking reasons seem to preclude any such scenario anyway, so we don't
 * worry.
 *
 * This arrangement is reasonably robust if a transient hashtable is deleted
 * without notifying us.  The absolute worst case is we might inhibit splits
 * in another table created later at exactly the same address.	We will give
 * a warning at transaction end for reference leaks, so any bugs leading to
 * lack of notification should be easy to catch.
 */

#define MAX_SEQ_SCANS 100

static HTAB *seq_scan_tables[MAX_SEQ_SCANS];	/* tables being scanned */
static int	seq_scan_level[MAX_SEQ_SCANS];		/* subtransaction nest level */
static int	num_seq_scans = 0;


/* Register a table as having an active hash_seq_search scan */
static void
register_seq_scan(HTAB *hashp)
{
	if (num_seq_scans >= MAX_SEQ_SCANS)
		elog(ERROR, "too many active hash_seq_search scans, cannot start one on \"%s\"",
			 hashp->tabname);
	seq_scan_tables[num_seq_scans] = hashp;
	seq_scan_level[num_seq_scans] = GetCurrentTransactionNestLevel();
	num_seq_scans++;
}

/* Deregister an active scan */
static void
deregister_seq_scan(HTAB *hashp)
{
	int			i;

	/* Search backward since it's most likely at the stack top */
	for (i = num_seq_scans - 1; i >= 0; i--)
	{
		if (seq_scan_tables[i] == hashp)
		{
			seq_scan_tables[i] = seq_scan_tables[num_seq_scans - 1];
			seq_scan_level[i] = seq_scan_level[num_seq_scans - 1];
			num_seq_scans--;
			return;
		}
	}
	elog(ERROR, "no hash_seq_search scan for hash table \"%s\"",
		 hashp->tabname);
}

/* Check if a table has any active scan */
static bool
has_seq_scans(HTAB *hashp)
{
	int			i;

	for (i = 0; i < num_seq_scans; i++)
	{
		if (seq_scan_tables[i] == hashp)
			return true;
	}
	return false;
}

/* Clean up any open scans at end of transaction */
void
AtEOXact_HashTables(bool isCommit)
{
	/*
	 * During abort cleanup, open scans are expected; just silently clean 'em
	 * out.  An open scan at commit means someone forgot a hash_seq_term()
	 * call, so complain.
	 *
	 * Note: it's tempting to try to print the tabname here, but refrain for
	 * fear of touching deallocated memory.  This isn't a user-facing message
	 * anyway, so it needn't be pretty.
	 */
	if (isCommit)
	{
		int			i;

		for (i = 0; i < num_seq_scans; i++)
		{
			elog(WARNING, "leaked hash_seq_search scan for hash table %p",
				 seq_scan_tables[i]);
		}
	}
	num_seq_scans = 0;
}

/* Clean up any open scans at end of subtransaction */
void
AtEOSubXact_HashTables(bool isCommit, int nestDepth)
{
	int			i;

	/*
	 * Search backward to make cleanup easy.  Note we must check all entries,
	 * not only those at the end of the array, because deletion technique
	 * doesn't keep them in order.
	 */
	for (i = num_seq_scans - 1; i >= 0; i--)
	{
		if (seq_scan_level[i] >= nestDepth)
		{
			if (isCommit)
				elog(WARNING, "leaked hash_seq_search scan for hash table %p",
					 seq_scan_tables[i]);
			seq_scan_tables[i] = seq_scan_tables[num_seq_scans - 1];
			seq_scan_level[i] = seq_scan_level[num_seq_scans - 1];
			num_seq_scans--;
		}
	}
}<|MERGE_RESOLUTION|>--- conflicted
+++ resolved
@@ -26,11 +26,7 @@
  * in local memory, we typically use palloc() which will throw error on
  * failure.  The code in this file has to cope with both cases.
  *
-<<<<<<< HEAD
- * Portions Copyright (c) 1996-2012, PostgreSQL Global Development Group
-=======
  * Portions Copyright (c) 1996-2013, PostgreSQL Global Development Group
->>>>>>> e472b921
  * Portions Copyright (c) 1994, Regents of the University of California
  *
  *
@@ -851,13 +847,6 @@
 	 */
 	if (action == HASH_ENTER || action == HASH_ENTER_NULL)
 	{
-<<<<<<< HEAD
-		/* ENTER_NULL does not work with palloc-based allocator */
-		if (action == HASH_ENTER_NULL)
-			Assert(hashp->alloc != DynaHashAlloc);
-
-=======
->>>>>>> e472b921
 		/*
 		 * Can't split if running in partitioned mode, nor if frozen, nor if
 		 * table is the subject of any active hash_seq_search scans.  Strange
