--- conflicted
+++ resolved
@@ -8,13 +8,9 @@
  * doesn't actually run the executor for them.
  *
  *
-<<<<<<< HEAD
- * Portions Copyright (c) 2006-2009, Greenplum inc
+ * Portions Copyright (c) 2006-2009, Cloudberry inc
  * Portions Copyright (c) 2012-Present VMware, Inc. or its affiliates.
- * Portions Copyright (c) 1996-2019, PostgreSQL Global Development Group
-=======
  * Portions Copyright (c) 1996-2021, PostgreSQL Global Development Group
->>>>>>> d457cb4e
  * Portions Copyright (c) 1994, Regents of the University of California
  *
  * IDENTIFICATION
@@ -306,12 +302,8 @@
 PortalDefineQuery(Portal portal,
 				  const char *prepStmtName,
 				  const char *sourceText,
-<<<<<<< HEAD
 				  NodeTag	  sourceTag,
-				  const char *commandTag,
-=======
 				  CommandTag commandTag,
->>>>>>> d457cb4e
 				  List *stmts,
 				  CachedPlan *cplan)
 {
@@ -323,12 +315,9 @@
 
 	portal->prepStmtName = prepStmtName;
 	portal->sourceText = sourceText;
-<<<<<<< HEAD
 	portal->sourceTag = sourceTag;
-=======
 	portal->qc.commandTag = commandTag;
 	portal->qc.nprocessed = 0;
->>>>>>> d457cb4e
 	portal->commandTag = commandTag;
 	portal->stmts = stmts;
 	portal->cplan = cplan;
