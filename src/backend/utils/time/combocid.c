/*-------------------------------------------------------------------------
 *
 * combocid.c
 *	  Combo command ID support routines
 *
 * Before version 8.3, HeapTupleHeaderData had separate fields for cmin
 * and cmax.  To reduce the header size, cmin and cmax are now overlayed
 * in the same field in the header.  That usually works because you rarely
 * insert and delete a tuple in the same transaction, and we don't need
 * either field to remain valid after the originating transaction exits.
 * To make it work when the inserting transaction does delete the tuple,
 * we create a "combo" command ID and store that in the tuple header
 * instead of cmin and cmax. The combo command ID can be mapped to the
 * real cmin and cmax using a backend-private array, which is managed by
 * this module.
 *
 * To allow reusing existing combo cids, we also keep a hash table that
 * maps cmin,cmax pairs to combo cids.  This keeps the data structure size
 * reasonable in most cases, since the number of unique pairs used by any
 * one transaction is likely to be small.
 *
 * With a 32-bit combo command id we can represent 2^32 distinct cmin,cmax
 * combinations. In the most perverse case where each command deletes a tuple
 * generated by every previous command, the number of combo command ids
 * required for N commands is N*(N+1)/2.  That means that in the worst case,
 * that's enough for 92682 commands.  In practice, you'll run out of memory
 * and/or disk space way before you reach that limit.
 *
 * The array and hash table are kept in TopTransactionContext, and are
 * destroyed at the end of each transaction.
 *
 *
 * Portions Copyright (c) 1996-2016, PostgreSQL Global Development Group
 * Portions Copyright (c) 1994, Regents of the University of California
 *
 * IDENTIFICATION
 *	  src/backend/utils/time/combocid.c
 *
 *-------------------------------------------------------------------------
 */

#include "postgres.h"

#include "miscadmin.h"
#include "access/htup_details.h"
#include "access/xact.h"
#include "storage/shmem.h"
#include "utils/combocid.h"
#include "utils/hsearch.h"
#include "utils/memutils.h"
#include "utils/tqual.h"
#include "cdb/cdbdtxcontextinfo.h"

#include "access/twophase.h"  /* max_prepared_xacts */

#include "cdb/cdbvars.h"
#include "storage/buffile.h"
#include "storage/proc.h"

/*
 * We now maintain two hashtables.
 *
 * 1) local hash for lookup of combocid with the key (cmin, cmax) by the writer
 * 2) shared-hash for lookup of cmin/cmax with the key (parent-xid, combocid, writer-pid) by the readers.
 */

/* HASH TABLE 1 */

/* Hash table to lookup combo cids by cmin and cmax */
static HTAB *comboHash = NULL;

typedef struct
{
	ComboCidKeyData key;
	CommandId	combocid;
} ComboCidEntryData;

typedef ComboCidEntryData *ComboCidEntry;

/* Initial size of the hash table */
#define CCID_HASH_SIZE			100


/*
 * An array of cmin,cmax pairs, indexed by combo command id.
 * To convert a combo cid to cmin and cmax, you do a simple array lookup.
 */
volatile ComboCidKey comboCids = NULL;
volatile int usedComboCids = 0;			/* number of elements in comboCids */
volatile int sizeComboCids = 0;			/* allocated size of array */

/* Initial size of the array */
#define CCID_ARRAY_SIZE			100

/*
 * HASH TABLE 2:
 *
 * Used by reader gangs to lookup using combocid/xmin to find cmin/cmax.
 */
static HTAB *readerComboHash = NULL;

/*
 * Key structure:
 */
typedef struct
{
	int			session;
	int			writer_pid;
	TransactionId	xmin;
	CommandId	combocid;
} readerComboCidKeyData;

typedef struct
{
	readerComboCidKeyData key;
	CommandId cmin, cmax;
} readerComboCidEntryData;

/* prototypes for internal functions */
static CommandId GetComboCommandId(TransactionId xmin, CommandId cmin, CommandId cmax);
static CommandId GetRealCmin(TransactionId xmin, CommandId combocid);
static CommandId GetRealCmax(TransactionId xmin, CommandId combocid);

static BufFile *combocid_map = NULL;
static void dumpSharedComboCommandId(TransactionId xmin, CommandId cmin, CommandId cmax, CommandId combocid);
static void loadSharedComboCommandId(TransactionId xmin, CommandId combocid, CommandId *cmin, CommandId *cmax);

/**** External API ****/

/*
 * GetCmin and GetCmax assert that they are only called in situations where
 * they make sense, that is, can deliver a useful answer.  If you have
 * reason to examine a tuple's t_cid field from a transaction other than
 * the originating one, use HeapTupleHeaderGetRawCommandId() directly.
 */

CommandId
HeapTupleHeaderGetCmin(HeapTupleHeader tup)
{
	CommandId	cid = HeapTupleHeaderGetRawCommandId(tup);

	Assert(!(tup->t_infomask & HEAP_MOVED));

	if (tup->t_infomask & HEAP_COMBOCID)
		return GetRealCmin(HeapTupleHeaderGetXmin(tup), cid);
	else
		return cid;
}

CommandId
HeapTupleHeaderGetCmax(HeapTupleHeader tup)
{
	CommandId	cid = HeapTupleHeaderGetRawCommandId(tup);

	Assert(!(tup->t_infomask & HEAP_MOVED));

	/*
	 * Because GetUpdateXid() performs memory allocations if xmax is a
	 * multixact we can't Assert() if we're inside a critical section. This
	 * weakens the check, but not using GetCmax() inside one would complicate
	 * things too much.
	 */
	/*
	 * MPP-8317: cursors can't always *tell* that this is the current transaction.
	 */
	Assert(QEDtxContextInfo.cursorContext || CritSectionCount > 0 ||
	  TransactionIdIsCurrentTransactionId(HeapTupleHeaderGetUpdateXid(tup)));

	if (tup->t_infomask & HEAP_COMBOCID)
		return GetRealCmax(HeapTupleHeaderGetXmin(tup), cid);
	else
		return cid;
}

/*
 * Given a tuple we are about to delete, determine the correct value to store
 * into its t_cid field.
 *
 * If we don't need a combo CID, *cmax is unchanged and *iscombo is set to
 * FALSE.  If we do need one, *cmax is replaced by a combo CID and *iscombo
 * is set to TRUE.
 *
 * The reason this is separate from the actual HeapTupleHeaderSetCmax()
 * operation is that this could fail due to out-of-memory conditions.  Hence
 * we need to do this before entering the critical section that actually
 * changes the tuple in shared buffers.
 */
void
HeapTupleHeaderAdjustCmax(HeapTupleHeader tup,
						  CommandId *cmax,
						  bool *iscombo)
{
	/*
	 * If we're marking a tuple deleted that was inserted by (any
	 * subtransaction of) our transaction, we need to use a combo command id.
	 * Test for HeapTupleHeaderXminCommitted() first, because it's cheaper
	 * than a TransactionIdIsCurrentTransactionId call.
	 */
	if (!HeapTupleHeaderXminCommitted(tup) &&
		TransactionIdIsCurrentTransactionId(HeapTupleHeaderGetRawXmin(tup)))
	{
		CommandId	cmin = HeapTupleHeaderGetCmin(tup);

		*cmax = GetComboCommandId(HeapTupleHeaderGetXmin(tup), cmin, *cmax);
		*iscombo = true;
	}
	else
	{
		*iscombo = false;
	}
}

/*
 * Combo command ids are only interesting to the inserting and deleting
 * transaction, so we can forget about them at the end of transaction.
 */
void
AtEOXact_ComboCid(void)
{
	/*
	 * Don't bother to pfree. These are allocated in TopTransactionContext, so
	 * they're going to go away at the end of transaction anyway.
	 */
	comboHash = NULL;

	readerComboHash = NULL;

	comboCids = NULL;
	usedComboCids = 0;
	sizeComboCids = 0;
}


/**** Internal routines ****/

/*
 * Get a combo command id that maps to cmin and cmax.
 *
 * We try to reuse old combo command ids when possible.
 */
static CommandId
GetComboCommandId(TransactionId xmin, CommandId cmin, CommandId cmax)
{
	CommandId	combocid;
	ComboCidKeyData key;
	ComboCidEntry entry;
	bool		found;

	if (Gp_role == GP_ROLE_EXECUTE && !Gp_is_writer)
	{
		if (IS_QUERY_DISPATCHER())
			elog(ERROR, "EntryReader qExec tried to allocate a Combo Command Id");
		else
			elog(ERROR, "Reader qExec tried to allocate a Combo Command Id");
	}

	/* We're either GP_ROLE_DISPATCH, GP_ROLE_UTILITY, or a QE-writer */

	/*
	 * Create the hash table and array the first time we need to use combo
	 * cids in the transaction.
	 */
	if (comboHash == NULL)
	{
		HASHCTL		hash_ctl;

		/* Make array first; existence of hash table asserts array exists */
		comboCids = (ComboCidKeyData *)
			MemoryContextAlloc(TopTransactionContext,
							   sizeof(ComboCidKeyData) * CCID_ARRAY_SIZE);
		sizeComboCids = CCID_ARRAY_SIZE;
		usedComboCids = 0;

		memset(&hash_ctl, 0, sizeof(hash_ctl));
		hash_ctl.keysize = sizeof(ComboCidKeyData);
		hash_ctl.entrysize = sizeof(ComboCidEntryData);
		hash_ctl.hcxt = TopTransactionContext;

		comboHash = hash_create("Combo CIDs",
								CCID_HASH_SIZE,
								&hash_ctl,
								HASH_ELEM | HASH_BLOBS | HASH_CONTEXT);
	}

	/*
	 * Grow the array if there's not at least one free slot.  We must do this
	 * before possibly entering a new hashtable entry, else failure to
	 * repalloc would leave a corrupt hashtable entry behind.
	 */
	if (usedComboCids >= sizeComboCids)
	{
		int			newsize = sizeComboCids * 2;

		comboCids = (ComboCidKeyData *)
			repalloc(comboCids, sizeof(ComboCidKeyData) * newsize);
		sizeComboCids = newsize;
	}

	/* Lookup or create a hash entry with the desired cmin/cmax */

	/* We assume there is no struct padding in ComboCidKeyData! */
	memset(&key, 0, sizeof(key));
	key.cmin = cmin;
	key.cmax = cmax;
	key.xmin = xmin;
	entry = (ComboCidEntry) hash_search(comboHash,
										(void *) &key,
										HASH_ENTER,
										&found);

	if (found)
	{
		/* Reuse an existing combo cid */
		return entry->combocid;
	}

<<<<<<< HEAD
	/*
	 * We have to create a new combo cid. Check that there's room for it in
	 * the array, and grow it if there isn't.
	 */
	if (usedComboCids >= sizeComboCids)
	{
		/* We need to grow the array */
		int			newsize = sizeComboCids * 2;

		comboCids = (ComboCidKeyData *)
			repalloc(comboCids, sizeof(ComboCidKeyData) * newsize);
		sizeComboCids = newsize;
	}

	/* We are about to create a new combocid */

=======
	/* We have to create a new combo cid; we already made room in the array */
>>>>>>> b5bce6c1
	combocid = usedComboCids;

	comboCids[combocid].cmin = cmin;
	comboCids[combocid].cmax = cmax;
	comboCids[combocid].xmin = xmin;
	usedComboCids++;

	entry->combocid = combocid;

	/* If we're in utility mode, we don't have to worry about sharing. */
	if (Gp_role == GP_ROLE_UTILITY)
	{
		return combocid;
	}

	/* We are either a QE-writer, or the dispatcher. */
	dumpSharedComboCommandId(xmin, cmin, cmax, combocid);

	return combocid;
}

enum minmax
{
	CMIN,
	CMAX
};

static CommandId
getSharedComboCidEntry(TransactionId xmin, CommandId combocid, enum minmax min_or_max)
{
	bool		found;
	readerComboCidKeyData reader_key;
	readerComboCidEntryData *reader_entry;

	CommandId	cmin = 0,
				cmax = 0;

	if (lockHolderProcPtr == NULL)
	{
		/* get lockholder! */
		elog(ERROR, "getSharedComboCidEntry: NO LOCK HOLDER POINTER.");
	}

	/*
	 * Create the reader hash table and array the first time we need
	 * to use combo cids in the transaction.
	 */
	if (readerComboHash == NULL)
	{
		HASHCTL		hash_ctl;

		memset(&hash_ctl, 0, sizeof(hash_ctl));
		hash_ctl.keysize = sizeof(readerComboCidKeyData);
		hash_ctl.entrysize = sizeof(readerComboCidEntryData);
		hash_ctl.hash = tag_hash;
		hash_ctl.hcxt = TopTransactionContext;

		readerComboHash = hash_create("Combo CIDs", CCID_HASH_SIZE, &hash_ctl,
									  HASH_ELEM | HASH_FUNCTION | HASH_CONTEXT);
	}

	memset(&reader_key, 0, sizeof(reader_key));
	reader_key.writer_pid = lockHolderProcPtr->pid;
	reader_key.xmin = xmin;
	reader_key.session = gp_session_id;
	reader_key.combocid = combocid;

	reader_entry = (readerComboCidEntryData *)
		hash_search(readerComboHash, &reader_key, HASH_FIND, &found);

	if (reader_entry != NULL)
	{
		cmin = reader_entry->cmin;
		cmax = reader_entry->cmax;
	}
	else
	{
		loadSharedComboCommandId(xmin, combocid, &cmin, &cmax);
	}

	return (min_or_max == CMIN ? cmin : cmax);
}

static CommandId
GetRealCmin(TransactionId xmin, CommandId combocid)
{
	if (combocid >= usedComboCids)
	{
		if (Gp_is_writer)
			ereport(ERROR, (errmsg("writer segworker group unable to resolve visibility %u/%u", combocid, usedComboCids)));

		/* We're a reader */
		return getSharedComboCidEntry(xmin, combocid, CMIN);
	}

	Assert(combocid < usedComboCids);
	return comboCids[combocid].cmin;
}

static CommandId
GetRealCmax(TransactionId xmin, CommandId combocid)
{
	if (combocid >= usedComboCids)
	{
		if (Gp_is_writer)
			ereport(ERROR, (errmsg("writer segworker group unable to resolve visibility %u/%u", combocid, usedComboCids)));

		/* We're a reader */
		return getSharedComboCidEntry(xmin, combocid, CMAX);
	}

	Assert(combocid < usedComboCids);
	return comboCids[combocid].cmax;
}

/*
 * Estimate the amount of space required to serialize the current ComboCID
 * state.
 */
Size
EstimateComboCIDStateSpace(void)
{
	Size		size;

	/* Add space required for saving usedComboCids */
	size = sizeof(int);

	/* Add space required for saving the combocids key */
	size = add_size(size, mul_size(sizeof(ComboCidKeyData), usedComboCids));

	return size;
}

/*
 * Serialize the ComboCID state into the memory, beginning at start_address.
 * maxsize should be at least as large as the value returned by
 * EstimateComboCIDStateSpace.
 */
void
SerializeComboCIDState(Size maxsize, char *start_address)
{
	char	   *endptr;

	/* First, we store the number of currently-existing ComboCIDs. */
	*(int *) start_address = usedComboCids;

	/* If maxsize is too small, throw an error. */
	endptr = start_address + sizeof(int) +
		(sizeof(ComboCidKeyData) * usedComboCids);
	if (endptr < start_address || endptr > start_address + maxsize)
		elog(ERROR, "not enough space to serialize ComboCID state");

	/* Now, copy the actual cmin/cmax pairs. */
	if (usedComboCids > 0)
		memcpy(start_address + sizeof(int), comboCids,
			   (sizeof(ComboCidKeyData) * usedComboCids));
}

/*
 * Read the ComboCID state at the specified address and initialize this
 * backend with the same ComboCIDs.  This is only valid in a backend that
 * currently has no ComboCIDs (and only makes sense if the transaction state
 * is serialized and restored as well).
 */
void
RestoreComboCIDState(char *comboCIDstate)
{
	int			num_elements;
	ComboCidKeyData *keydata;
	int			i;
	CommandId	cid;

	Assert(!comboCids && !comboHash);

	/* First, we retrieve the number of ComboCIDs that were serialized. */
	num_elements = *(int *) comboCIDstate;
	keydata = (ComboCidKeyData *) (comboCIDstate + sizeof(int));

	/* Use GetComboCommandId to restore each ComboCID. */
	for (i = 0; i < num_elements; i++)
	{
		cid = GetComboCommandId(keydata[i].xmin, keydata[i].cmin, keydata[i].cmax);

		/* Verify that we got the expected answer. */
		if (cid != i)
			elog(ERROR, "unexpected command ID while restoring combo CIDs");
	}
}

#define ComboCidMapName(path, gp_session_id, pid) \
	snprintf(path, MAXPGPATH, "sess%u_w%u_combocid_map", gp_session_id, pid)

void
dumpSharedComboCommandId(TransactionId xmin, CommandId cmin, CommandId cmax, CommandId combocid)
{
	/*
	 * In any given segment, there are many readers, but only one writer. The
	 * combo cid file information is stored in the MyProc of the writer process,
	 * and is referenced by reader process via lockHolderProcPtr.  The writer
	 * will setup and/or dump combocids to a combo cid file when appropriate.
	 * The writer keeps track of the number of entries in the combo cid file in
	 * MyProc->combocid_map_count. Readers reference the count via
	 * lockHolderProcPtr->combocid_map_count.
	 *
	 * Since combo cid file entries are always appended to the end of a combo
	 * cid file and because there is only one writer, it is not necessary to
	 * lock the combo cid file during reading or writing. A new combo cid will
	 * not become visable to the reader until the combocid_map_count variable
	 * has been incremented.
	 */

	ComboCidEntryData entry;

	Assert(Gp_role != GP_ROLE_EXECUTE || Gp_is_writer);

	if (combocid_map == NULL)
	{
		/* This is the first time a combo cid is to be written by this writer. */
		MemoryContext oldCtx;
		char			path[MAXPGPATH];

		MyProc->combocid_map_count = 0;

		ComboCidMapName(path, gp_session_id, MyProc->pid);

		/* open our file, as appropriate: this will throw an error if the create-fails. */
		oldCtx = MemoryContextSwitchTo(TopMemoryContext);

		/*
		 * XXX: We could probably close and delete the file at the end of
		 * transaction.  We would then need to keep combocid_map_count
		 * synchronized with open files at (sub-) xact boundaries.
		 */
		combocid_map = BufFileCreateNamedTemp(path,
											  true /* interXact */,
											  NULL /* work_set */);
		MemoryContextSwitchTo(oldCtx);
	}
	Assert(combocid_map != NULL);

	/* Seek to the end: BufFileSeek() doesn't support SEEK_END! */

	/* build our entry */
	memset(&entry, 0, sizeof(entry));
	entry.key.cmin = cmin;
	entry.key.cmax = cmax;
	entry.key.xmin = xmin;
	entry.combocid = combocid;

	/* write our entry */
	if (BufFileWrite(combocid_map, &entry, sizeof(entry)) != sizeof(entry))
	{
		elog(ERROR, "Combocid map I/O error!");
	}

	/* flush our output */
	BufFileFlush(combocid_map);

	/* Increment combocid count to make new combocid visible to Readers */
	MyProc->combocid_map_count += 1;
}

void
loadSharedComboCommandId(TransactionId xmin, CommandId combocid, CommandId *cmin, CommandId *cmax)
{
	bool		found = false;
	ComboCidEntryData entry;
	int			i;

	Assert(Gp_role == GP_ROLE_EXECUTE);
	Assert(!Gp_is_writer);
	Assert(cmin != NULL);
	Assert(cmax != NULL);

	if (lockHolderProcPtr == NULL)
	{
		/* get lockholder! */
		elog(ERROR, "loadSharedComboCommandId: NO LOCK HOLDER POINTER.");
	}

	if (combocid_map == NULL)
	{
		MemoryContext oldCtx;
		char			path[MAXPGPATH];

		ComboCidMapName(path, gp_session_id, lockHolderProcPtr->pid);
		/* open our file, as appropriate: this will throw an error if the create-fails. */
		oldCtx = MemoryContextSwitchTo(TopMemoryContext);
		combocid_map = BufFileOpenNamedTemp(path,
											true /* interXact */);
		MemoryContextSwitchTo(oldCtx);
	}
	Assert(combocid_map != NULL);

	/* Seek to the beginning to start our search ? */
	if (BufFileSeek(combocid_map, 0 /* fileno */, 0 /* offset */, SEEK_SET) != 0)
	{
		elog(ERROR, "loadSharedComboCommandId: seek to beginning failed.");
	}

	/*
	 * Read this entry in ...
	 *
	 * We're going to read in the entire table, caching all occurrences of
	 * our xmin.
	 */
	for (i = 0; i < lockHolderProcPtr->combocid_map_count; i++)
	{
		if (BufFileRead(combocid_map, &entry, sizeof(ComboCidEntryData)) != sizeof(ComboCidEntryData))
		{
			elog(ERROR, "loadSharedComboCommandId: read failed I/O error.");
		}

		if (entry.key.xmin == xmin)
		{
			bool		cached = false;
			readerComboCidKeyData reader_key;
			readerComboCidEntryData *reader_entry;

			memset(&reader_key, 0, sizeof(reader_key));
			reader_key.writer_pid = lockHolderProcPtr->pid;
			reader_key.xmin = entry.key.xmin;
			reader_key.session = gp_session_id;
			reader_key.combocid = entry.combocid;

			reader_entry = (readerComboCidEntryData *)
				hash_search(readerComboHash, &reader_key, HASH_ENTER, &cached);

			if (!cached)
			{
				reader_entry->cmin = entry.key.cmin;
				reader_entry->cmax = entry.key.cmax;
			}

			/*
			 * This was our entry -- we're going to continue our scan,
			 * to pull in any additional entries for our xmin
			 */
			if (entry.combocid == combocid)
			{
				*cmin = entry.key.cmin;
				*cmax = entry.key.cmax;
				found = true;
			}
		}
	}

	if (!found)
	{
		elog(ERROR, "loadSharedComboCommandId: no combocid entry found for %u/%u", xmin, combocid);
	}
}<|MERGE_RESOLUTION|>--- conflicted
+++ resolved
@@ -314,26 +314,7 @@
 		return entry->combocid;
 	}
 
-<<<<<<< HEAD
-	/*
-	 * We have to create a new combo cid. Check that there's room for it in
-	 * the array, and grow it if there isn't.
-	 */
-	if (usedComboCids >= sizeComboCids)
-	{
-		/* We need to grow the array */
-		int			newsize = sizeComboCids * 2;
-
-		comboCids = (ComboCidKeyData *)
-			repalloc(comboCids, sizeof(ComboCidKeyData) * newsize);
-		sizeComboCids = newsize;
-	}
-
-	/* We are about to create a new combocid */
-
-=======
 	/* We have to create a new combo cid; we already made room in the array */
->>>>>>> b5bce6c1
 	combocid = usedComboCids;
 
 	comboCids[combocid].cmin = cmin;
