--- conflicted
+++ resolved
@@ -161,17 +161,29 @@
  * Dynamically-registered callback functions.  Current implementation
  * assumes there won't be very many of these at once; could improve if needed.
  */
-
-#define MAX_CACHE_CALLBACKS 20
-
-static struct CACHECALLBACK
-{
-	int16		id;				/* cache number or message type id */
-	CacheCallbackFunction function;
+/*
+ * MAX_SYSCACHE_CALLBACKS has been bumped up in GPDB, because ORCA registers
+ * a lot of callbacks.
+ */
+#define MAX_SYSCACHE_CALLBACKS 40
+#define MAX_RELCACHE_CALLBACKS 5
+
+static struct SYSCACHECALLBACK
+{
+	int16		id;				/* cache number */
+	SyscacheCallbackFunction function;
 	Datum		arg;
-}	cache_callback_list[MAX_CACHE_CALLBACKS];
-
-static int	cache_callback_count = 0;
+}	syscache_callback_list[MAX_SYSCACHE_CALLBACKS];
+
+static int	syscache_callback_count = 0;
+
+static struct RELCACHECALLBACK
+{
+	RelcacheCallbackFunction function;
+	Datum		arg;
+}	relcache_callback_list[MAX_RELCACHE_CALLBACKS];
+
+static int	relcache_callback_count = 0;
 
 /* info values for 2PC callback */
 #define TWOPHASE_INFO_MSG			0	/* SharedInvalidationMessage */
@@ -439,11 +451,7 @@
 	 * hack to ensure that the next CommandCounterIncrement() will think
 	 * that we need to do CommandEndInvalidationMessages().
 	 */
-<<<<<<< HEAD
-	(void) GetCurrentCommandId(/*true*/);
-=======
 	(void) GetCurrentCommandId(true);
->>>>>>> d13f41d2
 
 	/*
 	 * If the relation being invalidated is one of those cached in the
@@ -467,8 +475,7 @@
 	/*
 	 * As above, just in case there is not an associated catalog change.
 	 */
-<<<<<<< HEAD
-	(void) GetCurrentCommandId(/*true*/);
+	(void) GetCurrentCommandId(true);
 }
 
 #ifdef USE_ASSERT_CHECKING
@@ -500,9 +507,6 @@
 
 	}
 	return buf.data;
-=======
-	(void) GetCurrentCommandId(true);
->>>>>>> d13f41d2
 }
 #endif
 
@@ -526,12 +530,13 @@
 									 msg->cc.hashValue,
 									 &msg->cc.tuplePtr);
 
-			for (i = 0; i < cache_callback_count; i++)
+			for (i = 0; i < syscache_callback_count; i++)
 			{
-				struct CACHECALLBACK *ccitem = cache_callback_list + i;
+				struct SYSCACHECALLBACK *ccitem = syscache_callback_list + i;
 
 				if (ccitem->id == msg->cc.id)
-					(*ccitem->function) (ccitem->arg, InvalidOid);
+					(*ccitem->function) (ccitem->arg,
+										 msg->cc.id, &msg->cc.tuplePtr);
 			}
 		}
 	}
@@ -541,12 +546,11 @@
 		{
 			RelationCacheInvalidateEntry(msg->rc.relId);
 
-			for (i = 0; i < cache_callback_count; i++)
+			for (i = 0; i < relcache_callback_count; i++)
 			{
-				struct CACHECALLBACK *ccitem = cache_callback_list + i;
-
-				if (ccitem->id == SHAREDINVALRELCACHE_ID)
-					(*ccitem->function) (ccitem->arg, msg->rc.relId);
+				struct RELCACHECALLBACK *ccitem = relcache_callback_list + i;
+
+				(*ccitem->function) (ccitem->arg, msg->rc.relId);
 			}
 		}
 	}
@@ -586,9 +590,16 @@
 	ResetCatalogCaches();
 	RelationCacheInvalidate();	/* gets smgr cache too */
 
-	for (i = 0; i < cache_callback_count; i++)
-	{
-		struct CACHECALLBACK *ccitem = cache_callback_list + i;
+	for (i = 0; i < syscache_callback_count; i++)
+	{
+		struct SYSCACHECALLBACK *ccitem = syscache_callback_list + i;
+
+		(*ccitem->function) (ccitem->arg, ccitem->id, NULL);
+	}
+
+	for (i = 0; i < relcache_callback_count; i++)
+	{
+		struct RELCACHECALLBACK *ccitem = relcache_callback_list + i;
 
 		(*ccitem->function) (ccitem->arg, InvalidOid);
 	}
@@ -687,7 +698,6 @@
 		 */
 		databaseId = MyDatabaseId;
 	}
-<<<<<<< HEAD
 	else if (tupleRelId == GpPolicyRelationId)
 	{
 		FormData_gp_policy *gptup = (FormData_gp_policy *) GETSTRUCT(tuple);
@@ -695,8 +705,6 @@
 		relationId = gptup->localoid;
 		databaseId = MyDatabaseId;
 	}
-=======
->>>>>>> d13f41d2
 	else if (tupleRelId == IndexRelationId)
 	{
 		Form_pg_index indextup = (Form_pg_index) GETSTRUCT(tuple);
@@ -1095,19 +1103,26 @@
  * no need to worry about cleaning up if there's an elog(ERROR) before
  * reaching EndNonTransactionalInvalidation (the invals will just be thrown
  * away if that happens).
+ *
+ * GPDB: In GPDB, however, the way we use transactions during VACUUM FULL is
+ * different from PostgreSQL, and can already be pending invalidations in
+ * the queue. So we do what the above suggested, and create a new nesting level.
  */
 void
 BeginNonTransactionalInvalidation(void)
 {
+	TransInvalidationInfo *myInfo;
+
 	/* Must be at top of stack */
 	Assert(transInvalInfo != NULL && transInvalInfo->parent == NULL);
 
-	/* Must not have any previously-queued activity */
-	Assert(transInvalInfo->PriorCmdInvalidMsgs.cclist == NULL);
-	Assert(transInvalInfo->PriorCmdInvalidMsgs.rclist == NULL);
-	Assert(transInvalInfo->CurrentCmdInvalidMsgs.cclist == NULL);
-	Assert(transInvalInfo->CurrentCmdInvalidMsgs.rclist == NULL);
-	Assert(transInvalInfo->RelcacheInitFileInval == false);
+	/* GPDB: create a new nesting level, as in AtSubStart_Inval() */
+	myInfo = (TransInvalidationInfo *)
+		MemoryContextAllocZero(TopTransactionContext,
+							   sizeof(TransInvalidationInfo));
+	myInfo->parent = transInvalInfo;
+	myInfo->my_level = GetCurrentTransactionNestLevel();
+	transInvalInfo = myInfo;
 }
 
 /*
@@ -1128,8 +1143,10 @@
 	InvalidationChunk *chunk;
 	InvalidationChunk *next;
 
-	/* Must be at top of stack */
-	Assert(transInvalInfo != NULL && transInvalInfo->parent == NULL);
+	/* Must be at one nesting level below top of stack */
+	Assert(transInvalInfo != NULL);
+	Assert(transInvalInfo->parent != NULL);
+	Assert(transInvalInfo->parent->parent == NULL);
 
 	/* Must not have any prior-command messages */
 	Assert(transInvalInfo->PriorCmdInvalidMsgs.cclist == NULL);
@@ -1145,8 +1162,8 @@
 	/* Send out the invals */
 	ProcessInvalidationMessages(&transInvalInfo->CurrentCmdInvalidMsgs,
 								LocalExecuteInvalidationMessage);
-	ProcessInvalidationMessages(&transInvalInfo->CurrentCmdInvalidMsgs,
-								SendSharedInvalidMessage);
+	ProcessInvalidationMessageMulti(&transInvalInfo->CurrentCmdInvalidMsgs,
+									SendSharedInvalidMessages);
 
 	/* Clean up and release memory */
 	for (chunk = transInvalInfo->CurrentCmdInvalidMsgs.cclist;
@@ -1163,9 +1180,15 @@
 		next = chunk->next;
 		pfree(chunk);
 	}
-	transInvalInfo->CurrentCmdInvalidMsgs.cclist = NULL;
-	transInvalInfo->CurrentCmdInvalidMsgs.rclist = NULL;
-	transInvalInfo->RelcacheInitFileInval = false;
+
+	/* Pop the transaction state stack */
+	{
+		TransInvalidationInfo *myInfo = transInvalInfo;
+
+		transInvalInfo = myInfo->parent;
+
+		pfree(myInfo);
+	}
 }
 
 
@@ -1260,26 +1283,25 @@
 /*
  * CacheRegisterSyscacheCallback
  *		Register the specified function to be called for all future
- *		invalidation events in the specified cache.
- *
- * NOTE: currently, the OID argument to the callback routine is not
- * provided for syscache callbacks; the routine doesn't really get any
- * useful info as to exactly what changed.	It should treat every call
- * as a "cache flush" request.
+ *		invalidation events in the specified cache.  The cache ID and the
+ *		TID of the tuple being invalidated will be passed to the function.
+ *
+ * NOTE: NULL will be passed for the TID if a cache reset request is received.
+ * In this case the called routines should flush all cached state.
  */
 void
 CacheRegisterSyscacheCallback(int cacheid,
-							  CacheCallbackFunction func,
+							  SyscacheCallbackFunction func,
 							  Datum arg)
 {
-	if (cache_callback_count >= MAX_CACHE_CALLBACKS)
-		elog(FATAL, "out of cache_callback_list slots");
-
-	cache_callback_list[cache_callback_count].id = cacheid;
-	cache_callback_list[cache_callback_count].function = func;
-	cache_callback_list[cache_callback_count].arg = arg;
-
-	++cache_callback_count;
+	if (syscache_callback_count >= MAX_SYSCACHE_CALLBACKS)
+		elog(FATAL, "out of syscache_callback_list slots");
+
+	syscache_callback_list[syscache_callback_count].id = cacheid;
+	syscache_callback_list[syscache_callback_count].function = func;
+	syscache_callback_list[syscache_callback_count].arg = arg;
+
+	++syscache_callback_count;
 }
 
 /*
@@ -1292,15 +1314,14 @@
  * In this case the called routines should flush all cached state.
  */
 void
-CacheRegisterRelcacheCallback(CacheCallbackFunction func,
+CacheRegisterRelcacheCallback(RelcacheCallbackFunction func,
 							  Datum arg)
 {
-	if (cache_callback_count >= MAX_CACHE_CALLBACKS)
-		elog(FATAL, "out of cache_callback_list slots");
-
-	cache_callback_list[cache_callback_count].id = SHAREDINVALRELCACHE_ID;
-	cache_callback_list[cache_callback_count].function = func;
-	cache_callback_list[cache_callback_count].arg = arg;
-
-	++cache_callback_count;
+	if (relcache_callback_count >= MAX_RELCACHE_CALLBACKS)
+		elog(FATAL, "out of relcache_callback_list slots");
+
+	relcache_callback_list[relcache_callback_count].function = func;
+	relcache_callback_list[relcache_callback_count].arg = arg;
+
+	++relcache_callback_count;
 }