/*-------------------------------------------------------------------------
 *
 * inval.c
 *	  POSTGRES cache invalidation dispatcher code.
 *
 *	This is subtle stuff, so pay attention:
 *
 *	When a tuple is updated or deleted, our standard time qualification rules
 *	consider that it is *still valid* so long as we are in the same command,
 *	ie, until the next CommandCounterIncrement() or transaction commit.
 *	(See utils/time/tqual.c, and note that system catalogs are generally
 *	scanned under SnapshotNow rules by the system, or plain user snapshots
 *	for user queries.)	At the command boundary, the old tuple stops
 *	being valid and the new version, if any, becomes valid.  Therefore,
 *	we cannot simply flush a tuple from the system caches during heap_update()
 *	or heap_delete().  The tuple is still good at that point; what's more,
 *	even if we did flush it, it might be reloaded into the caches by a later
 *	request in the same command.  So the correct behavior is to keep a list
 *	of outdated (updated/deleted) tuples and then do the required cache
 *	flushes at the next command boundary.  We must also keep track of
 *	inserted tuples so that we can flush "negative" cache entries that match
 *	the new tuples; again, that mustn't happen until end of command.
 *
 *	Once we have finished the command, we still need to remember inserted
 *	tuples (including new versions of updated tuples), so that we can flush
 *	them from the caches if we abort the transaction.  Similarly, we'd better
 *	be able to flush "negative" cache entries that may have been loaded in
 *	place of deleted tuples, so we still need the deleted ones too.
 *
 *	If we successfully complete the transaction, we have to broadcast all
 *	these invalidation events to other backends (via the SI message queue)
 *	so that they can flush obsolete entries from their caches.	Note we have
 *	to record the transaction commit before sending SI messages, otherwise
 *	the other backends won't see our updated tuples as good.
 *
 *	When a subtransaction aborts, we can process and discard any events
 *	it has queued.	When a subtransaction commits, we just add its events
 *	to the pending lists of the parent transaction.
 *
 *	In short, we need to remember until xact end every insert or delete
 *	of a tuple that might be in the system caches.	Updates are treated as
 *	two events, delete + insert, for simplicity.  (There are cases where
 *	it'd be possible to record just one event, but we don't currently try.)
 *
 *	We do not need to register EVERY tuple operation in this way, just those
 *	on tuples in relations that have associated catcaches.	We do, however,
 *	have to register every operation on every tuple that *could* be in a
 *	catcache, whether or not it currently is in our cache.	Also, if the
 *	tuple is in a relation that has multiple catcaches, we need to register
 *	an invalidation message for each such catcache.  catcache.c's
 *	PrepareToInvalidateCacheTuple() routine provides the knowledge of which
 *	catcaches may need invalidation for a given tuple.
 *
 *	Also, whenever we see an operation on a pg_class or pg_attribute tuple,
 *	we register a relcache flush operation for the relation described by that
 *	tuple.
 *
 *	We keep the relcache flush requests in lists separate from the catcache
 *	tuple flush requests.  This allows us to issue all the pending catcache
 *	flushes before we issue relcache flushes, which saves us from loading
 *	a catcache tuple during relcache load only to flush it again right away.
 *	Also, we avoid queuing multiple relcache flush requests for the same
 *	relation, since a relcache flush is relatively expensive to do.
 *	(XXX is it worth testing likewise for duplicate catcache flush entries?
 *	Probably not.)
 *
 *	If a relcache flush is issued for a system relation that we preload
 *	from the relcache init file, we must also delete the init file so that
 *	it will be rebuilt during the next backend restart.  The actual work of
 *	manipulating the init file is in relcache.c, but we keep track of the
 *	need for it here.
 *
 *	The request lists proper are kept in CurTransactionContext of their
 *	creating (sub)transaction, since they can be forgotten on abort of that
 *	transaction but must be kept till top-level commit otherwise.  For
 *	simplicity we keep the controlling list-of-lists in TopTransactionContext.
 *
 *
 * Portions Copyright (c) 1996-2010, PostgreSQL Global Development Group
 * Portions Copyright (c) 1994, Regents of the University of California
 *
 * IDENTIFICATION
 *	  $PostgreSQL: pgsql/src/backend/utils/cache/inval.c,v 1.98 2010/02/26 02:01:11 momjian Exp $
 *
 *-------------------------------------------------------------------------
 */
#include "postgres.h"

#include "access/twophase_rmgr.h"
#include "access/xact.h"
#include "catalog/catalog.h"
<<<<<<< HEAD
#include "catalog/gp_policy.h"
#include "cdb/cdbvars.h"
=======
#include "catalog/pg_tablespace.h"
>>>>>>> 1084f317
#include "miscadmin.h"
#include "storage/sinval.h"
#include "storage/smgr.h"
#include "utils/inval.h"
#include "utils/memutils.h"
#include "utils/rel.h"
<<<<<<< HEAD
#include "utils/relcache.h"
=======
#include "utils/relmapper.h"
>>>>>>> 1084f317
#include "utils/syscache.h"


/*
 * To minimize palloc traffic, we keep pending requests in successively-
 * larger chunks (a slightly more sophisticated version of an expansible
 * array).	All request types can be stored as SharedInvalidationMessage
 * records.  The ordering of requests within a list is never significant.
 */
typedef struct InvalidationChunk
{
	struct InvalidationChunk *next;		/* list link */
	int			nitems;			/* # items currently stored in chunk */
	int			maxitems;		/* size of allocated array in this chunk */
	SharedInvalidationMessage msgs[1];	/* VARIABLE LENGTH ARRAY */
} InvalidationChunk;			/* VARIABLE LENGTH STRUCTURE */

typedef struct InvalidationListHeader
{
	InvalidationChunk *cclist;	/* list of chunks holding catcache msgs */
	InvalidationChunk *rclist;	/* list of chunks holding relcache msgs */
} InvalidationListHeader;

/*----------------
 * Invalidation info is divided into two lists:
 *	1) events so far in current command, not yet reflected to caches.
 *	2) events in previous commands of current transaction; these have
 *	   been reflected to local caches, and must be either broadcast to
 *	   other backends or rolled back from local cache when we commit
 *	   or abort the transaction.
 * Actually, we need two such lists for each level of nested transaction,
 * so that we can discard events from an aborted subtransaction.  When
 * a subtransaction commits, we append its lists to the parent's lists.
 *
 * The relcache-file-invalidated flag can just be a simple boolean,
 * since we only act on it at transaction commit; we don't care which
 * command of the transaction set it.
 *----------------
 */

typedef struct TransInvalidationInfo
{
	/* Back link to parent transaction's info */
	struct TransInvalidationInfo *parent;

	/* Subtransaction nesting depth */
	int			my_level;

	/* head of current-command event list */
	InvalidationListHeader CurrentCmdInvalidMsgs;

	/* head of previous-commands event list */
	InvalidationListHeader PriorCmdInvalidMsgs;

	/* init file must be invalidated? */
	bool		RelcacheInitFileInval;
} TransInvalidationInfo;

static TransInvalidationInfo *transInvalInfo = NULL;

static SharedInvalidationMessage *SharedInvalidMessagesArray;
static int	numSharedInvalidMessagesArray;
static int	maxSharedInvalidMessagesArray;


/*
 * Dynamically-registered callback functions.  Current implementation
 * assumes there won't be very many of these at once; could improve if needed.
 */
/*
 * MAX_SYSCACHE_CALLBACKS has been bumped up in GPDB, because ORCA registers
 * a lot of callbacks.
 */
#define MAX_SYSCACHE_CALLBACKS 40
#define MAX_RELCACHE_CALLBACKS 5

static struct SYSCACHECALLBACK
{
	int16		id;				/* cache number */
	SyscacheCallbackFunction function;
	Datum		arg;
}	syscache_callback_list[MAX_SYSCACHE_CALLBACKS];

static int	syscache_callback_count = 0;

static struct RELCACHECALLBACK
{
	RelcacheCallbackFunction function;
	Datum		arg;
}	relcache_callback_list[MAX_RELCACHE_CALLBACKS];

static int	relcache_callback_count = 0;

/* ----------------------------------------------------------------
 *				Invalidation list support functions
 *
 * These three routines encapsulate processing of the "chunked"
 * representation of what is logically just a list of messages.
 * ----------------------------------------------------------------
 */

/*
 * AddInvalidationMessage
 *		Add an invalidation message to a list (of chunks).
 *
 * Note that we do not pay any great attention to maintaining the original
 * ordering of the messages.
 */
static void
AddInvalidationMessage(InvalidationChunk **listHdr,
					   SharedInvalidationMessage *msg)
{
	InvalidationChunk *chunk = *listHdr;

	if (chunk == NULL)
	{
		/* First time through; create initial chunk */
#define FIRSTCHUNKSIZE 32
		chunk = (InvalidationChunk *)
			MemoryContextAlloc(CurTransactionContext,
							   sizeof(InvalidationChunk) +
					(FIRSTCHUNKSIZE - 1) *sizeof(SharedInvalidationMessage));
		chunk->nitems = 0;
		chunk->maxitems = FIRSTCHUNKSIZE;
		chunk->next = *listHdr;
		*listHdr = chunk;
	}
	else if (chunk->nitems >= chunk->maxitems)
	{
		/* Need another chunk; double size of last chunk */
		int			chunksize = 2 * chunk->maxitems;

		chunk = (InvalidationChunk *)
			MemoryContextAlloc(CurTransactionContext,
							   sizeof(InvalidationChunk) +
						 (chunksize - 1) *sizeof(SharedInvalidationMessage));
		chunk->nitems = 0;
		chunk->maxitems = chunksize;
		chunk->next = *listHdr;
		*listHdr = chunk;
	}
	/* Okay, add message to current chunk */
	chunk->msgs[chunk->nitems] = *msg;
	chunk->nitems++;
}

/*
 * Append one list of invalidation message chunks to another, resetting
 * the source chunk-list pointer to NULL.
 */
static void
AppendInvalidationMessageList(InvalidationChunk **destHdr,
							  InvalidationChunk **srcHdr)
{
	InvalidationChunk *chunk = *srcHdr;

	if (chunk == NULL)
		return;					/* nothing to do */

	while (chunk->next != NULL)
		chunk = chunk->next;

	chunk->next = *destHdr;

	*destHdr = *srcHdr;

	*srcHdr = NULL;
}

/*
 * Process a list of invalidation messages.
 *
 * This is a macro that executes the given code fragment for each message in
 * a message chunk list.  The fragment should refer to the message as *msg.
 */
#define ProcessMessageList(listHdr, codeFragment) \
	do { \
		InvalidationChunk *_chunk; \
		for (_chunk = (listHdr); _chunk != NULL; _chunk = _chunk->next) \
		{ \
			int		_cindex; \
			for (_cindex = 0; _cindex < _chunk->nitems; _cindex++) \
			{ \
				SharedInvalidationMessage *msg = &_chunk->msgs[_cindex]; \
				codeFragment; \
			} \
		} \
	} while (0)

/*
 * Process a list of invalidation messages group-wise.
 *
 * As above, but the code fragment can handle an array of messages.
 * The fragment should refer to the messages as msgs[], with n entries.
 */
#define ProcessMessageListMulti(listHdr, codeFragment) \
	do { \
		InvalidationChunk *_chunk; \
		for (_chunk = (listHdr); _chunk != NULL; _chunk = _chunk->next) \
		{ \
			SharedInvalidationMessage *msgs = _chunk->msgs; \
			int		n = _chunk->nitems; \
			codeFragment; \
		} \
	} while (0)


/* ----------------------------------------------------------------
 *				Invalidation set support functions
 *
 * These routines understand about the division of a logical invalidation
 * list into separate physical lists for catcache and relcache entries.
 * ----------------------------------------------------------------
 */

/*
 * Add a catcache inval entry
 */
static void
AddCatcacheInvalidationMessage(InvalidationListHeader *hdr,
							   int id, uint32 hashValue,
							   ItemPointer tuplePtr, Oid dbId)
{
	SharedInvalidationMessage msg;

	msg.cc.id = (int16) id;
	msg.cc.tuplePtr = *tuplePtr;
	msg.cc.dbId = dbId;
	msg.cc.hashValue = hashValue;
	AddInvalidationMessage(&hdr->cclist, &msg);
}

/*
 * Add a whole-catalog inval entry
 */
static void
AddCatalogInvalidationMessage(InvalidationListHeader *hdr,
							  Oid dbId, Oid catId)
{
	SharedInvalidationMessage msg;

	msg.cat.id = SHAREDINVALCATALOG_ID;
	msg.cat.dbId = dbId;
	msg.cat.catId = catId;
	AddInvalidationMessage(&hdr->cclist, &msg);
}

/*
 * Add a relcache inval entry
 */
static void
AddRelcacheInvalidationMessage(InvalidationListHeader *hdr,
							   Oid dbId, Oid relId)
{
	SharedInvalidationMessage msg;

	/* Don't add a duplicate item */
	/* We assume dbId need not be checked because it will never change */
	ProcessMessageList(hdr->rclist,
					   if (msg->rc.id == SHAREDINVALRELCACHE_ID &&
						   msg->rc.relId == relId)
					   return);

	/* OK, add the item */
	msg.rc.id = SHAREDINVALRELCACHE_ID;
	msg.rc.dbId = dbId;
	msg.rc.relId = relId;
	AddInvalidationMessage(&hdr->rclist, &msg);
}

/*
 * Append one list of invalidation messages to another, resetting
 * the source list to empty.
 */
static void
AppendInvalidationMessages(InvalidationListHeader *dest,
						   InvalidationListHeader *src)
{
	AppendInvalidationMessageList(&dest->cclist, &src->cclist);
	AppendInvalidationMessageList(&dest->rclist, &src->rclist);
}

/*
 * Execute the given function for all the messages in an invalidation list.
 * The list is not altered.
 *
 * catcache entries are processed first, for reasons mentioned above.
 */
static void
ProcessInvalidationMessages(InvalidationListHeader *hdr,
							void (*func) (SharedInvalidationMessage *msg))
{
	ProcessMessageList(hdr->cclist, func(msg));
	ProcessMessageList(hdr->rclist, func(msg));
}

/*
 * As above, but the function is able to process an array of messages
 * rather than just one at a time.
 */
static void
ProcessInvalidationMessagesMulti(InvalidationListHeader *hdr,
				 void (*func) (const SharedInvalidationMessage *msgs, int n))
{
	ProcessMessageListMulti(hdr->cclist, func(msgs, n));
	ProcessMessageListMulti(hdr->rclist, func(msgs, n));
}

/* ----------------------------------------------------------------
 *					  private support functions
 * ----------------------------------------------------------------
 */

/*
 * RegisterCatcacheInvalidation
 *
 * Register an invalidation event for a catcache tuple entry.
 */
static void
RegisterCatcacheInvalidation(int cacheId,
							 uint32 hashValue,
							 ItemPointer tuplePtr,
							 Oid dbId)
{
	AddCatcacheInvalidationMessage(&transInvalInfo->CurrentCmdInvalidMsgs,
								   cacheId, hashValue, tuplePtr, dbId);
}

/*
 * RegisterCatalogInvalidation
 *
 * Register an invalidation event for all catcache entries from a catalog.
 */
static void
RegisterCatalogInvalidation(Oid dbId, Oid catId)
{
	AddCatalogInvalidationMessage(&transInvalInfo->CurrentCmdInvalidMsgs,
								  dbId, catId);
}

/*
 * RegisterRelcacheInvalidation
 *
 * As above, but register a relcache invalidation event.
 */
static void
RegisterRelcacheInvalidation(Oid dbId, Oid relId)
{
	AddRelcacheInvalidationMessage(&transInvalInfo->CurrentCmdInvalidMsgs,
								   dbId, relId);

	/*
	 * Most of the time, relcache invalidation is associated with system
	 * catalog updates, but there are a few cases where it isn't.  Quick hack
	 * to ensure that the next CommandCounterIncrement() will think that we
	 * need to do CommandEndInvalidationMessages().
	 */
	(void) GetCurrentCommandId(true);

	/*
	 * If the relation being invalidated is one of those cached in the
	 * relcache init file, mark that we need to zap that file at commit.
	 */
	if (RelationIdIsInInitFile(relId))
		transInvalInfo->RelcacheInitFileInval = true;
}

/*
<<<<<<< HEAD
 * RegisterSmgrInvalidation
 *
 * As above, but register an smgr invalidation event.
 */
static void
RegisterSmgrInvalidation(RelFileNode rnode)
{
	AddSmgrInvalidationMessage(&transInvalInfo->CurrentCmdInvalidMsgs,
							   rnode);

	/*
	 * As above, just in case there is not an associated catalog change.
	 */
	(void) GetCurrentCommandId(true);
}

#ifdef USE_ASSERT_CHECKING
static char *
si_to_str(SharedInvalidationMessage *msg)
{
	StringInfoData buf;
	int i;
	char *s;

	initStringInfo(&buf);
	appendStringInfo(&buf, "message id = %d", msg->id);
	s = (char *)&(msg->cc);
	for (i = 0; i < sizeof(SharedInvalCatcacheMsg); i++)
	{
		if (i == 0)
			appendStringInfo(&buf, " CC:");

		appendStringInfo(&buf, " %x", *(s + i));

	}
	s = (char *)&(msg->rc);
	for (i = 0; i < sizeof(SharedInvalRelcacheMsg); i++)
	{
		if (i == 0)
			appendStringInfo(&buf, " RC:");

		appendStringInfo(&buf, " %x", *(s + i));

	}
	return buf.data;
}
#endif

/*
=======
>>>>>>> 1084f317
 * LocalExecuteInvalidationMessage
 *
 * Process a single invalidation message (which could be of any type).
 * Only the local caches are flushed; this does not transmit the message
 * to other backends.
 */
static void
LocalExecuteInvalidationMessage(SharedInvalidationMessage *msg)
{
	if (msg->id >= 0)
	{
		if (msg->cc.dbId == MyDatabaseId || msg->cc.dbId == InvalidOid)
		{
			CatalogCacheIdInvalidate(msg->cc.id,
									 msg->cc.hashValue,
									 &msg->cc.tuplePtr);

			CallSyscacheCallbacks(msg->cc.id, &msg->cc.tuplePtr);
		}
	}
	else if (msg->id == SHAREDINVALCATALOG_ID)
	{
		if (msg->cat.dbId == MyDatabaseId || msg->cat.dbId == InvalidOid)
		{
			CatalogCacheFlushCatalog(msg->cat.catId);

			/* CatalogCacheFlushCatalog calls CallSyscacheCallbacks as needed */
		}
	}
	else if (msg->id == SHAREDINVALRELCACHE_ID)
	{
		if (msg->rc.dbId == MyDatabaseId || msg->rc.dbId == InvalidOid)
		{
			int			i;

			RelationCacheInvalidateEntry(msg->rc.relId);

			for (i = 0; i < relcache_callback_count; i++)
			{
				struct RELCACHECALLBACK *ccitem = relcache_callback_list + i;

				(*ccitem->function) (ccitem->arg, msg->rc.relId);
			}
		}
	}
	else if (msg->id == SHAREDINVALSMGR_ID)
	{
		/*
		 * We could have smgr entries for relations of other databases, so no
		 * short-circuit test is possible here.
		 */
		smgrclosenode(msg->sm.rnode);
	}
	else if (msg->id == SHAREDINVALRELMAP_ID)
	{
		/* We only care about our own database and shared catalogs */
		if (msg->rm.dbId == InvalidOid)
			RelationMapInvalidate(true);
		else if (msg->rm.dbId == MyDatabaseId)
			RelationMapInvalidate(false);
	}
	else
	{
#ifdef USE_ASSERT_CHECKING
		elog(NOTICE, "invalid SI message: %s", si_to_str(msg));
#endif
		elog(FATAL, "unrecognized SI message id: %d", msg->id);
	}
}

/*
 *		InvalidateSystemCaches
 *
 *		This blows away all tuples in the system catalog caches and
 *		all the cached relation descriptors and smgr cache entries.
 *		Relation descriptors that have positive refcounts are then rebuilt.
 *
 *		We call this when we see a shared-inval-queue overflow signal,
 *		since that tells us we've lost some shared-inval messages and hence
 *		don't know what needs to be invalidated.
 */
static void
InvalidateSystemCaches(void)
{
	int			i;

	ResetCatalogCaches();
	RelationCacheInvalidate();	/* gets smgr and relmap too */

	for (i = 0; i < syscache_callback_count; i++)
	{
		struct SYSCACHECALLBACK *ccitem = syscache_callback_list + i;

		(*ccitem->function) (ccitem->arg, ccitem->id, NULL);
	}

	for (i = 0; i < relcache_callback_count; i++)
	{
		struct RELCACHECALLBACK *ccitem = relcache_callback_list + i;

		(*ccitem->function) (ccitem->arg, InvalidOid);
	}
}

/*
 * PrepareForTupleInvalidation
 *		Detect whether invalidation of this tuple implies invalidation
 *		of catalog/relation cache entries; if so, register inval events.
 */
static void
PrepareForTupleInvalidation(Relation relation, HeapTuple tuple)
{
	Oid			tupleRelId;
	Oid			databaseId;
	Oid			relationId;

	/* Do nothing during bootstrap */
	if (IsBootstrapProcessingMode())
		return;

	/*
	 * We only need to worry about invalidation for tuples that are in system
	 * relations; user-relation tuples are never in catcaches and can't affect
	 * the relcache either.
	 */
	if (!IsSystemRelation(relation))
		return;

	/*
	 * TOAST tuples can likewise be ignored here. Note that TOAST tables are
	 * considered system relations so they are not filtered by the above test.
	 */
	if (IsToastRelation(relation))
		return;

	/*
	 * First let the catcache do its thing
	 */
	PrepareToInvalidateCacheTuple(relation, tuple,
								  RegisterCatcacheInvalidation);

	/*
	 * Now, is this tuple one of the primary definers of a relcache entry?
	 */
	tupleRelId = RelationGetRelid(relation);

	if (tupleRelId == RelationRelationId)
	{
		Form_pg_class classtup = (Form_pg_class) GETSTRUCT(tuple);

		relationId = HeapTupleGetOid(tuple);
		if (classtup->relisshared)
			databaseId = InvalidOid;
		else
			databaseId = MyDatabaseId;
	}
	else if (tupleRelId == AttributeRelationId)
	{
		Form_pg_attribute atttup = (Form_pg_attribute) GETSTRUCT(tuple);

		relationId = atttup->attrelid;

		/*
		 * KLUGE ALERT: we always send the relcache event with MyDatabaseId,
		 * even if the rel in question is shared (which we can't easily tell).
		 * This essentially means that only backends in this same database
		 * will react to the relcache flush request.  This is in fact
		 * appropriate, since only those backends could see our pg_attribute
		 * change anyway.  It looks a bit ugly though.	(In practice, shared
		 * relations can't have schema changes after bootstrap, so we should
		 * never come here for a shared rel anyway.)
		 */
		databaseId = MyDatabaseId;
	}
	else if (tupleRelId == GpPolicyRelationId)
	{
		FormData_gp_policy *gptup = (FormData_gp_policy *) GETSTRUCT(tuple);

		relationId = gptup->localoid;
		databaseId = MyDatabaseId;
	}
	else if (tupleRelId == IndexRelationId)
	{
		Form_pg_index indextup = (Form_pg_index) GETSTRUCT(tuple);

		/*
		 * When a pg_index row is updated, we should send out a relcache inval
		 * for the index relation.	As above, we don't know the shared status
		 * of the index, but in practice it doesn't matter since indexes of
		 * shared catalogs can't have such updates.
		 */
		relationId = indextup->indexrelid;
		databaseId = MyDatabaseId;
	}
	else
		return;

	/*
	 * Yes.  We need to register a relcache invalidation event.
	 */
	RegisterRelcacheInvalidation(databaseId, relationId);
}


/* ----------------------------------------------------------------
 *					  public functions
 * ----------------------------------------------------------------
 */

/*
 * AcceptInvalidationMessages
 *		Read and process invalidation messages from the shared invalidation
 *		message queue.
 *
 * Note:
 *		This should be called as the first step in processing a transaction.
 */
void
AcceptInvalidationMessages(void)
{
	ReceiveSharedInvalidMessages(LocalExecuteInvalidationMessage,
								 InvalidateSystemCaches);

	/*
	 * Test code to force cache flushes anytime a flush could happen.
	 *
	 * If used with CLOBBER_FREED_MEMORY, CLOBBER_CACHE_ALWAYS provides a
	 * fairly thorough test that the system contains no cache-flush hazards.
	 * However, it also makes the system unbelievably slow --- the regression
	 * tests take about 100 times longer than normal.
	 *
	 * If you're a glutton for punishment, try CLOBBER_CACHE_RECURSIVELY. This
	 * slows things by at least a factor of 10000, so I wouldn't suggest
	 * trying to run the entire regression tests that way.  It's useful to try
	 * a few simple tests, to make sure that cache reload isn't subject to
	 * internal cache-flush hazards, but after you've done a few thousand
	 * recursive reloads it's unlikely you'll learn more.
	 */
#if defined(CLOBBER_CACHE_ALWAYS)
	{
		static bool in_recursion = false;

		if (!in_recursion)
		{
			in_recursion = true;
			InvalidateSystemCaches();
			in_recursion = false;
		}
	}
#elif defined(CLOBBER_CACHE_RECURSIVELY)
	InvalidateSystemCaches();
#endif
}

/*
 * AtStart_Inval
 *		Initialize inval lists at start of a main transaction.
 */
void
AtStart_Inval(void)
{
	Assert(transInvalInfo == NULL);
	transInvalInfo = (TransInvalidationInfo *)
		MemoryContextAllocZero(TopTransactionContext,
							   sizeof(TransInvalidationInfo));
	transInvalInfo->my_level = GetCurrentTransactionNestLevel();
	SharedInvalidMessagesArray = NULL;
	numSharedInvalidMessagesArray = 0;
}

/*
 * PostPrepare_Inval
 *		Clean up after successful PREPARE.
 *
 * Here, we want to act as though the transaction aborted, so that we will
 * undo any syscache changes it made, thereby bringing us into sync with the
 * outside world, which doesn't believe the transaction committed yet.
 *
 * If the prepared transaction is later aborted, there is nothing more to
 * do; if it commits, we will receive the consequent inval messages just
 * like everyone else.
 */
void
PostPrepare_Inval(void)
{
	AtEOXact_Inval(false);
}

/*
 * AtSubStart_Inval
 *		Initialize inval lists at start of a subtransaction.
 */
void
AtSubStart_Inval(void)
{
	TransInvalidationInfo *myInfo;

	Assert(transInvalInfo != NULL);
	myInfo = (TransInvalidationInfo *)
		MemoryContextAllocZero(TopTransactionContext,
							   sizeof(TransInvalidationInfo));
	myInfo->parent = transInvalInfo;
	myInfo->my_level = GetCurrentTransactionNestLevel();
	transInvalInfo = myInfo;
}

/*
 * Collect invalidation messages into SharedInvalidMessagesArray array.
 */
static void
MakeSharedInvalidMessagesArray(const SharedInvalidationMessage *msgs, int n)
{
	/*
	 * Initialise array first time through in each commit
	 */
	if (SharedInvalidMessagesArray == NULL)
	{
		maxSharedInvalidMessagesArray = FIRSTCHUNKSIZE;
		numSharedInvalidMessagesArray = 0;

		/*
		 * Although this is being palloc'd we don't actually free it directly.
		 * We're so close to EOXact that we now we're going to lose it anyhow.
		 */
		SharedInvalidMessagesArray = palloc(maxSharedInvalidMessagesArray
										* sizeof(SharedInvalidationMessage));
	}

	if ((numSharedInvalidMessagesArray + n) > maxSharedInvalidMessagesArray)
	{
		while ((numSharedInvalidMessagesArray + n) > maxSharedInvalidMessagesArray)
			maxSharedInvalidMessagesArray *= 2;

		SharedInvalidMessagesArray = repalloc(SharedInvalidMessagesArray,
											  maxSharedInvalidMessagesArray
										* sizeof(SharedInvalidationMessage));
	}

	/*
	 * Append the next chunk onto the array
	 */
	memcpy(SharedInvalidMessagesArray + numSharedInvalidMessagesArray,
		   msgs, n * sizeof(SharedInvalidationMessage));
	numSharedInvalidMessagesArray += n;
}

/*
 * xactGetCommittedInvalidationMessages() is executed by
 * RecordTransactionCommit() to add invalidation messages onto the
 * commit record. This applies only to commit message types, never to
 * abort records. Must always run before AtEOXact_Inval(), since that
 * removes the data we need to see.
 *
 * Remember that this runs before we have officially committed, so we
 * must not do anything here to change what might occur *if* we should
 * fail between here and the actual commit.
 *
 * see also xact_redo_commit() and xact_desc_commit()
 */
int
xactGetCommittedInvalidationMessages(SharedInvalidationMessage **msgs,
									 bool *RelcacheInitFileInval)
{
	MemoryContext oldcontext;

<<<<<<< HEAD
	switch (info)
	{
		case TWOPHASE_INFO_MSG:
			msg = (SharedInvalidationMessage *) recdata;
			Assert(len == sizeof(SharedInvalidationMessage));
			SendSharedInvalidMessages(msg, 1);
			break;
		case TWOPHASE_INFO_FILE_BEFORE:
			RelationCacheInitFilePreInvalidate();
			break;
		case TWOPHASE_INFO_FILE_AFTER:
			RelationCacheInitFilePostInvalidate();
			break;
		default:
			Assert(false);
			break;
	}
=======
	/* Must be at top of stack */
	Assert(transInvalInfo != NULL && transInvalInfo->parent == NULL);

	/*
	 * Relcache init file invalidation requires processing both before and
	 * after we send the SI messages.  However, we need not do anything unless
	 * we committed.
	 */
	*RelcacheInitFileInval = transInvalInfo->RelcacheInitFileInval;

	/*
	 * Walk through TransInvalidationInfo to collect all the messages into a
	 * single contiguous array of invalidation messages. It must be contiguous
	 * so we can copy directly into WAL message. Maintain the order that they
	 * would be processed in by AtEOXact_Inval(), to ensure emulated behaviour
	 * in redo is as similar as possible to original. We want the same bugs,
	 * if any, not new ones.
	 */
	oldcontext = MemoryContextSwitchTo(CurTransactionContext);

	ProcessInvalidationMessagesMulti(&transInvalInfo->CurrentCmdInvalidMsgs,
									 MakeSharedInvalidMessagesArray);
	ProcessInvalidationMessagesMulti(&transInvalInfo->PriorCmdInvalidMsgs,
									 MakeSharedInvalidMessagesArray);
	MemoryContextSwitchTo(oldcontext);

	Assert(!(numSharedInvalidMessagesArray > 0 &&
			 SharedInvalidMessagesArray == NULL));

	*msgs = SharedInvalidMessagesArray;

	return numSharedInvalidMessagesArray;
>>>>>>> 1084f317
}

#define RecoveryRelationCacheInitFileInvalidate(dbo, tbo, tf) \
{ \
	DatabasePath = GetDatabasePath(dbo, tbo); \
	elog(trace_recovery(DEBUG4), "removing relcache init file in %s", DatabasePath); \
	RelationCacheInitFileInvalidate(tf); \
	pfree(DatabasePath); \
}

/*
 * ProcessCommittedInvalidationMessages is executed by xact_redo_commit()
 * to process invalidation messages added to commit records.
 *
 * Relcache init file invalidation requires processing both
 * before and after we send the SI messages. See AtEOXact_Inval()
 *
 * We deliberately avoid SetDatabasePath() since it is intended to be used
 * only once by normal backends, so we set DatabasePath directly then
 * pfree after use. See RecoveryRelationCacheInitFileInvalidate() macro.
 */
void
ProcessCommittedInvalidationMessages(SharedInvalidationMessage *msgs,
									 int nmsgs, bool RelcacheInitFileInval,
									 Oid dbid, Oid tsid)
{
	if (nmsgs <= 0)
		return;

	elog(trace_recovery(DEBUG4), "replaying commit with %d messages%s", nmsgs,
		 (RelcacheInitFileInval ? " and relcache file invalidation" : ""));

	if (RelcacheInitFileInval)
		RecoveryRelationCacheInitFileInvalidate(dbid, tsid, true);

	SendSharedInvalidMessages(msgs, nmsgs);

	if (RelcacheInitFileInval)
		RecoveryRelationCacheInitFileInvalidate(dbid, tsid, false);
}

/*
 * AtEOXact_Inval
 *		Process queued-up invalidation messages at end of main transaction.
 *
 * If isCommit, we must send out the messages in our PriorCmdInvalidMsgs list
 * to the shared invalidation message queue.  Note that these will be read
 * not only by other backends, but also by our own backend at the next
 * transaction start (via AcceptInvalidationMessages).	This means that
 * we can skip immediate local processing of anything that's still in
 * CurrentCmdInvalidMsgs, and just send that list out too.
 *
 * If not isCommit, we are aborting, and must locally process the messages
 * in PriorCmdInvalidMsgs.	No messages need be sent to other backends,
 * since they'll not have seen our changed tuples anyway.  We can forget
 * about CurrentCmdInvalidMsgs too, since those changes haven't touched
 * the caches yet.
 *
 * In any case, reset the various lists to empty.  We need not physically
 * free memory here, since TopTransactionContext is about to be emptied
 * anyway.
 *
 * Note:
 *		This should be called as the last step in processing a transaction.
 */
void
AtEOXact_Inval(bool isCommit)
{
	if (isCommit)
	{
		/* Must be at top of stack */
		Assert(transInvalInfo != NULL && transInvalInfo->parent == NULL);

		/*
		 * Relcache init file invalidation requires processing both before and
		 * after we send the SI messages.  However, we need not do anything
		 * unless we committed.
		 */
		if (transInvalInfo->RelcacheInitFileInval)
			RelationCacheInitFilePreInvalidate();

		AppendInvalidationMessages(&transInvalInfo->PriorCmdInvalidMsgs,
								   &transInvalInfo->CurrentCmdInvalidMsgs);

		ProcessInvalidationMessagesMulti(&transInvalInfo->PriorCmdInvalidMsgs,
										 SendSharedInvalidMessages);

		if (transInvalInfo->RelcacheInitFileInval)
			RelationCacheInitFilePostInvalidate();
	}
	else if (transInvalInfo != NULL)
	{
		/* Must be at top of stack */
		Assert(transInvalInfo->parent == NULL);

		ProcessInvalidationMessages(&transInvalInfo->PriorCmdInvalidMsgs,
									LocalExecuteInvalidationMessage);
	}

	/* Need not free anything explicitly */
	transInvalInfo = NULL;
}

/*
 * AtEOSubXact_Inval
 *		Process queued-up invalidation messages at end of subtransaction.
 *
 * If isCommit, process CurrentCmdInvalidMsgs if any (there probably aren't),
 * and then attach both CurrentCmdInvalidMsgs and PriorCmdInvalidMsgs to the
 * parent's PriorCmdInvalidMsgs list.
 *
 * If not isCommit, we are aborting, and must locally process the messages
 * in PriorCmdInvalidMsgs.	No messages need be sent to other backends.
 * We can forget about CurrentCmdInvalidMsgs too, since those changes haven't
 * touched the caches yet.
 *
 * In any case, pop the transaction stack.	We need not physically free memory
 * here, since CurTransactionContext is about to be emptied anyway
 * (if aborting).  Beware of the possibility of aborting the same nesting
 * level twice, though.
 */
void
AtEOSubXact_Inval(bool isCommit)
{
	int			my_level = GetCurrentTransactionNestLevel();
	TransInvalidationInfo *myInfo = transInvalInfo;

	if (isCommit)
	{
		/* Must be at non-top of stack */
		Assert(myInfo != NULL && myInfo->parent != NULL);
		Assert(myInfo->my_level == my_level);

		/* If CurrentCmdInvalidMsgs still has anything, fix it */
		CommandEndInvalidationMessages();

		/* Pass up my inval messages to parent */
		AppendInvalidationMessages(&myInfo->parent->PriorCmdInvalidMsgs,
								   &myInfo->PriorCmdInvalidMsgs);

		/* Pending relcache inval becomes parent's problem too */
		if (myInfo->RelcacheInitFileInval)
			myInfo->parent->RelcacheInitFileInval = true;

		/* Pop the transaction state stack */
		transInvalInfo = myInfo->parent;

		/* Need not free anything else explicitly */
		pfree(myInfo);
	}
	else if (myInfo != NULL && myInfo->my_level == my_level)
	{
		/* Must be at non-top of stack */
		Assert(myInfo->parent != NULL);

		ProcessInvalidationMessages(&myInfo->PriorCmdInvalidMsgs,
									LocalExecuteInvalidationMessage);

		/* Pop the transaction state stack */
		transInvalInfo = myInfo->parent;

		/* Need not free anything else explicitly */
		pfree(myInfo);
	}
}

/*
 * CommandEndInvalidationMessages
 *		Process queued-up invalidation messages at end of one command
 *		in a transaction.
 *
 * Here, we send no messages to the shared queue, since we don't know yet if
 * we will commit.	We do need to locally process the CurrentCmdInvalidMsgs
 * list, so as to flush our caches of any entries we have outdated in the
 * current command.  We then move the current-cmd list over to become part
 * of the prior-cmds list.
 *
 * Note:
 *		This should be called during CommandCounterIncrement(),
 *		after we have advanced the command ID.
 */
void
CommandEndInvalidationMessages(void)
{
	/*
	 * You might think this shouldn't be called outside any transaction, but
	 * bootstrap does it, and also ABORT issued when not in a transaction. So
	 * just quietly return if no state to work on.
	 */
	if (transInvalInfo == NULL)
		return;

	ProcessInvalidationMessages(&transInvalInfo->CurrentCmdInvalidMsgs,
								LocalExecuteInvalidationMessage);
	AppendInvalidationMessages(&transInvalInfo->PriorCmdInvalidMsgs,
							   &transInvalInfo->CurrentCmdInvalidMsgs);
}


/*
<<<<<<< HEAD
 * BeginNonTransactionalInvalidation
 *		Prepare for invalidation messages for nontransactional updates.
 *
 * A nontransactional invalidation is one that must be sent whether or not
 * the current transaction eventually commits.	We arrange for all invals
 * queued between this call and EndNonTransactionalInvalidation() to be sent
 * immediately when the latter is called.
 *
 * Currently, this is only used by heap_page_prune(), and only when it is
 * invoked during VACUUM FULL's first pass over a table.  We expect therefore
 * that we are not inside a subtransaction and there are no already-pending
 * invalidations.  This could be relaxed by setting up a new nesting level of
 * invalidation data, but for now there's no need.  Note that heap_page_prune
 * knows that this function does not change any state, and therefore there's
 * no need to worry about cleaning up if there's an elog(ERROR) before
 * reaching EndNonTransactionalInvalidation (the invals will just be thrown
 * away if that happens).
 *
 * GPDB: In GPDB, however, the way we use transactions during VACUUM FULL is
 * different from PostgreSQL, and can already be pending invalidations in
 * the queue. So we do what the above suggested, and create a new nesting level.
=======
 * CacheInvalidateHeapTuple
 *		Register the given tuple for invalidation at end of command
 *		(ie, current command is creating or outdating this tuple).
>>>>>>> 1084f317
 */
void
CacheInvalidateHeapTuple(Relation relation, HeapTuple tuple)
{
<<<<<<< HEAD
	TransInvalidationInfo *myInfo;

	/* Must be at top of stack */
	Assert(transInvalInfo != NULL && transInvalInfo->parent == NULL);

	/* GPDB: create a new nesting level, as in AtSubStart_Inval() */
	myInfo = (TransInvalidationInfo *)
		MemoryContextAllocZero(TopTransactionContext,
							   sizeof(TransInvalidationInfo));
	myInfo->parent = transInvalInfo;
	myInfo->my_level = GetCurrentTransactionNestLevel();
	transInvalInfo = myInfo;
=======
	PrepareForTupleInvalidation(relation, tuple);
>>>>>>> 1084f317
}

/*
 * CacheInvalidateCatalog
 *		Register invalidation of the whole content of a system catalog.
 *
 * This is normally used in VACUUM FULL/CLUSTER, where we haven't so much
 * changed any tuples as moved them around.  Some uses of catcache entries
 * expect their TIDs to be correct, so we have to blow away the entries.
 *
 * Note: we expect caller to verify that the rel actually is a system
 * catalog.  If it isn't, no great harm is done, just a wasted sinval message.
 */
void
CacheInvalidateCatalog(Oid catalogId)
{
<<<<<<< HEAD
	InvalidationChunk *chunk;
	InvalidationChunk *next;

	/* Must be at one nesting level below top of stack */
	Assert(transInvalInfo != NULL);
	Assert(transInvalInfo->parent != NULL);
	Assert(transInvalInfo->parent->parent == NULL);

	/* Must not have any prior-command messages */
	Assert(transInvalInfo->PriorCmdInvalidMsgs.cclist == NULL);
	Assert(transInvalInfo->PriorCmdInvalidMsgs.rclist == NULL);

	/*
	 * At present, this function is only used for CTID-changing updates; since
	 * the relcache init file doesn't store any tuple CTIDs, we don't have to
	 * invalidate it.  That might not be true forever though, in which case
	 * we'd need code similar to AtEOXact_Inval.
	 */

	/* Send out the invals */
	ProcessInvalidationMessages(&transInvalInfo->CurrentCmdInvalidMsgs,
								LocalExecuteInvalidationMessage);
	ProcessInvalidationMessagesMulti(&transInvalInfo->CurrentCmdInvalidMsgs,
									 SendSharedInvalidMessages);

	/* Clean up and release memory */
	for (chunk = transInvalInfo->CurrentCmdInvalidMsgs.cclist;
		 chunk != NULL;
		 chunk = next)
	{
		next = chunk->next;
		pfree(chunk);
	}
	for (chunk = transInvalInfo->CurrentCmdInvalidMsgs.rclist;
		 chunk != NULL;
		 chunk = next)
	{
		next = chunk->next;
		pfree(chunk);
	}

	/* Pop the transaction state stack */
	{
		TransInvalidationInfo *myInfo = transInvalInfo;

		transInvalInfo = myInfo->parent;

		pfree(myInfo);
	}
}
=======
	Oid			databaseId;
>>>>>>> 1084f317

	if (IsSharedRelation(catalogId))
		databaseId = InvalidOid;
	else
		databaseId = MyDatabaseId;

	RegisterCatalogInvalidation(databaseId, catalogId);
}

/*
 * CacheInvalidateRelcache
 *		Register invalidation of the specified relation's relcache entry
 *		at end of command.
 *
 * This is used in places that need to force relcache rebuild but aren't
 * changing any of the tuples recognized as contributors to the relcache
 * entry by PrepareForTupleInvalidation.  (An example is dropping an index.)
 */
void
CacheInvalidateRelcache(Relation relation)
{
	Oid			databaseId;
	Oid			relationId;

	relationId = RelationGetRelid(relation);
	if (relation->rd_rel->relisshared)
		databaseId = InvalidOid;
	else
		databaseId = MyDatabaseId;

	RegisterRelcacheInvalidation(databaseId, relationId);
}

/*
 * CacheInvalidateRelcacheByTuple
 *		As above, but relation is identified by passing its pg_class tuple.
 */
void
CacheInvalidateRelcacheByTuple(HeapTuple classTuple)
{
	Form_pg_class classtup = (Form_pg_class) GETSTRUCT(classTuple);
	Oid			databaseId;
	Oid			relationId;

	relationId = HeapTupleGetOid(classTuple);
	if (classtup->relisshared)
		databaseId = InvalidOid;
	else
		databaseId = MyDatabaseId;
	RegisterRelcacheInvalidation(databaseId, relationId);
}

/*
 * CacheInvalidateRelcacheByRelid
 *		As above, but relation is identified by passing its OID.
 *		This is the least efficient of the three options; use one of
 *		the above routines if you have a Relation or pg_class tuple.
 */
void
CacheInvalidateRelcacheByRelid(Oid relid)
{
	HeapTuple	tup;

	tup = SearchSysCache1(RELOID, ObjectIdGetDatum(relid));
	if (!HeapTupleIsValid(tup))
		elog(ERROR, "cache lookup failed for relation %u", relid);
	CacheInvalidateRelcacheByTuple(tup);
	ReleaseSysCache(tup);
}


/*
 * CacheInvalidateSmgr
 *		Register invalidation of smgr references to a physical relation.
 *
 * Sending this type of invalidation msg forces other backends to close open
 * smgr entries for the rel.  This should be done to flush dangling open-file
 * references when the physical rel is being dropped or truncated.	Because
 * these are nontransactional (i.e., not-rollback-able) operations, we just
 * send the inval message immediately without any queuing.
 *
 * Note: in most cases there will have been a relcache flush issued against
 * the rel at the logical level.  We need a separate smgr-level flush because
 * it is possible for backends to have open smgr entries for rels they don't
 * have a relcache entry for, e.g. because the only thing they ever did with
 * the rel is write out dirty shared buffers.
 *
 * Note: because these messages are nontransactional, they won't be captured
 * in commit/abort WAL entries.  Instead, calls to CacheInvalidateSmgr()
 * should happen in low-level smgr.c routines, which are executed while
 * replaying WAL as well as when creating it.
 */
void
CacheInvalidateSmgr(RelFileNode rnode)
{
	SharedInvalidationMessage msg;

	msg.sm.id = SHAREDINVALSMGR_ID;
	msg.sm.rnode = rnode;
	SendSharedInvalidMessages(&msg, 1);
}

/*
 * CacheInvalidateRelmap
 *		Register invalidation of the relation mapping for a database,
 *		or for the shared catalogs if databaseId is zero.
 *
 * Sending this type of invalidation msg forces other backends to re-read
 * the indicated relation mapping file.  It is also necessary to send a
 * relcache inval for the specific relations whose mapping has been altered,
 * else the relcache won't get updated with the new filenode data.
 *
 * Note: because these messages are nontransactional, they won't be captured
 * in commit/abort WAL entries.  Instead, calls to CacheInvalidateRelmap()
 * should happen in low-level relmapper.c routines, which are executed while
 * replaying WAL as well as when creating it.
 */
void
CacheInvalidateRelmap(Oid databaseId)
{
	SharedInvalidationMessage msg;

	msg.rm.id = SHAREDINVALRELMAP_ID;
	msg.rm.dbId = databaseId;
	SendSharedInvalidMessages(&msg, 1);
}


/*
 * CacheRegisterSyscacheCallback
 *		Register the specified function to be called for all future
 *		invalidation events in the specified cache.  The cache ID and the
 *		TID of the tuple being invalidated will be passed to the function.
 *
 * NOTE: NULL will be passed for the TID if a cache reset request is received.
 * In this case the called routines should flush all cached state.
 */
void
CacheRegisterSyscacheCallback(int cacheid,
							  SyscacheCallbackFunction func,
							  Datum arg)
{
	if (syscache_callback_count >= MAX_SYSCACHE_CALLBACKS)
		elog(FATAL, "out of syscache_callback_list slots");

	syscache_callback_list[syscache_callback_count].id = cacheid;
	syscache_callback_list[syscache_callback_count].function = func;
	syscache_callback_list[syscache_callback_count].arg = arg;

	++syscache_callback_count;
}

/*
 * CacheRegisterRelcacheCallback
 *		Register the specified function to be called for all future
 *		relcache invalidation events.  The OID of the relation being
 *		invalidated will be passed to the function.
 *
 * NOTE: InvalidOid will be passed if a cache reset request is received.
 * In this case the called routines should flush all cached state.
 */
void
CacheRegisterRelcacheCallback(RelcacheCallbackFunction func,
							  Datum arg)
{
	if (relcache_callback_count >= MAX_RELCACHE_CALLBACKS)
		elog(FATAL, "out of relcache_callback_list slots");

	relcache_callback_list[relcache_callback_count].function = func;
	relcache_callback_list[relcache_callback_count].arg = arg;

	++relcache_callback_count;
}

/*
 * CallSyscacheCallbacks
 *
 * This is exported so that CatalogCacheFlushCatalog can call it, saving
 * this module from knowing which catcache IDs correspond to which catalogs.
 */
void
CallSyscacheCallbacks(int cacheid, ItemPointer tuplePtr)
{
	int			i;

	for (i = 0; i < syscache_callback_count; i++)
	{
		struct SYSCACHECALLBACK *ccitem = syscache_callback_list + i;

		if (ccitem->id == cacheid)
			(*ccitem->function) (ccitem->arg, cacheid, tuplePtr);
	}
}<|MERGE_RESOLUTION|>--- conflicted
+++ resolved
@@ -89,24 +89,18 @@
 #include "access/twophase_rmgr.h"
 #include "access/xact.h"
 #include "catalog/catalog.h"
-<<<<<<< HEAD
-#include "catalog/gp_policy.h"
-#include "cdb/cdbvars.h"
-=======
 #include "catalog/pg_tablespace.h"
->>>>>>> 1084f317
 #include "miscadmin.h"
 #include "storage/sinval.h"
 #include "storage/smgr.h"
 #include "utils/inval.h"
 #include "utils/memutils.h"
 #include "utils/rel.h"
-<<<<<<< HEAD
-#include "utils/relcache.h"
-=======
 #include "utils/relmapper.h"
->>>>>>> 1084f317
 #include "utils/syscache.h"
+
+#include "catalog/gp_policy.h"
+#include "cdb/cdbvars.h"
 
 
 /*
@@ -473,24 +467,6 @@
 		transInvalInfo->RelcacheInitFileInval = true;
 }
 
-/*
-<<<<<<< HEAD
- * RegisterSmgrInvalidation
- *
- * As above, but register an smgr invalidation event.
- */
-static void
-RegisterSmgrInvalidation(RelFileNode rnode)
-{
-	AddSmgrInvalidationMessage(&transInvalInfo->CurrentCmdInvalidMsgs,
-							   rnode);
-
-	/*
-	 * As above, just in case there is not an associated catalog change.
-	 */
-	(void) GetCurrentCommandId(true);
-}
-
 #ifdef USE_ASSERT_CHECKING
 static char *
 si_to_str(SharedInvalidationMessage *msg)
@@ -524,8 +500,6 @@
 #endif
 
 /*
-=======
->>>>>>> 1084f317
  * LocalExecuteInvalidationMessage
  *
  * Process a single invalidation message (which could be of any type).
@@ -891,25 +865,6 @@
 {
 	MemoryContext oldcontext;
 
-<<<<<<< HEAD
-	switch (info)
-	{
-		case TWOPHASE_INFO_MSG:
-			msg = (SharedInvalidationMessage *) recdata;
-			Assert(len == sizeof(SharedInvalidationMessage));
-			SendSharedInvalidMessages(msg, 1);
-			break;
-		case TWOPHASE_INFO_FILE_BEFORE:
-			RelationCacheInitFilePreInvalidate();
-			break;
-		case TWOPHASE_INFO_FILE_AFTER:
-			RelationCacheInitFilePostInvalidate();
-			break;
-		default:
-			Assert(false);
-			break;
-	}
-=======
 	/* Must be at top of stack */
 	Assert(transInvalInfo != NULL && transInvalInfo->parent == NULL);
 
@@ -942,15 +897,6 @@
 	*msgs = SharedInvalidMessagesArray;
 
 	return numSharedInvalidMessagesArray;
->>>>>>> 1084f317
-}
-
-#define RecoveryRelationCacheInitFileInvalidate(dbo, tbo, tf) \
-{ \
-	DatabasePath = GetDatabasePath(dbo, tbo); \
-	elog(trace_recovery(DEBUG4), "removing relcache init file in %s", DatabasePath); \
-	RelationCacheInitFileInvalidate(tf); \
-	pfree(DatabasePath); \
 }
 
 /*
@@ -976,12 +922,25 @@
 		 (RelcacheInitFileInval ? " and relcache file invalidation" : ""));
 
 	if (RelcacheInitFileInval)
-		RecoveryRelationCacheInitFileInvalidate(dbid, tsid, true);
+	{
+		/*
+		 * RelationCacheInitFilePreInvalidate requires DatabasePath to be set,
+		 * but we should not use SetDatabasePath during recovery, since it is
+		 * intended to be used only once by normal backends.  Hence, a quick
+		 * hack: set DatabasePath directly then unset after use.
+		 */
+		DatabasePath = GetDatabasePath(dbid, tsid);
+		elog(trace_recovery(DEBUG4), "removing relcache init file in \"%s\"",
+			 DatabasePath);
+		RelationCacheInitFilePreInvalidate();
+		pfree(DatabasePath);
+		DatabasePath = NULL;
+	}
 
 	SendSharedInvalidMessages(msgs, nmsgs);
 
 	if (RelcacheInitFileInval)
-		RecoveryRelationCacheInitFileInvalidate(dbid, tsid, false);
+		RelationCacheInitFilePostInvalidate();
 }
 
 /*
@@ -1143,53 +1102,14 @@
 
 
 /*
-<<<<<<< HEAD
- * BeginNonTransactionalInvalidation
- *		Prepare for invalidation messages for nontransactional updates.
- *
- * A nontransactional invalidation is one that must be sent whether or not
- * the current transaction eventually commits.	We arrange for all invals
- * queued between this call and EndNonTransactionalInvalidation() to be sent
- * immediately when the latter is called.
- *
- * Currently, this is only used by heap_page_prune(), and only when it is
- * invoked during VACUUM FULL's first pass over a table.  We expect therefore
- * that we are not inside a subtransaction and there are no already-pending
- * invalidations.  This could be relaxed by setting up a new nesting level of
- * invalidation data, but for now there's no need.  Note that heap_page_prune
- * knows that this function does not change any state, and therefore there's
- * no need to worry about cleaning up if there's an elog(ERROR) before
- * reaching EndNonTransactionalInvalidation (the invals will just be thrown
- * away if that happens).
- *
- * GPDB: In GPDB, however, the way we use transactions during VACUUM FULL is
- * different from PostgreSQL, and can already be pending invalidations in
- * the queue. So we do what the above suggested, and create a new nesting level.
-=======
  * CacheInvalidateHeapTuple
  *		Register the given tuple for invalidation at end of command
  *		(ie, current command is creating or outdating this tuple).
->>>>>>> 1084f317
  */
 void
 CacheInvalidateHeapTuple(Relation relation, HeapTuple tuple)
 {
-<<<<<<< HEAD
-	TransInvalidationInfo *myInfo;
-
-	/* Must be at top of stack */
-	Assert(transInvalInfo != NULL && transInvalInfo->parent == NULL);
-
-	/* GPDB: create a new nesting level, as in AtSubStart_Inval() */
-	myInfo = (TransInvalidationInfo *)
-		MemoryContextAllocZero(TopTransactionContext,
-							   sizeof(TransInvalidationInfo));
-	myInfo->parent = transInvalInfo;
-	myInfo->my_level = GetCurrentTransactionNestLevel();
-	transInvalInfo = myInfo;
-=======
 	PrepareForTupleInvalidation(relation, tuple);
->>>>>>> 1084f317
 }
 
 /*
@@ -1206,60 +1126,7 @@
 void
 CacheInvalidateCatalog(Oid catalogId)
 {
-<<<<<<< HEAD
-	InvalidationChunk *chunk;
-	InvalidationChunk *next;
-
-	/* Must be at one nesting level below top of stack */
-	Assert(transInvalInfo != NULL);
-	Assert(transInvalInfo->parent != NULL);
-	Assert(transInvalInfo->parent->parent == NULL);
-
-	/* Must not have any prior-command messages */
-	Assert(transInvalInfo->PriorCmdInvalidMsgs.cclist == NULL);
-	Assert(transInvalInfo->PriorCmdInvalidMsgs.rclist == NULL);
-
-	/*
-	 * At present, this function is only used for CTID-changing updates; since
-	 * the relcache init file doesn't store any tuple CTIDs, we don't have to
-	 * invalidate it.  That might not be true forever though, in which case
-	 * we'd need code similar to AtEOXact_Inval.
-	 */
-
-	/* Send out the invals */
-	ProcessInvalidationMessages(&transInvalInfo->CurrentCmdInvalidMsgs,
-								LocalExecuteInvalidationMessage);
-	ProcessInvalidationMessagesMulti(&transInvalInfo->CurrentCmdInvalidMsgs,
-									 SendSharedInvalidMessages);
-
-	/* Clean up and release memory */
-	for (chunk = transInvalInfo->CurrentCmdInvalidMsgs.cclist;
-		 chunk != NULL;
-		 chunk = next)
-	{
-		next = chunk->next;
-		pfree(chunk);
-	}
-	for (chunk = transInvalInfo->CurrentCmdInvalidMsgs.rclist;
-		 chunk != NULL;
-		 chunk = next)
-	{
-		next = chunk->next;
-		pfree(chunk);
-	}
-
-	/* Pop the transaction state stack */
-	{
-		TransInvalidationInfo *myInfo = transInvalInfo;
-
-		transInvalInfo = myInfo->parent;
-
-		pfree(myInfo);
-	}
-}
-=======
 	Oid			databaseId;
->>>>>>> 1084f317
 
 	if (IsSharedRelation(catalogId))
 		databaseId = InvalidOid;
