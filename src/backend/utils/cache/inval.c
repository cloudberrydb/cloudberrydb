--- conflicted
+++ resolved
@@ -569,16 +569,12 @@
 			RelationMapInvalidate(false);
 	}
 	else
-<<<<<<< HEAD
 	{
 #ifdef USE_ASSERT_CHECKING
 		elog(NOTICE, "invalid SI message: %s", si_to_str(msg));
 #endif
-		elog(FATAL, "unrecognized SI message id: %d", msg->id);
-	}
-=======
 		elog(FATAL, "unrecognized SI message ID: %d", msg->id);
->>>>>>> 80edfd76
+	}
 }
 
 /*
@@ -615,108 +611,6 @@
 	}
 }
 
-<<<<<<< HEAD
-/*
- * PrepareForTupleInvalidation
- *		Detect whether invalidation of this tuple implies invalidation
- *		of catalog/relation cache entries; if so, register inval events.
- */
-static void
-PrepareForTupleInvalidation(Relation relation, HeapTuple tuple)
-{
-	Oid			tupleRelId;
-	Oid			databaseId;
-	Oid			relationId;
-
-	/* Do nothing during bootstrap */
-	if (IsBootstrapProcessingMode())
-		return;
-
-	/*
-	 * We only need to worry about invalidation for tuples that are in system
-	 * relations; user-relation tuples are never in catcaches and can't affect
-	 * the relcache either.
-	 */
-	if (!IsSystemRelation(relation))
-		return;
-
-	/*
-	 * TOAST tuples can likewise be ignored here. Note that TOAST tables are
-	 * considered system relations so they are not filtered by the above test.
-	 */
-	if (IsToastRelation(relation))
-		return;
-
-	/*
-	 * First let the catcache do its thing
-	 */
-	PrepareToInvalidateCacheTuple(relation, tuple,
-								  RegisterCatcacheInvalidation);
-
-	/*
-	 * Now, is this tuple one of the primary definers of a relcache entry?
-	 */
-	tupleRelId = RelationGetRelid(relation);
-
-	if (tupleRelId == RelationRelationId)
-	{
-		Form_pg_class classtup = (Form_pg_class) GETSTRUCT(tuple);
-
-		relationId = HeapTupleGetOid(tuple);
-		if (classtup->relisshared)
-			databaseId = InvalidOid;
-		else
-			databaseId = MyDatabaseId;
-	}
-	else if (tupleRelId == AttributeRelationId)
-	{
-		Form_pg_attribute atttup = (Form_pg_attribute) GETSTRUCT(tuple);
-
-		relationId = atttup->attrelid;
-
-		/*
-		 * KLUGE ALERT: we always send the relcache event with MyDatabaseId,
-		 * even if the rel in question is shared (which we can't easily tell).
-		 * This essentially means that only backends in this same database
-		 * will react to the relcache flush request.  This is in fact
-		 * appropriate, since only those backends could see our pg_attribute
-		 * change anyway.  It looks a bit ugly though.	(In practice, shared
-		 * relations can't have schema changes after bootstrap, so we should
-		 * never come here for a shared rel anyway.)
-		 */
-		databaseId = MyDatabaseId;
-	}
-	else if (tupleRelId == GpPolicyRelationId)
-	{
-		FormData_gp_policy *gptup = (FormData_gp_policy *) GETSTRUCT(tuple);
-
-		relationId = gptup->localoid;
-		databaseId = MyDatabaseId;
-	}
-	else if (tupleRelId == IndexRelationId)
-	{
-		Form_pg_index indextup = (Form_pg_index) GETSTRUCT(tuple);
-
-		/*
-		 * When a pg_index row is updated, we should send out a relcache inval
-		 * for the index relation.	As above, we don't know the shared status
-		 * of the index, but in practice it doesn't matter since indexes of
-		 * shared catalogs can't have such updates.
-		 */
-		relationId = indextup->indexrelid;
-		databaseId = MyDatabaseId;
-	}
-	else
-		return;
-
-	/*
-	 * Yes.  We need to register a relcache invalidation event.
-	 */
-	RegisterRelcacheInvalidation(databaseId, relationId);
-}
-
-=======
->>>>>>> 80edfd76
 
 /* ----------------------------------------------------------------
  *					  public functions
@@ -1192,6 +1086,13 @@
 		 */
 		databaseId = MyDatabaseId;
 	}
+	else if (tupleRelId == GpPolicyRelationId)
+	{
+		FormData_gp_policy *gptup = (FormData_gp_policy *) GETSTRUCT(tuple);
+
+		relationId = gptup->localoid;
+		databaseId = MyDatabaseId;
+	}
 	else if (tupleRelId == IndexRelationId)
 	{
 		Form_pg_index indextup = (Form_pg_index) GETSTRUCT(tuple);
