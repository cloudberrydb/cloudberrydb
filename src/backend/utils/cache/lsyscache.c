/*-------------------------------------------------------------------------
 *
 * lsyscache.c
 *	  Convenience routines for common queries in the system catalog cache.
 *
<<<<<<< HEAD
 * Portions Copyright (c) 2007-2009, Greenplum inc
 * Portions Copyright (c) 2012-Present VMware, Inc. or its affiliates.
 * Portions Copyright (c) 1996-2019, PostgreSQL Global Development Group
=======
 * Portions Copyright (c) 1996-2021, PostgreSQL Global Development Group
>>>>>>> d457cb4e
 * Portions Copyright (c) 1994, Regents of the University of California
 *
 * IDENTIFICATION
 *	  src/backend/utils/cache/lsyscache.c
 *
 * NOTES
 *	  Eventually, the index information should go through here, too.
 *-------------------------------------------------------------------------
 */
#include "postgres.h"

#include "access/genam.h"
#include "access/hash.h"
#include "access/htup_details.h"
#include "access/nbtree.h"
#include "access/table.h"
#include "bootstrap/bootstrap.h"
#include "catalog/namespace.h"
#include "catalog/pg_am.h"
#include "catalog/pg_amop.h"
#include "catalog/pg_amproc.h"
#include "catalog/pg_cast.h"
#include "catalog/pg_collation.h"
#include "catalog/pg_constraint.h"
#include "catalog/pg_language.h"
#include "catalog/pg_namespace.h"
#include "catalog/pg_opclass.h"
#include "catalog/pg_operator.h"
#include "catalog/pg_proc.h"
#include "catalog/pg_range.h"
#include "catalog/pg_statistic.h"
#include "catalog/pg_transform.h"
#include "catalog/pg_type.h"
#include "commands/tablecmds.h"
#include "commands/trigger.h"
#include "miscadmin.h"
#include "nodes/makefuncs.h"
#include "parser/parse_clause.h"			/* for sort_op_can_sort() */
#include "parser/parse_coerce.h"
#include "utils/array.h"
#include "utils/builtins.h"
#include "utils/catcache.h"
#include "utils/datum.h"
#include "utils/fmgroids.h"
#include "utils/guc.h"
#include "utils/lsyscache.h"
#include "utils/rel.h"
#include "utils/syscache.h"
#include "utils/typcache.h"
#include "utils/fmgroids.h"
#include "funcapi.h"
#include "cdb/cdbhash.h"

#include "catalog/heap.h"                   /* SystemAttributeDefinition() */
#include "catalog/pg_aggregate.h"
#include "catalog/pg_inherits.h"
#include "catalog/pg_trigger.h"

/* Hook for plugins to get control in get_attavgwidth() */
get_attavgwidth_hook_type get_attavgwidth_hook = NULL;


/*				---------- AMOP CACHES ----------						 */

/*
 * op_in_opfamily
 *
 *		Return t iff operator 'opno' is in operator family 'opfamily'.
 *
 * This function only considers search operators, not ordering operators.
 */
bool
op_in_opfamily(Oid opno, Oid opfamily)
{
	return SearchSysCacheExists3(AMOPOPID,
								 ObjectIdGetDatum(opno),
								 CharGetDatum(AMOP_SEARCH),
								 ObjectIdGetDatum(opfamily));
}

/*
 * get_op_opfamily_strategy
 *
 *		Get the operator's strategy number within the specified opfamily,
 *		or 0 if it's not a member of the opfamily.
 *
 * This function only considers search operators, not ordering operators.
 */
int
get_op_opfamily_strategy(Oid opno, Oid opfamily)
{
	HeapTuple	tp;
	Form_pg_amop amop_tup;
	int			result;

	tp = SearchSysCache3(AMOPOPID,
						 ObjectIdGetDatum(opno),
						 CharGetDatum(AMOP_SEARCH),
						 ObjectIdGetDatum(opfamily));
	if (!HeapTupleIsValid(tp))
		return 0;
	amop_tup = (Form_pg_amop) GETSTRUCT(tp);
	result = amop_tup->amopstrategy;
	ReleaseSysCache(tp);
	return result;
}

/*
 * get_op_opfamily_sortfamily
 *
 *		If the operator is an ordering operator within the specified opfamily,
 *		return its amopsortfamily OID; else return InvalidOid.
 */
Oid
get_op_opfamily_sortfamily(Oid opno, Oid opfamily)
{
	HeapTuple	tp;
	Form_pg_amop amop_tup;
	Oid			result;

	tp = SearchSysCache3(AMOPOPID,
						 ObjectIdGetDatum(opno),
						 CharGetDatum(AMOP_ORDER),
						 ObjectIdGetDatum(opfamily));
	if (!HeapTupleIsValid(tp))
		return InvalidOid;
	amop_tup = (Form_pg_amop) GETSTRUCT(tp);
	result = amop_tup->amopsortfamily;
	ReleaseSysCache(tp);
	return result;
}

/*
 * get_op_opfamily_properties
 *
 *		Get the operator's strategy number and declared input data types
 *		within the specified opfamily.
 *
 * Caller should already have verified that opno is a member of opfamily,
 * therefore we raise an error if the tuple is not found.
 */
void
get_op_opfamily_properties(Oid opno, Oid opfamily, bool ordering_op,
						   int *strategy,
						   Oid *lefttype,
						   Oid *righttype)
{
	HeapTuple	tp;
	Form_pg_amop amop_tup;

	tp = SearchSysCache3(AMOPOPID,
						 ObjectIdGetDatum(opno),
						 CharGetDatum(ordering_op ? AMOP_ORDER : AMOP_SEARCH),
						 ObjectIdGetDatum(opfamily));
	if (!HeapTupleIsValid(tp))
		elog(ERROR, "operator %u is not a member of opfamily %u",
			 opno, opfamily);
	amop_tup = (Form_pg_amop) GETSTRUCT(tp);
	*strategy = amop_tup->amopstrategy;
	*lefttype = amop_tup->amoplefttype;
	*righttype = amop_tup->amoprighttype;
	ReleaseSysCache(tp);
}

/*
 * get_opfamily_member
 *		Get the OID of the operator that implements the specified strategy
 *		with the specified datatypes for the specified opfamily.
 *
 * Returns InvalidOid if there is no pg_amop entry for the given keys.
 */
Oid
get_opfamily_member(Oid opfamily, Oid lefttype, Oid righttype,
					int16 strategy)
{
	HeapTuple	tp;
	Form_pg_amop amop_tup;
	Oid			result;

	tp = SearchSysCache4(AMOPSTRATEGY,
						 ObjectIdGetDatum(opfamily),
						 ObjectIdGetDatum(lefttype),
						 ObjectIdGetDatum(righttype),
						 Int16GetDatum(strategy));
	if (!HeapTupleIsValid(tp))
		return InvalidOid;
	amop_tup = (Form_pg_amop) GETSTRUCT(tp);
	result = amop_tup->amopopr;
	ReleaseSysCache(tp);
	return result;
}

/*
 * get_ordering_op_properties
 *		Given the OID of an ordering operator (a btree "<" or ">" operator),
 *		determine its opfamily, its declared input datatype, and its
 *		strategy number (BTLessStrategyNumber or BTGreaterStrategyNumber).
 *
 * Returns true if successful, false if no matching pg_amop entry exists.
 * (This indicates that the operator is not a valid ordering operator.)
 *
 * Note: the operator could be registered in multiple families, for example
 * if someone were to build a "reverse sort" opfamily.  This would result in
 * uncertainty as to whether "ORDER BY USING op" would default to NULLS FIRST
 * or NULLS LAST, as well as inefficient planning due to failure to match up
 * pathkeys that should be the same.  So we want a determinate result here.
 * Because of the way the syscache search works, we'll use the interpretation
 * associated with the opfamily with smallest OID, which is probably
 * determinate enough.  Since there is no longer any particularly good reason
 * to build reverse-sort opfamilies, it doesn't seem worth expending any
 * additional effort on ensuring consistency.
 */
bool
get_ordering_op_properties(Oid opno,
						   Oid *opfamily, Oid *opcintype, int16 *strategy)
{
	bool		result = false;
	CatCList   *catlist;
	int			i;

	/* ensure outputs are initialized on failure */
	*opfamily = InvalidOid;
	*opcintype = InvalidOid;
	*strategy = 0;

	/*
	 * Search pg_amop to see if the target operator is registered as the "<"
	 * or ">" operator of any btree opfamily.
	 */
	catlist = SearchSysCacheList1(AMOPOPID, ObjectIdGetDatum(opno));

	for (i = 0; i < catlist->n_members; i++)
	{
		HeapTuple	tuple = &catlist->members[i]->tuple;
		Form_pg_amop aform = (Form_pg_amop) GETSTRUCT(tuple);

		/* must be btree */
		if (aform->amopmethod != BTREE_AM_OID)
			continue;

		if (aform->amopstrategy == BTLessStrategyNumber ||
			aform->amopstrategy == BTGreaterStrategyNumber)
		{
			/* Found it ... should have consistent input types */
			if (aform->amoplefttype == aform->amoprighttype)
			{
				/* Found a suitable opfamily, return info */
				*opfamily = aform->amopfamily;
				*opcintype = aform->amoplefttype;
				*strategy = aform->amopstrategy;
				result = true;
				break;
			}
		}
	}

	ReleaseSysCacheList(catlist);

	return result;
}

/*
 * get_compare_function_for_ordering_op
 *		Get the OID of the datatype-specific btree comparison function
 *		associated with an ordering operator (a "<" or ">" operator).
 *
 * *cmpfunc receives the comparison function OID.
 * *reverse is set FALSE if the operator is "<", TRUE if it's ">"
 * (indicating the comparison result must be negated before use).
 *
 * Returns TRUE if successful, FALSE if no btree function can be found.
 * (This indicates that the operator is not a valid ordering operator.)
 */
bool
get_compare_function_for_ordering_op(Oid opno, Oid *cmpfunc, bool *reverse)
{
	Oid			opfamily;
	Oid			opcintype;
	int16		strategy;

	/* Find the operator in pg_amop */
	if (get_ordering_op_properties(opno,
								   &opfamily, &opcintype, &strategy))
	{
		/* Found a suitable opfamily, get matching support function */
		*cmpfunc = get_opfamily_proc(opfamily,
									 opcintype,
									 opcintype,
									 BTORDER_PROC);

		if (!OidIsValid(*cmpfunc))		/* should not happen */
			elog(ERROR, "missing support function %d(%u,%u) in opfamily %u",
				 BTORDER_PROC, opcintype, opcintype, opfamily);
		*reverse = (strategy == BTGreaterStrategyNumber);
		return true;
	}

	/* ensure outputs are set on failure */
	*cmpfunc = InvalidOid;

	*reverse = false;
	return false;
}


/*
 * get_equality_op_for_ordering_op
 *		Get the OID of the datatype-specific btree equality operator
 *		associated with an ordering operator (a "<" or ">" operator).
 *
 * If "reverse" isn't NULL, also set *reverse to false if the operator is "<",
 * true if it's ">"
 *
 * Returns InvalidOid if no matching equality operator can be found.
 * (This indicates that the operator is not a valid ordering operator.)
 */
Oid
get_equality_op_for_ordering_op(Oid opno, bool *reverse)
{
	Oid			result = InvalidOid;
	Oid			opfamily;
	Oid			opcintype;
	int16		strategy;

	/* Find the operator in pg_amop */
	if (get_ordering_op_properties(opno,
								   &opfamily, &opcintype, &strategy))
	{
		/* Found a suitable opfamily, get matching equality operator */
		result = get_opfamily_member(opfamily,
									 opcintype,
									 opcintype,
									 BTEqualStrategyNumber);
		if (reverse)
			*reverse = (strategy == BTGreaterStrategyNumber);
	}

	return result;
}

/*
 * get_ordering_op_for_equality_op
 *		Get the OID of a datatype-specific btree ordering operator
 *		associated with an equality operator.  (If there are multiple
 *		possibilities, assume any one will do.)
 *
 * This function is used when we have to sort data before unique-ifying,
 * and don't much care which sorting op is used as long as it's compatible
 * with the intended equality operator.  Since we need a sorting operator,
 * it should be single-data-type even if the given operator is cross-type.
 * The caller specifies whether to find an op for the LHS or RHS data type.
 *
 * Returns InvalidOid if no matching ordering operator can be found.
 */
Oid
get_ordering_op_for_equality_op(Oid opno, bool use_lhs_type)
{
	Oid			result = InvalidOid;
	CatCList   *catlist;
	int			i;

	/*
	 * Search pg_amop to see if the target operator is registered as the "="
	 * operator of any btree opfamily.
	 */
	catlist = SearchSysCacheList1(AMOPOPID, ObjectIdGetDatum(opno));

	for (i = 0; i < catlist->n_members; i++)
	{
		HeapTuple	tuple = &catlist->members[i]->tuple;
		Form_pg_amop aform = (Form_pg_amop) GETSTRUCT(tuple);

		/* must be btree */
		if (aform->amopmethod != BTREE_AM_OID)
			continue;

		if (aform->amopstrategy == BTEqualStrategyNumber)
		{
			/* Found a suitable opfamily, get matching ordering operator */
			Oid			typid;

			typid = use_lhs_type ? aform->amoplefttype : aform->amoprighttype;
			result = get_opfamily_member(aform->amopfamily,
										 typid, typid,
										 BTLessStrategyNumber);
			if (OidIsValid(result))
				break;
			/* failure probably shouldn't happen, but keep looking if so */
		}
	}

	ReleaseSysCacheList(catlist);

	return result;
}

/*
 * get_mergejoin_opfamilies
 *		Given a putatively mergejoinable operator, return a list of the OIDs
 *		of the btree opfamilies in which it represents equality.
 *
 * It is possible (though at present unusual) for an operator to be equality
 * in more than one opfamily, hence the result is a list.  This also lets us
 * return NIL if the operator is not found in any opfamilies.
 *
 * The planner currently uses simple equal() tests to compare the lists
 * returned by this function, which makes the list order relevant, though
 * strictly speaking it should not be.  Because of the way syscache list
 * searches are handled, in normal operation the result will be sorted by OID
 * so everything works fine.  If running with system index usage disabled,
 * the result ordering is unspecified and hence the planner might fail to
 * recognize optimization opportunities ... but that's hardly a scenario in
 * which performance is good anyway, so there's no point in expending code
 * or cycles here to guarantee the ordering in that case.
 */
List *
get_mergejoin_opfamilies(Oid opno)
{
	List	   *result = NIL;
	CatCList   *catlist;
	int			i;

	/*
	 * Search pg_amop to see if the target operator is registered as the "="
	 * operator of any btree opfamily.
	 */
	catlist = SearchSysCacheList1(AMOPOPID, ObjectIdGetDatum(opno));

	for (i = 0; i < catlist->n_members; i++)
	{
		HeapTuple	tuple = &catlist->members[i]->tuple;
		Form_pg_amop aform = (Form_pg_amop) GETSTRUCT(tuple);

		/* must be btree equality */
		if (aform->amopmethod == BTREE_AM_OID &&
			aform->amopstrategy == BTEqualStrategyNumber)
			result = lappend_oid(result, aform->amopfamily);
	}

	ReleaseSysCacheList(catlist);

	return result;
}

/*
 * get_compatible_hash_operators
 *		Get the OID(s) of hash equality operator(s) compatible with the given
 *		operator, but operating on its LHS and/or RHS datatype.
 *
 * An operator for the LHS type is sought and returned into *lhs_opno if
 * lhs_opno isn't NULL.  Similarly, an operator for the RHS type is sought
 * and returned into *rhs_opno if rhs_opno isn't NULL.
 *
 * If the given operator is not cross-type, the results should be the same
 * operator, but in cross-type situations they will be different.
 *
 * Returns true if able to find the requested operator(s), false if not.
 * (This indicates that the operator should not have been marked oprcanhash.)
 */
bool
get_compatible_hash_operators(Oid opno,
							  Oid *lhs_opno, Oid *rhs_opno)
{
	return get_compatible_hash_operators_and_family(opno, lhs_opno, rhs_opno,
													NULL);
}

/*
 * Extended version of get_compatible_hash_operators, which also returns
 * the operator family that the returned operators belong to.
 */
bool
get_compatible_hash_operators_and_family(Oid opno,
										 Oid *lhs_opno, Oid *rhs_opno,
										 Oid *opfamily)
{
	bool		result = false;
	CatCList   *catlist;
	int			i;
	Oid			this_opfamily = InvalidOid;

	/* Ensure output args are initialized on failure */
	if (lhs_opno)
		*lhs_opno = InvalidOid;
	if (rhs_opno)
		*rhs_opno = InvalidOid;
	if (opfamily)
		*opfamily = InvalidOid;

	/*
	 * Search pg_amop to see if the target operator is registered as the "="
	 * operator of any hash opfamily.  If the operator is registered in
	 * multiple opfamilies, assume we can use any one.
	 */
	catlist = SearchSysCacheList1(AMOPOPID, ObjectIdGetDatum(opno));

	for (i = 0; i < catlist->n_members; i++)
	{
		HeapTuple	tuple = &catlist->members[i]->tuple;
		Form_pg_amop aform = (Form_pg_amop) GETSTRUCT(tuple);

		this_opfamily = aform->amopfamily;

		if (aform->amopmethod == HASH_AM_OID &&
			aform->amopstrategy == HTEqualStrategyNumber)
		{
			/* No extra lookup needed if given operator is single-type */
			if (aform->amoplefttype == aform->amoprighttype)
			{
				if (lhs_opno)
					*lhs_opno = opno;
				if (rhs_opno)
					*rhs_opno = opno;
				result = true;
				break;
			}

			/*
			 * Get the matching single-type operator(s).  Failure probably
			 * shouldn't happen --- it implies a bogus opfamily --- but
			 * continue looking if so.
			 */
			if (lhs_opno)
			{
				*lhs_opno = get_opfamily_member(aform->amopfamily,
												aform->amoplefttype,
												aform->amoplefttype,
												HTEqualStrategyNumber);
				if (!OidIsValid(*lhs_opno))
					continue;
				/* Matching LHS found, done if caller doesn't want RHS */
				if (!rhs_opno)
				{
					result = true;
					break;
				}
			}
			if (rhs_opno)
			{
				*rhs_opno = get_opfamily_member(aform->amopfamily,
												aform->amoprighttype,
												aform->amoprighttype,
												HTEqualStrategyNumber);
				if (!OidIsValid(*rhs_opno))
				{
					/* Forget any LHS operator from this opfamily */
					if (lhs_opno)
						*lhs_opno = InvalidOid;
					continue;
				}
				/* Matching RHS found, so done */
				result = true;
				break;
			}
		}
	}

	if (result && opfamily)
		*opfamily = this_opfamily;

	ReleaseSysCacheList(catlist);

	return result;
}

Oid
get_compatible_hash_opfamily(Oid opno)
{
	Oid			result = InvalidOid;
	CatCList   *catlist;
	int			i;

	/*
	 * Search pg_amop to see if the target operator is registered as the "="
	 * operator of any hash opfamily.  If the operator is registered in
	 * multiple opfamilies, assume we can use any one.
	 */
	catlist = SearchSysCacheList1(AMOPOPID, ObjectIdGetDatum(opno));

	for (i = 0; i < catlist->n_members; i++)
	{
		HeapTuple	tuple = &catlist->members[i]->tuple;
		Form_pg_amop aform = (Form_pg_amop) GETSTRUCT(tuple);

		if (aform->amopmethod == HASH_AM_OID &&
			aform->amopstrategy == HTEqualStrategyNumber)
		{
			result = aform->amopfamily;
			break;
		}
	}

	ReleaseSysCacheList(catlist);

	return result;
}

Oid
get_compatible_legacy_hash_opfamily(Oid opno)
{
	Oid			result = InvalidOid;
	CatCList   *catlist;
	int			i;

	/*
	 * Search pg_amop to see if the target operator is registered as the "="
	 * operator of any hash opfamily.  If the operator is registered in
	 * multiple opfamilies, assume we can use any one.
	 */
	catlist = SearchSysCacheList1(AMOPOPID, ObjectIdGetDatum(opno));

	for (i = 0; i < catlist->n_members; i++)
	{
		HeapTuple	tuple = &catlist->members[i]->tuple;
		Form_pg_amop aform = (Form_pg_amop) GETSTRUCT(tuple);

		if (aform->amopmethod == HASH_AM_OID &&
			aform->amopstrategy == HTEqualStrategyNumber)
		{
			Oid hashfunc = cdb_hashproc_in_opfamily(aform->amopfamily, aform->amoplefttype);
			if (isLegacyCdbHashFunction(hashfunc))
			{
				result = aform->amopfamily;
				break;
			}
		}
	}

	ReleaseSysCacheList(catlist);

	return result;
}

/*
 * get_op_hash_functions
 *		Get the OID(s) of the standard hash support function(s) compatible with
 *		the given operator, operating on its LHS and/or RHS datatype as required.
 *
 * A function for the LHS type is sought and returned into *lhs_procno if
 * lhs_procno isn't NULL.  Similarly, a function for the RHS type is sought
 * and returned into *rhs_procno if rhs_procno isn't NULL.
 *
 * If the given operator is not cross-type, the results should be the same
 * function, but in cross-type situations they will be different.
 *
 * Returns true if able to find the requested function(s), false if not.
 * (This indicates that the operator should not have been marked oprcanhash.)
 */
bool
get_op_hash_functions(Oid opno,
					  RegProcedure *lhs_procno, RegProcedure *rhs_procno)
{
	bool		result = false;
	CatCList   *catlist;
	int			i;

	/* Ensure output args are initialized on failure */
	if (lhs_procno)
		*lhs_procno = InvalidOid;
	if (rhs_procno)
		*rhs_procno = InvalidOid;

	/*
	 * Search pg_amop to see if the target operator is registered as the "="
	 * operator of any hash opfamily.  If the operator is registered in
	 * multiple opfamilies, assume we can use any one.
	 */
	catlist = SearchSysCacheList1(AMOPOPID, ObjectIdGetDatum(opno));

	for (i = 0; i < catlist->n_members; i++)
	{
		HeapTuple	tuple = &catlist->members[i]->tuple;
		Form_pg_amop aform = (Form_pg_amop) GETSTRUCT(tuple);

		if (aform->amopmethod == HASH_AM_OID &&
			aform->amopstrategy == HTEqualStrategyNumber)
		{
			/*
			 * Get the matching support function(s).  Failure probably
			 * shouldn't happen --- it implies a bogus opfamily --- but
			 * continue looking if so.
			 */
			if (lhs_procno)
			{
				*lhs_procno = get_opfamily_proc(aform->amopfamily,
												aform->amoplefttype,
												aform->amoplefttype,
												HASHSTANDARD_PROC);
				if (!OidIsValid(*lhs_procno))
					continue;
				/* Matching LHS found, done if caller doesn't want RHS */
				if (!rhs_procno)
				{
					result = true;
					break;
				}
				/* Only one lookup needed if given operator is single-type */
				if (aform->amoplefttype == aform->amoprighttype)
				{
					*rhs_procno = *lhs_procno;
					result = true;
					break;
				}
			}
			if (rhs_procno)
			{
				*rhs_procno = get_opfamily_proc(aform->amopfamily,
												aform->amoprighttype,
												aform->amoprighttype,
												HASHSTANDARD_PROC);
				if (!OidIsValid(*rhs_procno))
				{
					/* Forget any LHS function from this opfamily */
					if (lhs_procno)
						*lhs_procno = InvalidOid;
					continue;
				}
				/* Matching RHS found, so done */
				result = true;
				break;
			}
		}
	}

	ReleaseSysCacheList(catlist);

	return result;
}

/*
 * get_op_btree_interpretation
 *		Given an operator's OID, find out which btree opfamilies it belongs to,
 *		and what properties it has within each one.  The results are returned
 *		as a palloc'd list of OpBtreeInterpretation structs.
 *
 * In addition to the normal btree operators, we consider a <> operator to be
 * a "member" of an opfamily if its negator is an equality operator of the
 * opfamily.  ROWCOMPARE_NE is returned as the strategy number for this case.
 */
List *
get_op_btree_interpretation(Oid opno)
{
	List	   *result = NIL;
	OpBtreeInterpretation *thisresult;
	CatCList   *catlist;
	int			i;

	/*
	 * Find all the pg_amop entries containing the operator.
	 */
	catlist = SearchSysCacheList1(AMOPOPID, ObjectIdGetDatum(opno));

	for (i = 0; i < catlist->n_members; i++)
	{
		HeapTuple	op_tuple = &catlist->members[i]->tuple;
		Form_pg_amop op_form = (Form_pg_amop) GETSTRUCT(op_tuple);
		StrategyNumber op_strategy;

		/* must be btree */
		if (op_form->amopmethod != BTREE_AM_OID)
			continue;

		/* Get the operator's btree strategy number */
		op_strategy = (StrategyNumber) op_form->amopstrategy;
		Assert(op_strategy >= 1 && op_strategy <= 5);

		thisresult = (OpBtreeInterpretation *)
			palloc(sizeof(OpBtreeInterpretation));
		thisresult->opfamily_id = op_form->amopfamily;
		thisresult->strategy = op_strategy;
		thisresult->oplefttype = op_form->amoplefttype;
		thisresult->oprighttype = op_form->amoprighttype;
		result = lappend(result, thisresult);
	}

	ReleaseSysCacheList(catlist);

	/*
	 * If we didn't find any btree opfamily containing the operator, perhaps
	 * it is a <> operator.  See if it has a negator that is in an opfamily.
	 */
	if (result == NIL)
	{
		Oid			op_negator = get_negator(opno);

		if (OidIsValid(op_negator))
		{
			catlist = SearchSysCacheList1(AMOPOPID,
										  ObjectIdGetDatum(op_negator));

			for (i = 0; i < catlist->n_members; i++)
			{
				HeapTuple	op_tuple = &catlist->members[i]->tuple;
				Form_pg_amop op_form = (Form_pg_amop) GETSTRUCT(op_tuple);
				StrategyNumber op_strategy;

				/* must be btree */
				if (op_form->amopmethod != BTREE_AM_OID)
					continue;

				/* Get the operator's btree strategy number */
				op_strategy = (StrategyNumber) op_form->amopstrategy;
				Assert(op_strategy >= 1 && op_strategy <= 5);

				/* Only consider negators that are = */
				if (op_strategy != BTEqualStrategyNumber)
					continue;

				/* OK, report it with "strategy" ROWCOMPARE_NE */
				thisresult = (OpBtreeInterpretation *)
					palloc(sizeof(OpBtreeInterpretation));
				thisresult->opfamily_id = op_form->amopfamily;
				thisresult->strategy = ROWCOMPARE_NE;
				thisresult->oplefttype = op_form->amoplefttype;
				thisresult->oprighttype = op_form->amoprighttype;
				result = lappend(result, thisresult);
			}

			ReleaseSysCacheList(catlist);
		}
	}

	return result;
}

/*
 * equality_ops_are_compatible
 *		Return true if the two given equality operators have compatible
 *		semantics.
 *
 * This is trivially true if they are the same operator.  Otherwise,
 * we look to see if they can be found in the same btree or hash opfamily.
 * Either finding allows us to assume that they have compatible notions
 * of equality.  (The reason we need to do these pushups is that one might
 * be a cross-type operator; for instance int24eq vs int4eq.)
 */
bool
equality_ops_are_compatible(Oid opno1, Oid opno2)
{
	bool		result;
	CatCList   *catlist;
	int			i;

	/* Easy if they're the same operator */
	if (opno1 == opno2)
		return true;

	/*
	 * We search through all the pg_amop entries for opno1.
	 */
	catlist = SearchSysCacheList1(AMOPOPID, ObjectIdGetDatum(opno1));

	result = false;
	for (i = 0; i < catlist->n_members; i++)
	{
		HeapTuple	op_tuple = &catlist->members[i]->tuple;
		Form_pg_amop op_form = (Form_pg_amop) GETSTRUCT(op_tuple);

		/* must be btree or hash */
		if (op_form->amopmethod == BTREE_AM_OID ||
			op_form->amopmethod == HASH_AM_OID)
		{
			if (op_in_opfamily(opno2, op_form->amopfamily))
			{
				result = true;
				break;
			}
		}
	}

	ReleaseSysCacheList(catlist);

	return result;
}

/*
 * comparison_ops_are_compatible
 *		Return true if the two given comparison operators have compatible
 *		semantics.
 *
 * This is trivially true if they are the same operator.  Otherwise,
 * we look to see if they can be found in the same btree opfamily.
 * For example, '<' and '>=' ops match if they belong to the same family.
 *
 * (This is identical to equality_ops_are_compatible(), except that we
 * don't bother to examine hash opclasses.)
 */
bool
comparison_ops_are_compatible(Oid opno1, Oid opno2)
{
	bool		result;
	CatCList   *catlist;
	int			i;

	/* Easy if they're the same operator */
	if (opno1 == opno2)
		return true;

	/*
	 * We search through all the pg_amop entries for opno1.
	 */
	catlist = SearchSysCacheList1(AMOPOPID, ObjectIdGetDatum(opno1));

	result = false;
	for (i = 0; i < catlist->n_members; i++)
	{
		HeapTuple	op_tuple = &catlist->members[i]->tuple;
		Form_pg_amop op_form = (Form_pg_amop) GETSTRUCT(op_tuple);

		if (op_form->amopmethod == BTREE_AM_OID)
		{
			if (op_in_opfamily(opno2, op_form->amopfamily))
			{
				result = true;
				break;
			}
		}
	}

	ReleaseSysCacheList(catlist);

	return result;
}


/*				---------- AMPROC CACHES ----------						 */

/*
 * get_opfamily_proc
 *		Get the OID of the specified support function
 *		for the specified opfamily and datatypes.
 *
 * Returns InvalidOid if there is no pg_amproc entry for the given keys.
 */
Oid
get_opfamily_proc(Oid opfamily, Oid lefttype, Oid righttype, int16 procnum)
{
	HeapTuple	tp;
	Form_pg_amproc amproc_tup;
	RegProcedure result;

	tp = SearchSysCache4(AMPROCNUM,
						 ObjectIdGetDatum(opfamily),
						 ObjectIdGetDatum(lefttype),
						 ObjectIdGetDatum(righttype),
						 Int16GetDatum(procnum));
	if (!HeapTupleIsValid(tp))
		return InvalidOid;
	amproc_tup = (Form_pg_amproc) GETSTRUCT(tp);
	result = amproc_tup->amproc;
	ReleaseSysCache(tp);
	return result;
}


/*				---------- ATTRIBUTE CACHES ----------					 */

/*
 * get_attname
 *		Given the relation id and the attribute number, return the "attname"
 *		field from the attribute relation as a palloc'ed string.
 *
 * If no such attribute exists and missing_ok is true, NULL is returned;
 * otherwise a not-intended-for-user-consumption error is thrown.
 */
char *
get_attname(Oid relid, AttrNumber attnum, bool missing_ok)
{
	HeapTuple	tp;

	tp = SearchSysCache2(ATTNUM,
						 ObjectIdGetDatum(relid), Int16GetDatum(attnum));
	if (HeapTupleIsValid(tp))
	{
		Form_pg_attribute att_tup = (Form_pg_attribute) GETSTRUCT(tp);
		char	   *result;

		result = pstrdup(NameStr(att_tup->attname));
		ReleaseSysCache(tp);
		return result;
	}

	if (!missing_ok)
		elog(ERROR, "cache lookup failed for attribute %d of relation %u",
			 attnum, relid);
	return NULL;
}

/*
 * get_attnum
 *
 *		Given the relation id and the attribute name,
 *		return the "attnum" field from the attribute relation.
 *
 *		Returns InvalidAttrNumber if the attr doesn't exist (or is dropped).
 */
AttrNumber
get_attnum(Oid relid, const char *attname)
{
	HeapTuple	tp;

	tp = SearchSysCacheAttName(relid, attname);
	if (HeapTupleIsValid(tp))
	{
		Form_pg_attribute att_tup = (Form_pg_attribute) GETSTRUCT(tp);
		AttrNumber	result;

		result = att_tup->attnum;
		ReleaseSysCache(tp);
		return result;
	}
	else
		return InvalidAttrNumber;
}

/*
 * get_attstattarget
 *
 *		Given the relation id and the attribute number,
 *		return the "attstattarget" field from the attribute relation.
 *
 *		Errors if not found.
 */
int
get_attstattarget(Oid relid, AttrNumber attnum)
{
	HeapTuple	tp;
	Form_pg_attribute att_tup;
	int			result;

	tp = SearchSysCache2(ATTNUM,
						 ObjectIdGetDatum(relid),
						 Int16GetDatum(attnum));
	if (!HeapTupleIsValid(tp))
		elog(ERROR, "cache lookup failed for attribute %d of relation %u",
			 attnum, relid);
	att_tup = (Form_pg_attribute) GETSTRUCT(tp);
	result = att_tup->attstattarget;
	ReleaseSysCache(tp);
	return result;
}

/*
 * get_attgenerated
 *
 *		Given the relation id and the attribute number,
 *		return the "attgenerated" field from the attribute relation.
 *
 *		Errors if not found.
 *
 *		Since not generated is represented by '\0', this can also be used as a
 *		Boolean test.
 */
char
get_attgenerated(Oid relid, AttrNumber attnum)
{
	HeapTuple	tp;
	Form_pg_attribute att_tup;
	char		result;

	tp = SearchSysCache2(ATTNUM,
						 ObjectIdGetDatum(relid),
						 Int16GetDatum(attnum));
	if (!HeapTupleIsValid(tp))
		elog(ERROR, "cache lookup failed for attribute %d of relation %u",
			 attnum, relid);
	att_tup = (Form_pg_attribute) GETSTRUCT(tp);
	result = att_tup->attgenerated;
	ReleaseSysCache(tp);
	return result;
}

/*
 * get_atttype
 *
 *		Given the relation OID and the attribute number with the relation,
 *		return the attribute type OID.
 */
Oid
get_atttype(Oid relid, AttrNumber attnum)
{
	HeapTuple	tp;

	tp = SearchSysCache2(ATTNUM,
						 ObjectIdGetDatum(relid),
						 Int16GetDatum(attnum));
	if (HeapTupleIsValid(tp))
	{
		Form_pg_attribute att_tup = (Form_pg_attribute) GETSTRUCT(tp);
		Oid			result;

		result = att_tup->atttypid;
		ReleaseSysCache(tp);
		return result;
	}
	else
		return InvalidOid;
}

/*
 * get_atttypetypmodcoll
 *
 *		A three-fer: given the relation id and the attribute number,
 *		fetch atttypid, atttypmod, and attcollation in a single cache lookup.
 *
 * Unlike the otherwise-similar get_atttype, this routine
 * raises an error if it can't obtain the information.
 */
void
get_atttypetypmodcoll(Oid relid, AttrNumber attnum,
					  Oid *typid, int32 *typmod, Oid *collid)
{
	HeapTuple	tp;
	Form_pg_attribute att_tup;

	/* CDB: Get type for sysattr even if relid is no good (e.g. SubqueryScan) */
	if (attnum < 0 &&
		attnum > FirstLowInvalidHeapAttributeNumber)
	{
		const FormData_pg_attribute *sysatt_tup;

		sysatt_tup = SystemAttributeDefinition(attnum);
		*typid = sysatt_tup->atttypid;
		*typmod = sysatt_tup->atttypmod;
		*collid = sysatt_tup->attcollation;
		return;
	}

	tp = SearchSysCache2(ATTNUM,
						 ObjectIdGetDatum(relid),
						 Int16GetDatum(attnum));
	if (!HeapTupleIsValid(tp))
		elog(ERROR, "cache lookup failed for attribute %d of relation %u",
			 attnum, relid);
	att_tup = (Form_pg_attribute) GETSTRUCT(tp);

	*typid = att_tup->atttypid;
	*typmod = att_tup->atttypmod;
	*collid = att_tup->attcollation;
	ReleaseSysCache(tp);
}

/*
 * get_attoptions
 *
 *		Given the relation id and the attribute number,
 *		return the attribute options text[] datum, if any.
 */
Datum
get_attoptions(Oid relid, int16 attnum)
{
	HeapTuple	tuple;
	Datum		attopts;
	Datum		result;
	bool		isnull;

	tuple = SearchSysCache2(ATTNUM,
							ObjectIdGetDatum(relid),
							Int16GetDatum(attnum));

	if (!HeapTupleIsValid(tuple))
		elog(ERROR, "cache lookup failed for attribute %d of relation %u",
			 attnum, relid);

	attopts = SysCacheGetAttr(ATTNAME, tuple, Anum_pg_attribute_attoptions,
							  &isnull);

	if (isnull)
		result = (Datum) 0;
	else
		result = datumCopy(attopts, false, -1); /* text[] */

	ReleaseSysCache(tuple);

	return result;
}

/*				---------- PG_CAST CACHE ----------					 */

/*
 * get_cast_oid - given two type OIDs, look up a cast OID
 *
 * If missing_ok is false, throw an error if the cast is not found.  If
 * true, just return InvalidOid.
 */
Oid
get_cast_oid(Oid sourcetypeid, Oid targettypeid, bool missing_ok)
{
	Oid			oid;

	oid = GetSysCacheOid2(CASTSOURCETARGET, Anum_pg_cast_oid,
						  ObjectIdGetDatum(sourcetypeid),
						  ObjectIdGetDatum(targettypeid));
	if (!OidIsValid(oid) && !missing_ok)
		ereport(ERROR,
				(errcode(ERRCODE_UNDEFINED_OBJECT),
				 errmsg("cast from type %s to type %s does not exist",
						format_type_be(sourcetypeid),
						format_type_be(targettypeid))));
	return oid;
}

/*				---------- COLLATION CACHE ----------					 */

/*
 * get_collation_name
 *		Returns the name of a given pg_collation entry.
 *
 * Returns a palloc'd copy of the string, or NULL if no such collation.
 *
 * NOTE: since collation name is not unique, be wary of code that uses this
 * for anything except preparing error messages.
 */
char *
get_collation_name(Oid colloid)
{
	HeapTuple	tp;

	tp = SearchSysCache1(COLLOID, ObjectIdGetDatum(colloid));
	if (HeapTupleIsValid(tp))
	{
		Form_pg_collation colltup = (Form_pg_collation) GETSTRUCT(tp);
		char	   *result;

		result = pstrdup(NameStr(colltup->collname));
		ReleaseSysCache(tp);
		return result;
	}
	else
		return NULL;
}

bool
get_collation_isdeterministic(Oid colloid)
{
	HeapTuple	tp;
	Form_pg_collation colltup;
	bool		result;

	tp = SearchSysCache1(COLLOID, ObjectIdGetDatum(colloid));
	if (!HeapTupleIsValid(tp))
		elog(ERROR, "cache lookup failed for collation %u", colloid);
	colltup = (Form_pg_collation) GETSTRUCT(tp);
	result = colltup->collisdeterministic;
	ReleaseSysCache(tp);
	return result;
}

/*				---------- CONSTRAINT CACHE ----------					 */

/*
 * get_constraint_name
 *		Returns the name of a given pg_constraint entry.
 *
 * Returns a palloc'd copy of the string, or NULL if no such constraint.
 *
 * NOTE: since constraint name is not unique, be wary of code that uses this
 * for anything except preparing error messages.
 */
char *
get_constraint_name(Oid conoid)
{
	HeapTuple	tp;

	tp = SearchSysCache1(CONSTROID, ObjectIdGetDatum(conoid));
	if (HeapTupleIsValid(tp))
	{
		Form_pg_constraint contup = (Form_pg_constraint) GETSTRUCT(tp);
		char	   *result;

		result = pstrdup(NameStr(contup->conname));
		ReleaseSysCache(tp);
		return result;
	}
	else
		return NULL;
}

/*
 * get_constraint_index
 *		Given the OID of a unique, primary-key, or exclusion constraint,
 *		return the OID of the underlying index.
 *
 * Returns InvalidOid if the constraint could not be found or is of
 * the wrong type.
 *
 * The intent of this function is to return the index "owned" by the
 * specified constraint.  Therefore we must check contype, since some
 * pg_constraint entries (e.g. for foreign-key constraints) store the
 * OID of an index that is referenced but not owned by the constraint.
 */
Oid
get_constraint_index(Oid conoid)
{
	HeapTuple	tp;

	tp = SearchSysCache1(CONSTROID, ObjectIdGetDatum(conoid));
	if (HeapTupleIsValid(tp))
	{
		Form_pg_constraint contup = (Form_pg_constraint) GETSTRUCT(tp);
		Oid			result;

		if (contup->contype == CONSTRAINT_UNIQUE ||
			contup->contype == CONSTRAINT_PRIMARY ||
			contup->contype == CONSTRAINT_EXCLUSION)
			result = contup->conindid;
		else
			result = InvalidOid;
		ReleaseSysCache(tp);
		return result;
	}
	else
		return InvalidOid;
}

/*				---------- LANGUAGE CACHE ----------					 */

char *
get_language_name(Oid langoid, bool missing_ok)
{
	HeapTuple	tp;

	tp = SearchSysCache1(LANGOID, ObjectIdGetDatum(langoid));
	if (HeapTupleIsValid(tp))
	{
		Form_pg_language lantup = (Form_pg_language) GETSTRUCT(tp);
		char	   *result;

		result = pstrdup(NameStr(lantup->lanname));
		ReleaseSysCache(tp);
		return result;
	}

	if (!missing_ok)
		elog(ERROR, "cache lookup failed for language %u",
			 langoid);
	return NULL;
}

/*				---------- OPCLASS CACHE ----------						 */

/*
 * get_opclass_family
 *
 *		Returns the OID of the operator family the opclass belongs to.
 */
Oid
get_opclass_family(Oid opclass)
{
	HeapTuple	tp;
	Form_pg_opclass cla_tup;
	Oid			result;

	tp = SearchSysCache1(CLAOID, ObjectIdGetDatum(opclass));
	if (!HeapTupleIsValid(tp))
		elog(ERROR, "cache lookup failed for opclass %u", opclass);
	cla_tup = (Form_pg_opclass) GETSTRUCT(tp);

	result = cla_tup->opcfamily;
	ReleaseSysCache(tp);
	return result;
}

/*
 * get_opclass_input_type
 *
 *		Returns the OID of the datatype the opclass indexes.
 */
Oid
get_opclass_input_type(Oid opclass)
{
	HeapTuple	tp;
	Form_pg_opclass cla_tup;
	Oid			result;

	tp = SearchSysCache1(CLAOID, ObjectIdGetDatum(opclass));
	if (!HeapTupleIsValid(tp))
		elog(ERROR, "cache lookup failed for opclass %u", opclass);
	cla_tup = (Form_pg_opclass) GETSTRUCT(tp);

	result = cla_tup->opcintype;
	ReleaseSysCache(tp);
	return result;
}

/*
 * get_opclass_opfamily_and_input_type
 *
 *		Returns the OID of the operator family the opclass belongs to,
 *				the OID of the datatype the opclass indexes
 */
bool
get_opclass_opfamily_and_input_type(Oid opclass, Oid *opfamily, Oid *opcintype)
{
	HeapTuple	tp;
	Form_pg_opclass cla_tup;

	tp = SearchSysCache1(CLAOID, ObjectIdGetDatum(opclass));
	if (!HeapTupleIsValid(tp))
		return false;

	cla_tup = (Form_pg_opclass) GETSTRUCT(tp);

	*opfamily = cla_tup->opcfamily;
	*opcintype = cla_tup->opcintype;

	ReleaseSysCache(tp);

	return true;
}

/*				---------- OPERATOR CACHE ----------					 */

/*
 * get_opcode
 *
 *		Returns the regproc id of the routine used to implement an
 *		operator given the operator oid.
 */
RegProcedure
get_opcode(Oid opno)
{
	HeapTuple	tp;

	tp = SearchSysCache1(OPEROID, ObjectIdGetDatum(opno));
	if (HeapTupleIsValid(tp))
	{
		Form_pg_operator optup = (Form_pg_operator) GETSTRUCT(tp);
		RegProcedure result;

		result = optup->oprcode;
		ReleaseSysCache(tp);
		return result;
	}
	else
		return (RegProcedure) InvalidOid;
}

/*
 * get_opname
 *	  returns the name of the operator with the given opno
 *
 * Note: returns a palloc'd copy of the string, or NULL if no such operator.
 */
char *
get_opname(Oid opno)
{
	HeapTuple	tp;

	tp = SearchSysCache1(OPEROID, ObjectIdGetDatum(opno));
	if (HeapTupleIsValid(tp))
	{
		Form_pg_operator optup = (Form_pg_operator) GETSTRUCT(tp);
		char	   *result;

		result = pstrdup(NameStr(optup->oprname));
		ReleaseSysCache(tp);
		return result;
	}
	else
		return NULL;
}

/*
 * get_op_rettype
 *		Given operator oid, return the operator's result type.
 */
Oid
get_op_rettype(Oid opno)
{
	HeapTuple	tp;

	tp = SearchSysCache1(OPEROID, ObjectIdGetDatum(opno));
	if (HeapTupleIsValid(tp))
	{
		Form_pg_operator optup = (Form_pg_operator) GETSTRUCT(tp);
		Oid			result;

		result = optup->oprresult;
		ReleaseSysCache(tp);
		return result;
	}
	else
		return InvalidOid;
}

/*
 * op_input_types
 *
 *		Returns the left and right input datatypes for an operator
 *		(InvalidOid if not relevant).
 */
void
op_input_types(Oid opno, Oid *lefttype, Oid *righttype)
{
	HeapTuple	tp;
	Form_pg_operator optup;

	tp = SearchSysCache1(OPEROID, ObjectIdGetDatum(opno));
	if (!HeapTupleIsValid(tp))	/* shouldn't happen */
		elog(ERROR, "cache lookup failed for operator %u", opno);
	optup = (Form_pg_operator) GETSTRUCT(tp);
	*lefttype = optup->oprleft;
	*righttype = optup->oprright;
	ReleaseSysCache(tp);
}

/*
 * op_mergejoinable
 *
 * Returns true if the operator is potentially mergejoinable.  (The planner
 * will fail to find any mergejoin plans unless there are suitable btree
 * opfamily entries for this operator and associated sortops.  The pg_operator
 * flag is just a hint to tell the planner whether to bother looking.)
 *
 * In some cases (currently only array_eq and record_eq), mergejoinability
 * depends on the specific input data type the operator is invoked for, so
 * that must be passed as well. We currently assume that only one input's type
 * is needed to check this --- by convention, pass the left input's data type.
 */
bool
op_mergejoinable(Oid opno, Oid inputtype)
{
	bool		result = false;
	HeapTuple	tp;
	TypeCacheEntry *typentry;

	/*
	 * For array_eq or record_eq, we can sort if the element or field types
	 * are all sortable.  We could implement all the checks for that here, but
	 * the typcache already does that and caches the results too, so let's
	 * rely on the typcache.
	 */
	if (opno == ARRAY_EQ_OP)
	{
		typentry = lookup_type_cache(inputtype, TYPECACHE_CMP_PROC);
		if (typentry->cmp_proc == F_BTARRAYCMP)
			result = true;
	}
	else if (opno == RECORD_EQ_OP)
	{
		typentry = lookup_type_cache(inputtype, TYPECACHE_CMP_PROC);
		if (typentry->cmp_proc == F_BTRECORDCMP)
			result = true;
	}
	else
	{
		/* For all other operators, rely on pg_operator.oprcanmerge */
		tp = SearchSysCache1(OPEROID, ObjectIdGetDatum(opno));
		if (HeapTupleIsValid(tp))
		{
			Form_pg_operator optup = (Form_pg_operator) GETSTRUCT(tp);

			result = optup->oprcanmerge;
			ReleaseSysCache(tp);
		}
	}
	return result;
}

/*
 * op_hashjoinable
 *
 * Returns true if the operator is hashjoinable.  (There must be a suitable
 * hash opfamily entry for this operator if it is so marked.)
 *
 * In some cases (currently only array_eq), hashjoinability depends on the
 * specific input data type the operator is invoked for, so that must be
 * passed as well.  We currently assume that only one input's type is needed
 * to check this --- by convention, pass the left input's data type.
 */
bool
op_hashjoinable(Oid opno, Oid inputtype)
{
	bool		result = false;
	HeapTuple	tp;
	TypeCacheEntry *typentry;

	/* As in op_mergejoinable, let the typcache handle the hard cases */
	if (opno == ARRAY_EQ_OP)
	{
		typentry = lookup_type_cache(inputtype, TYPECACHE_HASH_PROC);
		if (typentry->hash_proc == F_HASH_ARRAY)
			result = true;
	}
	else if (opno == RECORD_EQ_OP)
	{
		typentry = lookup_type_cache(inputtype, TYPECACHE_HASH_PROC);
		if (typentry->hash_proc == F_HASH_RECORD)
			result = true;
	}
	else
	{
		/* For all other operators, rely on pg_operator.oprcanhash */
		tp = SearchSysCache1(OPEROID, ObjectIdGetDatum(opno));
		if (HeapTupleIsValid(tp))
		{
			Form_pg_operator optup = (Form_pg_operator) GETSTRUCT(tp);

			result = optup->oprcanhash;
			ReleaseSysCache(tp);
		}
	}
	return result;
}

/*
 * op_strict
 *
 * Get the proisstrict flag for the operator's underlying function.
 */
bool
op_strict(Oid opno)
{
	RegProcedure funcid = get_opcode(opno);

	if (funcid == (RegProcedure) InvalidOid)
		elog(ERROR, "operator %u does not exist", opno);

	return func_strict((Oid) funcid);
}

/*
 * op_volatile
 *
 * Get the provolatile flag for the operator's underlying function.
 */
char
op_volatile(Oid opno)
{
	RegProcedure funcid = get_opcode(opno);

	if (funcid == (RegProcedure) InvalidOid)
		elog(ERROR, "operator %u does not exist", opno);

	return func_volatile((Oid) funcid);
}

/*
 * get_commutator
 *
 *		Returns the corresponding commutator of an operator.
 */
Oid
get_commutator(Oid opno)
{
	HeapTuple	tp;

	tp = SearchSysCache1(OPEROID, ObjectIdGetDatum(opno));
	if (HeapTupleIsValid(tp))
	{
		Form_pg_operator optup = (Form_pg_operator) GETSTRUCT(tp);
		Oid			result;

		result = optup->oprcom;
		ReleaseSysCache(tp);
		return result;
	}
	else
		return InvalidOid;
}

/*
 * get_negator
 *
 *		Returns the corresponding negator of an operator.
 */
Oid
get_negator(Oid opno)
{
	HeapTuple	tp;

	tp = SearchSysCache1(OPEROID, ObjectIdGetDatum(opno));
	if (HeapTupleIsValid(tp))
	{
		Form_pg_operator optup = (Form_pg_operator) GETSTRUCT(tp);
		Oid			result;

		result = optup->oprnegate;
		ReleaseSysCache(tp);
		return result;
	}
	else
		return InvalidOid;
}

/*
 * get_oprrest
 *
 *		Returns procedure id for computing selectivity of an operator.
 */
RegProcedure
get_oprrest(Oid opno)
{
	HeapTuple	tp;

	tp = SearchSysCache1(OPEROID, ObjectIdGetDatum(opno));
	if (HeapTupleIsValid(tp))
	{
		Form_pg_operator optup = (Form_pg_operator) GETSTRUCT(tp);
		RegProcedure result;

		result = optup->oprrest;
		ReleaseSysCache(tp);
		return result;
	}
	else
		return (RegProcedure) InvalidOid;
}

/*
 * get_oprjoin
 *
 *		Returns procedure id for computing selectivity of a join.
 */
RegProcedure
get_oprjoin(Oid opno)
{
	HeapTuple	tp;

	tp = SearchSysCache1(OPEROID, ObjectIdGetDatum(opno));
	if (HeapTupleIsValid(tp))
	{
		Form_pg_operator optup = (Form_pg_operator) GETSTRUCT(tp);
		RegProcedure result;

		result = optup->oprjoin;
		ReleaseSysCache(tp);
		return result;
	}
	else
		return (RegProcedure) InvalidOid;
}

/*				---------- TRIGGER CACHE ----------					 */


/* Does table have update triggers? */
bool
has_update_triggers(Oid relid)
{
	Relation	relation;
	bool		result = false;

	/* Assume the caller already holds a suitable lock. */
	relation = table_open(relid, NoLock);

	if (relation->rd_rel->relhastriggers)
	{
		bool	found = false;

		if (relation->trigdesc == NULL)
			RelationBuildTriggers(relation);

		if (relation->trigdesc)
		{
			for (int i = 0; i < relation->trigdesc->numtriggers && !found; i++)
			{
				Trigger trigger = relation->trigdesc->triggers[i];
				found = trigger_enabled(trigger.tgoid) &&
					(get_trigger_type(trigger.tgoid) & TRIGGER_TYPE_UPDATE) == TRIGGER_TYPE_UPDATE;
				if (found)
					break;
			}
		}

		/* GPDB_96_MERGE_FIXME: Why is this not allowed? */
		if (found || child_triggers(relation->rd_id, TRIGGER_TYPE_UPDATE))
			result = true;
	}
	table_close(relation, NoLock);

	return result;
}

/*
 * get_trigger_type
 *		Given trigger id, return the trigger's type
 */
int32
get_trigger_type(Oid triggerid)
{
	Relation	rel;
	HeapTuple	tp;
	int32		result = -1;
	ScanKeyData	scankey;
	SysScanDesc sscan;

	ScanKeyInit(&scankey, Anum_pg_trigger_oid,
				BTEqualStrategyNumber, F_OIDEQ,
				ObjectIdGetDatum(triggerid));
	rel = table_open(TriggerRelationId, AccessShareLock);
	sscan = systable_beginscan(rel, TriggerOidIndexId, true,
							   NULL, 1, &scankey);

	tp = systable_getnext(sscan);
	if (!HeapTupleIsValid(tp))
		elog(ERROR, "cache lookup failed for trigger %u", triggerid);

	result = ((Form_pg_trigger) GETSTRUCT(tp))->tgtype;

	systable_endscan(sscan);
	table_close(rel, AccessShareLock);

	return result;
}

/*
 * trigger_enabled
 *		Given trigger id, return the trigger's enabled flag
 */
bool
trigger_enabled(Oid triggerid)
{
	Relation	rel;
	HeapTuple	tp;
	bool		result;
	ScanKeyData	scankey;
	SysScanDesc sscan;

	ScanKeyInit(&scankey, Anum_pg_trigger_oid,
				BTEqualStrategyNumber, F_OIDEQ,
				ObjectIdGetDatum(triggerid));
	rel = table_open(TriggerRelationId, AccessShareLock);
	sscan = systable_beginscan(rel, TriggerOidIndexId, true,
							   NULL, 1, &scankey);

	tp = systable_getnext(sscan);
	if (!HeapTupleIsValid(tp))
		elog(ERROR, "cache lookup failed for trigger %u", triggerid);

	char tgenabled = ((Form_pg_trigger) GETSTRUCT(tp))->tgenabled;
	switch (tgenabled)
	{
		case TRIGGER_FIRES_ON_ORIGIN:
			/* fallthrough */
			/*
			 * FIXME: we should probably return false when
			 * SessionReplicationRole isn't SESSION_REPLICATION_ROLE_ORIGIN,
			 * but does that means we'll also have to flush ORCA's metadata
			 * cache on every assignment of session_replication_role?
			 */
		case TRIGGER_FIRES_ALWAYS:
			result = true;
			break;
		case TRIGGER_FIRES_ON_REPLICA:
		case TRIGGER_DISABLED:
			result = false;
			break;
		default:
			elog(ERROR, "Unknown trigger type: %c", tgenabled);
	}

	systable_endscan(sscan);
	table_close(rel, AccessShareLock);

	return result;
}

/*				---------- FUNCTION CACHE ----------					 */

/*
 * get_func_name
 *	  returns the name of the function with the given funcid
 *
 * Note: returns a palloc'd copy of the string, or NULL if no such function.
 */
char *
get_func_name(Oid funcid)
{
	HeapTuple	tp;

	tp = SearchSysCache1(PROCOID, ObjectIdGetDatum(funcid));
	if (HeapTupleIsValid(tp))
	{
		Form_pg_proc functup = (Form_pg_proc) GETSTRUCT(tp);
		char	   *result;

		result = pstrdup(NameStr(functup->proname));
		ReleaseSysCache(tp);
		return result;
	}
	else
		return NULL;
}

/*
 * get_type_name
 *	  returns the name of the type with the given oid
 *
 * Note: returns a palloc'd copy of the string, or NULL if no such type.
 */
char *
get_type_name(Oid oid)
{
	HeapTuple	tp;

	tp = SearchSysCache(TYPEOID,
						ObjectIdGetDatum(oid),
						0, 0, 0);
	if (HeapTupleIsValid(tp))
	{
		Form_pg_type typtup = (Form_pg_type) GETSTRUCT(tp);
		char	   *result;

		result = pstrdup(NameStr(typtup->typname));
		ReleaseSysCache(tp);
		return result;
	}
	else
		return NULL;
}

/*
 * get_func_namespace
 *
 *		Returns the pg_namespace OID associated with a given function.
 */
Oid
get_func_namespace(Oid funcid)
{
	HeapTuple	tp;

	tp = SearchSysCache1(PROCOID, ObjectIdGetDatum(funcid));
	if (HeapTupleIsValid(tp))
	{
		Form_pg_proc functup = (Form_pg_proc) GETSTRUCT(tp);
		Oid			result;

		result = functup->pronamespace;
		ReleaseSysCache(tp);
		return result;
	}
	else
		return InvalidOid;
}

/*				---------- RELATION CACHE ----------					 */
 
/*
 * get_func_rettype
 *		Given procedure id, return the function's result type.
 */
Oid
get_func_rettype(Oid funcid)
{
	HeapTuple	tp;
	Oid			result;

	tp = SearchSysCache1(PROCOID, ObjectIdGetDatum(funcid));
	if (!HeapTupleIsValid(tp))
		elog(ERROR, "cache lookup failed for function %u", funcid);

	result = ((Form_pg_proc) GETSTRUCT(tp))->prorettype;
	ReleaseSysCache(tp);
	return result;
}

/*
 * get_agg_transtype
 *		Given aggregate id, return the aggregate transition function's result type.
 */
Oid
get_agg_transtype(Oid aggid)
{
	HeapTuple	tp;
	Oid			result;

	tp = SearchSysCache1(AGGFNOID, ObjectIdGetDatum(aggid));
	if (!HeapTupleIsValid(tp))
		elog(ERROR, "cache lookup failed for aggregate %u", aggid);

	result = ((Form_pg_aggregate) GETSTRUCT(tp))->aggtranstype;
	ReleaseSysCache(tp);
	return result;
}

/*
 * is_ordered_agg
 *		Given aggregate id, check if it is an ordered aggregate
 */
bool
is_agg_ordered(Oid aggid)
{
	HeapTuple	aggTuple;
	char		aggkind;
	bool		isnull = false;

	aggTuple = SearchSysCache1(AGGFNOID,
							   ObjectIdGetDatum(aggid));
	if (!HeapTupleIsValid(aggTuple))
		elog(ERROR, "cache lookup failed for aggregate %u", aggid);

	aggkind = DatumGetChar(SysCacheGetAttr(AGGFNOID, aggTuple,
										   Anum_pg_aggregate_aggkind, &isnull));
	Assert(!isnull);

	ReleaseSysCache(aggTuple);

	return AGGKIND_IS_ORDERED_SET(aggkind);
}

/*
 * is_agg_partial_capable
 *		Given aggregate id, check if it can be used in 2-phase aggregation.
 *
 * It must have a combine function, and if the transition type is 'internal',
 * also serial/deserial functions.
 */
bool
is_agg_partial_capable(Oid aggid)
{
	HeapTuple	aggTuple;
	Form_pg_aggregate aggform;
	bool		result = true;

	aggTuple = SearchSysCache1(AGGFNOID,
							   ObjectIdGetDatum(aggid));
	if (!HeapTupleIsValid(aggTuple))
		elog(ERROR, "cache lookup failed for aggregate %u", aggid);
	aggform = (Form_pg_aggregate) GETSTRUCT(aggTuple);

	if (aggform->aggcombinefn == InvalidOid)
		result = false;
	else if (aggform->aggtranstype == INTERNALOID)
	{
		if (aggform->aggserialfn == InvalidOid ||
			aggform->aggdeserialfn == InvalidOid)
		{
			result = false;
		}
	}

	ReleaseSysCache(aggTuple);

	return result;
}

/*
 * get_rel_tablespace
 *
 *		Returns the pg_tablespace OID associated with a given relation.
 *
 * Note: InvalidOid might mean either that we couldn't find the relation,
 * or that it is in the database's default tablespace.
 */
Oid
get_rel_tablespace(Oid relid)
{
	HeapTuple	tp;

	tp = SearchSysCache(RELOID,
						ObjectIdGetDatum(relid),
						0, 0, 0);
	if (HeapTupleIsValid(tp))
	{
		Form_pg_class reltup = (Form_pg_class) GETSTRUCT(tp);
		Oid			result;

		result = reltup->reltablespace;
		ReleaseSysCache(tp);
		return result;
	}
	else
		return InvalidOid;
}


/*
 * get_func_nargs
 *		Given procedure id, return the number of arguments.
 */
int
get_func_nargs(Oid funcid)
{
	HeapTuple	tp;
	int			result;

	tp = SearchSysCache1(PROCOID, ObjectIdGetDatum(funcid));
	if (!HeapTupleIsValid(tp))
		elog(ERROR, "cache lookup failed for function %u", funcid);

	result = ((Form_pg_proc) GETSTRUCT(tp))->pronargs;
	ReleaseSysCache(tp);
	return result;
}

/*
 * get_func_signature
 *		Given procedure id, return the function's argument and result types.
 *		(The return value is the result type.)
 *
 * The arguments are returned as a palloc'd array.
 */
Oid
get_func_signature(Oid funcid, Oid **argtypes, int *nargs)
{
	HeapTuple	tp;
	Form_pg_proc procstruct;
	Oid			result;

	tp = SearchSysCache1(PROCOID, ObjectIdGetDatum(funcid));
	if (!HeapTupleIsValid(tp))
		elog(ERROR, "cache lookup failed for function %u", funcid);

	procstruct = (Form_pg_proc) GETSTRUCT(tp);

	result = procstruct->prorettype;
	*nargs = (int) procstruct->pronargs;
	Assert(*nargs == procstruct->proargtypes.dim1);
	*argtypes = (Oid *) palloc(*nargs * sizeof(Oid));
	memcpy(*argtypes, procstruct->proargtypes.values, *nargs * sizeof(Oid));

	ReleaseSysCache(tp);
	return result;
}

/*
 * pfree_ptr_array
 * 		Free an array of pointers, after freeing each individual element
 */
void
pfree_ptr_array(char **ptrarray, int nelements)
{
	int i;
	if (NULL == ptrarray)
		return;

	for (i = 0; i < nelements; i++)
	{
		if (NULL != ptrarray[i])
		{
			pfree(ptrarray[i]);
		}
	}
	pfree(ptrarray);
}

/*
 * get_func_output_arg_types
 *		Given procedure id, return the function's output argument types
 */
List *
get_func_output_arg_types(Oid funcid)
{
	HeapTuple	tp;
	int			numargs;
	Oid		   *argtypes = NULL;
	char	  **argnames = NULL;
	char	   *argmodes = NULL;
	List	   *l_argtypes = NIL;
	int			i;

	tp = SearchSysCache1(PROCOID,
						 ObjectIdGetDatum(funcid));
	if (!HeapTupleIsValid(tp))
		elog(ERROR, "cache lookup failed for function %u", funcid);

	numargs = get_func_arg_info(tp, &argtypes, &argnames, &argmodes);

	if (NULL == argmodes)
	{
		pfree_ptr_array(argnames, numargs);
		if (NULL != argtypes)
		{
			pfree(argtypes);
		}
		ReleaseSysCache(tp);
		return NULL;
	}

	for (i = 0; i < numargs; i++)
	{
		Oid			argtype = argtypes[i];
		char		argmode = argmodes[i];

		if (PROARGMODE_INOUT == argmode || PROARGMODE_OUT == argmode || PROARGMODE_TABLE == argmode)
		{
			l_argtypes = lappend_oid(l_argtypes, argtype);
		}
	}

	pfree_ptr_array(argnames, numargs);
	pfree(argtypes);
	pfree(argmodes);

	ReleaseSysCache(tp);
	return l_argtypes;
}

/*
 * get_func_arg_types
 *		Given procedure id, return all the function's argument types
 */
List *
get_func_arg_types(Oid funcid)
{
	HeapTuple	tp;
	Form_pg_proc procstruct;
	oidvector *args;
	List *result = NIL;

	tp = SearchSysCache(PROCOID,
						ObjectIdGetDatum(funcid),
						0, 0, 0);
	if (!HeapTupleIsValid(tp))
		elog(ERROR, "cache lookup failed for function %u", funcid);

	procstruct = (Form_pg_proc) GETSTRUCT(tp);
	args = &procstruct->proargtypes;
	for (int i = 0; i < args->dim1; i++)
	{
		result = lappend_oid(result, args->values[i]);
	}

	ReleaseSysCache(tp);
	return result;
}

/*
 * get_func_variadictype
 *		Given procedure id, return the function's provariadic field.
 */
Oid
get_func_variadictype(Oid funcid)
{
	HeapTuple	tp;
	Oid			result;

	tp = SearchSysCache1(PROCOID, ObjectIdGetDatum(funcid));
	if (!HeapTupleIsValid(tp))
		elog(ERROR, "cache lookup failed for function %u", funcid);

	result = ((Form_pg_proc) GETSTRUCT(tp))->provariadic;
	ReleaseSysCache(tp);
	return result;
}

/*
 * get_func_retset
 *		Given procedure id, return the function's proretset flag.
 */
bool
get_func_retset(Oid funcid)
{
	HeapTuple	tp;
	bool		result;

	tp = SearchSysCache1(PROCOID, ObjectIdGetDatum(funcid));
	if (!HeapTupleIsValid(tp))
		elog(ERROR, "cache lookup failed for function %u", funcid);

	result = ((Form_pg_proc) GETSTRUCT(tp))->proretset;
	ReleaseSysCache(tp);
	return result;
}

/*
 * func_strict
 *		Given procedure id, return the function's proisstrict flag.
 */
bool
func_strict(Oid funcid)
{
	HeapTuple	tp;
	bool		result;

	tp = SearchSysCache1(PROCOID, ObjectIdGetDatum(funcid));
	if (!HeapTupleIsValid(tp))
		elog(ERROR, "cache lookup failed for function %u", funcid);

	result = ((Form_pg_proc) GETSTRUCT(tp))->proisstrict;
	ReleaseSysCache(tp);
	return result;
}

/*
 * func_volatile
 *		Given procedure id, return the function's provolatile flag.
 */
char
func_volatile(Oid funcid)
{
	HeapTuple	tp;
	char		result;

	tp = SearchSysCache1(PROCOID, ObjectIdGetDatum(funcid));
	if (!HeapTupleIsValid(tp))
		elog(ERROR, "cache lookup failed for function %u", funcid);

	result = ((Form_pg_proc) GETSTRUCT(tp))->provolatile;
	ReleaseSysCache(tp);
	return result;
}

/*
 * func_parallel
 *		Given procedure id, return the function's proparallel flag.
 */
char
func_parallel(Oid funcid)
{
	HeapTuple	tp;
	char		result;

	tp = SearchSysCache1(PROCOID, ObjectIdGetDatum(funcid));
	if (!HeapTupleIsValid(tp))
		elog(ERROR, "cache lookup failed for function %u", funcid);

	result = ((Form_pg_proc) GETSTRUCT(tp))->proparallel;
	ReleaseSysCache(tp);
	return result;
}

/*
 * get_func_prokind
 *	   Given procedure id, return the routine kind.
 */
char
get_func_prokind(Oid funcid)
{
	HeapTuple	tp;
	char		result;

	tp = SearchSysCache1(PROCOID, ObjectIdGetDatum(funcid));
	if (!HeapTupleIsValid(tp))
		elog(ERROR, "cache lookup failed for function %u", funcid);

	result = ((Form_pg_proc) GETSTRUCT(tp))->prokind;
	ReleaseSysCache(tp);
	return result;
}

/*
 * get_func_leakproof
 *	   Given procedure id, return the function's leakproof field.
 */
bool
get_func_leakproof(Oid funcid)
{
	HeapTuple	tp;
	bool		result;

	tp = SearchSysCache1(PROCOID, ObjectIdGetDatum(funcid));
	if (!HeapTupleIsValid(tp))
		elog(ERROR, "cache lookup failed for function %u", funcid);

	result = ((Form_pg_proc) GETSTRUCT(tp))->proleakproof;
	ReleaseSysCache(tp);
	return result;
}

/*
 * get_func_support
 *
 *		Returns the support function OID associated with a given function,
 *		or InvalidOid if there is none.
 */
RegProcedure
get_func_support(Oid funcid)
{
	HeapTuple	tp;

	tp = SearchSysCache1(PROCOID, ObjectIdGetDatum(funcid));
	if (HeapTupleIsValid(tp))
	{
		Form_pg_proc functup = (Form_pg_proc) GETSTRUCT(tp);
		RegProcedure result;

		result = functup->prosupport;
		ReleaseSysCache(tp);
		return result;
	}
	else
		return (RegProcedure) InvalidOid;
}

/*
 * func_data_access
 *		Given procedure id, return the function's data access flag.
 */
char
func_data_access(Oid funcid)
{
	HeapTuple	tp;
	char		result;
	bool		isnull;

	tp = SearchSysCache1(PROCOID, ObjectIdGetDatum(funcid));
	if (!HeapTupleIsValid(tp))
		elog(ERROR, "cache lookup failed for function %u", funcid);

	result = DatumGetChar(
		SysCacheGetAttr(PROCOID, tp, Anum_pg_proc_prodataaccess, &isnull));
	ReleaseSysCache(tp);

	Assert(!isnull);
	return result;
}

/*
 * func_exec_location
 *		Given procedure id, return the function's proexeclocation field
 */
char
func_exec_location(Oid funcid)
{
	HeapTuple	tp;
	char		result;
	bool		isnull;

	tp = SearchSysCache1(PROCOID, ObjectIdGetDatum(funcid));
	if (!HeapTupleIsValid(tp))
		elog(ERROR, "cache lookup failed for function %u", funcid);

	result = DatumGetChar(
		SysCacheGetAttr(PROCOID, tp, Anum_pg_proc_proexeclocation, &isnull));
	ReleaseSysCache(tp);

	Assert(!isnull);
	return result;
}

/*				---------- RELATION CACHE ----------					 */

/*
 * get_relname_relid
 *		Given name and namespace of a relation, look up the OID.
 *
 * Returns InvalidOid if there is no such relation.
 */
Oid
get_relname_relid(const char *relname, Oid relnamespace)
{
	return GetSysCacheOid2(RELNAMENSP, Anum_pg_class_oid,
						   PointerGetDatum(relname),
						   ObjectIdGetDatum(relnamespace));
}

#ifdef NOT_USED
/*
 * get_relnatts
 *
 *		Returns the number of attributes for a given relation.
 */
int
get_relnatts(Oid relid)
{
	HeapTuple	tp;

	tp = SearchSysCache1(RELOID, ObjectIdGetDatum(relid));
	if (HeapTupleIsValid(tp))
	{
		Form_pg_class reltup = (Form_pg_class) GETSTRUCT(tp);
		int			result;

		result = reltup->relnatts;
		ReleaseSysCache(tp);
		return result;
	}
	else
		return InvalidAttrNumber;
}
#endif

/*
 * get_rel_name
 *		Returns the name of a given relation.
 *
 * Returns a palloc'd copy of the string, or NULL if no such relation.
 *
 * NOTE: since relation name is not unique, be wary of code that uses this
 * for anything except preparing error messages.
 */
char *
get_rel_name(Oid relid)
{
	HeapTuple	tp;

	tp = SearchSysCache1(RELOID, ObjectIdGetDatum(relid));
	if (HeapTupleIsValid(tp))
	{
		Form_pg_class reltup = (Form_pg_class) GETSTRUCT(tp);
		char	   *result;

		result = pstrdup(NameStr(reltup->relname));
		ReleaseSysCache(tp);
		return result;
	}
	else
		return NULL;
}

/*
 * get_rel_namespace
 *
 *		Returns the pg_namespace OID associated with a given relation.
 */
Oid
get_rel_namespace(Oid relid)
{
	HeapTuple	tp;

	tp = SearchSysCache1(RELOID, ObjectIdGetDatum(relid));
	if (HeapTupleIsValid(tp))
	{
		Form_pg_class reltup = (Form_pg_class) GETSTRUCT(tp);
		Oid			result;

		result = reltup->relnamespace;
		ReleaseSysCache(tp);
		return result;
	}
	else
		return InvalidOid;
}

/*
 * get_rel_type_id
 *
 *		Returns the pg_type OID associated with a given relation.
 *
 * Note: not all pg_class entries have associated pg_type OIDs; so be
 * careful to check for InvalidOid result.
 */
Oid
get_rel_type_id(Oid relid)
{
	HeapTuple	tp;

	tp = SearchSysCache1(RELOID, ObjectIdGetDatum(relid));
	if (HeapTupleIsValid(tp))
	{
		Form_pg_class reltup = (Form_pg_class) GETSTRUCT(tp);
		Oid			result;

		result = reltup->reltype;
		ReleaseSysCache(tp);
		return result;
	}
	else
		return InvalidOid;
}

/*
 * get_rel_relkind
 *
 *		Returns the relkind associated with a given relation.
 */
char
get_rel_relkind(Oid relid)
{
	HeapTuple	tp;
	tp = SearchSysCache1(RELOID, ObjectIdGetDatum(relid));
	if (HeapTupleIsValid(tp))
	{
		Form_pg_class reltup = (Form_pg_class) GETSTRUCT(tp);
		char		result;

		result = reltup->relkind;
		ReleaseSysCache(tp);
		return result;
	}
	else
		return '\0';
}

/*
 * get_rel_relispartition
 *
 *		Returns the relispartition flag associated with a given relation.
 */
bool
get_rel_relispartition(Oid relid)
{
	HeapTuple	tp;

	tp = SearchSysCache1(RELOID, ObjectIdGetDatum(relid));
	if (HeapTupleIsValid(tp))
	{
		Form_pg_class reltup = (Form_pg_class) GETSTRUCT(tp);
		bool		result;

		result = reltup->relispartition;
		ReleaseSysCache(tp);
		return result;
	}
	else
		return false;
}

/*
 * get_rel_persistence
 *
 *		Returns the relpersistence associated with a given relation.
 */
char
get_rel_persistence(Oid relid)
{
	HeapTuple	tp;
	Form_pg_class reltup;
	char		result;

	tp = SearchSysCache1(RELOID, ObjectIdGetDatum(relid));
	if (!HeapTupleIsValid(tp))
		elog(ERROR, "cache lookup failed for relation %u", relid);
	reltup = (Form_pg_class) GETSTRUCT(tp);
	result = reltup->relpersistence;
	ReleaseSysCache(tp);

	return result;
}


/*				---------- TRANSFORM CACHE ----------						 */

Oid
get_transform_fromsql(Oid typid, Oid langid, List *trftypes)
{
	HeapTuple	tup;

	if (!list_member_oid(trftypes, typid))
		return InvalidOid;

	tup = SearchSysCache2(TRFTYPELANG, typid, langid);
	if (HeapTupleIsValid(tup))
	{
		Oid			funcid;

		funcid = ((Form_pg_transform) GETSTRUCT(tup))->trffromsql;
		ReleaseSysCache(tup);
		return funcid;
	}
	else
		return InvalidOid;
}

Oid
get_transform_tosql(Oid typid, Oid langid, List *trftypes)
{
	HeapTuple	tup;

	if (!list_member_oid(trftypes, typid))
		return InvalidOid;

	tup = SearchSysCache2(TRFTYPELANG, typid, langid);
	if (HeapTupleIsValid(tup))
	{
		Oid			funcid;

		funcid = ((Form_pg_transform) GETSTRUCT(tup))->trftosql;
		ReleaseSysCache(tup);
		return funcid;
	}
	else
		return InvalidOid;
}

/*				---------- TYPE CACHE ----------						 */

/*
 * get_typisdefined
 *
 *		Given the type OID, determine whether the type is defined
 *		(if not, it's only a shell).
 */
bool
get_typisdefined(Oid typid)
{
	HeapTuple	tp;

	tp = SearchSysCache1(TYPEOID, ObjectIdGetDatum(typid));
	if (HeapTupleIsValid(tp))
	{
		Form_pg_type typtup = (Form_pg_type) GETSTRUCT(tp);
		bool		result;

		result = typtup->typisdefined;
		ReleaseSysCache(tp);
		return result;
	}
	else
		return false;
}

/*
 * get_typlen
 *
 *		Given the type OID, return the length of the type.
 */
int16
get_typlen(Oid typid)
{
	HeapTuple	tp;

	tp = SearchSysCache1(TYPEOID, ObjectIdGetDatum(typid));
	if (HeapTupleIsValid(tp))
	{
		Form_pg_type typtup = (Form_pg_type) GETSTRUCT(tp);
		int16		result;

		result = typtup->typlen;
		ReleaseSysCache(tp);
		return result;
	}
	else
		return 0;
}

/*
 * get_typbyval
 *
 *		Given the type OID, determine whether the type is returned by value or
 *		not.  Returns true if by value, false if by reference.
 */
bool
get_typbyval(Oid typid)
{
	HeapTuple	tp;

	tp = SearchSysCache1(TYPEOID, ObjectIdGetDatum(typid));
	if (HeapTupleIsValid(tp))
	{
		Form_pg_type typtup = (Form_pg_type) GETSTRUCT(tp);
		bool		result;

		result = typtup->typbyval;
		ReleaseSysCache(tp);
		return result;
	}
	else
		return false;
}

/*
 * get_typlenbyval
 *
 *		A two-fer: given the type OID, return both typlen and typbyval.
 *
 *		Since both pieces of info are needed to know how to copy a Datum,
 *		many places need both.  Might as well get them with one cache lookup
 *		instead of two.  Also, this routine raises an error instead of
 *		returning a bogus value when given a bad type OID.
 */
void
get_typlenbyval(Oid typid, int16 *typlen, bool *typbyval)
{
	HeapTuple	tp;
	Form_pg_type typtup;

	tp = SearchSysCache1(TYPEOID, ObjectIdGetDatum(typid));
	if (!HeapTupleIsValid(tp))
		elog(ERROR, "cache lookup failed for type %u", typid);
	typtup = (Form_pg_type) GETSTRUCT(tp);
	*typlen = typtup->typlen;
	*typbyval = typtup->typbyval;
	ReleaseSysCache(tp);
}

/*
 * get_typlenbyvalalign
 *
 *		A three-fer: given the type OID, return typlen, typbyval, typalign.
 */
void
get_typlenbyvalalign(Oid typid, int16 *typlen, bool *typbyval,
					 char *typalign)
{
	HeapTuple	tp;
	Form_pg_type typtup;

	tp = SearchSysCache1(TYPEOID, ObjectIdGetDatum(typid));
	if (!HeapTupleIsValid(tp))
		elog(ERROR, "cache lookup failed for type %u", typid);
	typtup = (Form_pg_type) GETSTRUCT(tp);
	*typlen = typtup->typlen;
	*typbyval = typtup->typbyval;
	*typalign = typtup->typalign;
	ReleaseSysCache(tp);
}

/*
 * getTypeIOParam
 *		Given a pg_type row, select the type OID to pass to I/O functions
 *
 * Formerly, all I/O functions were passed pg_type.typelem as their second
 * parameter, but we now have a more complex rule about what to pass.
 * This knowledge is intended to be centralized here --- direct references
 * to typelem elsewhere in the code are wrong, if they are associated with
 * I/O calls and not with actual subscripting operations!  (But see
 * bootstrap.c's boot_get_type_io_data() if you need to change this.)
 *
 * As of PostgreSQL 8.1, output functions receive only the value itself
 * and not any auxiliary parameters, so the name of this routine is now
 * a bit of a misnomer ... it should be getTypeInputParam.
 */
Oid
getTypeIOParam(HeapTuple typeTuple)
{
	Form_pg_type typeStruct = (Form_pg_type) GETSTRUCT(typeTuple);

	/*
	 * Array types get their typelem as parameter; everybody else gets their
	 * own type OID as parameter.
	 */
	if (OidIsValid(typeStruct->typelem))
		return typeStruct->typelem;
	else
		return typeStruct->oid;
}

/*
 * get_type_io_data
 *
 *		A six-fer:	given the type OID, return typlen, typbyval, typalign,
 *					typdelim, typioparam, and IO function OID. The IO function
 *					returned is controlled by IOFuncSelector
 */
void
get_type_io_data(Oid typid,
				 IOFuncSelector which_func,
				 int16 *typlen,
				 bool *typbyval,
				 char *typalign,
				 char *typdelim,
				 Oid *typioparam,
				 Oid *func)
{
	HeapTuple	typeTuple;
	Form_pg_type typeStruct;

	/*
	 * In bootstrap mode, pass it off to bootstrap.c.  This hack allows us to
	 * use array_in and array_out during bootstrap.
	 */
	if (IsBootstrapProcessingMode())
	{
		Oid			typinput;
		Oid			typoutput;

		boot_get_type_io_data(typid,
							  typlen,
							  typbyval,
							  typalign,
							  typdelim,
							  typioparam,
							  &typinput,
							  &typoutput);
		switch (which_func)
		{
			case IOFunc_input:
				*func = typinput;
				break;
			case IOFunc_output:
				*func = typoutput;
				break;
			default:
				elog(ERROR, "binary I/O not supported during bootstrap");
				break;
		}
		return;
	}

	typeTuple = SearchSysCache1(TYPEOID, ObjectIdGetDatum(typid));
	if (!HeapTupleIsValid(typeTuple))
		elog(ERROR, "cache lookup failed for type %u", typid);
	typeStruct = (Form_pg_type) GETSTRUCT(typeTuple);

	*typlen = typeStruct->typlen;
	*typbyval = typeStruct->typbyval;
	*typalign = typeStruct->typalign;
	*typdelim = typeStruct->typdelim;
	*typioparam = getTypeIOParam(typeTuple);
	switch (which_func)
	{
		case IOFunc_input:
			*func = typeStruct->typinput;
			break;
		case IOFunc_output:
			*func = typeStruct->typoutput;
			break;
		case IOFunc_receive:
			*func = typeStruct->typreceive;
			break;
		case IOFunc_send:
			*func = typeStruct->typsend;
			break;
	}
	ReleaseSysCache(typeTuple);
}

#ifdef NOT_USED
char
get_typalign(Oid typid)
{
	HeapTuple	tp;

	tp = SearchSysCache1(TYPEOID, ObjectIdGetDatum(typid));
	if (HeapTupleIsValid(tp))
	{
		Form_pg_type typtup = (Form_pg_type) GETSTRUCT(tp);
		char		result;

		result = typtup->typalign;
		ReleaseSysCache(tp);
		return result;
	}
	else
		return TYPALIGN_INT;
}
#endif

char
get_typstorage(Oid typid)
{
	HeapTuple	tp;

	tp = SearchSysCache1(TYPEOID, ObjectIdGetDatum(typid));
	if (HeapTupleIsValid(tp))
	{
		Form_pg_type typtup = (Form_pg_type) GETSTRUCT(tp);
		char		result;

		result = typtup->typstorage;
		ReleaseSysCache(tp);
		return result;
	}
	else
		return TYPSTORAGE_PLAIN;
}

/*
 * get_typdefault
 *	  Given a type OID, return the type's default value, if any.
 *
 *	  The result is a palloc'd expression node tree, or NULL if there
 *	  is no defined default for the datatype.
 *
 * NB: caller should be prepared to coerce result to correct datatype;
 * the returned expression tree might produce something of the wrong type.
 */
Node *
get_typdefault(Oid typid)
{
	HeapTuple	typeTuple;
	Form_pg_type type;
	Datum		datum;
	bool		isNull;
	Node	   *expr;

	typeTuple = SearchSysCache1(TYPEOID, ObjectIdGetDatum(typid));
	if (!HeapTupleIsValid(typeTuple))
		elog(ERROR, "cache lookup failed for type %u", typid);
	type = (Form_pg_type) GETSTRUCT(typeTuple);

	/*
	 * typdefault and typdefaultbin are potentially null, so don't try to
	 * access 'em as struct fields. Must do it the hard way with
	 * SysCacheGetAttr.
	 */
	datum = SysCacheGetAttr(TYPEOID,
							typeTuple,
							Anum_pg_type_typdefaultbin,
							&isNull);

	if (!isNull)
	{
		/* We have an expression default */
		expr = stringToNode(TextDatumGetCString(datum));
	}
	else
	{
		/* Perhaps we have a plain literal default */
		datum = SysCacheGetAttr(TYPEOID,
								typeTuple,
								Anum_pg_type_typdefault,
								&isNull);

		if (!isNull)
		{
			char	   *strDefaultVal;

			/* Convert text datum to C string */
			strDefaultVal = TextDatumGetCString(datum);
			/* Convert C string to a value of the given type */
			datum = OidInputFunctionCall(type->typinput, strDefaultVal,
										 getTypeIOParam(typeTuple), -1);
			/* Build a Const node containing the value */
			expr = (Node *) makeConst(typid,
									  -1,
									  type->typcollation,
									  type->typlen,
									  datum,
									  false,
									  type->typbyval);
			pfree(strDefaultVal);
		}
		else
		{
			/* No default */
			expr = NULL;
		}
	}

	ReleaseSysCache(typeTuple);

	return expr;
}

/*
 * getBaseType
 *		If the given type is a domain, return its base type;
 *		otherwise return the type's own OID.
 */
Oid
getBaseType(Oid typid)
{
	int32		typmod = -1;

	return getBaseTypeAndTypmod(typid, &typmod);
}

/*
 * getBaseTypeAndTypmod
 *		If the given type is a domain, return its base type and typmod;
 *		otherwise return the type's own OID, and leave *typmod unchanged.
 *
 * Note that the "applied typmod" should be -1 for every domain level
 * above the bottommost; therefore, if the passed-in typid is indeed
 * a domain, *typmod should be -1.
 */
Oid
getBaseTypeAndTypmod(Oid typid, int32 *typmod)
{
	/*
	 * We loop to find the bottom base type in a stack of domains.
	 */
	for (;;)
	{
		HeapTuple	tup;
		Form_pg_type typTup;

		tup = SearchSysCache1(TYPEOID, ObjectIdGetDatum(typid));
		if (!HeapTupleIsValid(tup))
			elog(ERROR, "cache lookup failed for type %u", typid);
		typTup = (Form_pg_type) GETSTRUCT(tup);
		if (typTup->typtype != TYPTYPE_DOMAIN)
		{
			/* Not a domain, so done */
			ReleaseSysCache(tup);
			break;
		}

		Assert(*typmod == -1);
		typid = typTup->typbasetype;
		*typmod = typTup->typtypmod;

		ReleaseSysCache(tup);
	}

	return typid;
}

/*
 * get_typavgwidth
 *
 *	  Given a type OID and a typmod value (pass -1 if typmod is unknown),
 *	  estimate the average width of values of the type.  This is used by
 *	  the planner, which doesn't require absolutely correct results;
 *	  it's OK (and expected) to guess if we don't know for sure.
 */
int32
get_typavgwidth(Oid typid, int32 typmod)
{
	int			typlen = get_typlen(typid);
	int32		maxwidth;

	/*
	 * Easy if it's a fixed-width type
	 */
	if (typlen > 0)
		return typlen;

	/*
	 * type_maximum_size knows the encoding of typmod for some datatypes;
	 * don't duplicate that knowledge here.
	 */
	maxwidth = type_maximum_size(typid, typmod);
	if (maxwidth > 0)
	{
		/*
		 * For BPCHAR, the max width is also the only width.  Otherwise we
		 * need to guess about the typical data width given the max. A sliding
		 * scale for percentage of max width seems reasonable.
		 */
		if (typid == BPCHAROID)
			return maxwidth;
		if (maxwidth <= 32)
			return maxwidth;	/* assume full width */
		if (maxwidth < 1000)
			return 32 + (maxwidth - 32) / 2;	/* assume 50% */

		/*
		 * Beyond 1000, assume we're looking at something like
		 * "varchar(10000)" where the limit isn't actually reached often, and
		 * use a fixed estimate.
		 */
		return 32 + (1000 - 32) / 2;
	}

	/*
	 * Oops, we have no idea ... wild guess time.
	 */
	return 32;
}

/*
 * get_typtype
 *
 *		Given the type OID, find if it is a basic type, a complex type, etc.
 *		It returns the null char if the cache lookup fails...
 */
char
get_typtype(Oid typid)
{
	HeapTuple	tp;

	tp = SearchSysCache1(TYPEOID, ObjectIdGetDatum(typid));
	if (HeapTupleIsValid(tp))
	{
		Form_pg_type typtup = (Form_pg_type) GETSTRUCT(tp);
		char		result;

		result = typtup->typtype;
		ReleaseSysCache(tp);
		return result;
	}
	else
		return '\0';
}

/*
 * type_is_rowtype
 *
 *		Convenience function to determine whether a type OID represents
 *		a "rowtype" type --- either RECORD or a named composite type
 *		(including a domain over a named composite type).
 */
bool
type_is_rowtype(Oid typid)
{
	if (typid == RECORDOID)
		return true;			/* easy case */
	switch (get_typtype(typid))
	{
		case TYPTYPE_COMPOSITE:
			return true;
		case TYPTYPE_DOMAIN:
			if (get_typtype(getBaseType(typid)) == TYPTYPE_COMPOSITE)
				return true;
			break;
		default:
			break;
	}
	return false;
}

/*
 * type_is_enum
 *	  Returns true if the given type is an enum type.
 */
bool
type_is_enum(Oid typid)
{
	return (get_typtype(typid) == TYPTYPE_ENUM);
}

/*
 * type_is_range
 *	  Returns true if the given type is a range type.
 */
bool
type_is_range(Oid typid)
{
	return (get_typtype(typid) == TYPTYPE_RANGE);
}

/*
 * type_is_multirange
 *	  Returns true if the given type is a multirange type.
 */
bool
type_is_multirange(Oid typid)
{
	return (get_typtype(typid) == TYPTYPE_MULTIRANGE);
}

/*
 * get_type_category_preferred
 *
 *		Given the type OID, fetch its category and preferred-type status.
 *		Throws error on failure.
 */
void
get_type_category_preferred(Oid typid, char *typcategory, bool *typispreferred)
{
	HeapTuple	tp;
	Form_pg_type typtup;

	tp = SearchSysCache1(TYPEOID, ObjectIdGetDatum(typid));
	if (!HeapTupleIsValid(tp))
		elog(ERROR, "cache lookup failed for type %u", typid);
	typtup = (Form_pg_type) GETSTRUCT(tp);
	*typcategory = typtup->typcategory;
	*typispreferred = typtup->typispreferred;
	ReleaseSysCache(tp);
}

/*
 * get_typ_typrelid
 *
 *		Given the type OID, get the typrelid (InvalidOid if not a complex
 *		type).
 */
Oid
get_typ_typrelid(Oid typid)
{
	HeapTuple	tp;

	tp = SearchSysCache1(TYPEOID, ObjectIdGetDatum(typid));
	if (HeapTupleIsValid(tp))
	{
		Form_pg_type typtup = (Form_pg_type) GETSTRUCT(tp);
		Oid			result;

		result = typtup->typrelid;
		ReleaseSysCache(tp);
		return result;
	}
	else
		return InvalidOid;
}

/*
 * get_element_type
 *
 *		Given the type OID, get the typelem (InvalidOid if not an array type).
 *
 * NB: this only succeeds for "true" arrays having array_subscript_handler
 * as typsubscript.  For other types, InvalidOid is returned independently
 * of whether they have typelem or typsubscript set.
 */
Oid
get_element_type(Oid typid)
{
	HeapTuple	tp;

	tp = SearchSysCache1(TYPEOID, ObjectIdGetDatum(typid));
	if (HeapTupleIsValid(tp))
	{
		Form_pg_type typtup = (Form_pg_type) GETSTRUCT(tp);
		Oid			result;

		if (IsTrueArrayType(typtup))
			result = typtup->typelem;
		else
			result = InvalidOid;
		ReleaseSysCache(tp);
		return result;
	}
	else
		return InvalidOid;
}

/*
 * get_array_type
 *
 *		Given the type OID, get the corresponding "true" array type.
 *		Returns InvalidOid if no array type can be found.
 */
Oid
get_array_type(Oid typid)
{
	HeapTuple	tp;
	Oid			result = InvalidOid;

	tp = SearchSysCache1(TYPEOID, ObjectIdGetDatum(typid));
	if (HeapTupleIsValid(tp))
	{
		result = ((Form_pg_type) GETSTRUCT(tp))->typarray;
		ReleaseSysCache(tp);
	}
	return result;
}

/*
 * get_promoted_array_type
 *
 *		The "promoted" type is what you'd get from an ARRAY(SELECT ...)
 *		construct, that is, either the corresponding "true" array type
 *		if the input is a scalar type that has such an array type,
 *		or the same type if the input is already a "true" array type.
 *		Returns InvalidOid if neither rule is satisfied.
 */
Oid
get_promoted_array_type(Oid typid)
{
	Oid			array_type = get_array_type(typid);

	if (OidIsValid(array_type))
		return array_type;
	if (OidIsValid(get_element_type(typid)))
		return typid;
	return InvalidOid;
}

/*
 * get_base_element_type
 *		Given the type OID, get the typelem, looking "through" any domain
 *		to its underlying array type.
 *
 * This is equivalent to get_element_type(getBaseType(typid)), but avoids
 * an extra cache lookup.  Note that it fails to provide any information
 * about the typmod of the array.
 */
Oid
get_base_element_type(Oid typid)
{
	/*
	 * We loop to find the bottom base type in a stack of domains.
	 */
	for (;;)
	{
		HeapTuple	tup;
		Form_pg_type typTup;

		tup = SearchSysCache1(TYPEOID, ObjectIdGetDatum(typid));
		if (!HeapTupleIsValid(tup))
			break;
		typTup = (Form_pg_type) GETSTRUCT(tup);
		if (typTup->typtype != TYPTYPE_DOMAIN)
		{
			/* Not a domain, so stop descending */
			Oid			result;

			/* This test must match get_element_type */
			if (IsTrueArrayType(typTup))
				result = typTup->typelem;
			else
				result = InvalidOid;
			ReleaseSysCache(tup);
			return result;
		}

		typid = typTup->typbasetype;
		ReleaseSysCache(tup);
	}

	/* Like get_element_type, silently return InvalidOid for bogus input */
	return InvalidOid;
}

/*
 * getTypeInputInfo
 *
 *		Get info needed for converting values of a type to internal form
 */
void
getTypeInputInfo(Oid type, Oid *typInput, Oid *typIOParam)
{
	HeapTuple	typeTuple;
	Form_pg_type pt;

	typeTuple = SearchSysCache1(TYPEOID, ObjectIdGetDatum(type));
	if (!HeapTupleIsValid(typeTuple))
		elog(ERROR, "cache lookup failed for type %u", type);
	pt = (Form_pg_type) GETSTRUCT(typeTuple);

	if (!pt->typisdefined)
		ereport(ERROR,
				(errcode(ERRCODE_UNDEFINED_OBJECT),
				 errmsg("type %s is only a shell",
						format_type_be(type))));
	if (!OidIsValid(pt->typinput))
		ereport(ERROR,
				(errcode(ERRCODE_UNDEFINED_FUNCTION),
				 errmsg("no input function available for type %s",
						format_type_be(type))));

	*typInput = pt->typinput;
	*typIOParam = getTypeIOParam(typeTuple);

	ReleaseSysCache(typeTuple);
}

/*
 * getTypeOutputInfo
 *
 *		Get info needed for printing values of a type
 */
void
getTypeOutputInfo(Oid type, Oid *typOutput, bool *typIsVarlena)
{
	HeapTuple	typeTuple;
	Form_pg_type pt;

	typeTuple = SearchSysCache1(TYPEOID, ObjectIdGetDatum(type));
	if (!HeapTupleIsValid(typeTuple))
		elog(ERROR, "cache lookup failed for type %u", type);
	pt = (Form_pg_type) GETSTRUCT(typeTuple);

	if (!pt->typisdefined)
		ereport(ERROR,
				(errcode(ERRCODE_UNDEFINED_OBJECT),
				 errmsg("type %s is only a shell",
						format_type_be(type))));
	if (!OidIsValid(pt->typoutput))
		ereport(ERROR,
				(errcode(ERRCODE_UNDEFINED_FUNCTION),
				 errmsg("no output function available for type %s",
						format_type_be(type))));

	*typOutput = pt->typoutput;
	*typIsVarlena = (!pt->typbyval) && (pt->typlen == -1);

	ReleaseSysCache(typeTuple);
}

/*
 * getTypeBinaryInputInfo
 *
 *		Get info needed for binary input of values of a type
 */
void
getTypeBinaryInputInfo(Oid type, Oid *typReceive, Oid *typIOParam)
{
	HeapTuple	typeTuple;
	Form_pg_type pt;

	typeTuple = SearchSysCache1(TYPEOID, ObjectIdGetDatum(type));
	if (!HeapTupleIsValid(typeTuple))
		elog(ERROR, "cache lookup failed for type %u", type);
	pt = (Form_pg_type) GETSTRUCT(typeTuple);

	if (!pt->typisdefined)
		ereport(ERROR,
				(errcode(ERRCODE_UNDEFINED_OBJECT),
				 errmsg("type %s is only a shell",
						format_type_be(type))));
	if (!OidIsValid(pt->typreceive))
		ereport(ERROR,
				(errcode(ERRCODE_UNDEFINED_FUNCTION),
				 errmsg("no binary input function available for type %s",
						format_type_be(type))));

	*typReceive = pt->typreceive;
	*typIOParam = getTypeIOParam(typeTuple);

	ReleaseSysCache(typeTuple);
}

/*
 * getTypeBinaryOutputInfo
 *
 *		Get info needed for binary output of values of a type
 */
void
getTypeBinaryOutputInfo(Oid type, Oid *typSend, bool *typIsVarlena)
{
	HeapTuple	typeTuple;
	Form_pg_type pt;

	typeTuple = SearchSysCache1(TYPEOID, ObjectIdGetDatum(type));
	if (!HeapTupleIsValid(typeTuple))
		elog(ERROR, "cache lookup failed for type %u", type);
	pt = (Form_pg_type) GETSTRUCT(typeTuple);

	if (!pt->typisdefined)
		ereport(ERROR,
				(errcode(ERRCODE_UNDEFINED_OBJECT),
				 errmsg("type %s is only a shell",
						format_type_be(type))));
	if (!OidIsValid(pt->typsend))
		ereport(ERROR,
				(errcode(ERRCODE_UNDEFINED_FUNCTION),
				 errmsg("no binary output function available for type %s",
						format_type_be(type))));

	*typSend = pt->typsend;
	*typIsVarlena = (!pt->typbyval) && (pt->typlen == -1);

	ReleaseSysCache(typeTuple);
}

/*
 * get_typmodin
 *
 *		Given the type OID, return the type's typmodin procedure, if any.
 */
Oid
get_typmodin(Oid typid)
{
	HeapTuple	tp;

	tp = SearchSysCache1(TYPEOID, ObjectIdGetDatum(typid));
	if (HeapTupleIsValid(tp))
	{
		Form_pg_type typtup = (Form_pg_type) GETSTRUCT(tp);
		Oid			result;

		result = typtup->typmodin;
		ReleaseSysCache(tp);
		return result;
	}
	else
		return InvalidOid;
}

#ifdef NOT_USED
/*
 * get_typmodout
 *
 *		Given the type OID, return the type's typmodout procedure, if any.
 */
Oid
get_typmodout(Oid typid)
{
	HeapTuple	tp;

	tp = SearchSysCache1(TYPEOID, ObjectIdGetDatum(typid));
	if (HeapTupleIsValid(tp))
	{
		Form_pg_type typtup = (Form_pg_type) GETSTRUCT(tp);
		Oid			result;

		result = typtup->typmodout;
		ReleaseSysCache(tp);
		return result;
	}
	else
		return InvalidOid;
}
#endif							/* NOT_USED */

/*
 * get_typcollation
 *
 *		Given the type OID, return the type's typcollation attribute.
 */
Oid
get_typcollation(Oid typid)
{
	HeapTuple	tp;

	tp = SearchSysCache1(TYPEOID, ObjectIdGetDatum(typid));
	if (HeapTupleIsValid(tp))
	{
		Form_pg_type typtup = (Form_pg_type) GETSTRUCT(tp);
		Oid			result;

		result = typtup->typcollation;
		ReleaseSysCache(tp);
		return result;
	}
	else
		return InvalidOid;
}


/*
 * type_is_collatable
 *
 *		Return whether the type cares about collations
 */
bool
type_is_collatable(Oid typid)
{
	return OidIsValid(get_typcollation(typid));
}


/*
 * get_typsubscript
 *
 *		Given the type OID, return the type's subscripting handler's OID,
 *		if it has one.
 *
 * If typelemp isn't NULL, we also store the type's typelem value there.
 * This saves some callers an extra catalog lookup.
 */
RegProcedure
get_typsubscript(Oid typid, Oid *typelemp)
{
	HeapTuple	tp;

	tp = SearchSysCache1(TYPEOID, ObjectIdGetDatum(typid));
	if (HeapTupleIsValid(tp))
	{
		Form_pg_type typform = (Form_pg_type) GETSTRUCT(tp);
		RegProcedure handler = typform->typsubscript;

		if (typelemp)
			*typelemp = typform->typelem;
		ReleaseSysCache(tp);
		return handler;
	}
	else
	{
		if (typelemp)
			*typelemp = InvalidOid;
		return InvalidOid;
	}
}

/*
 * getSubscriptingRoutines
 *
 *		Given the type OID, fetch the type's subscripting methods struct.
 *		Return NULL if type is not subscriptable.
 *
 * If typelemp isn't NULL, we also store the type's typelem value there.
 * This saves some callers an extra catalog lookup.
 */
const struct SubscriptRoutines *
getSubscriptingRoutines(Oid typid, Oid *typelemp)
{
	RegProcedure typsubscript = get_typsubscript(typid, typelemp);

	if (!OidIsValid(typsubscript))
		return NULL;

	return (const struct SubscriptRoutines *)
		DatumGetPointer(OidFunctionCall0(typsubscript));
}


/*				---------- STATISTICS CACHE ----------					 */

/*
 * get_attavgwidth
 *
 *	  Given the table and attribute number of a column, get the average
 *	  width of entries in the column.  Return zero if no data available.
 *
 * Currently this is only consulted for individual tables, not for inheritance
 * trees, so we don't need an "inh" parameter.
 *
 * Calling a hook at this point looks somewhat strange, but is required
 * because the optimizer calls this function without any other way for
 * plug-ins to control the result.
 */
int32
get_attavgwidth(Oid relid, AttrNumber attnum)
{
	HeapTuple	tp;
	int32		stawidth;

	if (get_attavgwidth_hook)
	{
		stawidth = (*get_attavgwidth_hook) (relid, attnum);
		if (stawidth > 0)
			return stawidth;
	}
	tp = SearchSysCache3(STATRELATTINH,
						 ObjectIdGetDatum(relid),
						 Int16GetDatum(attnum),
						 BoolGetDatum(false));
	if (HeapTupleIsValid(tp))
	{
		stawidth = ((Form_pg_statistic) GETSTRUCT(tp))->stawidth;
		ReleaseSysCache(tp);
		if (stawidth > 0)
			return stawidth;
	}
	return 0;
}

/*
 * get_attnullfrac
 *
 *	  Given the table and attribute number of a column, get the null
 *	  fraction of entries in the column.  Return zero if no data.
 */
float4
get_attnullfrac(Oid relid, AttrNumber attnum)
{
	HeapTuple	tp;
	float4		stanullfrac;

	tp = SearchSysCache(STATRELATTINH,
						ObjectIdGetDatum(relid),
						Int16GetDatum(attnum),
						BoolGetDatum(false),
						0);
	if (HeapTupleIsValid(tp))
	{
		stanullfrac = ((Form_pg_statistic) GETSTRUCT(tp))->stanullfrac;
		ReleaseSysCache(tp);
		if (stanullfrac > 0.0)
			return stanullfrac;
	}
	return 0.0;
}

/*
 * get_attstatsslot
 *
 *		Extract the contents of a "slot" of a pg_statistic tuple.
 *		Returns true if requested slot type was found, else false.
 *
 * Unlike other routines in this file, this takes a pointer to an
 * already-looked-up tuple in the pg_statistic cache.  We do this since
 * most callers will want to extract more than one value from the cache
 * entry, and we don't want to repeat the cache lookup unnecessarily.
 * Also, this API allows this routine to be used with statistics tuples
 * that have been provided by a stats hook and didn't really come from
 * pg_statistic.
 *
 * sslot: pointer to output area (typically, a local variable in the caller).
 * statstuple: pg_statistic tuple to be examined.
 * reqkind: STAKIND code for desired statistics slot kind.
 * reqop: STAOP value wanted, or InvalidOid if don't care.
 * flags: bitmask of ATTSTATSSLOT_VALUES and/or ATTSTATSSLOT_NUMBERS.
 *
 * If a matching slot is found, true is returned, and *sslot is filled thus:
 * staop: receives the actual STAOP value.
 * stacoll: receives the actual STACOLL value.
 * valuetype: receives actual datatype of the elements of stavalues.
 * values: receives pointer to an array of the slot's stavalues.
 * nvalues: receives number of stavalues.
 * numbers: receives pointer to an array of the slot's stanumbers (as float4).
 * nnumbers: receives number of stanumbers.
 *
 * valuetype/values/nvalues are InvalidOid/NULL/0 if ATTSTATSSLOT_VALUES
 * wasn't specified.  Likewise, numbers/nnumbers are NULL/0 if
 * ATTSTATSSLOT_NUMBERS wasn't specified.
 *
 * If no matching slot is found, false is returned, and *sslot is zeroed.
 *
 * Note that the current API doesn't allow for searching for a slot with
 * a particular collation.  If we ever actually support recording more than
 * one collation, we'll have to extend the API, but for now simple is good.
 *
 * The data referred to by the fields of sslot is locally palloc'd and
 * is independent of the original pg_statistic tuple.  When the caller
 * is done with it, call free_attstatsslot to release the palloc'd data.
 *
 * If it's desirable to call free_attstatsslot when get_attstatsslot might
 * not have been called, memset'ing sslot to zeroes will allow that.
 */
bool
get_attstatsslot(AttStatsSlot *sslot, HeapTuple statstuple,
				 int reqkind, Oid reqop, int flags)
{
	Form_pg_statistic stats = (Form_pg_statistic) GETSTRUCT(statstuple);
	int			i;
	Datum		val;
	bool		isnull;
	ArrayType  *statarray;
	Oid			arrayelemtype;
	int			narrayelem;
	HeapTuple	typeTuple;
	Form_pg_type typeForm;

	/* initialize *sslot properly */
	memset(sslot, 0, sizeof(AttStatsSlot));

	for (i = 0; i < STATISTIC_NUM_SLOTS; i++)
	{
		if ((&stats->stakind1)[i] == reqkind &&
			(reqop == InvalidOid || (&stats->staop1)[i] == reqop))
			break;
	}
	if (i >= STATISTIC_NUM_SLOTS)
		return false;			/* not there */

	sslot->staop = (&stats->staop1)[i];
	sslot->stacoll = (&stats->stacoll1)[i];

	if (flags & ATTSTATSSLOT_VALUES)
	{
		val = SysCacheGetAttr(STATRELATTINH, statstuple,
							  Anum_pg_statistic_stavalues1 + i,
							  &isnull);
		if (isnull)
			elog(ERROR, "stavalues is null");

		/*
		 * Detoast the array if needed, and in any case make a copy that's
		 * under control of this AttStatsSlot.
		 */
		statarray = DatumGetArrayTypePCopy(val);

		/*
		 * Extract the actual array element type, and pass it back in case the
		 * caller needs it.
		 */
		sslot->valuetype = arrayelemtype = ARR_ELEMTYPE(statarray);

		/* Need info about element type */
		typeTuple = SearchSysCache1(TYPEOID, ObjectIdGetDatum(arrayelemtype));
		if (!HeapTupleIsValid(typeTuple))
			elog(ERROR, "cache lookup failed for type %u", arrayelemtype);
		typeForm = (Form_pg_type) GETSTRUCT(typeTuple);

		/* Deconstruct array into Datum elements; NULLs not expected */
		deconstruct_array(statarray,
						  arrayelemtype,
						  typeForm->typlen,
						  typeForm->typbyval,
						  typeForm->typalign,
						  &sslot->values, NULL, &sslot->nvalues);

		/*
		 * If the element type is pass-by-reference, we now have a bunch of
		 * Datums that are pointers into the statarray, so we need to keep
		 * that until free_attstatsslot.  Otherwise, all the useful info is in
		 * sslot->values[], so we can free the array object immediately.
		 */
		if (!typeForm->typbyval)
			sslot->values_arr = statarray;
		else
			pfree(statarray);

		ReleaseSysCache(typeTuple);
	}

	if (flags & ATTSTATSSLOT_NUMBERS)
	{
		val = SysCacheGetAttr(STATRELATTINH, statstuple,
							  Anum_pg_statistic_stanumbers1 + i,
							  &isnull);
		if (isnull)
			elog(ERROR, "stanumbers is null");

		/*
		 * Detoast the array if needed, and in any case make a copy that's
		 * under control of this AttStatsSlot.
		 */
		statarray = DatumGetArrayTypePCopy(val);

		narrayelem = ARR_DIMS(statarray)[0];
		if (ARR_NDIM(statarray) != 1 || narrayelem <= 0 ||
			ARR_HASNULL(statarray) ||
			ARR_ELEMTYPE(statarray) != FLOAT4OID)
			elog(ERROR, "stanumbers is not a 1-D float4 array");

		/* Give caller a pointer directly into the statarray */
		sslot->numbers = (float4 *) ARR_DATA_PTR(statarray);
		sslot->nnumbers = narrayelem;

		/* We'll free the statarray in free_attstatsslot */
		sslot->numbers_arr = statarray;
	}

	return true;
}

/*
 * free_attstatsslot
 *		Free data allocated by get_attstatsslot
 */
void
free_attstatsslot(AttStatsSlot *sslot)
{
	/* The values[] array was separately palloc'd by deconstruct_array */
	if (sslot->values)
		pfree(sslot->values);
	/* The numbers[] array points into numbers_arr, do not pfree it */
	/* Free the detoasted array objects, if any */
	if (sslot->values_arr)
		pfree(sslot->values_arr);
	if (sslot->numbers_arr)
		pfree(sslot->numbers_arr);
}

/*
 * get_att_stats
 *		Get attribute statistics. Return a copy of the HeapTuple object, or NULL
 *		if no stats found for attribute
 * 
 */
HeapTuple
get_att_stats(Oid relid, AttrNumber attrnum)
{
	HeapTuple result;

	/*
	 * This is used by ORCA, and ORCA doesn't know that there are two different kinds of stats,
	 * the inherited stats and the non-inherited. Use the inherited stats, i.e. stats that
	 * cover all the child tables, too, if available.
	 */
	result = SearchSysCacheCopy3(STATRELATTINH,
								 ObjectIdGetDatum(relid),
								 Int16GetDatum(attrnum),
								 BoolGetDatum(true));
	if (!result)
		result = SearchSysCacheCopy3(STATRELATTINH,
									 ObjectIdGetDatum(relid),
									 Int16GetDatum(attrnum),
									 BoolGetDatum(false));

	return result;
}

/*				---------- PG_NAMESPACE CACHE ----------				 */

/*
 * get_namespace_name
 *		Returns the name of a given namespace
 *
 * Returns a palloc'd copy of the string, or NULL if no such namespace.
 */
char *
get_namespace_name(Oid nspid)
{
	HeapTuple	tp;

	tp = SearchSysCache1(NAMESPACEOID, ObjectIdGetDatum(nspid));
	if (HeapTupleIsValid(tp))
	{
		Form_pg_namespace nsptup = (Form_pg_namespace) GETSTRUCT(tp);
		char	   *result;

		result = pstrdup(NameStr(nsptup->nspname));
		ReleaseSysCache(tp);
		return result;
	}
	else
		return NULL;
}

/*
 * get_namespace_name_or_temp
 *		As above, but if it is this backend's temporary namespace, return
 *		"pg_temp" instead.
 */
char *
get_namespace_name_or_temp(Oid nspid)
{
	if (isTempNamespace(nspid))
		return "pg_temp";
	else
		return get_namespace_name(nspid);
}

/*				---------- PG_RANGE CACHES ----------				 */

/*
 * get_range_subtype
 *		Returns the subtype of a given range type
 *
 * Returns InvalidOid if the type is not a range type.
 */
Oid
get_range_subtype(Oid rangeOid)
{
	HeapTuple	tp;

	tp = SearchSysCache1(RANGETYPE, ObjectIdGetDatum(rangeOid));
	if (HeapTupleIsValid(tp))
	{
		Form_pg_range rngtup = (Form_pg_range) GETSTRUCT(tp);
		Oid			result;

		result = rngtup->rngsubtype;
		ReleaseSysCache(tp);
		return result;
	}
	else
		return InvalidOid;
}

/*
<<<<<<< HEAD
 * relation_exists
 *	  Is there a relation with the given oid
 */
bool
relation_exists(Oid oid)
{
	return SearchSysCacheExists(RELOID, oid, 0, 0, 0);
}

/*
 * index_exists
 *	  Is there an index with the given oid
 */
bool
index_exists(Oid oid)
{
	return SearchSysCacheExists(INDEXRELID, oid, 0, 0, 0);
}

/*
 * type_exists
 *	  Is there a type with the given oid
 */
bool
type_exists(Oid oid)
{
	return SearchSysCacheExists(TYPEOID, oid, 0, 0, 0);
}

/*
 * operator_exists
 *	  Is there an operator with the given oid
 */
bool
operator_exists(Oid oid)
{
	return SearchSysCacheExists(OPEROID, oid, 0, 0, 0);
}

/*
 * function_exists
 *	  Is there a function with the given oid
 */
bool
function_exists(Oid oid)
{
	return SearchSysCacheExists(PROCOID, oid, 0, 0, 0);
}

/*
 * aggregate_exists
 *	  Is there an aggregate with the given oid
 */
bool
aggregate_exists(Oid oid)
{
	return SearchSysCacheExists(AGGFNOID, oid, 0, 0, 0);
}

// Get oid of aggregate with given name and argument type
Oid
get_aggregate(const char *aggname, Oid oidType)
{
	CatCList   *catlist;
	int			i;
	Oid			oidResult;

	// lookup pg_proc for functions with the given name and arg type
	catlist = SearchSysCacheList1(PROCNAMEARGSNSP,
								  CStringGetDatum((char *) aggname));

	oidResult = InvalidOid;
	for (i = 0; i < catlist->n_members; i++)
	{
		HeapTuple htup = &catlist->members[i]->tuple;
		Form_pg_proc proctuple = (Form_pg_proc) GETSTRUCT(htup);
		Oid oidProc = proctuple->oid;

		// skip functions with the wrong number of type of arguments
		if (1 != proctuple->pronargs || oidType != proctuple->proargtypes.values[0])
		{
			continue;
		}

		if (SearchSysCacheExists(AGGFNOID, ObjectIdGetDatum(oidProc), 0, 0, 0))
		{
			oidResult = oidProc;
			break;
		}
	}

	ReleaseSysCacheList(catlist);

	return oidResult;
}

/*
 * trigger_exists
 *	  Is there a trigger with the given oid
 */
bool
trigger_exists(Oid oid)
{
	ScanKeyData	scankey;
	Relation	rel;
	SysScanDesc sscan;
	bool		result;

	ScanKeyInit(&scankey, Anum_pg_trigger_oid,
				BTEqualStrategyNumber, F_OIDEQ,
				ObjectIdGetDatum(oid));

	rel = table_open(TriggerRelationId, AccessShareLock);
	sscan = systable_beginscan(rel, TriggerOidIndexId, true,
							   NULL, 1, &scankey);

	result = (systable_getnext(sscan) != NULL);

	systable_endscan(sscan);

	table_close(rel, AccessShareLock);

	return result;
}

/*
 * get_relation_keys
 *	  Return a list of relation keys
 */
List *
get_relation_keys(Oid relid)
{
	List *keys = NIL;

	// lookup unique constraints for relation from the catalog table
	ScanKeyData skey[1];

	Relation rel = table_open(ConstraintRelationId, AccessShareLock);
	SysScanDesc scan;
	HeapTuple	htup;

	ScanKeyInit(&skey[0], Anum_pg_constraint_conrelid, BTEqualStrategyNumber, F_OIDEQ, relid);
	scan = systable_beginscan(rel, ConstraintRelidTypidNameIndexId, true,
							  NULL, 1, skey);

	while (HeapTupleIsValid(htup = systable_getnext(scan)))
	{
		Form_pg_constraint contuple = (Form_pg_constraint) GETSTRUCT(htup);

		// skip non-unique constraints
		if (CONSTRAINT_UNIQUE != contuple->contype &&
			CONSTRAINT_PRIMARY != contuple->contype)
		{
			continue;
		}
			
		// store key set in an array
		List *key = NIL;
		
		bool null = false;
		Datum dat = 
				heap_getattr(htup, Anum_pg_constraint_conkey, RelationGetDescr(rel), &null);
		
		Datum *dats = NULL;
		int numKeys = 0;

		// extract key elements
		deconstruct_array(DatumGetArrayTypeP(dat), INT2OID, 2, true, 's', &dats, NULL, &numKeys);
			
		for (int i = 0; i < numKeys; i++)
		{
			int16 key_elem =  DatumGetInt16(dats[i]);
			key = lappend_int(key, key_elem);
		}
		
		keys = lappend(keys, key);
	}

	systable_endscan(scan);
	table_close(rel, AccessShareLock);

	return keys;
}

/*
 * check_constraint_exists
 *	  Is there a check constraint with the given oid
 */
bool
check_constraint_exists(Oid oidCheckconstraint)
{
	return SearchSysCacheExists1(CONSTROID, ObjectIdGetDatum(oidCheckconstraint));
}

/*
 * get_check_constraint_relid
 *		Given check constraint id, return the check constraint's relation oid
 */
Oid
get_check_constraint_relid(Oid oidCheckconstraint)
{
	HeapTuple	tp;

	tp = SearchSysCache(CONSTROID,
						ObjectIdGetDatum(oidCheckconstraint),
						0, 0, 0);
	if (HeapTupleIsValid(tp))
	{
		Form_pg_constraint contup = (Form_pg_constraint) GETSTRUCT(tp);
		Oid			result;

		result = contup->conrelid;
=======
 * get_range_collation
 *		Returns the collation of a given range type
 *
 * Returns InvalidOid if the type is not a range type,
 * or if its subtype is not collatable.
 */
Oid
get_range_collation(Oid rangeOid)
{
	HeapTuple	tp;

	tp = SearchSysCache1(RANGETYPE, ObjectIdGetDatum(rangeOid));
	if (HeapTupleIsValid(tp))
	{
		Form_pg_range rngtup = (Form_pg_range) GETSTRUCT(tp);
		Oid			result;

		result = rngtup->rngcollation;
>>>>>>> d457cb4e
		ReleaseSysCache(tp);
		return result;
	}
	else
		return InvalidOid;
}

/*
<<<<<<< HEAD
 * get_check_constraint_oids
 *	 Extract all check constraint oid for a given relation.
 */
List *
get_check_constraint_oids(Oid oidRel)
{
	List	   *plConstraints = NIL;
	HeapTuple	htup;
	Relation	conrel;
	ScanKeyData scankey;
	SysScanDesc sscan;

	/*
	 * lookup constraints for relation from the catalog table
	 *
	 * SELECT * FROM pg_constraint WHERE conrelid = :1
	 */
	conrel = table_open(ConstraintRelationId, AccessShareLock);

	ScanKeyInit(&scankey,
				Anum_pg_constraint_conrelid,
				BTEqualStrategyNumber, F_OIDEQ,
				ObjectIdGetDatum(oidRel));
	sscan = systable_beginscan(conrel, ConstraintRelidTypidNameIndexId, true,
							   NULL, 1, &scankey);

	while (HeapTupleIsValid(htup = systable_getnext(sscan)))
	{
		Form_pg_constraint contuple = (Form_pg_constraint) GETSTRUCT(htup);

		// only consider check constraints
		if (CONSTRAINT_CHECK != contuple->contype || !contuple->convalidated)
		{
			continue;
		}

		plConstraints = lappend_oid(plConstraints, contuple->oid);
	}

	systable_endscan(sscan);
	table_close(conrel, AccessShareLock);

	return plConstraints;
}

/*
 * get_check_constraint_name
 *        returns the name of the check constraint with the given oidConstraint.
 *
 * Note: returns a palloc'd copy of the string, or NULL if no such constraint.
 */
char *
get_check_constraint_name(Oid oidCheckconstraint)
{
	return get_constraint_name(oidCheckconstraint);
}

/*
 * get_check_constraint_expr_tree
 *        returns the expression node tree representing the check constraint
 *        with the given oidConstraint.
 *
 * Note: returns a palloc'd expression node tree, or NULL if no such constraint.
 */
Node *
get_check_constraint_expr_tree(Oid oidCheckconstraint)
{
	HeapTuple	tp;
	Node	   *result = NULL;

	tp = SearchSysCache(CONSTROID,
						ObjectIdGetDatum(oidCheckconstraint),
						0, 0, 0);
	if (HeapTupleIsValid(tp))
	{
		Datum		conbin;
		bool		isnull;

		conbin = SysCacheGetAttr(CONSTROID, tp,
								 Anum_pg_constraint_conbin, &isnull);
		if (!isnull)
			result = stringToNode(TextDatumGetCString(conbin));

		ReleaseSysCache(tp);
	}
	return result;
}

/*
 * get_cast_func
 *        finds the cast function between the given source and destination type,
 *        and records its oid and properties in the output parameters.
 *        Returns true if a cast exists, false otherwise.
 */
bool
get_cast_func(Oid oidSrc, Oid oidDest, bool *is_binary_coercible, Oid *oidCastFunc, CoercionPathType *pathtype)
{
	if (IsBinaryCoercible(oidSrc, oidDest))
	{
		*is_binary_coercible = true;
		*oidCastFunc = 0;
		return true;
	}
	
	*is_binary_coercible = false;

	*pathtype = find_coercion_pathway(oidDest, oidSrc, COERCION_IMPLICIT, oidCastFunc);
	if (*pathtype == COERCION_PATH_RELABELTYPE)
		*is_binary_coercible = true;
	if (*pathtype != COERCION_PATH_NONE)
		return true;
	return false;
}

/*
 * get_comparison_type
 *      Retrieve comparison type  
 */
CmpType
get_comparison_type(Oid oidOp)
{
	OpBtreeInterpretation *opBti;
	List	   *opBtis;

	opBtis = get_op_btree_interpretation(oidOp);

	if (opBtis == NIL)
	{
		/* The operator does not belong to any B-tree operator family */
		return CmptOther;
	}

	/*
	 * XXX: Arbitrarily use the first found operator family. Usually
	 * there is only one, but e.g. if someone has created a reverse ordering
	 * family that sorts in descending order, it is ambiguous whether a
	 * < operator stands for the less than operator of the ascending opfamily,
	 * or the greater than operator for the descending opfamily.
	 */
	opBti = (OpBtreeInterpretation*)linitial(opBtis);

	switch(opBti->strategy)
	{
		case BTLessStrategyNumber:
			return CmptLT;
		case BTLessEqualStrategyNumber:
			return CmptLEq;
		case BTEqualStrategyNumber:
			return CmptEq;
		case BTGreaterEqualStrategyNumber:
			return CmptGEq;
		case BTGreaterStrategyNumber:
			return CmptGT;
		case ROWCOMPARE_NE:
			return CmptNEq;
		default:
			elog(ERROR, "unknown B-tree strategy: %d", opBti->strategy);
			return CmptOther;
	}
}

/*
 * get_comparison_operator
 *      Retrieve comparison operator between given types  
 */
Oid
get_comparison_operator(Oid oidLeft, Oid oidRight, CmpType cmpt)
{
	int16		opstrat;
	HeapTuple	ht;
	Oid			result = InvalidOid;
	Relation	pg_amop;
	ScanKeyData scankey[4];
	SysScanDesc sscan;

	switch(cmpt)
	{
		case CmptLT:
			opstrat = BTLessStrategyNumber;
			break;
		case CmptLEq:
			opstrat = BTLessEqualStrategyNumber;
			break;
		case CmptEq:
			opstrat = BTEqualStrategyNumber;
			break;
		case CmptGEq:
			opstrat = BTGreaterEqualStrategyNumber;
			break;
		case CmptGT:
			opstrat = BTGreaterStrategyNumber;
			break;
		default:
			return InvalidOid;
	}

	pg_amop = heap_open(AccessMethodOperatorRelationId, AccessShareLock);

	/*
	 * SELECT * FROM pg_amop
	 * WHERE amoplefttype = :1 and amoprighttype = :2 and amopmethod = :3 and amopstrategy = :4
	 */
	ScanKeyInit(&scankey[0],
				Anum_pg_amop_amoplefttype,
				BTEqualStrategyNumber, F_OIDEQ,
				ObjectIdGetDatum(oidLeft));
	ScanKeyInit(&scankey[1],
				Anum_pg_amop_amoprighttype,
				BTEqualStrategyNumber, F_OIDEQ,
				ObjectIdGetDatum(oidRight));
	ScanKeyInit(&scankey[2],
				Anum_pg_amop_amopmethod,
				BTEqualStrategyNumber, F_OIDEQ,
				ObjectIdGetDatum(BTREE_AM_OID));
	ScanKeyInit(&scankey[3],
				Anum_pg_amop_amopstrategy,
				BTEqualStrategyNumber, F_INT2EQ,
				Int16GetDatum(opstrat));

	/* XXX: There is no index for this, so this is slow! */
	sscan = systable_beginscan(pg_amop, InvalidOid, false,
							   NULL, 4, scankey);

	/* XXX: There can be multiple results. Arbitrarily use the first one */
	while (HeapTupleIsValid(ht = systable_getnext(sscan)))
	{
		Form_pg_amop amoptup = (Form_pg_amop) GETSTRUCT(ht);

		result = amoptup->amopopr;
		break;
	}

	systable_endscan(sscan);
	heap_close(pg_amop, AccessShareLock);

	return result;
}

/*
 * has_subclass_slow
 *
 * Performs the exhaustive check whether a relation has a subclass. This is 
 * different from has_subclass(), in that the latter can return true if a relation.
 * *might* have a subclass. See comments in has_subclass() for more details.
 */
bool
has_subclass_slow(Oid relationId)
{
	ScanKeyData	scankey;
	Relation	rel;
	SysScanDesc sscan;
	bool		result;

	if (!has_subclass(relationId))
	{
		return false;
	}

	rel = heap_open(InheritsRelationId, AccessShareLock);

	ScanKeyInit(&scankey, Anum_pg_inherits_inhparent,
				BTEqualStrategyNumber, F_OIDEQ,
				ObjectIdGetDatum(relationId));

	/* no index on inhparent */
	sscan = systable_beginscan(rel, InvalidOid, false,
							   NULL, 1, &scankey);

	result = (systable_getnext(sscan) != NULL);

	systable_endscan(sscan);

	heap_close(rel, AccessShareLock);

	return result;
}

/*
 * get_operator_opfamilies
 *		Get the oid of operator families the given operator belongs to
 *
 * ORCA calls this.
 */
List *
get_operator_opfamilies(Oid opno)
{
	List	   *opfam_oids;
	CatCList   *catlist;
	int			i;

	opfam_oids = NIL;

	/* SELECT * FROM pg_amop WHERE amopopr = :1 */
	catlist = SearchSysCacheList1(AMOPOPID, ObjectIdGetDatum(opno));
	for (i = 0; i < catlist->n_members; i++)
	{
		HeapTuple	htup = &catlist->members[i]->tuple;
		Form_pg_amop amop_tuple = (Form_pg_amop) GETSTRUCT(htup);

		opfam_oids = lappend_oid(opfam_oids, amop_tuple->amopfamily);
	}

	ReleaseSysCacheList(catlist);

	return opfam_oids;
} 

/*
 * get_index_opfamilies
 *		Get the oid of operator families for the index keys
 */
List *
get_index_opfamilies(Oid oidIndex)
{
	HeapTuple	htup;
	List	   *opfam_oids;
    bool		isnull = false;
	int			indnkeyatts;
	Datum		indclassDatum;
	oidvector  *indclass;

	htup = SearchSysCache1(INDEXRELID,
						   ObjectIdGetDatum(oidIndex));
	if (!HeapTupleIsValid(htup))
		elog(ERROR, "Index %u not found", oidIndex);

    /*
     * use SysCacheGetAttr() to retrieve number of index attributes, and the oid
	 * vector of indclass
     */
	indnkeyatts = DatumGetInt16(SysCacheGetAttr(INDEXRELID, htup, Anum_pg_index_indnkeyatts, &isnull));
	Assert(!isnull);

    indclassDatum = SysCacheGetAttr(INDEXRELID, htup, Anum_pg_index_indclass, &isnull);
    if (isnull)
		return NIL;
    indclass = (oidvector *) DatumGetPointer(indclassDatum);

	opfam_oids = NIL;
	for (int i = 0; i < indnkeyatts; i++)
	{
		Oid			oidOpClass = indclass->values[i];
		Oid 		opfam = get_opclass_family(oidOpClass);

		opfam_oids = lappend_oid(opfam_oids, opfam);
	}

	ReleaseSysCache(htup);
	return opfam_oids;
}

/*
 *  relation_policy
 *  Return the distribution policy of a table. 
 */
GpPolicy *
relation_policy(Relation rel)
{
	Assert(NULL != rel);

	/* not a partitioned table */
	return rel->rd_cdbpolicy;
}

/*
 *  child_distribution_mismatch
 *  Return true if the table is partitioned and one of its children has a
 *  different distribution policy. The only allowed mismatch is for the parent
 *  to be hash distributed, and its child part to be randomly distributed.
 */
bool
child_distribution_mismatch(Relation rel)
{
	Assert(NULL != rel);
	if (rel->rd_rel->relkind != RELKIND_PARTITIONED_TABLE)
	{
		/* not a partitioned table */
		return false;
	}

	GpPolicy *rootPolicy = rel->rd_cdbpolicy;
	Assert(NULL != rootPolicy && "Partitioned tables cannot be master-only");

	/* replicated table can't have child */
	Assert(!GpPolicyIsReplicated(rootPolicy));

	if (GpPolicyIsRandomPartitioned(rootPolicy))
	{
		/* root partition policy already marked as Random, no mismatch possible as
		 * all children must be random as well */
		return false;
	}

	List *child_oids = find_all_inheritors(rel->rd_id, NoLock, NULL);
	ListCell *lc;

	foreach (lc, child_oids)
	{
		Oid oidChild = lfirst_oid(lc);
		Relation relChild = RelationIdGetRelation(oidChild);
		Assert(NULL != relChild);

		GpPolicy *childPolicy = relChild->rd_cdbpolicy;

		Assert(!GpPolicyIsReplicated(childPolicy));

		if (GpPolicyIsRandomPartitioned(childPolicy))
		{
			/* child partition is Random, and parent is not */
			RelationClose(relChild);
			return true;
		}

		RelationClose(relChild);
	}

	list_free(child_oids);

	/* all children match the root's distribution policy */
	return false;
}

/*
 *  child_triggers
 *  Return true if the table is partitioned and any of the child partitions
 *  have a trigger of the given type.
 */
bool
child_triggers(Oid relationId, int32 triggerType)
{
/* GPDB_12_MERGE_FIXME */
	return false;
#if 0
	Assert(InvalidOid != relationId);
	if (PART_STATUS_NONE == rel_part_status(relationId))
	{
		/* not a partitioned table */
		return false;
	}

	List *childOids = find_all_inheritors(relationId, NoLock, NULL);
	ListCell *lc;

	bool found = false;
	foreach (lc, childOids)
	{
		Oid oidChild = lfirst_oid(lc);
		Relation relChild = RelationIdGetRelation(oidChild);
		Assert(NULL != relChild);

		if (relChild->rd_rel->relhastriggers && NULL == relChild->trigdesc)
		{
			RelationBuildTriggers(relChild);
			if (NULL == relChild->trigdesc)
			{
				relChild->rd_rel->relhastriggers = false;
			}
		}

		if (relChild->rd_rel->relhastriggers)
		{
			for (int i = 0; i < relChild->trigdesc->numtriggers && !found; i++)
			{
				Trigger trigger = relChild->trigdesc->triggers[i];
				found = trigger_enabled(trigger.tgoid) &&
						(get_trigger_type(trigger.tgoid) & triggerType) == triggerType;
			}
		}

		RelationClose(relChild);
		if (found)
		{
			break;
		}
	}

	list_free(childOids);
	
	/* no child triggers matching the given type */
	return found;
#endif
=======
 * get_range_multirange
 *		Returns the multirange type of a given range type
 *
 * Returns InvalidOid if the type is not a range type.
 */
Oid
get_range_multirange(Oid rangeOid)
{
	HeapTuple	tp;

	tp = SearchSysCache1(RANGETYPE, ObjectIdGetDatum(rangeOid));
	if (HeapTupleIsValid(tp))
	{
		Form_pg_range rngtup = (Form_pg_range) GETSTRUCT(tp);
		Oid			result;

		result = rngtup->rngmultitypid;
		ReleaseSysCache(tp);
		return result;
	}
	else
		return InvalidOid;
}

/*
 * get_multirange_range
 *		Returns the range type of a given multirange
 *
 * Returns InvalidOid if the type is not a multirange.
 */
Oid
get_multirange_range(Oid multirangeOid)
{
	HeapTuple	tp;

	tp = SearchSysCache1(RANGEMULTIRANGE, ObjectIdGetDatum(multirangeOid));
	if (HeapTupleIsValid(tp))
	{
		Form_pg_range rngtup = (Form_pg_range) GETSTRUCT(tp);
		Oid			result;

		result = rngtup->rngtypid;
		ReleaseSysCache(tp);
		return result;
	}
	else
		return InvalidOid;
>>>>>>> d457cb4e
}

/*				---------- PG_INDEX CACHE ----------				 */

/*
 * get_index_column_opclass
 *
 *		Given the index OID and column number,
 *		return opclass of the index column
 *			or InvalidOid if the index was not found
 *				or column is non-key one.
 */
Oid
get_index_column_opclass(Oid index_oid, int attno)
{
	HeapTuple	tuple;
	Form_pg_index rd_index PG_USED_FOR_ASSERTS_ONLY;
	Datum		datum;
	bool		isnull;
	oidvector  *indclass;
	Oid			opclass;

	/* First we need to know the column's opclass. */

	tuple = SearchSysCache1(INDEXRELID, ObjectIdGetDatum(index_oid));
	if (!HeapTupleIsValid(tuple))
		return InvalidOid;

	rd_index = (Form_pg_index) GETSTRUCT(tuple);

	/* caller is supposed to guarantee this */
	Assert(attno > 0 && attno <= rd_index->indnatts);

	/* Non-key attributes don't have an opclass */
	if (attno > rd_index->indnkeyatts)
	{
		ReleaseSysCache(tuple);
		return InvalidOid;
	}

	datum = SysCacheGetAttr(INDEXRELID, tuple,
							Anum_pg_index_indclass, &isnull);
	Assert(!isnull);

	indclass = ((oidvector *) DatumGetPointer(datum));

	Assert(attno <= indclass->dim1);
	opclass = indclass->values[attno - 1];

	ReleaseSysCache(tuple);

	return opclass;
}

<<<<<<< HEAD
/* GPDB_12_MERGE_FIXME: only used by ORCA. Fix the callers to check
 * Relation->relkind == RELKIND_PARTITIONED_TABLE instead. They should
 * have the relcache entry at hand anyway.
 */
bool
relation_is_partitioned(Oid relid)
{
	HeapTuple   tuple;
	tuple = SearchSysCache1(PARTRELID, ObjectIdGetDatum(relid));

	if (HeapTupleIsValid(tuple))
	{
		ReleaseSysCache(tuple);
		return true;
	}
	else
		return false;
}

bool
index_is_partitioned(Oid relid)
{
	HeapTuple   tuple;
	tuple = SearchSysCache1(RELOID, ObjectIdGetDatum(relid));
	if (!HeapTupleIsValid(tuple))
		elog(ERROR, "cache lookup failed for relation %u", relid);
	Form_pg_class pg_class_tuple = (Form_pg_class) GETSTRUCT(tuple);
	ReleaseSysCache(tuple);
	return pg_class_tuple->relkind == RELKIND_PARTITIONED_INDEX;
}

List *
relation_get_leaf_partitions(Oid oid)
{
	List *descendants = find_all_inheritors(oid, AccessShareLock, NULL);
	List *leaves = NIL;
	ListCell *lc;
	foreach(lc, descendants)
	{
		const Oid descendant = lfirst_oid(lc);
		if (get_rel_relkind(descendant) != RELKIND_PARTITIONED_TABLE &&
			get_rel_relkind(descendant) != RELKIND_PARTITIONED_INDEX)
			leaves = lappend_oid(leaves, descendant);
	}
	return leaves;
=======
/*
 * get_index_isreplident
 *
 *		Given the index OID, return pg_index.indisreplident.
 */
bool
get_index_isreplident(Oid index_oid)
{
	HeapTuple	tuple;
	Form_pg_index rd_index;
	bool		result;

	tuple = SearchSysCache1(INDEXRELID, ObjectIdGetDatum(index_oid));
	if (!HeapTupleIsValid(tuple))
		return false;

	rd_index = (Form_pg_index) GETSTRUCT(tuple);
	result = rd_index->indisreplident;
	ReleaseSysCache(tuple);

	return result;
}

/*
 * get_index_isvalid
 *
 *		Given the index OID, return pg_index.indisvalid.
 */
bool
get_index_isvalid(Oid index_oid)
{
	bool		isvalid;
	HeapTuple	tuple;
	Form_pg_index rd_index;

	tuple = SearchSysCache1(INDEXRELID, ObjectIdGetDatum(index_oid));
	if (!HeapTupleIsValid(tuple))
		elog(ERROR, "cache lookup failed for index %u", index_oid);

	rd_index = (Form_pg_index) GETSTRUCT(tuple);
	isvalid = rd_index->indisvalid;
	ReleaseSysCache(tuple);

	return isvalid;
}

/*
 * get_index_isclustered
 *
 *		Given the index OID, return pg_index.indisclustered.
 */
bool
get_index_isclustered(Oid index_oid)
{
	bool		isclustered;
	HeapTuple	tuple;
	Form_pg_index rd_index;

	tuple = SearchSysCache1(INDEXRELID, ObjectIdGetDatum(index_oid));
	if (!HeapTupleIsValid(tuple))
		elog(ERROR, "cache lookup failed for index %u", index_oid);

	rd_index = (Form_pg_index) GETSTRUCT(tuple);
	isclustered = rd_index->indisclustered;
	ReleaseSysCache(tuple);

	return isclustered;
>>>>>>> d457cb4e
}<|MERGE_RESOLUTION|>--- conflicted
+++ resolved
@@ -3,13 +3,9 @@
  * lsyscache.c
  *	  Convenience routines for common queries in the system catalog cache.
  *
-<<<<<<< HEAD
- * Portions Copyright (c) 2007-2009, Greenplum inc
+ * Portions Copyright (c) 2007-2009, Cloudberry inc
  * Portions Copyright (c) 2012-Present VMware, Inc. or its affiliates.
- * Portions Copyright (c) 1996-2019, PostgreSQL Global Development Group
-=======
  * Portions Copyright (c) 1996-2021, PostgreSQL Global Development Group
->>>>>>> d457cb4e
  * Portions Copyright (c) 1994, Regents of the University of California
  *
  * IDENTIFICATION
@@ -21,11 +17,9 @@
  */
 #include "postgres.h"
 
-#include "access/genam.h"
 #include "access/hash.h"
 #include "access/htup_details.h"
 #include "access/nbtree.h"
-#include "access/table.h"
 #include "bootstrap/bootstrap.h"
 #include "catalog/namespace.h"
 #include "catalog/pg_am.h"
@@ -43,30 +37,32 @@
 #include "catalog/pg_statistic.h"
 #include "catalog/pg_transform.h"
 #include "catalog/pg_type.h"
-#include "commands/tablecmds.h"
-#include "commands/trigger.h"
 #include "miscadmin.h"
 #include "nodes/makefuncs.h"
-#include "parser/parse_clause.h"			/* for sort_op_can_sort() */
-#include "parser/parse_coerce.h"
 #include "utils/array.h"
 #include "utils/builtins.h"
 #include "utils/catcache.h"
 #include "utils/datum.h"
 #include "utils/fmgroids.h"
-#include "utils/guc.h"
 #include "utils/lsyscache.h"
 #include "utils/rel.h"
 #include "utils/syscache.h"
 #include "utils/typcache.h"
-#include "utils/fmgroids.h"
-#include "funcapi.h"
-#include "cdb/cdbhash.h"
-
+
+#include "access/genam.h"
+#include "access/table.h"
 #include "catalog/heap.h"                   /* SystemAttributeDefinition() */
 #include "catalog/pg_aggregate.h"
 #include "catalog/pg_inherits.h"
 #include "catalog/pg_trigger.h"
+#include "cdb/cdbhash.h"
+#include "commands/tablecmds.h"
+#include "commands/trigger.h"
+#include "funcapi.h"
+#include "parser/parse_clause.h"			/* for sort_op_can_sort() */
+#include "parser/parse_coerce.h"
+#include "utils/guc.h"
+#include "utils/fmgroids.h"
 
 /* Hook for plugins to get control in get_attavgwidth() */
 get_attavgwidth_hook_type get_attavgwidth_hook = NULL;
@@ -3984,7 +3980,6 @@
 }
 
 /*
-<<<<<<< HEAD
  * relation_exists
  *	  Is there a relation with the given oid
  */
@@ -4197,7 +4192,14 @@
 		Oid			result;
 
 		result = contup->conrelid;
-=======
+		ReleaseSysCache(tp);
+		return result;
+	}
+	else
+		return InvalidOid;
+}
+
+/*
  * get_range_collation
  *		Returns the collation of a given range type
  *
@@ -4216,7 +4218,6 @@
 		Oid			result;
 
 		result = rngtup->rngcollation;
->>>>>>> d457cb4e
 		ReleaseSysCache(tp);
 		return result;
 	}
@@ -4225,7 +4226,6 @@
 }
 
 /*
-<<<<<<< HEAD
  * get_check_constraint_oids
  *	 Extract all check constraint oid for a given relation.
  */
@@ -4707,7 +4707,9 @@
 	/* no child triggers matching the given type */
 	return found;
 #endif
-=======
+}
+
+/*
  * get_range_multirange
  *		Returns the multirange type of a given range type
  *
@@ -4755,7 +4757,6 @@
 	}
 	else
 		return InvalidOid;
->>>>>>> d457cb4e
 }
 
 /*				---------- PG_INDEX CACHE ----------				 */
@@ -4810,7 +4811,6 @@
 	return opclass;
 }
 
-<<<<<<< HEAD
 /* GPDB_12_MERGE_FIXME: only used by ORCA. Fix the callers to check
  * Relation->relkind == RELKIND_PARTITIONED_TABLE instead. They should
  * have the relcache entry at hand anyway.
@@ -4856,7 +4856,8 @@
 			leaves = lappend_oid(leaves, descendant);
 	}
 	return leaves;
-=======
+}
+
 /*
  * get_index_isreplident
  *
@@ -4924,5 +4925,4 @@
 	ReleaseSysCache(tuple);
 
 	return isclustered;
->>>>>>> d457cb4e
 }