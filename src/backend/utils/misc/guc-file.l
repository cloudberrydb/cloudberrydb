--- conflicted
+++ resolved
@@ -161,11 +161,6 @@
 						 &head, &tail))
 		goto cleanup_list;
 
-<<<<<<< HEAD
-	/* try to apply options brute-force; depending on the context bad ones will be
-	 * logged accordingly;
-	 */
-=======
 	/*
 	 * We need the proposed new value of custom_variable_classes to check
 	 * custom variables with.  ParseConfigFile ensured that if it's in
@@ -327,7 +322,6 @@
 
 
 	/* If we got here all the options checked out okay, so apply them. */
->>>>>>> d13f41d2
 	for (item = head; item; item = item->next)
 	{
 		set_config_option(item->name, item->value, context,
@@ -495,15 +489,6 @@
 		{
 			/*
 			 * This variable must be processed first as it controls
-<<<<<<< HEAD
-			 * the validity of other variables; so apply immediately.
-			 * This may fail; plow through, all failures get logged properly.
-			 */
-			set_config_option(opt_name, opt_value, context,
-								   PGC_S_FILE, false, true);
-			pfree(opt_name);
-			pfree(opt_value);
-=======
 			 * the validity of other variables; so it goes at the head
 			 * of the result list.  If we already found a value for it,
 			 * replace with this one.
@@ -529,7 +514,6 @@
 				if (*tail_p == NULL)
 					*tail_p = item;
 			}
->>>>>>> d13f41d2
 		}
 		else
 		{
