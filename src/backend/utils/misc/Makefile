--- conflicted
+++ resolved
@@ -42,9 +42,4 @@
 # Note: guc-file.c is not deleted by 'make clean',
 # since we want to ship it in distribution tarballs.
 clean: 
-<<<<<<< HEAD
-	for dir in $(SUBDIRS); do $(MAKE) -C $$dir $@ || exit; done
-	rm -f SUBSYS.o $(OBJS)
-=======
->>>>>>> 0f855d62
 	@rm -f lex.yy.c