--- conflicted
+++ resolved
@@ -113,11 +113,7 @@
 
 sigjmp_buf *PG_exception_stack = NULL;
 
-<<<<<<< HEAD
 extern bool redirection_done;
-=======
-extern pid_t SysLoggerPID;
->>>>>>> 65e2f550
 
 /* GUC parameters */
 int			Log_error_verbosity = PGERROR_VERBOSE;
@@ -3497,18 +3493,10 @@
 		 * In a win32 service environment, there is no usable stderr. Capture
 		 * anything going there and write it to the eventlog instead.
 		 *
-<<<<<<< HEAD
 		 * If stderr redirection is active, it was OK to write to stderr above
 		 * because that's really a pipe to the syslogger process.
 		 */
 		if (pgwin32_is_service() && (!redirection_done || am_syslogger) )
-=======
-		 * If stderr redirection is active, it's ok to write to stderr because
-		 * that's really a pipe to the syslogger process. Unless we're in the
-		 * postmaster, and the syslogger process isn't started yet.
-		 */
-		if ((!Redirect_stderr || am_syslogger || (!IsUnderPostmaster && SysLoggerPID==0)) && pgwin32_is_service())
->>>>>>> 65e2f550
 			write_eventlog(edata->elevel, buf.data);
 		else
 #endif
