/*-------------------------------------------------------------------------
 *
 * elog.c
 *	  error logging and reporting
 *
 * Because of the extremely high rate at which log messages can be generated,
 * we need to be mindful of the performance cost of obtaining any information
 * that may be logged.  Also, it's important to keep in mind that this code may
 * get called from within an aborted transaction, in which case operations
 * such as syscache lookups are unsafe.
 *
 * Some notes about recursion and errors during error processing:
 *
 * We need to be robust about recursive-error scenarios --- for example,
 * if we run out of memory, it's important to be able to report that fact.
 * There are a number of considerations that go into this.
 *
 * First, distinguish between re-entrant use and actual recursion.  It
 * is possible for an error or warning message to be emitted while the
 * parameters for an error message are being computed.  In this case
 * errstart has been called for the outer message, and some field values
 * may have already been saved, but we are not actually recursing.  We handle
 * this by providing a (small) stack of ErrorData records.  The inner message
 * can be computed and sent without disturbing the state of the outer message.
 * (If the inner message is actually an error, this isn't very interesting
 * because control won't come back to the outer message generator ... but
 * if the inner message is only debug or log data, this is critical.)
 *
 * Second, actual recursion will occur if an error is reported by one of
 * the elog.c routines or something they call.  By far the most probable
 * scenario of this sort is "out of memory"; and it's also the nastiest
 * to handle because we'd likely also run out of memory while trying to
 * report this error!  Our escape hatch for this case is to reset the
 * ErrorContext to empty before trying to process the inner error.  Since
 * ErrorContext is guaranteed to have at least 8K of space in it (see mcxt.c),
 * we should be able to process an "out of memory" message successfully.
 * Since we lose the prior error state due to the reset, we won't be able
 * to return to processing the original error, but we wouldn't have anyway.
 * (NOTE: the escape hatch is not used for recursive situations where the
 * inner message is of less than ERROR severity; in that case we just
 * try to process it and return normally.  Usually this will work, but if
 * it ends up in infinite recursion, we will PANIC due to error stack
 * overflow.)
 *
 *
<<<<<<< HEAD
 * Portions Copyright (c) 2005-2009, Greenplum inc
 * Portions Copyright (c) 2012-Present VMware, Inc. or its affiliates.
 * Portions Copyright (c) 1996-2019, PostgreSQL Global Development Group
=======
 * Portions Copyright (c) 1996-2021, PostgreSQL Global Development Group
>>>>>>> d457cb4e
 * Portions Copyright (c) 1994, Regents of the University of California
 *
 *
 * IDENTIFICATION
 *	  src/backend/utils/error/elog.c
 *
 *-------------------------------------------------------------------------
 */
#include "postgres.h"

#include <fcntl.h>
#include <time.h>
#include <unistd.h>
#include <signal.h>
#include <ctype.h>
#ifdef HAVE_SYSLOG
#include <syslog.h>
#endif
#ifdef HAVE_EXECINFO_H
#include <execinfo.h>
#endif

#ifdef HAVE_EXECINFO_H
#include <execinfo.h>
#endif

#include "access/transam.h"
#include "access/xact.h"
#include "libpq/libpq.h"
#include "libpq/pqformat.h"
#include "libpq/pqsignal.h"
#include "mb/pg_wchar.h"
#include "miscadmin.h"
#include "pgstat.h"
#include "postmaster/bgworker.h"
#include "postmaster/postmaster.h"
#include "postmaster/syslogger.h"
#include "storage/ipc.h"
#include "storage/proc.h"
#include "tcop/tcopprot.h"
#include "utils/guc.h"
#include "utils/memutils.h"
#include "utils/ps_status.h"

#include "cdb/cdbvars.h"  /* GpIdentity.segindex */
#include "cdb/cdbtm.h"
#include "utils/ps_status.h"    /* get_ps_display_username() */
#include "cdb/cdbselect.h"
#include "pgtime.h"

#include "miscadmin.h"

/*
 * dlfcn.h on OSX only has dladdr visible if _DARWIN_C_SOURCE is defined.
 */
#define _DARWIN_C_SOURCE 1
#include <dlfcn.h>

/* In this module, access gettext() via err_gettext() */
#undef _
#define _(x) err_gettext(x)


/* Global variables */
ErrorContextCallback *error_context_stack = NULL;

sigjmp_buf *PG_exception_stack = NULL;

extern bool redirection_done;

/*
 * Hook for intercepting messages before they are sent to the server log.
 * Note that the hook will not get called for messages that are suppressed
 * by log_min_messages.  Also note that logging hooks implemented in preload
 * libraries will miss any log messages that are generated before the
 * library is loaded.
 */
emit_log_hook_type emit_log_hook = NULL;

/* GUC parameters */
int			Log_error_verbosity = PGERROR_VERBOSE;
char	   *Log_line_prefix = NULL; /* format for extra log line info */
int			Log_destination = LOG_DESTINATION_STDERR;
char	   *Log_destination_string = NULL;
bool		syslog_sequence_numbers = true;
bool		syslog_split_messages = true;

#ifdef HAVE_SYSLOG

/*
 * Max string length to send to syslog().  Note that this doesn't count the
 * sequence-number prefix we add, and of course it doesn't count the prefix
 * added by syslog itself.  Solaris and sysklogd truncate the final message
 * at 1024 bytes, so this value leaves 124 bytes for those prefixes.  (Most
 * other syslog implementations seem to have limits of 2KB or so.)
 */
#ifndef PG_SYSLOG_LIMIT
#define PG_SYSLOG_LIMIT 900
#endif

static bool openlog_done = false;
static char *syslog_ident = NULL;
static int	syslog_facility = LOG_LOCAL0;

static void write_syslog(int level, const char *line);
#endif

#ifdef WIN32
extern char *event_source;

static void write_eventlog(int level, const char *line, int len);
#endif

/* We provide a small stack of ErrorData records for re-entrant cases */
#define ERRORDATA_STACK_SIZE  10

#define CMD_BUFFER_SIZE  1024
#define SYMBOL_SIZE      512
#define ADDRESS_SIZE     20
#define STACK_DEPTH_MAX  100

/*
 * Assembly code, gets the values of the frame pointer.
 * It only works for x86 processors.
 */
#if defined(__i386)
#define ASMFP asm volatile ("movl %%ebp, %0" : "=g" (ulp));
#define GET_PTR_FROM_VALUE(value) ((uint32)value)
#define GET_FRAME_POINTER(x) do { uint64 ulp; ASMFP; x = ulp; } while (0)
#elif defined(__x86_64__)
#define ASMFP asm volatile ("movq %%rbp, %0" : "=g" (ulp));
#define GET_PTR_FROM_VALUE(value) (value)
#define GET_FRAME_POINTER(x) do { uint64 ulp; ASMFP; x = ulp; } while (0)
#else
#define ASMFP
#define GET_PTR_FROM_VALUE(value) (value)
#define GET_FRAME_POINTER(x)
#endif


static ErrorData errordata[ERRORDATA_STACK_SIZE];

static int	errordata_stack_depth = -1; /* index of topmost active frame */

static int	recursion_depth = 0;	/* to detect actual recursion */

/*
 * Saved timeval and buffers for formatted timestamps that might be used by
 * both log_line_prefix and csv logs.
 */
static struct timeval saved_timeval;
static bool saved_timeval_set = false;

#define FORMATTED_TS_LEN 128
static char formatted_start_time[FORMATTED_TS_LEN];
static char formatted_log_time[FORMATTED_TS_LEN];


/* Macro for checking errordata_stack_depth is reasonable */
#define CHECK_STACK_DEPTH() \
	do { \
		if (errordata_stack_depth < 0) \
		{ \
			errordata_stack_depth = -1; \
			ereport(ERROR, (errmsg_internal("errstart was not called"))); \
		} \
	} while (0)


static void cdb_tidy_message(ErrorData *edata);
static const char *err_gettext(const char *str) pg_attribute_format_arg(1);
static pg_noinline void set_backtrace(ErrorData *edata, int num_skip);
static void set_errdata_field(MemoryContextData *cxt, char **ptr, const char *str);
static void write_console(const char *line, int len);
static void setup_formatted_log_time(void);
static void setup_formatted_start_time(void);
static const char *process_log_prefix_padding(const char *p, int *padding);
static void log_line_prefix(StringInfo buf, ErrorData *edata);
static void write_csvlog(ErrorData *edata);
static void send_message_to_server_log(ErrorData *edata);
static void write_pipe_chunks(char *data, int len, int dest);
static void send_message_to_frontend(ErrorData *edata);
static const char *error_severity(int elevel);
static void append_with_tabs(StringInfo buf, const char *str);
<<<<<<< HEAD
static bool is_log_level_output(int elevel, int log_min_level);
static void write_pipe_chunks(char *data, int len, int dest);
static void write_csvlog(ErrorData *edata);
static void elog_debug_linger(ErrorData *edata);

/* GPDB: wrapper function to silence unused result warning */
static inline void
ignore_returned_result(long long int result)
{
	(void) result;
}

static void setup_formatted_log_time(void);
static void setup_formatted_start_time(void);
=======


/*
 * is_log_level_output -- is elevel logically >= log_min_level?
 *
 * We use this for tests that should consider LOG to sort out-of-order,
 * between ERROR and FATAL.  Generally this is the right thing for testing
 * whether a message should go to the postmaster log, whereas a simple >=
 * test is correct for testing whether the message should go to the client.
 */
static inline bool
is_log_level_output(int elevel, int log_min_level)
{
	if (elevel == LOG || elevel == LOG_SERVER_ONLY)
	{
		if (log_min_level == LOG || log_min_level <= ERROR)
			return true;
	}
	else if (elevel == WARNING_CLIENT_ONLY)
	{
		/* never sent to log, regardless of log_min_level */
		return false;
	}
	else if (log_min_level == LOG)
	{
		/* elevel != LOG */
		if (elevel >= FATAL)
			return true;
	}
	/* Neither is LOG */
	else if (elevel >= log_min_level)
		return true;

	return false;
}

/*
 * Policy-setting subroutines.  These are fairly simple, but it seems wise
 * to have the code in just one place.
 */

/*
 * should_output_to_server --- should message of given elevel go to the log?
 */
static inline bool
should_output_to_server(int elevel)
{
	return is_log_level_output(elevel, log_min_messages);
}

/*
 * should_output_to_client --- should message of given elevel go to the client?
 */
static inline bool
should_output_to_client(int elevel)
{
	if (whereToSendOutput == DestRemote && elevel != LOG_SERVER_ONLY)
	{
		/*
		 * client_min_messages is honored only after we complete the
		 * authentication handshake.  This is required both for security
		 * reasons and because many clients can't handle NOTICE messages
		 * during authentication.
		 */
		if (ClientAuthInProgress)
			return (elevel >= ERROR);
		else
			return (elevel >= client_min_messages || elevel == INFO);
	}
	return false;
}


/*
 * message_level_is_interesting --- would ereport/elog do anything?
 *
 * Returns true if ereport/elog with this elevel will not be a no-op.
 * This is useful to short-circuit any expensive preparatory work that
 * might be needed for a logging message.  There is no point in
 * prepending this to a bare ereport/elog call, however.
 */
bool
message_level_is_interesting(int elevel)
{
	/*
	 * Keep this in sync with the decision-making in errstart().
	 */
	if (elevel >= ERROR ||
		should_output_to_server(elevel) ||
		should_output_to_client(elevel))
		return true;
	return false;
}
>>>>>>> d457cb4e


/*
 * in_error_recursion_trouble --- are we at risk of infinite error recursion?
 *
 * This function exists to provide common control of various fallback steps
 * that we take if we think we are facing infinite error recursion.  See the
 * callers for details.
 */
bool
in_error_recursion_trouble(void)
{
	/* Pull the plug if recurse more than once */
	return (recursion_depth > 2);
}

/*
 * One of those fallback steps is to stop trying to localize the error
 * message, since there's a significant probability that that's exactly
 * what's causing the recursion.
 */
static inline const char *
err_gettext(const char *str)
{
#ifdef ENABLE_NLS
	if (in_error_recursion_trouble())
		return str;
	else
		return gettext(str);
#else
	return str;
#endif
}

<<<<<<< HEAD
=======
/*
 * errstart_cold
 *		A simple wrapper around errstart, but hinted to be "cold".  Supporting
 *		compilers are more likely to move code for branches containing this
 *		function into an area away from the calling function's code.  This can
 *		result in more commonly executed code being more compact and fitting
 *		on fewer cache lines.
 */
pg_attribute_cold bool
errstart_cold(int elevel, const char *domain)
{
	return errstart(elevel, domain);
}

>>>>>>> d457cb4e
/*
 * errstart --- begin an error-reporting cycle
 *
 * Create and initialize error stack entry.  Subsequently, errmsg() and
 * perhaps other routines will be called to further populate the stack entry.
 * Finally, errfinish() will be called to actually process the error report.
 *
 * Returns true in normal case.  Returns false to short-circuit the error
 * report (if it's a warning or lower and not to be reported anywhere).
 */
bool
errstart(int elevel, const char *domain)
{
	ErrorData  *edata;
	bool		output_to_server = false;
	bool		output_to_client = false;
	int			i;

	/*
	 * Check some cases in which we want to promote an error into a more
	 * severe error.  None of this logic applies for non-error messages.
	 */
	if (elevel >= ERROR)
	{
		/*
		 * If we are inside a critical section, all errors become PANIC
		 * errors.  See miscadmin.h.
		 */
		if (CritSectionCount > 0)
			elevel = PANIC;

		/*
		 * Check reasons for treating ERROR as FATAL:
		 *
		 * 1. we have no handler to pass the error to (implies we are in the
		 * postmaster or in backend startup).
		 *
		 * 2. ExitOnAnyError mode switch is set (initdb uses this).
		 *
		 * 3. the error occurred after proc_exit has begun to run.  (It's
		 * proc_exit's responsibility to see that this doesn't turn into
		 * infinite recursion!)
		 */
		if (elevel == ERROR)
		{
			if (PG_exception_stack == NULL ||
				ExitOnAnyError ||
				proc_exit_inprogress)
				elevel = FATAL;
		}

		/*
		 * If master process hits FATAL, post PREPARE but before COMMIT / ABORT on segment,
		 * just master process dies silently, leaves dangling prepared xact on segment.
		 * This also introduces inconsistency in the cluster, as xact is commited on master
		 * and some segments and still in-progress on few others.
		 * Hence converting FATAL to PANIC, here to reset master and perform full recovery
		 * instead, which would clean the dangling transaction update to COMMIT / ABORT.
		 */
		if ((elevel == FATAL) && (Gp_role == GP_ROLE_DISPATCH))
		{
			switch (getCurrentDtxState())
			{
				case DTX_STATE_PREPARING:
				case DTX_STATE_PREPARED:
				case DTX_STATE_INSERTING_COMMITTED:
				case DTX_STATE_INSERTED_COMMITTED:
				case DTX_STATE_NOTIFYING_COMMIT_PREPARED:
				case DTX_STATE_NOTIFYING_ABORT_SOME_PREPARED:
				case DTX_STATE_NOTIFYING_ABORT_PREPARED:
				case DTX_STATE_RETRY_COMMIT_PREPARED:
				case DTX_STATE_RETRY_ABORT_PREPARED:
					elevel = PANIC;
					break;

				case DTX_STATE_NONE:
				case DTX_STATE_ACTIVE_DISTRIBUTED:
				case DTX_STATE_ONE_PHASE_COMMIT:
				case DTX_STATE_NOTIFYING_ONE_PHASE_COMMIT:
				case DTX_STATE_INSERTING_FORGET_COMMITTED:
				case DTX_STATE_INSERTED_FORGET_COMMITTED:
				case DTX_STATE_NOTIFYING_ABORT_NO_PREPARED:
					break;
			}
		}

		/*
		 * If the error level is ERROR or more, errfinish is not going to
		 * return to caller; therefore, if there is any stacked error already
		 * in progress it will be lost.  This is more or less okay, except we
		 * do not want to have a FATAL or PANIC error downgraded because the
		 * reporting process was interrupted by a lower-grade error.  So check
		 * the stack and make sure we panic if panic is warranted.
		 */
		for (i = 0; i <= errordata_stack_depth; i++)
			elevel = Max(elevel, errordata[i].elevel);
	}

	/*
	 * Now decide whether we need to process this report at all; if it's
	 * warning or less and not enabled for logging, just return false without
	 * starting up any error logging machinery.
	 */
	output_to_server = should_output_to_server(elevel);
	output_to_client = should_output_to_client(elevel);
	if (elevel < ERROR && !output_to_server && !output_to_client)
		return false;

	/*
	 * We need to do some actual work.  Make sure that memory context
	 * initialization has finished, else we can't do anything useful.
	 */
	if (ErrorContext == NULL)
	{
		/* Oops, hard crash time; very little we can do safely here */
		write_stderr("error occurred before error message processing is available\n");
		exit(2);
	}

	/*
	 * Okay, crank up a stack entry to store the info in.
	 */

	if (recursion_depth++ > 0 && elevel >= ERROR)
	{
		/*
		 * Oops, error during error processing.  Clear ErrorContext as
		 * discussed at top of file.  We will not return to the original
		 * error's reporter or handler, so we don't need it.
		 */
		MemoryContextReset(ErrorContext);

		/*
		 * Infinite error recursion might be due to something broken in a
		 * context traceback routine.  Abandon them too.  We also abandon
		 * attempting to print the error statement (which, if long, could
		 * itself be the source of the recursive failure).
		 */
		if (in_error_recursion_trouble())
		{
			error_context_stack = NULL;
			debug_query_string = NULL;

			/*
			 * If we recurse too many times, this could mean that we have
			 * serious out of memory problems. We bail out immediately here.
			 * See MPP-2440.
			 */
			if (recursion_depth > 2 * ERRORDATA_STACK_SIZE)
			{
				fflush(stdout);
				fflush(stderr);
				return false;
			}
		}
	}
	if (++errordata_stack_depth >= ERRORDATA_STACK_SIZE)
	{
		/*
		 * Wups, stack not big enough.  We treat this as a PANIC condition
		 * because it suggests an infinite loop of errors during error
		 * recovery.
		 */
		errordata_stack_depth = -1; /* make room on stack */
		ereport(PANIC, (errmsg_internal("ERRORDATA_STACK_SIZE exceeded")));
	}

	/* Initialize data for this error frame */
	edata = &errordata[errordata_stack_depth];
	MemSet(edata, 0, sizeof(ErrorData));
	edata->elevel = elevel;
	edata->output_to_server = output_to_server;
	edata->output_to_client = output_to_client;
	/* the default text domain is the backend's */
	edata->domain = domain ? domain : PG_TEXTDOMAIN("postgres");
	/* initialize context_domain the same way (see set_errcontext_domain()) */
	edata->context_domain = edata->domain;
	edata->omit_location = true;
	/* Select default errcode based on elevel */
	if (elevel >= ERROR)
	{
		edata->sqlerrcode = ERRCODE_INTERNAL_ERROR;
<<<<<<< HEAD
		edata->omit_location = false;
	}
	else if (elevel == WARNING)
=======
	else if (elevel >= WARNING)
>>>>>>> d457cb4e
		edata->sqlerrcode = ERRCODE_WARNING;
	else
		edata->sqlerrcode = ERRCODE_SUCCESSFUL_COMPLETION;
	/* errno is saved here so that error parameter eval can't change it */
	edata->saved_errno = errno;

#ifdef HAVE_BACKTRACE_SYMBOLS
	edata->stacktracesize = backtrace(edata->stacktracearray, 30);
#else
	edata->stacktracesize = 0;
#endif

	/*
	 * Any allocations for this error state level should go into ErrorContext
	 */
	edata->assoc_context = ErrorContext;

	recursion_depth--;
	return true;
}

/*
 * Checks whether the given funcname matches backtrace_functions; see
 * check_backtrace_functions.
 */
static bool
matches_backtrace_functions(const char *funcname)
{
	char	   *p;

	if (!backtrace_symbol_list || funcname == NULL || funcname[0] == '\0')
		return false;

	p = backtrace_symbol_list;
	for (;;)
	{
		if (*p == '\0')			/* end of backtrace_symbol_list */
			break;

		if (strcmp(funcname, p) == 0)
			return true;
		p += strlen(p) + 1;
	}

	return false;
}

/*
 * errfinish --- end an error-reporting cycle
 *
 * Produce the appropriate error report(s) and pop the error stack.
 *
 * If elevel, as passed to errstart(), is ERROR or worse, control does not
 * return to the caller.  See elog.h for the error level definitions.
 */
void
errfinish(const char *filename, int lineno, const char *funcname)
{
	ErrorData  *edata = &errordata[errordata_stack_depth];
	int			elevel;
	MemoryContext oldcontext;
	ErrorContextCallback *econtext;
	int			saved_errno;            /*CDB*/

	recursion_depth++;
	CHECK_STACK_DEPTH();
<<<<<<< HEAD
	saved_errno = edata->saved_errno;   /*CDB*/
=======
>>>>>>> d457cb4e

	/* Save the last few bits of error state into the stack entry */
	if (filename)
	{
		const char *slash;

		/* keep only base name, useful especially for vpath builds */
		slash = strrchr(filename, '/');
		if (slash)
			filename = slash + 1;
<<<<<<< HEAD
=======
		/* Some Windows compilers use backslashes in __FILE__ strings */
		slash = strrchr(filename, '\\');
		if (slash)
			filename = slash + 1;
>>>>>>> d457cb4e
	}

	edata->filename = filename;
	edata->lineno = lineno;
	edata->funcname = funcname;

	elevel = edata->elevel;

	/*
	 * Do processing in ErrorContext, which we hope has enough reserved space
	 * to report an error.
	 */
	oldcontext = MemoryContextSwitchTo(ErrorContext);

	if (!edata->backtrace &&
		edata->funcname &&
		backtrace_functions &&
		matches_backtrace_functions(edata->funcname))
		set_backtrace(edata, 2);

	/*
	 * Call any context callback functions.  Errors occurring in callback
	 * functions will be treated as recursive errors --- this ensures we will
	 * avoid infinite recursion (see errstart).
	 */
	for (econtext = error_context_stack;
		 econtext != NULL;
		 econtext = econtext->previous)
		econtext->callback(econtext->arg);

	/*
	 * If ERROR (not more nor less) we pass it off to the current handler.
	 * Printing it and popping the stack is the responsibility of the handler.
	 */
	if (elevel == ERROR)
	{
		/*
		 * We do some minimal cleanup before longjmp'ing so that handlers can
		 * execute in a reasonably sane state.
		 *
		 * Reset InterruptHoldoffCount in case we ereport'd from inside an
		 * interrupt holdoff section.  (We assume here that no handler will
		 * itself be inside a holdoff section.  If necessary, such a handler
		 * could save and restore InterruptHoldoffCount for itself, but this
		 * should make life easier for most.)
		 */
		InterruptHoldoffCount = 0;
		QueryCancelHoldoffCount = 0;

		CritSectionCount = 0;	/* should be unnecessary, but... */

		/*
		 * Note that we leave CurrentMemoryContext set to ErrorContext. The
		 * handler should reset it to something else soon.
		 */

		recursion_depth--;
		PG_RE_THROW();
	}

<<<<<<< HEAD
	/*
	 * If we are doing FATAL or PANIC, abort any old-style COPY OUT in
	 * progress, so that we can report the message before dying.  (Without
	 * this, pq_putmessage will refuse to send the message at all, which is
	 * what we want for NOTICE messages, but not for fatal exits.) This hack
	 * is necessary because of poor design of old-style copy protocol.
	 */
	if (elevel >= FATAL && whereToSendOutput == DestRemote)
		pq_endcopyout(true);

	/* CDB: If fatal internal error, linger so user can attach a debugger. */
	if (elevel == FATAL &&
		edata->sqlerrcode == ERRCODE_INTERNAL_ERROR &&
		gp_debug_linger > 0)
		elog_debug_linger(edata);

=======
>>>>>>> d457cb4e
	/* Emit the message to the right places */
	else
		EmitErrorReport();

    /*
     * CDB: Let caller take care of terminating the process, if requested.
     * Used by CdbProgramErrorHandler() to re-raise a signal such as SIGSEGV
     * in order to produce a core file.  We don't want to get involved in
     * platform dependent signal handling here, so let caller do it.
     */
    if (elevel == FATAL &&
        edata->fatal_return)
    {
        fflush(stdout);
        fflush(stderr);
        errno = saved_errno;
        return;
    }

	/* Now free up subsidiary data attached to stack entry, and release it */
	if (edata->message)
		pfree(edata->message);
	if (edata->detail)
		pfree(edata->detail);
	if (edata->detail_log)
		pfree(edata->detail_log);
	if (edata->hint)
		pfree(edata->hint);
	if (edata->context)
		pfree(edata->context);
	if (edata->backtrace)
		pfree(edata->backtrace);
	if (edata->schema_name)
		pfree(edata->schema_name);
	if (edata->table_name)
		pfree(edata->table_name);
	if (edata->column_name)
		pfree(edata->column_name);
	if (edata->datatype_name)
		pfree(edata->datatype_name);
	if (edata->constraint_name)
		pfree(edata->constraint_name);
	if (edata->internalquery)
		pfree(edata->internalquery);

	errordata_stack_depth--;

	/* Exit error-handling context */
	MemoryContextSwitchTo(oldcontext);
	recursion_depth--;

	/*
	 * Perform error recovery action as specified by elevel.
	 */
	if (elevel == FATAL)
	{
		/*
		 * For a FATAL error, we let proc_exit clean up and exit.
		 *
		 * If we just reported a startup failure, the client will disconnect
		 * on receiving it, so don't send any more to the client.
		 */
		if (PG_exception_stack == NULL && whereToSendOutput == DestRemote)
			whereToSendOutput = DestNone;

		/*
		 * fflush here is just to improve the odds that we get to see the
		 * error message, in case things are so hosed that proc_exit crashes.
		 * Any other code you might be tempted to add here should probably be
		 * in an on_proc_exit or on_shmem_exit callback instead.
		 */
		fflush(stdout);
		fflush(stderr);

		/*
		 * Let the statistics collector know. Only mark the session as
		 * terminated by fatal error if there is no other known cause.
		 */
		if (pgStatSessionEndCause == DISCONNECT_NORMAL)
			pgStatSessionEndCause = DISCONNECT_FATAL;

		/*
		 * Do normal process-exit cleanup, then return exit code 1 to indicate
		 * FATAL termination.  The postmaster may or may not consider this
		 * worthy of panic, depending on which subprocess returns it.
		 */
		proc_exit(1);
	}

	if (elevel >= PANIC)
	{
		/*
		 * Serious crash time. Postmaster will observe SIGABRT process exit
		 * status and kill the other backends too.
		 *
		 * XXX: what if we are *in* the postmaster?  abort() won't kill our
		 * children...
		 */
		fflush(stdout);
		fflush(stderr);
		abort();
	}

	/*
	 * Check for cancel/die interrupt first --- this is so that the user can
	 * stop a query emitting tons of notice or warning messages, even if it's
	 * in a loop that otherwise fails to check for interrupts.
	 */
	CHECK_FOR_INTERRUPTS();

	errno = saved_errno;                /*CDB*/
}

/*
 * Finish constructing an error like errfinish(), but instead of throwing it,
 * return it to the caller as a palloc'd ErrorData object.
 */
ErrorData *
errfinish_and_return(const char *filename, int lineno, const char *funcname)
{
	ErrorData  *edata = &errordata[errordata_stack_depth];
	ErrorData  *edata_copy;
	ErrorContextCallback *econtext;
	MemoryContext oldcontext;
	int			saved_errno;            /*CDB*/

	recursion_depth++;
	CHECK_STACK_DEPTH();
	saved_errno = edata->saved_errno;   /*CDB*/

	/* Save the last few bits of error state into the stack entry */
	if (filename)
	{
		const char *slash;

		/* keep only base name, useful especially for vpath builds */
		slash = strrchr(filename, '/');
		if (slash)
			filename = slash + 1;
	}

	edata->filename = filename;
	edata->lineno = lineno;
	edata->funcname = funcname;

	/*
	 * Do processing in ErrorContext, which we hope has enough reserved space
	 * to report an error.
	 */
	oldcontext = MemoryContextSwitchTo(ErrorContext);

	/*
	 * Call any context callback functions.  Errors occurring in callback
	 * functions will be treated as recursive errors --- this ensures we will
	 * avoid infinite recursion (see errstart).
	 */
	for (econtext = error_context_stack;
		 econtext != NULL;
		 econtext = econtext->previous)
		(*econtext->callback) (econtext->arg);

	MemoryContextSwitchTo(oldcontext);

	edata_copy = CopyErrorData();

	/* Now free up subsidiary data attached to stack entry, and release it */
	if (edata->message)
		pfree(edata->message);
	if (edata->detail)
		pfree(edata->detail);
	if (edata->detail_log)
		pfree(edata->detail_log);
	if (edata->hint)
		pfree(edata->hint);
	if (edata->context)
		pfree(edata->context);
	if (edata->schema_name)
		pfree(edata->schema_name);
	if (edata->table_name)
		pfree(edata->table_name);
	if (edata->column_name)
		pfree(edata->column_name);
	if (edata->datatype_name)
		pfree(edata->datatype_name);
	if (edata->constraint_name)
		pfree(edata->constraint_name);
	if (edata->internalquery)
		pfree(edata->internalquery);

	errordata_stack_depth--;

	/* Exit error-handling context */
	recursion_depth--;

	errno = saved_errno;                /*CDB*/

	return edata_copy;
}


/*
 * errcode --- add SQLSTATE error code to the current error
 *
 * The code is expected to be represented as per MAKE_SQLSTATE().
 */
void
errcode(int sqlerrcode)
{
	ErrorData  *edata = &errordata[errordata_stack_depth];

	/* we don't bother incrementing recursion_depth */
	CHECK_STACK_DEPTH();

	edata->sqlerrcode = sqlerrcode;

	/* Indicate that we want stack traces etc for internal errors */
	if (sqlerrcode == ERRCODE_INTERNAL_ERROR)
		edata->omit_location = false;
	else
		edata->omit_location = true;
}


/*
 * errcode_for_file_access --- add SQLSTATE error code to the current error
 *
 * The SQLSTATE code is chosen based on the saved errno value.  We assume
 * that the failing operation was some type of disk file access.
 *
 * NOTE: the primary error message string should generally include %m
 * when this is used.
 */
void
errcode_for_file_access(void)
{
	ErrorData  *edata = &errordata[errordata_stack_depth];

	/* we don't bother incrementing recursion_depth */
	CHECK_STACK_DEPTH();

	switch (edata->saved_errno)
	{
			/* Permission-denied failures */
		case EPERM:				/* Not super-user */
		case EACCES:			/* Permission denied */
#ifdef EROFS
		case EROFS:				/* Read only file system */
#endif
			edata->sqlerrcode = ERRCODE_INSUFFICIENT_PRIVILEGE;
			break;

			/* File not found */
		case ENOENT:			/* No such file or directory */
			edata->sqlerrcode = ERRCODE_UNDEFINED_FILE;
			break;

			/* Duplicate file */
		case EEXIST:			/* File exists */
			edata->sqlerrcode = ERRCODE_DUPLICATE_FILE;
			break;

			/* Wrong object type or state */
		case ENOTDIR:			/* Not a directory */
		case EISDIR:			/* Is a directory */
#if defined(ENOTEMPTY) && (ENOTEMPTY != EEXIST) /* same code on AIX */
		case ENOTEMPTY:			/* Directory not empty */
#endif
			edata->sqlerrcode = ERRCODE_WRONG_OBJECT_TYPE;
			break;

			/* Insufficient resources */
		case ENOSPC:			/* No space left on device */
			edata->sqlerrcode = ERRCODE_DISK_FULL;
			break;

		case ENFILE:			/* File table overflow */
		case EMFILE:			/* Too many open files */
			edata->sqlerrcode = ERRCODE_INSUFFICIENT_RESOURCES;
			break;

			/* Hardware failure */
		case EIO:				/* I/O error */
			edata->sqlerrcode = ERRCODE_IO_ERROR;
			break;

			/* All else is classified as internal errors */
		default:
			edata->sqlerrcode = ERRCODE_INTERNAL_ERROR;
			edata->omit_location = false;
			break;
	}
}

/*
 * errcode_for_socket_access --- add SQLSTATE error code to the current error
 *
 * The SQLSTATE code is chosen based on the saved errno value.  We assume
 * that the failing operation was some type of socket access.
 *
 * NOTE: the primary error message string should generally include %m
 * when this is used.
 */
void
errcode_for_socket_access(void)
{
	ErrorData  *edata = &errordata[errordata_stack_depth];

	/* we don't bother incrementing recursion_depth */
	CHECK_STACK_DEPTH();

	switch (edata->saved_errno)
	{
			/* Loss of connection */
		case ALL_CONNECTION_FAILURE_ERRNOS:
			edata->sqlerrcode = ERRCODE_CONNECTION_FAILURE;
			break;

			/* All else is classified as internal errors */
		default:
			edata->sqlerrcode = ERRCODE_INTERNAL_ERROR;
			edata->omit_location = false;
			break;
	}
}

/*
 * Convert compact error code (ERRCODE_xxx) to 5-char SQLSTATE string,
 * and put it into a 6-char buffer provided by caller.
 */
void
errcode_to_sqlstate(int errcode, char outbuf[6])
{
	int	i;

	for (i = 0; i < 5; ++i)
	{
		outbuf[i] = PGUNSIXBIT(errcode);
		errcode >>= 6;
	}
	outbuf[5] = '\0';
}

/*
 * Convert SQLSTATE string to compact error code (ERRCODE_xxx).
 */
int
sqlstate_to_errcode(const char *sqlstate)
{
	return MAKE_SQLSTATE(sqlstate[0], sqlstate[1], sqlstate[2],
						 sqlstate[3], sqlstate[4]);
}

/*
 * This macro handles expansion of a format string and associated parameters;
 * it's common code for errmsg(), errdetail(), etc.  Must be called inside
 * a routine that is declared like "const char *fmt, ..." and has an edata
 * pointer set up.  The message is assigned to edata->targetfield, or
 * appended to it if appendval is true.  The message is subject to translation
 * if translateit is true.
 *
 * Note: we pstrdup the buffer rather than just transferring its storage
 * to the edata field because the buffer might be considerably larger than
 * really necessary.
 */
#define EVALUATE_MESSAGE(domain, targetfield, appendval, translateit)	\
	{ \
		StringInfoData	buf; \
		/* Internationalize the error format string */ \
		if ((translateit) && !in_error_recursion_trouble()) \
			fmt = dgettext((domain), fmt);				  \
		initStringInfo(&buf); \
		if ((appendval) && edata->targetfield) { \
			appendStringInfoString(&buf, edata->targetfield); \
			appendStringInfoChar(&buf, '\n'); \
		} \
		/* Generate actual output --- have to use appendStringInfoVA */ \
		for (;;) \
		{ \
			va_list		args; \
			int			needed; \
			errno = edata->saved_errno; \
			va_start(args, fmt); \
			needed = appendStringInfoVA(&buf, fmt, args); \
			va_end(args); \
			if (needed == 0) \
				break; \
			enlargeStringInfo(&buf, needed); \
		} \
		/* Save the completed message into the stack item */ \
		if (edata->targetfield) \
			pfree(edata->targetfield); \
		edata->targetfield = pstrdup(buf.data); \
		pfree(buf.data); \
	}

/*
 * Same as above, except for pluralized error messages.  The calling routine
 * must be declared like "const char *fmt_singular, const char *fmt_plural,
 * unsigned long n, ...".  Translation is assumed always wanted.
 */
#define EVALUATE_MESSAGE_PLURAL(domain, targetfield, appendval)  \
	{ \
		const char	   *fmt; \
		StringInfoData	buf; \
		/* Internationalize the error format string */ \
		if (!in_error_recursion_trouble()) \
			fmt = dngettext((domain), fmt_singular, fmt_plural, n); \
		else \
			fmt = (n == 1 ? fmt_singular : fmt_plural); \
		initStringInfo(&buf); \
		if ((appendval) && edata->targetfield) { \
			appendStringInfoString(&buf, edata->targetfield); \
			appendStringInfoChar(&buf, '\n'); \
		} \
		/* Generate actual output --- have to use appendStringInfoVA */ \
		for (;;) \
		{ \
			va_list		args; \
			int			needed; \
			errno = edata->saved_errno; \
			va_start(args, n); \
			needed = appendStringInfoVA(&buf, fmt, args); \
			va_end(args); \
			if (needed == 0) \
				break; \
			enlargeStringInfo(&buf, needed); \
		} \
		/* Save the completed message into the stack item */ \
		if (edata->targetfield) \
			pfree(edata->targetfield); \
		edata->targetfield = pstrdup(buf.data); \
		pfree(buf.data); \
	}


/*
 * errmsg --- add a primary error message text to the current error
 *
 * In addition to the usual %-escapes recognized by printf, "%m" in
 * fmt is replaced by the error message for the caller's value of errno.
 *
 * Note: no newline is needed at the end of the fmt string, since
 * ereport will provide one for the output methods that need it.
 */
void
errmsg(const char *fmt,...)
{
	ErrorData  *edata = &errordata[errordata_stack_depth];
	MemoryContext oldcontext;

	recursion_depth++;
	CHECK_STACK_DEPTH();
	oldcontext = MemoryContextSwitchTo(edata->assoc_context);

	edata->message_id = fmt;
	EVALUATE_MESSAGE(edata->domain, message, false, true);

	MemoryContextSwitchTo(oldcontext);
	recursion_depth--;
	errno = edata->saved_errno; /*CDB*/
}

<<<<<<< HEAD
=======
/*
 * Add a backtrace to the containing ereport() call.  This is intended to be
 * added temporarily during debugging.
 */
int
errbacktrace(void)
{
	ErrorData  *edata = &errordata[errordata_stack_depth];
	MemoryContext oldcontext;

	recursion_depth++;
	CHECK_STACK_DEPTH();
	oldcontext = MemoryContextSwitchTo(edata->assoc_context);

	set_backtrace(edata, 1);

	MemoryContextSwitchTo(oldcontext);
	recursion_depth--;

	return 0;
}

/*
 * Compute backtrace data and add it to the supplied ErrorData.  num_skip
 * specifies how many inner frames to skip.  Use this to avoid showing the
 * internal backtrace support functions in the backtrace.  This requires that
 * this and related functions are not inlined.
 */
static void
set_backtrace(ErrorData *edata, int num_skip)
{
	StringInfoData errtrace;

	initStringInfo(&errtrace);

#ifdef HAVE_BACKTRACE_SYMBOLS
	{
		void	   *buf[100];
		int			nframes;
		char	  **strfrms;

		nframes = backtrace(buf, lengthof(buf));
		strfrms = backtrace_symbols(buf, nframes);
		if (strfrms == NULL)
			return;

		for (int i = num_skip; i < nframes; i++)
			appendStringInfo(&errtrace, "\n%s", strfrms[i]);
		free(strfrms);
	}
#else
	appendStringInfoString(&errtrace,
						   "backtrace generation is not supported by this installation");
#endif

	edata->backtrace = errtrace.data;
}

>>>>>>> d457cb4e
/*
 * errmsg_internal --- add a primary error message text to the current error
 *
 * This is exactly like errmsg() except that strings passed to errmsg_internal
 * are not translated, and are customarily left out of the
 * internationalization message dictionary.  This should be used for "can't
 * happen" cases that are probably not worth spending translation effort on.
 * We also use this for certain cases where we *must* not try to translate
 * the message because the translation would fail and result in infinite
 * error recursion.
 */
void
errmsg_internal(const char *fmt,...)
{
	ErrorData  *edata = &errordata[errordata_stack_depth];
	MemoryContext oldcontext;

	recursion_depth++;
	CHECK_STACK_DEPTH();
	oldcontext = MemoryContextSwitchTo(edata->assoc_context);

	edata->message_id = fmt;
	EVALUATE_MESSAGE(edata->domain, message, false, false);

	MemoryContextSwitchTo(oldcontext);
	recursion_depth--;
	errno = edata->saved_errno; /*CDB*/
}


/*
 * errmsg_plural --- add a primary error message text to the current error,
 * with support for pluralization of the message text
 */
void
errmsg_plural(const char *fmt_singular, const char *fmt_plural,
			  unsigned long n, ...)
{
	ErrorData  *edata = &errordata[errordata_stack_depth];
	MemoryContext oldcontext;

	recursion_depth++;
	CHECK_STACK_DEPTH();
	oldcontext = MemoryContextSwitchTo(edata->assoc_context);

	edata->message_id = fmt_singular;
	EVALUATE_MESSAGE_PLURAL(edata->domain, message, false);

	MemoryContextSwitchTo(oldcontext);
	recursion_depth--;
	errno = edata->saved_errno; /*CDB*/
}


/*
 * errdetail --- add a detail error message text to the current error
 */
void
errdetail(const char *fmt,...)
{
	ErrorData  *edata = &errordata[errordata_stack_depth];
	MemoryContext oldcontext;

	recursion_depth++;
	CHECK_STACK_DEPTH();
	oldcontext = MemoryContextSwitchTo(edata->assoc_context);

	EVALUATE_MESSAGE(edata->domain, detail, false, true);

	MemoryContextSwitchTo(oldcontext);
	recursion_depth--;
	errno = edata->saved_errno; /*CDB*/
}


/*
 * errdetail_internal --- add a detail error message text to the current error
 *
 * This is exactly like errdetail() except that strings passed to
 * errdetail_internal are not translated, and are customarily left out of the
 * internationalization message dictionary.  This should be used for detail
 * messages that seem not worth translating for one reason or another
 * (typically, that they don't seem to be useful to average users).
 */
void
errdetail_internal(const char *fmt,...)
{
	ErrorData  *edata = &errordata[errordata_stack_depth];
	MemoryContext oldcontext;

	recursion_depth++;
	CHECK_STACK_DEPTH();
	oldcontext = MemoryContextSwitchTo(edata->assoc_context);

	EVALUATE_MESSAGE(edata->domain, detail, false, false);

	MemoryContextSwitchTo(oldcontext);
	recursion_depth--;
}


/*
 * errdetail_log --- add a detail_log error message text to the current error
 */
void
errdetail_log(const char *fmt,...)
{
	ErrorData  *edata = &errordata[errordata_stack_depth];
	MemoryContext oldcontext;

	recursion_depth++;
	CHECK_STACK_DEPTH();
	oldcontext = MemoryContextSwitchTo(edata->assoc_context);

	EVALUATE_MESSAGE(edata->domain, detail_log, false, true);

	MemoryContextSwitchTo(oldcontext);
	recursion_depth--;
	errno = edata->saved_errno; /*CDB*/
}

/*
 * errdetail_log_plural --- add a detail_log error message text to the current error
 * with support for pluralization of the message text
 */
void
errdetail_log_plural(const char *fmt_singular, const char *fmt_plural,
					 unsigned long n,...)
{
	ErrorData  *edata = &errordata[errordata_stack_depth];
	MemoryContext oldcontext;

	recursion_depth++;
	CHECK_STACK_DEPTH();
	oldcontext = MemoryContextSwitchTo(edata->assoc_context);

	EVALUATE_MESSAGE_PLURAL(edata->domain, detail_log, false);

	MemoryContextSwitchTo(oldcontext);
	recursion_depth--;
}


/*
 * errdetail_plural --- add a detail error message text to the current error,
 * with support for pluralization of the message text
 */
void
errdetail_plural(const char *fmt_singular, const char *fmt_plural,
				 unsigned long n, ...)
{
	ErrorData  *edata = &errordata[errordata_stack_depth];
	MemoryContext oldcontext;

	recursion_depth++;
	CHECK_STACK_DEPTH();
	oldcontext = MemoryContextSwitchTo(edata->assoc_context);

	EVALUATE_MESSAGE_PLURAL(edata->domain, detail, false);

	MemoryContextSwitchTo(oldcontext);
	recursion_depth--;
	errno = edata->saved_errno; /*CDB*/
}


/*
 * errhint --- add a hint error message text to the current error
 */
void
errhint(const char *fmt,...)
{
	ErrorData  *edata = &errordata[errordata_stack_depth];
	MemoryContext oldcontext;

	recursion_depth++;
	CHECK_STACK_DEPTH();
	oldcontext = MemoryContextSwitchTo(edata->assoc_context);

	EVALUATE_MESSAGE(edata->domain, hint, false, true);

	MemoryContextSwitchTo(oldcontext);
	recursion_depth--;
	errno = edata->saved_errno; /*CDB*/
}


/*
 * errhint_plural --- add a hint error message text to the current error,
 * with support for pluralization of the message text
 */
int
errhint_plural(const char *fmt_singular, const char *fmt_plural,
			   unsigned long n,...)
{
	ErrorData  *edata = &errordata[errordata_stack_depth];
	MemoryContext oldcontext;

	recursion_depth++;
	CHECK_STACK_DEPTH();
	oldcontext = MemoryContextSwitchTo(edata->assoc_context);

	EVALUATE_MESSAGE_PLURAL(edata->domain, hint, false);

	MemoryContextSwitchTo(oldcontext);
	recursion_depth--;
	return 0;					/* return value does not matter */
}


/*
 * errcontext_msg --- add a context error message text to the current error
 *
 * Unlike other cases, multiple calls are allowed to build up a stack of
 * context information.  We assume earlier calls represent more-closely-nested
 * states.
 */
void
errcontext_msg(const char *fmt,...)
{
	ErrorData  *edata = &errordata[errordata_stack_depth];
	MemoryContext oldcontext;

	recursion_depth++;
	CHECK_STACK_DEPTH();
	oldcontext = MemoryContextSwitchTo(edata->assoc_context);

	EVALUATE_MESSAGE(edata->context_domain, context, true, true);

	MemoryContextSwitchTo(oldcontext);
	recursion_depth--;
	errno = edata->saved_errno; /*CDB*/
}

/*
 * set_errcontext_domain --- set message domain to be used by errcontext()
 *
 * errcontext_msg() can be called from a different module than the original
 * ereport(), so we cannot use the message domain passed in errstart() to
 * translate it.  Instead, each errcontext_msg() call should be preceded by
 * a set_errcontext_domain() call to specify the domain.  This is usually
 * done transparently by the errcontext() macro.
 */
void
set_errcontext_domain(const char *domain)
{
	ErrorData  *edata = &errordata[errordata_stack_depth];

	/* we don't bother incrementing recursion_depth */
	CHECK_STACK_DEPTH();

	/* the default text domain is the backend's */
	edata->context_domain = domain ? domain : PG_TEXTDOMAIN("postgres");
}


/*
 * errhidestmt --- optionally suppress STATEMENT: field of log entry
 *
 * This should be called if the message text already includes the statement.
 */
void
errhidestmt(bool hide_stmt)
{
	ErrorData  *edata = &errordata[errordata_stack_depth];

	/* we don't bother incrementing recursion_depth */
	CHECK_STACK_DEPTH();

	edata->hide_stmt = hide_stmt;
}

/*
 * errhidecontext --- optionally suppress CONTEXT: field of log entry
 *
 * This should only be used for verbose debugging messages where the repeated
 * inclusion of context would bloat the log volume too much.
 */
void
errhidecontext(bool hide_ctx)
{
	ErrorData  *edata = &errordata[errordata_stack_depth];

	/* we don't bother incrementing recursion_depth */
	CHECK_STACK_DEPTH();

	edata->hide_ctx = hide_ctx;
}

<<<<<<< HEAD

/*
 * errfunction --- add reporting function name to the current error
 *
 * This is used when backwards compatibility demands that the function
 * name appear in messages sent to old-protocol clients.  Note that the
 * passed string is expected to be a non-freeable constant string.
 */
void
errfunction(const char *funcname)
{
	ErrorData  *edata = &errordata[errordata_stack_depth];

	/* we don't bother incrementing recursion_depth */
	CHECK_STACK_DEPTH();

	edata->funcname = funcname;
	edata->show_funcname = true;
}

=======
>>>>>>> d457cb4e
/*
 * errposition --- add cursor position to the current error
 */
void
errposition(int cursorpos)
{
	ErrorData  *edata = &errordata[errordata_stack_depth];

	/* we don't bother incrementing recursion_depth */
	CHECK_STACK_DEPTH();

	edata->cursorpos = cursorpos;
}

/*
 * errprintstack -- force print out stack trace
 */
int
errprintstack(bool printstack)
{
	ErrorData  *edata = &errordata[errordata_stack_depth];

	edata->printstack = printstack;

	return 0;					/* return value does not matter */
}

/*
 * internalerrposition --- add internal cursor position to the current error
 */
void
internalerrposition(int cursorpos)
{
	ErrorData  *edata = &errordata[errordata_stack_depth];

	/* we don't bother incrementing recursion_depth */
	CHECK_STACK_DEPTH();

	edata->internalpos = cursorpos;
}

/*
 * internalerrquery --- add internal query text to the current error
 *
 * Can also pass NULL to drop the internal query text entry.  This case
 * is intended for use in error callback subroutines that are editorializing
 * on the layout of the error report.
 */
void
internalerrquery(const char *query)
{
	ErrorData  *edata = &errordata[errordata_stack_depth];

	/* we don't bother incrementing recursion_depth */
	CHECK_STACK_DEPTH();

	if (edata->internalquery)
	{
		pfree(edata->internalquery);
		edata->internalquery = NULL;
	}

	if (query)
		edata->internalquery = MemoryContextStrdup(edata->assoc_context, query);
	errno = edata->saved_errno; /*CDB*/
}

/*
 * err_generic_string -- used to set individual ErrorData string fields
 * identified by PG_DIAG_xxx codes.
 *
 * This intentionally only supports fields that don't use localized strings,
 * so that there are no translation considerations.
 *
 * Most potential callers should not use this directly, but instead prefer
 * higher-level abstractions, such as errtablecol() (see relcache.c).
 */
void
err_generic_string(int field, const char *str)
{
	ErrorData  *edata = &errordata[errordata_stack_depth];

	/* we don't bother incrementing recursion_depth */
	CHECK_STACK_DEPTH();

	switch (field)
	{
		case PG_DIAG_SCHEMA_NAME:
			set_errdata_field(edata->assoc_context, &edata->schema_name, str);
			break;
		case PG_DIAG_TABLE_NAME:
			set_errdata_field(edata->assoc_context, &edata->table_name, str);
			break;
		case PG_DIAG_COLUMN_NAME:
			set_errdata_field(edata->assoc_context, &edata->column_name, str);
			break;
		case PG_DIAG_DATATYPE_NAME:
			set_errdata_field(edata->assoc_context, &edata->datatype_name, str);
			break;
		case PG_DIAG_CONSTRAINT_NAME:
			set_errdata_field(edata->assoc_context, &edata->constraint_name, str);
			break;
		default:
			elog(ERROR, "unsupported ErrorData field id: %d", field);
			break;
	}
}

/*
 * set_errdata_field --- set an ErrorData string field
 */
static void
set_errdata_field(MemoryContextData *cxt, char **ptr, const char *str)
{
	Assert(*ptr == NULL);
	*ptr = MemoryContextStrdup(cxt, str);
}

/*
 * geterrcode --- return the currently set SQLSTATE error code
 *
 * This is only intended for use in error callback subroutines, since there
 * is no other place outside elog.c where the concept is meaningful.
 */
int
geterrcode(void)
{
	ErrorData  *edata = &errordata[errordata_stack_depth];

	/* we don't bother incrementing recursion_depth */
	CHECK_STACK_DEPTH();

	return edata->sqlerrcode;
}

/*
 * geterrposition --- return the currently set error position (0 if none)
 *
 * This is only intended for use in error callback subroutines, since there
 * is no other place outside elog.c where the concept is meaningful.
 */
int
geterrposition(void)
{
	ErrorData  *edata = &errordata[errordata_stack_depth];

	/* we don't bother incrementing recursion_depth */
	CHECK_STACK_DEPTH();

	return edata->cursorpos;
}

/*
 * getinternalerrposition --- same for internal error position
 *
 * This is only intended for use in error callback subroutines, since there
 * is no other place outside elog.c where the concept is meaningful.
 */
int
getinternalerrposition(void)
{
	ErrorData  *edata = &errordata[errordata_stack_depth];

	/* we don't bother incrementing recursion_depth */
	CHECK_STACK_DEPTH();

	return edata->internalpos;
}

/*
<<<<<<< HEAD
 * CDB: errFatalReturn -- set flag indicating errfinish() should return
 * to the caller instead of calling proc_exit() after reporting a FATAL
 * error.  Allows termination by re-raising a signal in order to obtain
 * a core dump.
 */
int
errFatalReturn(bool fatalReturn)
{
	ErrorData  *edata = &errordata[errordata_stack_depth];

	/* we don't bother incrementing recursion_depth */
	CHECK_STACK_DEPTH();

	edata->fatal_return = fatalReturn;

	return 0;					/* return value does not matter */
}


/*
=======
>>>>>>> d457cb4e
 * Functions to allow construction of error message strings separately from
 * the ereport() call itself.
 *
 * The expected calling convention is
 *
 *	pre_format_elog_string(errno, domain), var = format_elog_string(format,...)
 *
 * which can be hidden behind a macro such as GUC_check_errdetail().  We
 * assume that any functions called in the arguments of format_elog_string()
 * cannot result in re-entrant use of these functions --- otherwise the wrong
 * text domain might be used, or the wrong errno substituted for %m.  This is
 * okay for the current usage with GUC check hooks, but might need further
 * effort someday.
 *
 * The result of format_elog_string() is stored in ErrorContext, and will
 * therefore survive until FlushErrorState() is called.
 */
static int	save_format_errnumber;
static const char *save_format_domain;

void
pre_format_elog_string(int errnumber, const char *domain)
{
	/* Save errno before evaluation of argument functions can change it */
	save_format_errnumber = errnumber;
	/* Save caller's text domain */
	save_format_domain = domain;
}

char *
format_elog_string(const char *fmt,...)
{
	ErrorData	errdata;
	ErrorData  *edata;
	MemoryContext oldcontext;

	/* Initialize a mostly-dummy error frame */
	edata = &errdata;
	MemSet(edata, 0, sizeof(ErrorData));
	/* the default text domain is the backend's */
	edata->domain = save_format_domain ? save_format_domain : PG_TEXTDOMAIN("postgres");
	/* set the errno to be used to interpret %m */
	edata->saved_errno = save_format_errnumber;

	oldcontext = MemoryContextSwitchTo(ErrorContext);

	edata->message_id = fmt;
	EVALUATE_MESSAGE(edata->domain, message, false, true);

	MemoryContextSwitchTo(oldcontext);

	return edata->message;
}


/*
 * Actual output of the top-of-stack error message
 *
 * In the ereport(ERROR) case this is called from PostgresMain (or not at all,
 * if the error is caught by somebody).  For all other severity levels this
 * is called by errfinish.
 */
void
EmitErrorReport(void)
{
	ErrorData  *edata = &errordata[errordata_stack_depth];
	MemoryContext oldcontext;

	recursion_depth++;
	CHECK_STACK_DEPTH();
	oldcontext = MemoryContextSwitchTo(edata->assoc_context);

	/* 
	 * CDB: Tidy up the message sent to client
	 *
	 * Strip trailing whitespace.
	 * Append file name and line numebr.
	 */
	if (edata->output_to_client)
		cdb_tidy_message(edata);

	/*
	 * Call hook before sending message to log.  The hook function is allowed
	 * to turn off edata->output_to_server, so we must recheck that afterward.
	 * Making any other change in the content of edata is not considered
	 * supported.
	 *
	 * Note: the reason why the hook can only turn off output_to_server, and
	 * not turn it on, is that it'd be unreliable: we will never get here at
	 * all if errstart() deems the message uninteresting.  A hook that could
	 * make decisions in that direction would have to hook into errstart(),
	 * where it would have much less information available.  emit_log_hook is
	 * intended for custom log filtering and custom log message transmission
	 * mechanisms.
	 *
	 * The log hook has access to both the translated and original English
	 * error message text, which is passed through to allow it to be used as a
	 * message identifier. Note that the original text is not available for
	 * detail, detail_log, hint and context text elements.
	 */
	if (edata->output_to_server && emit_log_hook)
		(*emit_log_hook) (edata);

	/* Send to server log, if enabled */
	if (edata->output_to_server)
		send_message_to_server_log(edata);

	/* Send to client, if enabled */
	if (edata->output_to_client)
		send_message_to_frontend(edata);

	MemoryContextSwitchTo(oldcontext);
	recursion_depth--;
}

/*
 * CopyErrorData --- obtain a copy of the topmost error stack entry
 *
 * This is only for use in error handler code.  The data is copied into the
 * current memory context, so callers should always switch away from
 * ErrorContext first; otherwise it will be lost when FlushErrorState is done.
 */
ErrorData *
CopyErrorData(void)
{
	ErrorData  *edata = &errordata[errordata_stack_depth];
	ErrorData  *newedata;

	/*
	 * we don't increment recursion_depth because out-of-memory here does not
	 * indicate a problem within the error subsystem.
	 */
	CHECK_STACK_DEPTH();

	Assert(CurrentMemoryContext != ErrorContext);

	/* Copy the struct itself */
	newedata = (ErrorData *) palloc(sizeof(ErrorData));
	memcpy(newedata, edata, sizeof(ErrorData));

	/* Make copies of separately-allocated fields */
	if (newedata->message)
		newedata->message = pstrdup(newedata->message);
	if (newedata->detail)
		newedata->detail = pstrdup(newedata->detail);
	if (newedata->detail_log)
		newedata->detail_log = pstrdup(newedata->detail_log);
	if (newedata->hint)
		newedata->hint = pstrdup(newedata->hint);
	if (newedata->context)
		newedata->context = pstrdup(newedata->context);
	if (newedata->backtrace)
		newedata->backtrace = pstrdup(newedata->backtrace);
	if (newedata->schema_name)
		newedata->schema_name = pstrdup(newedata->schema_name);
	if (newedata->table_name)
		newedata->table_name = pstrdup(newedata->table_name);
	if (newedata->column_name)
		newedata->column_name = pstrdup(newedata->column_name);
	if (newedata->datatype_name)
		newedata->datatype_name = pstrdup(newedata->datatype_name);
	if (newedata->constraint_name)
		newedata->constraint_name = pstrdup(newedata->constraint_name);
	if (newedata->internalquery)
		newedata->internalquery = pstrdup(newedata->internalquery);

	/* Use the calling context for string allocation */
	newedata->assoc_context = CurrentMemoryContext;

	return newedata;
}

/*
 * FreeErrorData --- free the structure returned by CopyErrorData.
 *
 * Error handlers should use this in preference to assuming they know all
 * the separately-allocated fields.
 */
void
FreeErrorData(ErrorData *edata)
{
	if (edata->message)
		pfree(edata->message);
	if (edata->detail)
		pfree(edata->detail);
	if (edata->detail_log)
		pfree(edata->detail_log);
	if (edata->hint)
		pfree(edata->hint);
	if (edata->context)
		pfree(edata->context);
	if (edata->backtrace)
		pfree(edata->backtrace);
	if (edata->schema_name)
		pfree(edata->schema_name);
	if (edata->table_name)
		pfree(edata->table_name);
	if (edata->column_name)
		pfree(edata->column_name);
	if (edata->datatype_name)
		pfree(edata->datatype_name);
	if (edata->constraint_name)
		pfree(edata->constraint_name);
	if (edata->internalquery)
		pfree(edata->internalquery);
	pfree(edata);
}

/*
 * FlushErrorState --- flush the error state after error recovery
 *
 * This should be called by an error handler after it's done processing
 * the error; or as soon as it's done CopyErrorData, if it intends to
 * do stuff that is likely to provoke another error.  You are not "out" of
 * the error subsystem until you have done this.
 */
void
FlushErrorState(void)
{
	/*
	 * Reset stack to empty.  The only case where it would be more than one
	 * deep is if we serviced an error that interrupted construction of
	 * another message.  We assume control escaped out of that message
	 * construction and won't ever go back.
	 */
	errordata_stack_depth = -1;
	recursion_depth = 0;
	/* Delete all data in ErrorContext */
	MemoryContextResetAndDeleteChildren(ErrorContext);
}

/*
 * ThrowErrorData --- report an error described by an ErrorData structure
 *
 * This is somewhat like ReThrowError, but it allows elevels besides ERROR,
 * and the boolean flags such as output_to_server are computed via the
 * default rules rather than being copied from the given ErrorData.
 * This is primarily used to re-report errors originally reported by
 * background worker processes and then propagated (with or without
 * modification) to the backend responsible for them.
 */
void
ThrowErrorData(ErrorData *edata)
{
	ErrorData  *newedata;
	MemoryContext oldcontext;

	if (!errstart(edata->elevel, edata->domain))
		return;					/* error is not to be reported at all */

	newedata = &errordata[errordata_stack_depth];
	recursion_depth++;
	oldcontext = MemoryContextSwitchTo(newedata->assoc_context);

	/* Copy the supplied fields to the error stack entry. */
	if (edata->sqlerrcode != 0)
		newedata->sqlerrcode = edata->sqlerrcode;
	if (edata->message)
		newedata->message = pstrdup(edata->message);
	if (edata->detail)
		newedata->detail = pstrdup(edata->detail);
	if (edata->detail_log)
		newedata->detail_log = pstrdup(edata->detail_log);
	if (edata->hint)
		newedata->hint = pstrdup(edata->hint);
	if (edata->context)
		newedata->context = pstrdup(edata->context);
	if (edata->backtrace)
		newedata->backtrace = pstrdup(edata->backtrace);
	/* assume message_id is not available */
	if (edata->schema_name)
		newedata->schema_name = pstrdup(edata->schema_name);
	if (edata->table_name)
		newedata->table_name = pstrdup(edata->table_name);
	if (edata->column_name)
		newedata->column_name = pstrdup(edata->column_name);
	if (edata->datatype_name)
		newedata->datatype_name = pstrdup(edata->datatype_name);
	if (edata->constraint_name)
		newedata->constraint_name = pstrdup(edata->constraint_name);
	newedata->cursorpos = edata->cursorpos;
	newedata->internalpos = edata->internalpos;
	if (edata->internalquery)
		newedata->internalquery = pstrdup(edata->internalquery);

	MemoryContextSwitchTo(oldcontext);
	recursion_depth--;

	/* Process the error. */
	errfinish(edata->filename, edata->lineno, edata->funcname);
}

/*
 * ReThrowError --- re-throw a previously copied error
 *
 * A handler can do CopyErrorData/FlushErrorState to get out of the error
 * subsystem, then do some processing, and finally ReThrowError to re-throw
 * the original error.  This is slower than just PG_RE_THROW() but should
 * be used if the "some processing" is likely to incur another error.
 */
void
ReThrowError(ErrorData *edata)
{
	ErrorData  *newedata;

	Assert(edata->elevel <= ERROR); /* CDB: Ok to rethrow elog_demote'd error */

	/* Push the data back into the error context */
	recursion_depth++;
	MemoryContextSwitchTo(ErrorContext);

	if (++errordata_stack_depth >= ERRORDATA_STACK_SIZE)
	{
		/*
		 * Wups, stack not big enough.  We treat this as a PANIC condition
		 * because it suggests an infinite loop of errors during error
		 * recovery.  Note that the message is intentionally not localized,
		 * else failure to convert it to client encoding could cause further
		 * recursion.
		 */
		errordata_stack_depth = -1; /* make room on stack */
		ereport(PANIC, (errmsg_internal("ERRORDATA_STACK_SIZE exceeded")));
	}

	newedata = &errordata[errordata_stack_depth];
	memcpy(newedata, edata, sizeof(ErrorData));

	/* Make copies of separately-allocated fields */
	if (newedata->message)
		newedata->message = pstrdup(newedata->message);
	if (newedata->detail)
		newedata->detail = pstrdup(newedata->detail);
	if (newedata->detail_log)
		newedata->detail_log = pstrdup(newedata->detail_log);
	if (newedata->hint)
		newedata->hint = pstrdup(newedata->hint);
	if (newedata->context)
		newedata->context = pstrdup(newedata->context);
	if (newedata->backtrace)
		newedata->backtrace = pstrdup(newedata->backtrace);
	if (newedata->schema_name)
		newedata->schema_name = pstrdup(newedata->schema_name);
	if (newedata->table_name)
		newedata->table_name = pstrdup(newedata->table_name);
	if (newedata->column_name)
		newedata->column_name = pstrdup(newedata->column_name);
	if (newedata->datatype_name)
		newedata->datatype_name = pstrdup(newedata->datatype_name);
	if (newedata->constraint_name)
		newedata->constraint_name = pstrdup(newedata->constraint_name);
	if (newedata->internalquery)
		newedata->internalquery = pstrdup(newedata->internalquery);

	/* Reset the assoc_context to be ErrorContext */
	newedata->assoc_context = ErrorContext;

	recursion_depth--;
	PG_RE_THROW();
}

/*
 * pg_re_throw --- out-of-line implementation of PG_RE_THROW() macro
 */
void
pg_re_throw(void)
{
	/* If possible, throw the error to the next outer setjmp handler */
	if (PG_exception_stack != NULL)
		siglongjmp(*PG_exception_stack, 1);
	else
	{
		/*
		 * If we get here, elog(ERROR) was thrown inside a PG_TRY block, which
		 * we have now exited only to discover that there is no outer setjmp
		 * handler to pass the error to.  Had the error been thrown outside
		 * the block to begin with, we'd have promoted the error to FATAL, so
		 * the correct behavior is to make it FATAL now; that is, emit it and
		 * then call proc_exit.
		 */
		ErrorData  *edata = &errordata[errordata_stack_depth];

		Assert(errordata_stack_depth >= 0);
		Assert(edata->elevel == ERROR);
		edata->elevel = FATAL;

		/*
		 * At least in principle, the increase in severity could have changed
		 * where-to-output decisions, so recalculate.
		 */
		edata->output_to_server = should_output_to_server(FATAL);
		edata->output_to_client = should_output_to_client(FATAL);

		/*
		 * We can use errfinish() for the rest, but we don't want it to call
		 * any error context routines a second time.  Since we know we are
		 * about to exit, it should be OK to just clear the context stack.
		 */
		error_context_stack = NULL;

		errfinish(edata->filename, edata->lineno, edata->funcname);
	}

	/* Doesn't return ... */
	ExceptionalCondition("pg_re_throw tried to return", "FailedAssertion",
						 __FILE__, __LINE__);
}

/*
 * GPDB: elog_exception_statement
 * Write statement in log file if an exception was encountered during
 * its execution.
 */
void
elog_exception_statement(const char* statement)
{
	ErrorData  *edata = NULL;

	if (errordata_stack_depth < 0 || statement == NULL)
		return;

	edata = &errordata[errordata_stack_depth];
	/*
	 * We should also honour whether hide the statement and GUC
	 * log_min_error_statement to prevent print the statement
	 * when error happens.
	 */
	if (!edata->hide_stmt &&
		is_log_level_output(edata->elevel, log_min_error_statement))
		elog(LOG, "An exception was encountered during the execution of statement: %s",
			 statement);
}

/*
 * CDB: elog_demote
 *
 * A PG_CATCH() handler can call this to downgrade the error that it is
 * currently handling to a level lower than ERROR.  The caller should
 * then do PG_RE_THROW() to proceed to the next error handler.
 *
 * Clients using libpq cannot receive normal output together with an error.
 * The libpq frontend discards any results already buffered when a command
 * completes with an error notification of level ERROR or higher.
 *
 * elog_demote() can be used to reduce the error level reported to the client
 * so that libpq won't suppress normal output, while the backend still frees
 * resources, aborts the transaction, etc, as usual.
 *
 * Returns true if successful, false if the request is disallowed.
 */
bool
elog_demote(int downgrade_to_elevel)
{
	ErrorData  *edata;

	if (errordata_stack_depth < 0 ||
		errordata_stack_depth >= ERRORDATA_STACK_SIZE - 1)
		return false;

	edata = &errordata[errordata_stack_depth];

	if (downgrade_to_elevel >= ERROR ||
		recursion_depth != 0 ||
		edata->elevel > ERROR ||
		edata->elevel < downgrade_to_elevel)
		return false;

	edata->elevel = downgrade_to_elevel;
	return true;
}							   /* elog_demote */


/*
 * CDB: elog_dismiss
 *
 * A PG_CATCH() handler can call this to downgrade the error that it is
 * currently handling to a level lower than ERROR, report it to the log
 * and/or client as appropriate, and purge it from the error system.
 *
 * This shouldn't be attempted unless the caller is certain that the
 * error does not need the services of upper level error handlers to
 * release resources, abort the transaction, etc.
 *
 * Returns true if successful, in which case the error has been expunged
 * and the caller should not do PG_RE_THROW(), but should instead fall or
 * jump out of the PG_CATCH() handler and resume normal execution.
 *
 * Returns false if unsuccessful; then the caller should carry on as
 * PG_CATCH() handlers ordinarily do, and exit via PG_RE_THROW().
 */
bool
elog_dismiss(int downgrade_to_elevel)
{
	ErrorContextCallback   *saveCallbackStack = error_context_stack;
	ErrorData			   *edata;
	bool					shouldEmit = false;

	if (errordata_stack_depth < 0 ||
		errordata_stack_depth >= ERRORDATA_STACK_SIZE - 1)
		return false;

	edata = &errordata[errordata_stack_depth];

	if (downgrade_to_elevel >= ERROR ||
		recursion_depth != 0 ||
		edata->elevel > ERROR)
		return false;

	/*
	 * Context callbacks, if any, were already invoked when this error
	 * first passed through errfinish.  Hide them so they won't be
	 * called redundantly.
	 */
	error_context_stack = NULL;

	/* Use errstart to decide where to send the error report. */
	shouldEmit = errstart(downgrade_to_elevel, TEXTDOMAIN);

	/* Send error report to log and/or client. */
	if (shouldEmit)
	{
		ErrorData  *newedata = &errordata[errordata_stack_depth];

		/* errstart has stacked a new ErrorData entry. */
		Assert(newedata == edata + 1);

		/* It tells us where to send the error report for the new elevel. */
		edata->elevel = newedata->elevel;
		edata->output_to_client = newedata->output_to_client;
		edata->output_to_server = newedata->output_to_server;

		/* Pop temp ErrorData entry. Nothing was palloc'ed; no need to pfree. */
		errordata_stack_depth--;
	}

	/* Nobody wants the error report. */
	else
	{
		edata->elevel = downgrade_to_elevel;
		edata->output_to_client = false;
		edata->output_to_server = false;
	}

	/*
	 * Sneak the caller's error through errfinish again (it has been through
	 * once already) to emit the error report (if requested) and clean up.
	 */
	errfinish(NULL, 0, NULL);

	/* Restore the context callback stack. */
	error_context_stack = saveCallbackStack;

	/* Error not pending anymore, so caller should not do PG_RE_THROW(). */
	return true;				/* success */
}							   /* elog_dismiss */


/*
 * CDB: elog_geterrcode
 * Return the SQLSTATE code for the error currently being handled, or 0.
 *
 * This is only intended for use in error handlers.
 */
int
elog_geterrcode(void)
{
	return (errordata_stack_depth < 0)
				? 0
				: errordata[errordata_stack_depth].sqlerrcode;
} /* elog_geterrcode */

int
elog_getelevel(void)
{
	return (errordata_stack_depth < 0)
				? NOTICE
				: errordata[errordata_stack_depth].elevel;
} /* elog_getelevel */

/*
 * Note: A pointer is returned.  Make a copy of the message
 * before re-throwing or flushing the error state.
 */
char*
elog_message(void)
{
	return (errordata_stack_depth < 0)
				? NULL
				: errordata[errordata_stack_depth].message;
}

/*
 * GetErrorContextStack - Return the context stack, for display/diags
 *
 * Returns a pstrdup'd string in the caller's context which includes the PG
 * error call stack.  It is the caller's responsibility to ensure this string
 * is pfree'd (or its context cleaned up) when done.
 *
 * This information is collected by traversing the error contexts and calling
 * each context's callback function, each of which is expected to call
 * errcontext() to return a string which can be presented to the user.
 */
char *
GetErrorContextStack(void)
{
	ErrorData  *edata;
	ErrorContextCallback *econtext;

	/*
	 * Okay, crank up a stack entry to store the info in.
	 */
	recursion_depth++;

	if (++errordata_stack_depth >= ERRORDATA_STACK_SIZE)
	{
		/*
		 * Wups, stack not big enough.  We treat this as a PANIC condition
		 * because it suggests an infinite loop of errors during error
		 * recovery.
		 */
		errordata_stack_depth = -1; /* make room on stack */
		ereport(PANIC, (errmsg_internal("ERRORDATA_STACK_SIZE exceeded")));
	}

	/*
	 * Things look good so far, so initialize our error frame
	 */
	edata = &errordata[errordata_stack_depth];
	MemSet(edata, 0, sizeof(ErrorData));

	/*
	 * Set up assoc_context to be the caller's context, so any allocations
	 * done (which will include edata->context) will use their context.
	 */
	edata->assoc_context = CurrentMemoryContext;

	/*
	 * Call any context callback functions to collect the context information
	 * into edata->context.
	 *
	 * Errors occurring in callback functions should go through the regular
	 * error handling code which should handle any recursive errors, though we
	 * double-check above, just in case.
	 */
	for (econtext = error_context_stack;
		 econtext != NULL;
		 econtext = econtext->previous)
		econtext->callback(econtext->arg);

	/*
	 * Clean ourselves off the stack, any allocations done should have been
	 * using edata->assoc_context, which we set up earlier to be the caller's
	 * context, so we're free to just remove our entry off the stack and
	 * decrement recursion depth and exit.
	 */
	errordata_stack_depth--;
	recursion_depth--;

	/*
	 * Return a pointer to the string the caller asked for, which should have
	 * been allocated in their context.
	 */
	return edata->context;
}


/*
 * Initialization of error output file
 */
void
DebugFileOpen(void)
{
	int			fd,
				istty;

	if (OutputFileName[0])
	{
		/*
		 * A debug-output file name was given.
		 *
		 * Make sure we can write the file, and find out if it's a tty.
		 */
		if ((fd = open(OutputFileName, O_CREAT | O_APPEND | O_WRONLY,
					   0666)) < 0)
			ereport(FATAL,
					(errcode_for_file_access(),
					 errmsg("could not open file \"%s\": %m", OutputFileName)));
		istty = isatty(fd);
		close(fd);

		/*
		 * Redirect our stderr to the debug output file.
		 */
		if (!freopen(OutputFileName, "a", stderr))
			ereport(FATAL,
					(errcode_for_file_access(),
					 errmsg("could not reopen file \"%s\" as stderr: %m",
							OutputFileName)));

		/*
		 * If the file is a tty and we're running under the postmaster, try to
		 * send stdout there as well (if it isn't a tty then stderr will block
		 * out stdout, so we may as well let stdout go wherever it was going
		 * before).
		 */
		if (istty && IsUnderPostmaster)
			if (!freopen(OutputFileName, "a", stdout))
				ereport(FATAL,
						(errcode_for_file_access(),
						 errmsg("could not reopen file \"%s\" as stdout: %m",
								OutputFileName)));
	}
}


#ifdef HAVE_SYSLOG

/*
 * Set or update the parameters for syslog logging
 */
void
set_syslog_parameters(const char *ident, int facility)
{
	/*
	 * guc.c is likely to call us repeatedly with same parameters, so don't
	 * thrash the syslog connection unnecessarily.  Also, we do not re-open
	 * the connection until needed, since this routine will get called whether
	 * or not Log_destination actually mentions syslog.
	 *
	 * Note that we make our own copy of the ident string rather than relying
	 * on guc.c's.  This may be overly paranoid, but it ensures that we cannot
	 * accidentally free a string that syslog is still using.
	 */
	if (syslog_ident == NULL || strcmp(syslog_ident, ident) != 0 ||
		syslog_facility != facility)
	{
		if (openlog_done)
		{
			closelog();
			openlog_done = false;
		}
		if (syslog_ident)
			free(syslog_ident);
		syslog_ident = strdup(ident);
		/* if the strdup fails, we will cope in write_syslog() */
		syslog_facility = facility;
	}
}


/*
 * Write a message line to syslog
 */
static void
write_syslog(int level, const char *line)
{
	static unsigned long seq = 0;

	int			len;
	const char *nlpos;

	/* Open syslog connection if not done yet */
	if (!openlog_done)
	{
		openlog(syslog_ident ? syslog_ident : "postgres",
				LOG_PID | LOG_NDELAY | LOG_NOWAIT,
				syslog_facility);
		openlog_done = true;
	}

	/*
	 * We add a sequence number to each log message to suppress "same"
	 * messages.
	 */
	seq++;

	/*
	 * Our problem here is that many syslog implementations don't handle long
	 * messages in an acceptable manner. While this function doesn't help that
	 * fact, it does work around by splitting up messages into smaller pieces.
	 *
	 * We divide into multiple syslog() calls if message is too long or if the
	 * message contains embedded newline(s).
	 */
	len = strlen(line);
	nlpos = strchr(line, '\n');
	if (syslog_split_messages && (len > PG_SYSLOG_LIMIT || nlpos != NULL))
	{
		int			chunk_nr = 0;

		while (len > 0)
		{
			char		buf[PG_SYSLOG_LIMIT + 1];
			int			buflen;
			int			i;

			/* if we start at a newline, move ahead one char */
			if (line[0] == '\n')
			{
				line++;
				len--;
				/* we need to recompute the next newline's position, too */
				nlpos = strchr(line, '\n');
				continue;
			}

			/* copy one line, or as much as will fit, to buf */
			if (nlpos != NULL)
				buflen = nlpos - line;
			else
				buflen = len;
			buflen = Min(buflen, PG_SYSLOG_LIMIT);
			memcpy(buf, line, buflen);
			buf[buflen] = '\0';

			/* trim to multibyte letter boundary */
			buflen = pg_mbcliplen(buf, buflen, buflen);
			if (buflen <= 0)
				return;
			buf[buflen] = '\0';

			/* already word boundary? */
			if (line[buflen] != '\0' &&
				!isspace((unsigned char) line[buflen]))
			{
				/* try to divide at word boundary */
				i = buflen - 1;
				while (i > 0 && !isspace((unsigned char) buf[i]))
					i--;

				if (i > 0)		/* else couldn't divide word boundary */
				{
					buflen = i;
					buf[i] = '\0';
				}
			}

			chunk_nr++;

			if (syslog_sequence_numbers)
				syslog(level, "[%lu-%d] %s", seq, chunk_nr, buf);
			else
				syslog(level, "[%d] %s", chunk_nr, buf);

			line += buflen;
			len -= buflen;
		}
	}
	else
	{
		/* message short enough */
		if (syslog_sequence_numbers)
			syslog(level, "[%lu] %s", seq, line);
		else
			syslog(level, "%s", line);
	}
}
#endif							/* HAVE_SYSLOG */

#ifdef WIN32
/*
 * Get the PostgreSQL equivalent of the Windows ANSI code page.  "ANSI" system
 * interfaces (e.g. CreateFileA()) expect string arguments in this encoding.
 * Every process in a given system will find the same value at all times.
 */
static int
GetACPEncoding(void)
{
	static int	encoding = -2;

	if (encoding == -2)
		encoding = pg_codepage_to_encoding(GetACP());

	return encoding;
}

/*
 * Write a message line to the windows event log
 */
static void
write_eventlog(int level, const char *line, int len)
{
	WCHAR	   *utf16;
	int			eventlevel = EVENTLOG_ERROR_TYPE;
	static HANDLE evtHandle = INVALID_HANDLE_VALUE;

	if (evtHandle == INVALID_HANDLE_VALUE)
	{
		evtHandle = RegisterEventSource(NULL,
										event_source ? event_source : DEFAULT_EVENT_SOURCE);
		if (evtHandle == NULL)
		{
			evtHandle = INVALID_HANDLE_VALUE;
			return;
		}
	}

	switch (level)
	{
		case DEBUG5:
		case DEBUG4:
		case DEBUG3:
		case DEBUG2:
		case DEBUG1:
		case LOG:
		case LOG_SERVER_ONLY:
		case INFO:
		case NOTICE:
			eventlevel = EVENTLOG_INFORMATION_TYPE;
			break;
		case WARNING:
		case WARNING_CLIENT_ONLY:
			eventlevel = EVENTLOG_WARNING_TYPE;
			break;
		case ERROR:
		case FATAL:
		case PANIC:
		default:
			eventlevel = EVENTLOG_ERROR_TYPE;
			break;
	}

	/*
	 * If message character encoding matches the encoding expected by
	 * ReportEventA(), call it to avoid the hazards of conversion.  Otherwise,
	 * try to convert the message to UTF16 and write it with ReportEventW().
	 * Fall back on ReportEventA() if conversion failed.
	 *
	 * Since we palloc the structure required for conversion, also fall
	 * through to writing unconverted if we have not yet set up
	 * CurrentMemoryContext.
	 *
	 * Also verify that we are not on our way into error recursion trouble due
	 * to error messages thrown deep inside pgwin32_message_to_UTF16().
	 */
	if (!in_error_recursion_trouble() &&
		CurrentMemoryContext != NULL &&
		GetMessageEncoding() != GetACPEncoding())
	{
		utf16 = pgwin32_message_to_UTF16(line, len, NULL);
		if (utf16)
		{
			ReportEventW(evtHandle,
						 eventlevel,
						 0,
						 0,		/* All events are Id 0 */
						 NULL,
						 1,
						 0,
						 (LPCWSTR *) &utf16,
						 NULL);
			/* XXX Try ReportEventA() when ReportEventW() fails? */

			pfree(utf16);
			return;
		}
	}
	ReportEventA(evtHandle,
				 eventlevel,
				 0,
				 0,				/* All events are Id 0 */
				 NULL,
				 1,
				 0,
				 &line,
				 NULL);
}
#endif							/* WIN32 */


/*
 * CDB: Tidy up the error message
 */

static void
cdb_strip_trailing_whitespace(char **buf)
{
	if (*buf)
	{
		char   *bp = *buf;
		char   *ep = bp + strlen(bp);

		while (bp < ep &&
			   ep[-1] <= ' ' &&
			   ep[-1] > '\0')
			*--ep = '\0';

		if (bp == ep)
		{
			pfree(*buf);
			*buf = NULL;
		}
	}
}							   /* cdb_strip_trailing_whitespace */

/*
 * cdb_tidy_message is a gpdb specific error message postprocessing function.
 *
 * It supplies useful error information for debug which upstream is missing:
 * 1. append the filename and line number for internal error.
 * 2. truncate the trailing whitespace for edata
 */
void
cdb_tidy_message(ErrorData *edata)
{
	char	   *bp;
	char	   *ep;
	char	   *tp;
	int			m, n;

	cdb_strip_trailing_whitespace(&edata->hint);
	cdb_strip_trailing_whitespace(&edata->detail);
	cdb_strip_trailing_whitespace(&edata->detail_log);
	cdb_strip_trailing_whitespace(&edata->message);

	/* Look at main error message. */
	if (edata->message)
	{
		bp = edata->message;
		while (*bp <= ' ' &&
			   *bp > '\0')
			bp++;
		ep = bp + strlen(bp);
	}
	else
		ep = bp = "";

	/*
	 * If internal error, append the filename and line number.
	 * (Skip if error came from QE, because QE already added the info.)
	 */
	if (!edata->omit_location &&
		edata->sqlerrcode == ERRCODE_INTERNAL_ERROR &&
		edata->filename)
	{
		char		buf[60];
		const char *bfn;

		/* With some compilers __FILE__ is absolute path.  Strip directory. */
		bfn = edata->filename + strlen(edata->filename);
		while (edata->filename < bfn &&
			   bfn[-1] != '/' &&
			   bfn[-1] != '\\')
			bfn--;

		/* Format the error location. */
		n = snprintf(buf, sizeof(buf)-1, " (%s:%d)", bfn, edata->lineno);

		/* Append to main error message. */
		m = ep - bp;
		tp = palloc(m + n + 1);
		memcpy(tp, bp, m);
		memcpy(tp+m, buf, n);
		tp[m+n] = '\0';

		if (edata->message)
			pfree(edata->message);
		edata->message = tp;
	}
}							   /* cdb_tidy_message */


static void
write_console(const char *line, int len)
{
	int			rc;

#ifdef WIN32

	/*
	 * Try to convert the message to UTF16 and write it with WriteConsoleW().
	 * Fall back on write() if anything fails.
	 *
	 * In contrast to write_eventlog(), don't skip straight to write() based
	 * on the applicable encodings.  Unlike WriteConsoleW(), write() depends
	 * on the suitability of the console output code page.  Since we put
	 * stderr into binary mode in SubPostmasterMain(), write() skips the
	 * necessary translation anyway.
	 *
	 * WriteConsoleW() will fail if stderr is redirected, so just fall through
	 * to writing unconverted to the logfile in this case.
	 *
	 * Since we palloc the structure required for conversion, also fall
	 * through to writing unconverted if we have not yet set up
	 * CurrentMemoryContext.
	 */
	if (!in_error_recursion_trouble() &&
		!redirection_done &&
		CurrentMemoryContext != NULL)
	{
		WCHAR	   *utf16;
		int			utf16len;

		utf16 = pgwin32_message_to_UTF16(line, len, &utf16len);
		if (utf16 != NULL)
		{
			HANDLE		stdHandle;
			DWORD		written;

			stdHandle = GetStdHandle(STD_ERROR_HANDLE);
			if (WriteConsoleW(stdHandle, utf16, utf16len, &written, NULL))
			{
				pfree(utf16);
				return;
			}

			/*
			 * In case WriteConsoleW() failed, fall back to writing the
			 * message unconverted.
			 */
			pfree(utf16);
		}
	}
#else

	/*
	 * Conversion on non-win32 platforms is not implemented yet. It requires
	 * non-throw version of pg_do_encoding_conversion(), that converts
	 * unconvertable characters to '?' without errors.
	 *
	 * XXX: We have a no-throw version now. It doesn't convert to '?' though.
	 */
#endif

	/*
	 * We ignore any error from write() here.  We have no useful way to report
	 * it ... certainly whining on stderr isn't likely to be productive.
	 */
	rc = write(fileno(stderr), line, len);
	(void) rc;
}

/*
 * setup formatted_log_time, for consistent times between CSV and regular logs
 */
static void
setup_formatted_log_time(void)
{
	pg_time_t	stamp_time;
	char		msbuf[13];

	if (!saved_timeval_set)
	{
		gettimeofday(&saved_timeval, NULL);
		saved_timeval_set = true;
	}

	stamp_time = (pg_time_t) saved_timeval.tv_sec;

	/*
	 * Note: we expect that guc.c will ensure that log_timezone is set up (at
	 * least with a minimal GMT value) before Log_line_prefix can become
	 * nonempty or CSV mode can be selected.
	 */
	pg_strftime(formatted_log_time, FORMATTED_TS_LEN,
	/* leave room for microseconds... */
				"%Y-%m-%d %H:%M:%S        %Z",
				pg_localtime(&stamp_time, log_timezone));

	/* 'paste' microseconds into place... */
	sprintf(msbuf, ".%06d", (int) (saved_timeval.tv_usec));
	memcpy(formatted_log_time + 19, msbuf, 4);
}

/*
 * setup formatted_start_time
 */
static void
setup_formatted_start_time(void)
{
	pg_time_t	stamp_time = (pg_time_t) MyStartTime;

	/*
	 * Note: we expect that guc.c will ensure that log_timezone is set up (at
	 * least with a minimal GMT value) before Log_line_prefix can become
	 * nonempty or CSV mode can be selected.
	 */
	pg_strftime(formatted_start_time, FORMATTED_TS_LEN,
				"%Y-%m-%d %H:%M:%S %Z",
				pg_localtime(&stamp_time, log_timezone));
}

/*
 * process_log_prefix_padding --- helper function for processing the format
 * string in log_line_prefix
 *
 * Note: This function returns NULL if it finds something which
 * it deems invalid in the format string.
 */
static const char *
process_log_prefix_padding(const char *p, int *ppadding)
{
	int			paddingsign = 1;
	int			padding = 0;

	if (*p == '-')
	{
		p++;

		if (*p == '\0')			/* Did the buf end in %- ? */
			return NULL;
		paddingsign = -1;
	}

	/* generate an int version of the numerical string */
	while (*p >= '0' && *p <= '9')
		padding = padding * 10 + (*p++ - '0');

	/* format is invalid if it ends with the padding number */
	if (*p == '\0')
		return NULL;

	padding *= paddingsign;
	*ppadding = padding;
	return p;
}

/*
 * Format tag info for log lines; append to the provided buffer.
 */
static void
log_line_prefix(StringInfo buf, ErrorData *edata)
{
	/* static counter for line numbers */
	static long log_line_number = 0;

	/* has counter been reset in current process? */
	static int	log_my_pid = 0;
	int			padding;
	const char *p;

	/*
	 * This is one of the few places where we'd rather not inherit a static
	 * variable's value from the postmaster.  But since we will, reset it when
	 * MyProcPid changes. MyStartTime also changes when MyProcPid does, so
	 * reset the formatted start timestamp too.
	 */
	if (log_my_pid != MyProcPid)
	{
		log_line_number = 0;
		log_my_pid = MyProcPid;
		formatted_start_time[0] = '\0';
	}
	log_line_number++;

	if (Log_line_prefix == NULL)
		return;					/* in case guc hasn't run yet */

	for (p = Log_line_prefix; *p != '\0'; p++)
	{
		if (*p != '%')
		{
			/* literal char, just copy */
			appendStringInfoChar(buf, *p);
			continue;
		}

		/* must be a '%', so skip to the next char */
		p++;
		if (*p == '\0')
			break;				/* format error - ignore it */
		else if (*p == '%')
		{
			/* string contains %% */
			appendStringInfoChar(buf, '%');
			continue;
		}


		/*
		 * Process any formatting which may exist after the '%'.  Note that
		 * process_log_prefix_padding moves p past the padding number if it
		 * exists.
		 *
		 * Note: Since only '-', '0' to '9' are valid formatting characters we
		 * can do a quick check here to pre-check for formatting. If the char
		 * is not formatting then we can skip a useless function call.
		 *
		 * Further note: At least on some platforms, passing %*s rather than
		 * %s to appendStringInfo() is substantially slower, so many of the
		 * cases below avoid doing that unless non-zero padding is in fact
		 * specified.
		 */
		if (*p > '9')
			padding = 0;
		else if ((p = process_log_prefix_padding(p, &padding)) == NULL)
			break;

		/* process the option */
		switch (*p)
		{
			case 'a':
				if (MyProcPort)
				{
					const char *appname = application_name;

					if (appname == NULL || *appname == '\0')
						appname = _("[unknown]");
					if (padding != 0)
						appendStringInfo(buf, "%*s", padding, appname);
					else
						appendStringInfoString(buf, appname);
				}
				else if (padding != 0)
					appendStringInfoSpaces(buf,
										   padding > 0 ? padding : -padding);

				break;
			case 'b':
				{
					const char *backend_type_str;

					if (MyProcPid == PostmasterPid)
						backend_type_str = "postmaster";
					else if (MyBackendType == B_BG_WORKER)
						backend_type_str = MyBgworkerEntry->bgw_type;
					else
						backend_type_str = GetBackendTypeDesc(MyBackendType);

					if (padding != 0)
						appendStringInfo(buf, "%*s", padding, backend_type_str);
					else
						appendStringInfoString(buf, backend_type_str);
					break;
				}
			case 'u':
				if (MyProcPort)
				{
					const char *username = MyProcPort->user_name;

					if (username == NULL || *username == '\0')
						username = _("[unknown]");
					if (padding != 0)
						appendStringInfo(buf, "%*s", padding, username);
					else
						appendStringInfoString(buf, username);
				}
				else if (padding != 0)
					appendStringInfoSpaces(buf,
										   padding > 0 ? padding : -padding);
				break;
			case 'd':
				if (MyProcPort)
				{
					const char *dbname = MyProcPort->database_name;

					if (dbname == NULL || *dbname == '\0')
						dbname = _("[unknown]");
					if (padding != 0)
						appendStringInfo(buf, "%*s", padding, dbname);
					else
						appendStringInfoString(buf, dbname);
				}
				else if (padding != 0)
					appendStringInfoSpaces(buf,
										   padding > 0 ? padding : -padding);
				break;
			case 'c':
				if (padding != 0)
				{
					char		strfbuf[128];

					snprintf(strfbuf, sizeof(strfbuf) - 1, "%lx.%x",
							 (long) (MyStartTime), MyProcPid);
					appendStringInfo(buf, "%*s", padding, strfbuf);
				}
				else
					appendStringInfo(buf, "%lx.%x", (long) (MyStartTime), MyProcPid);
				break;
			case 'p':
				if (padding != 0)
					appendStringInfo(buf, "%*d", padding, MyProcPid);
				else
					appendStringInfo(buf, "%d", MyProcPid);
				break;

			case 'P':
				if (MyProc)
				{
					PGPROC	   *leader = MyProc->lockGroupLeader;

					/*
					 * Show the leader only for active parallel workers. This
					 * leaves out the leader of a parallel group.
					 */
					if (leader == NULL || leader->pid == MyProcPid)
						appendStringInfoSpaces(buf,
											   padding > 0 ? padding : -padding);
					else if (padding != 0)
						appendStringInfo(buf, "%*d", padding, leader->pid);
					else
						appendStringInfo(buf, "%d", leader->pid);
				}
				else if (padding != 0)
					appendStringInfoSpaces(buf,
										   padding > 0 ? padding : -padding);
				break;

			case 'l':
				if (padding != 0)
					appendStringInfo(buf, "%*ld", padding, log_line_number);
				else
					appendStringInfo(buf, "%ld", log_line_number);
				break;
			case 'm':
				setup_formatted_log_time();
				if (padding != 0)
					appendStringInfo(buf, "%*s", padding, formatted_log_time);
				else
					appendStringInfoString(buf, formatted_log_time);
				break;
			case 't':
				{
					pg_time_t	stamp_time = (pg_time_t) time(NULL);
					char		strfbuf[128];

					pg_strftime(strfbuf, sizeof(strfbuf),
								"%Y-%m-%d %H:%M:%S %Z",
								pg_localtime(&stamp_time, log_timezone));
					if (padding != 0)
						appendStringInfo(buf, "%*s", padding, strfbuf);
					else
						appendStringInfoString(buf, strfbuf);
				}
				break;
			case 'n':
				{
					char		strfbuf[128];

					if (!saved_timeval_set)
					{
						gettimeofday(&saved_timeval, NULL);
						saved_timeval_set = true;
					}

					snprintf(strfbuf, sizeof(strfbuf), "%ld.%03d",
							 (long) saved_timeval.tv_sec,
							 (int) (saved_timeval.tv_usec / 1000));

					if (padding != 0)
						appendStringInfo(buf, "%*s", padding, strfbuf);
					else
						appendStringInfoString(buf, strfbuf);
				}
				break;
			case 's':
				if (formatted_start_time[0] == '\0')
					setup_formatted_start_time();
				if (padding != 0)
					appendStringInfo(buf, "%*s", padding, formatted_start_time);
				else
					appendStringInfoString(buf, formatted_start_time);
				break;
			case 'i':
				if (MyProcPort)
				{
					const char *psdisp;
					int			displen;

					psdisp = get_ps_display(&displen);
					if (padding != 0)
						appendStringInfo(buf, "%*s", padding, psdisp);
					else
						appendBinaryStringInfo(buf, psdisp, displen);

				}
				else if (padding != 0)
					appendStringInfoSpaces(buf,
										   padding > 0 ? padding : -padding);
				break;
			case 'r':
				if (MyProcPort && MyProcPort->remote_host)
				{
					if (padding != 0)
					{
						if (MyProcPort->remote_port && MyProcPort->remote_port[0] != '\0')
						{
							/*
							 * This option is slightly special as the port
							 * number may be appended onto the end. Here we
							 * need to build 1 string which contains the
							 * remote_host and optionally the remote_port (if
							 * set) so we can properly align the string.
							 */

							char	   *hostport;

							hostport = psprintf("%s(%s)", MyProcPort->remote_host, MyProcPort->remote_port);
							appendStringInfo(buf, "%*s", padding, hostport);
							pfree(hostport);
						}
						else
							appendStringInfo(buf, "%*s", padding, MyProcPort->remote_host);
					}
					else
					{
						/* padding is 0, so we don't need a temp buffer */
						appendStringInfoString(buf, MyProcPort->remote_host);
						if (MyProcPort->remote_port &&
							MyProcPort->remote_port[0] != '\0')
							appendStringInfo(buf, "(%s)",
											 MyProcPort->remote_port);
					}

				}
				else if (padding != 0)
					appendStringInfoSpaces(buf,
										   padding > 0 ? padding : -padding);
				break;
			case 'h':
				if (MyProcPort && MyProcPort->remote_host)
				{
					if (padding != 0)
						appendStringInfo(buf, "%*s", padding, MyProcPort->remote_host);
					else
						appendStringInfoString(buf, MyProcPort->remote_host);
				}
				else if (padding != 0)
					appendStringInfoSpaces(buf,
										   padding > 0 ? padding : -padding);
				break;
			case 'q':
				/* in postmaster and friends, stop if %q is seen */
				/* in a backend, just ignore */
				if (MyProcPort == NULL)
					return;
				break;
			case 'v':
				/* keep VXID format in sync with lockfuncs.c */
				if (MyProc != NULL && MyProc->backendId != InvalidBackendId)
				{
					if (padding != 0)
					{
						char		strfbuf[128];

						snprintf(strfbuf, sizeof(strfbuf) - 1, "%d/%u",
								 MyProc->backendId, MyProc->lxid);
						appendStringInfo(buf, "%*s", padding, strfbuf);
					}
					else
						appendStringInfo(buf, "%d/%u", MyProc->backendId, MyProc->lxid);
				}
				else if (padding != 0)
					appendStringInfoSpaces(buf,
										   padding > 0 ? padding : -padding);
				break;
			case 'x':
				if (padding != 0)
					appendStringInfo(buf, "%*u", padding, GetTopTransactionIdIfAny());
				else
					appendStringInfo(buf, "%u", GetTopTransactionIdIfAny());
				break;

			/* MPP SPECIFIC OPTIONS. */
			case 'C':
				/* we use -2 to indicate that it hasn't been set yet.  we'll
				 * choose to not write anything for the very early log messages
				 * before GUC variables are set.
				 */
				if( GpIdentity.segindex != UNDEF_SEGMENT )
					appendStringInfo(buf, "%d", GpIdentity.segindex);
				break;
			case 'I':
				/* prints a succinct description of an MPP process. */
				if (!MyProcPort)
				{
					const char *sp;
					const char *uname = get_ps_display_username();
					if (!uname || !uname[0])
						appendStringInfoString(buf, "postmaster");
					else if ((sp = strstr(uname, " process")) != NULL)
						appendBinaryStringInfo(buf, uname, sp - uname);
					else
						appendStringInfoString(buf, uname);
					break;
				}
				int j = buf->len;
				if (gp_session_id > 0)
					appendStringInfo(buf, "con%d ", gp_session_id);
				if (gp_command_count > 0)
					appendStringInfo(buf, "cmd%d ", gp_command_count);
				if (Gp_role == GP_ROLE_EXECUTE)
					appendStringInfo(buf, "seg%d ", GpIdentity.segindex);
				if (currentSliceId > 0)
					appendStringInfo(buf, "slice%d ", currentSliceId);
				if (j < buf->len &&
					buf->data[buf->len - 1] == ' ')
					buf->len--;
				break;
			case 'P':
				if( Gp_role == GP_ROLE_EXECUTE )
				{
					appendStringInfoChar(buf, 'P');
				}
				break;
			case 'R':
				if (!MyProcPort)
				{
					const char *uname = get_ps_display_username();
					appendStringInfoString(buf, uname && uname[0] ? uname : "postmaster");
				}
				else
					appendStringInfoString(buf, role_to_string(Gp_role));
				break;
			case 'S':
				if (currentSliceId >= 0)
				{
					appendStringInfo(buf, "%d", currentSliceId );
				}
				break;
			case 'T':
				if (MyProcPort)
				{
					if (Gp_role == GP_ROLE_EXECUTE)
						appendStringInfo(buf, "qe");
					else if (Gp_role == GP_ROLE_DISPATCH)
						appendStringInfo(buf, "qd");
				}
				break;
			case 'X':
				{
					DistributedTransactionId distribXid;
					TransactionId localXid;
					TransactionId subXid;

					GetAllTransactionXids(
									&distribXid,
									&localXid,
									&subXid);

					if (localXid != InvalidTransactionId)
					{
						if (distribXid >= FirstDistributedTransactionId)
							appendStringInfo(buf, "dx"UINT64_FORMAT", ", distribXid);

						appendStringInfo(buf, "x%u", localXid);

						if (subXid >= FirstNormalTransactionId)
							appendStringInfo(buf, ", sx%u, ", subXid);
					}

					break;
				}
			case 'e':
				if (padding != 0)
					appendStringInfo(buf, "%*s", padding, unpack_sql_state(edata->sqlerrcode));
				else
					appendStringInfoString(buf, unpack_sql_state(edata->sqlerrcode));
				break;
			case 'Q':
				if (padding != 0)
					appendStringInfo(buf, "%*lld", padding,
									 (long long) pgstat_get_my_query_id());
				else
					appendStringInfo(buf, "%lld",
									 (long long) pgstat_get_my_query_id());
				break;
			default:
				/* format error - ignore it */
				break;
		}
	}
}

/*
 * append a CSV'd version of a string to a StringInfo
 * We use the PostgreSQL defaults for CSV, i.e. quote = escape = '"'
 * If it's NULL, append nothing.
 */
static inline void
appendCSVLiteral(StringInfo buf, const char *data)
{
	const char *p = data;
	char		c;

	/* avoid confusing an empty string with NULL */
	if (p == NULL)
		return;

	appendStringInfoCharMacro(buf, '"');
	while ((c = *p++) != '\0')
	{
		if (c == '"')
			appendStringInfoCharMacro(buf, '"');
		appendStringInfoCharMacro(buf, c);
	}
	appendStringInfoCharMacro(buf, '"');
}

/*
 * Constructs the error message, depending on the Errordata it gets, in a CSV
 * format which is described in doc/src/sgml/config.sgml.
 */
static void
write_csvlog(ErrorData *edata)
{
	StringInfoData buf;
	bool		print_stmt = false;

	/* static counter for line numbers */
	static long log_line_number = 0;

	/* has counter been reset in current process? */
	static int	log_my_pid = 0;

	/*
	 * This is one of the few places where we'd rather not inherit a static
	 * variable's value from the postmaster.  But since we will, reset it when
	 * MyProcPid changes.
	 */
	if (log_my_pid != MyProcPid)
	{
		log_line_number = 0;
		log_my_pid = MyProcPid;
		formatted_start_time[0] = '\0';
	}
	log_line_number++;

	initStringInfo(&buf);

	/*
	 * timestamp with milliseconds
	 *
	 * Check if the timestamp is already calculated for the syslog message,
	 * and use it if so.  Otherwise, get the current timestamp.  This is done
	 * to put same timestamp in both syslog and csvlog messages.
	 */
	if (formatted_log_time[0] == '\0')
		setup_formatted_log_time();

	appendStringInfoString(&buf, formatted_log_time);
	appendStringInfoChar(&buf, ',');

	/* username */
	if (MyProcPort)
		appendCSVLiteral(&buf, MyProcPort->user_name);
	appendStringInfoChar(&buf, ',');

	/* database name */
	if (MyProcPort)
		appendCSVLiteral(&buf, MyProcPort->database_name);
	appendStringInfoChar(&buf, ',');

	/* Process id  */
	if (MyProcPid != 0)
		appendStringInfo(&buf, "%d", MyProcPid);
	appendStringInfoChar(&buf, ',');

	/* Remote host and port */
	if (MyProcPort && MyProcPort->remote_host)
	{
		appendStringInfoChar(&buf, '"');
		appendStringInfoString(&buf, MyProcPort->remote_host);
		if (MyProcPort->remote_port && MyProcPort->remote_port[0] != '\0')
		{
			appendStringInfoChar(&buf, ':');
			appendStringInfoString(&buf, MyProcPort->remote_port);
		}
		appendStringInfoChar(&buf, '"');
	}
	appendStringInfoChar(&buf, ',');

	/* session id */
	appendStringInfo(&buf, "%lx.%x", (long) MyStartTime, MyProcPid);
	appendStringInfoChar(&buf, ',');

	/* Line number */
	appendStringInfo(&buf, "%ld", log_line_number);
	appendStringInfoChar(&buf, ',');

	/* PS display */
	if (MyProcPort)
	{
		StringInfoData msgbuf;
		const char *psdisp;
		int			displen;

		initStringInfo(&msgbuf);

		psdisp = get_ps_display(&displen);
		appendBinaryStringInfo(&msgbuf, psdisp, displen);
		appendCSVLiteral(&buf, msgbuf.data);

		pfree(msgbuf.data);
	}
	appendStringInfoChar(&buf, ',');

	/* session start timestamp */
	if (formatted_start_time[0] == '\0')
		setup_formatted_start_time();
	appendStringInfoString(&buf, formatted_start_time);
	appendStringInfoChar(&buf, ',');

	/* Virtual transaction id */
	/* keep VXID format in sync with lockfuncs.c */
	if (MyProc != NULL && MyProc->backendId != InvalidBackendId)
		appendStringInfo(&buf, "%d/%u", MyProc->backendId, MyProc->lxid);
	appendStringInfoChar(&buf, ',');

	/* Transaction id */
	appendStringInfo(&buf, "%u", GetTopTransactionIdIfAny());
	appendStringInfoChar(&buf, ',');

	/* Error severity */
	appendStringInfoString(&buf, _(error_severity(edata->elevel)));
	appendStringInfoChar(&buf, ',');

	/* SQL state code */
	appendStringInfoString(&buf, unpack_sql_state(edata->sqlerrcode));
	appendStringInfoChar(&buf, ',');

	/* errmessage */
	appendCSVLiteral(&buf, edata->message);
	appendStringInfoChar(&buf, ',');

	/* errdetail or errdetail_log */
	if (edata->detail_log)
		appendCSVLiteral(&buf, edata->detail_log);
	else
		appendCSVLiteral(&buf, edata->detail);
	appendStringInfoChar(&buf, ',');

	/* errhint */
	appendCSVLiteral(&buf, edata->hint);
	appendStringInfoChar(&buf, ',');

	/* internal query */
	appendCSVLiteral(&buf, edata->internalquery);
	appendStringInfoChar(&buf, ',');

	/* if printed internal query, print internal pos too */
	if (edata->internalpos > 0 && edata->internalquery != NULL)
		appendStringInfo(&buf, "%d", edata->internalpos);
	appendStringInfoChar(&buf, ',');

	/* errcontext */
	if (!edata->hide_ctx)
		appendCSVLiteral(&buf, edata->context);
	appendStringInfoChar(&buf, ',');

	/* user query --- only reported if not disabled by the caller */
	if (is_log_level_output(edata->elevel, log_min_error_statement) &&
		debug_query_string != NULL &&
		!edata->hide_stmt)
		print_stmt = true;
	if (print_stmt)
		appendCSVLiteral(&buf, debug_query_string);
	appendStringInfoChar(&buf, ',');
	if (print_stmt && edata->cursorpos > 0)
		appendStringInfo(&buf, "%d", edata->cursorpos);
	appendStringInfoChar(&buf, ',');

	/* file error location */
	if (Log_error_verbosity >= PGERROR_VERBOSE)
	{
		StringInfoData msgbuf;

		initStringInfo(&msgbuf);

		if (edata->funcname && edata->filename)
			appendStringInfo(&msgbuf, "%s, %s:%d",
							 edata->funcname, edata->filename,
							 edata->lineno);
		else if (edata->filename)
			appendStringInfo(&msgbuf, "%s:%d",
							 edata->filename, edata->lineno);
		appendCSVLiteral(&buf, msgbuf.data);
		pfree(msgbuf.data);
	}
	appendStringInfoChar(&buf, ',');

	/* application name */
	if (application_name)
		appendCSVLiteral(&buf, application_name);

	appendStringInfoChar(&buf, ',');

	/* backend type */
	if (MyProcPid == PostmasterPid)
		appendCSVLiteral(&buf, "postmaster");
	else if (MyBackendType == B_BG_WORKER)
		appendCSVLiteral(&buf, MyBgworkerEntry->bgw_type);
	else
		appendCSVLiteral(&buf, GetBackendTypeDesc(MyBackendType));

	appendStringInfoChar(&buf, ',');

	/* leader PID */
	if (MyProc)
	{
		PGPROC	   *leader = MyProc->lockGroupLeader;

		/*
		 * Show the leader only for active parallel workers.  This leaves out
		 * the leader of a parallel group.
		 */
		if (leader && leader->pid != MyProcPid)
			appendStringInfo(&buf, "%d", leader->pid);
	}
	appendStringInfoChar(&buf, ',');

	/* query id */
	appendStringInfo(&buf, "%lld", (long long) pgstat_get_my_query_id());

	appendStringInfoChar(&buf, '\n');

	/* If in the syslogger process, try to write messages direct to file */
	if (MyBackendType == B_LOGGER)
		write_syslogger_file(buf.data, buf.len, LOG_DESTINATION_CSVLOG);
	else
		write_pipe_chunks(buf.data, buf.len, LOG_DESTINATION_CSVLOG);

	pfree(buf.data);
}

/*
 * Unpack MAKE_SQLSTATE code. Note that this returns a pointer to a
 * static buffer.
 */
char *
unpack_sql_state(int sql_state)
{
	static char buf[12];
	int			i;

	for (i = 0; i < 5; i++)
	{
		buf[i] = PGUNSIXBIT(sql_state);
		sql_state >>= 6;
	}

	buf[i] = '\0';
	return buf;
}

#define WRITE_PIPE_CHUNK_TIMEOUT 1000

/*
 * Send the data through the pipe.
 */
static inline void
gp_write_pipe_chunk(const char *buffer, int len)
{
	int			retval;
	fd_set		wfds;
	struct timeval tv;
	int			retry_no;

	/*
	 * Wait until stderr becomes available for write. If it doesn't become
	 * available for WRITE_PIPE_CHUNK_TIMEOUT seconds, give up and ignore the
	 * error message. This could happen e.g. when the logger process crashes.
	 *
	 * We perform the wait in one second intervals, so that interrupts don't
	 * reset the wait.
	 *
	 * XXX: We really should use non-blocking mode here. Currently, it's
	 * possible that the another process writes to the pipe just after we've
	 * determined that it's writeable, and by the time we call write(),
	 * the buffer might be full and we block.
	 */
	for (retry_no = 0; retry_no < WRITE_PIPE_CHUNK_TIMEOUT; retry_no++)
	{
		tv.tv_sec = 1;
		tv.tv_usec = 0;

		FD_ZERO(&wfds);
		FD_SET(fileno(stderr), &wfds);

		retval = select(fileno(stderr) + 1, NULL, &wfds, NULL, &tv);

		if (retval == 0 || (retval < 0 && errno == EINTR))
		{
			/* select() timeout or interrupted. Retry */
			continue;
		}
		else
		{
			/*
			 * When the stderr is ready (retval == 1), or errors (other cases),
			 * break out the loop.
			 */
			break;
		}
	}

	Assert((retval == 1) || (retval < 0 && errno != EINTR) || (retry_no == WRITE_PIPE_CHUNK_TIMEOUT));

	if (retval == 1)
	{
		int bytes;

		do
		{
#ifdef USE_ASSERT_CHECKING
			{
				PipeProtoChunk *chunk = (PipeProtoChunk *) buffer;
				Assert(chunk->hdr.zero == 0);
				Assert(chunk->hdr.pid != 0);
				Assert(chunk->hdr.thid != 0);
				Assert(len <= PIPE_CHUNK_SIZE);
			}
#endif

			bytes = write(fileno(stderr), buffer, len);
		}
		while (bytes < 0 && errno == EINTR);
	}
}

/*
 * Append a string (terminated by '\0') to the GpPipeProtoChunk.
 *
 * If GpPipeProtoChunk does not have space for the given string,
 * this function appends enough data to fill the buffer, and
 * sends out the buffer. After that, the payload session of
 * GpPipeProtoChunk is reset and the rest of the given string
 * is appended. If the given string is pretty large, this function
 * may send out multiple chunks.
 */
static inline void
append_string_to_pipe_chunk(PipeProtoChunk *buffer, const char* input)
{
	if(am_syslogger)
		return;

	int len = 0;
	if (input != NULL)
	{
		len = strlen(input);
	}

	/*
	 * If this is a really long message, it does not really
	 * make lots of sense to print them all.  Truncate it.
	 */
	if (len >= PIPE_MAX_PAYLOAD * 20)
	{
		len = pg_mbcliplen(input, len, PIPE_MAX_PAYLOAD * 20 - 1);
	}

	char *data = buffer->data + buffer->hdr.len;
	int offset = 0;

	while (buffer->hdr.len + len >= PIPE_MAX_PAYLOAD)
	{
		int bytes = PIPE_MAX_PAYLOAD - buffer->hdr.len;
		memcpy(data, input + offset, bytes);

		Assert(bytes + buffer->hdr.len == PIPE_MAX_PAYLOAD);
		buffer->hdr.len = PIPE_MAX_PAYLOAD;
		
		gp_write_pipe_chunk((char *) buffer, PIPE_CHUNK_SIZE);

		buffer->hdr.len = 0;
		buffer->hdr.chunk_no++;
		data = buffer->data;

		len -= bytes;
		offset += bytes;
	}

	/* Copy the remaining data, and add '\0' at the end */
	memcpy(data, input + offset, len);
	data[len] = 0;
	buffer->hdr.len += len+1;

	Assert(buffer->hdr.len > 0 && buffer->hdr.len <= PIPE_MAX_PAYLOAD);
}

/*
 * Append the backtrace to the given PipeProtoChunk or the syslogger file or stderr.
 *
 * We can not use the default backtrace_symbols since it calls malloc, which
 * is not async-safe, to allocate space for symbols. Even though we don't
 * really support async-safe error logging yet, the malloc has caused several
 * deadlock issues in the past, we should avoid using them in our error handler.
 *
 * If buffer is NULL, the stack is written to the syslogger file if amsyslogger is true.
 * Otherwise, write to stderr.
 */
static void
append_stacktrace(PipeProtoChunk *buffer, StringInfo append, void *const *stackarray,
				  int stacksize, bool amsyslogger)
{
#if !defined(WIN32) && !defined(_AIX)
	int stack_no;
	char symbol[SYMBOL_SIZE]; /* a reasonable size for a symbol */
	Dl_info dli;
	int symbol_len;


	FILE * fd;
	bool fd_ok = false;
	char cmd[CMD_BUFFER_SIZE];
	char cmdresult[STACK_DEPTH_MAX][SYMBOL_SIZE];
	char addrtxt[ADDRESS_SIZE];

#if defined(__darwin__)
	const char * prog = "atos -o";
#else
	const char * prog = "addr2line -s -e";
#endif

	static bool in_translate_stacktrace = false;
	bool addr2line_ok = gp_log_stack_trace_lines;

	if (stacksize == 0)
		return;


	if (!in_translate_stacktrace && addr2line_ok)
	{
		/*
		 * Keep a record that we are doing this work, so if we crash during it, we don't
		 * try to do it again when we recurse back here,
		 */
		in_translate_stacktrace = true;

		snprintf(cmd,sizeof(cmd),"%s %s ",prog,my_exec_path);

		for (stack_no = 0; stack_no < stacksize && stack_no < 100; stack_no++)
		{
			cmdresult[stack_no][0] = '\0';   /* clear this array for later */
			snprintf(addrtxt, sizeof(addrtxt),"%p ",stackarray[stack_no]);
			
			Assert(sizeof(cmd) > strlen(cmd));
			strncat(cmd, addrtxt, sizeof(cmd) - strlen(cmd) - 1);
		}

		cmdresult[0][0] = '\0';
		fd = popen(cmd,"r");
		if (fd != NULL)
			fd_ok = true;

		if (fd_ok)
		{
			for (stack_no = 0; stack_no < stacksize && stack_no < STACK_DEPTH_MAX; stack_no++)
			{
				/* initialize the string */
				cmdresult[stack_no][0] = '\0';
				// Get one line of the result from addr2line (or atos)
				if (fgets(cmdresult[stack_no],SYMBOL_SIZE,fd) == NULL)
					break;
				// Force it to be a valid string (in case it was too long)
				cmdresult[stack_no][SYMBOL_SIZE-1] = '\0';
				// Get rid of the newline at the end.
				if (strlen(cmdresult[stack_no]) > 0 &&
					cmdresult[stack_no][strlen(cmdresult[stack_no])-1] == '\n')
					cmdresult[stack_no][strlen(cmdresult[stack_no])-1] = '\0';
			}
		}

		if (!fd_ok || strlen(cmdresult[0]) <= 1)
		{
			addr2line_ok = false;
		}

		if (fd != NULL)
			pclose(fd);

		in_translate_stacktrace = false;
	}

	for (stack_no = 0; stack_no < stacksize; stack_no++)
	{
		/* check if file/line info is available */
		char *lineInfo = "";
		if (addr2line_ok && stack_no < STACK_DEPTH_MAX)
		{
			lineInfo = cmdresult[stack_no];
		}

		if (dladdr(stackarray[stack_no], &dli) != 0)
		{
			const char *file = dli.dli_fname;
			if (file != NULL &&	file[0] != '\0')
			{
				const char *dir_path = strrchr(file, '/');
				if (strncmp(file, "postgres:", strlen("postgres:")) == 0)
				{
					file = "postgres";
				}
				else if (dir_path != NULL)
				{
					/* don't print path to file */
					file = dir_path + 1;
				}
			}
			else
			{
				file = "";
			}

			const char *function = dli.dli_sname;
			if (function == NULL || function[0] == '\0')
			{
				function = "<symbol not found>";
			}

			// check if lineInfo was retrieved
			// if lineinfo does not contain symbol ':' then the output of cmd contains the input address
			// if lineinfo contains symbol '?' then the filename and line number cannot be determined (the output is ??:0)
			if (strchr(lineInfo, ':') == NULL ||
			    strchr(lineInfo, '?') != NULL)
			{
				/* no line info, print offset in function */
				symbol_len = snprintf(symbol,
									  ARRAY_SIZE(symbol),
									  "%-4d %p %s %s + 0x%x\n",
									  stack_no + 1,
									  stackarray[stack_no],
									  file,
									  function,
									  (int)((char *)(stackarray[stack_no]) - (char *)(dli.dli_saddr)));
			}
			else
			{
				/* keep file:line info; required for atos */
				char *parenth = strrchr(lineInfo, '(');
				if (parenth != NULL)
				{
					lineInfo = parenth + 1;
					parenth = strrchr(lineInfo, ')');
					if (parenth != NULL) {
						*parenth = '\0';
					}
				}

				/* line info added, print file and line info */
				symbol_len = snprintf(symbol,
									  ARRAY_SIZE(symbol),
									  "%-4d %p %s %s (%s)\n",
									  stack_no + 1,
									  stackarray[stack_no],
									  file,
									  function,
									  lineInfo);
			}


		}
		else
		{
			if (lineInfo[0] == '\0')
			{
				lineInfo = "<symbol not found>";
			}

			symbol_len = snprintf(symbol,
								  ARRAY_SIZE(symbol),
								  "%-4d %p %s\n",
								  stack_no + 1,
								  stackarray[stack_no],
								  lineInfo);
		}

		if (buffer != NULL)
		{
			append_string_to_pipe_chunk(buffer, symbol);

			if (stack_no != stacksize - 1)
			{
				/* Eliminate the last '\0' */
				buffer->hdr.len --;
			}
		}

		else
		{
			if (append)
			{
				appendStringInfo(append, "%s", symbol);
			}
			else
			{
				if (amsyslogger)
					write_syslogger_file_binary(symbol, symbol_len, LOG_DESTINATION_STDERR);
				else
					ignore_returned_result(write(fileno(stderr), symbol, symbol_len));
			}
		}
	}
#endif
}

/*
 * Directly write a string to the syslogger file or stderr.
 */
static inline void
write_syslogger_file_string(const char *str, bool amsyslogger, bool append_comma)
{
	if (str != NULL && str[0] != '\0')
	{
		if (amsyslogger)
		{
			write_syslogger_file_binary("\"", 1, LOG_DESTINATION_STDERR);
			syslogger_write_str(str, strlen(str), true, true);
			write_syslogger_file_binary("\"", 1, LOG_DESTINATION_STDERR);
		}
		else
		{
			ignore_returned_result(write(fileno(stderr), "\"", 1));
			syslogger_write_str(str, strlen(str), false, true);
			ignore_returned_result(write(fileno(stderr), "\"", 1));
		}
	}

	if (append_comma)
	{
		if (amsyslogger)
			write_syslogger_file_binary(",", 1, LOG_DESTINATION_STDERR);
		else
			ignore_returned_result(write(fileno(stderr), ",", 1));
	}
}


/*
 * Directly write the message in CSV format to the syslogger file or stderr.
 */
static void
write_syslogger_in_csv(ErrorData *edata, bool amsyslogger)
{
	/* timestamp_with_millisecond */
	syslogger_append_current_timestamp(amsyslogger);

	/* username */
	if (MyProcPort != NULL && MyProcPort->user_name != NULL)
		write_syslogger_file_string(MyProcPort->user_name, amsyslogger, true);
	else
		write_syslogger_file_string(NULL, amsyslogger, true);

	/* databasename */
	if (MyProcPort != NULL && MyProcPort->database_name != NULL)
		write_syslogger_file_string(MyProcPort->database_name, amsyslogger, true);
	else
		write_syslogger_file_string(NULL, amsyslogger, true);

	/* Process id, thread id */
	syslogger_write_int32(false, "p", MyProcPid, amsyslogger, true);
	syslogger_write_int32(false, "th", mythread(), amsyslogger, true);

	/* Remote host, remote port */
	if (MyProcPort != NULL && MyProcPort->remote_host != NULL)
		write_syslogger_file_string(MyProcPort->remote_host, amsyslogger, true);
	else
		write_syslogger_file_string(NULL, amsyslogger, true);
	if (MyProcPort != NULL && MyProcPort->remote_port != NULL)
		write_syslogger_file_string(MyProcPort->remote_port, amsyslogger, true);
	else
		write_syslogger_file_string(NULL, amsyslogger, true);

	/* session start timestamp */
	syslogger_append_timestamp((MyProcPort != NULL ?
								(pg_time_t) timestamptz_to_time_t(MyStartTimestamp): 0),
							   amsyslogger, true);

	/* transaction id */
	syslogger_write_int32(false, "", GetTopTransactionIdIfAny(), amsyslogger, true);

	/* GPDB specific options */
	syslogger_write_int32(true, "con", gp_session_id, amsyslogger, true);
	syslogger_write_int32(true, "cmd", gp_command_count, amsyslogger, true);
	syslogger_write_int32(false, "seg", GpIdentity.segindex, amsyslogger, true);
	syslogger_write_int32(true, "slice", currentSliceId, amsyslogger, true);
	{
		DistributedTransactionId dist_trans_id;
		TransactionId local_trans_id;
		TransactionId subtrans_id;

		GetAllTransactionXids(&dist_trans_id,
							  &local_trans_id,
							  &subtrans_id);

		syslogger_write_int32(true, "dx", dist_trans_id, amsyslogger, true);
		syslogger_write_int32(true, "x", local_trans_id, amsyslogger, true);
		syslogger_write_int32(true, "sx", subtrans_id, amsyslogger, true);
	}

	/* error severity */
	write_syslogger_file_string(error_severity(edata->elevel), amsyslogger, true);

	/* sql state code */
	write_syslogger_file_string(unpack_sql_state(edata->sqlerrcode), amsyslogger, true);

	/* error message */
	write_syslogger_file_string(edata->message, amsyslogger, true);

	/* errdetail */
	if (edata->detail_log)
		write_syslogger_file_string(edata->detail_log, amsyslogger, true);
	else
		write_syslogger_file_string(edata->detail, amsyslogger, true);

	/* errhint */
	write_syslogger_file_string(edata->hint, amsyslogger, true);

	/* internal query */
	write_syslogger_file_string(edata->internalquery, amsyslogger, true);

	/* internal query pos */
	syslogger_write_int32(true, "", edata->internalpos, amsyslogger, true);

	/* error context */
	write_syslogger_file_string(edata->context, amsyslogger, true);

	/* user query */
	if (!edata->hide_stmt &&
		is_log_level_output(edata->elevel, log_min_error_statement))
		write_syslogger_file_string(debug_query_string, amsyslogger, true);
	else
		write_syslogger_file_string("", amsyslogger, true);

	/* cursor pos */
	syslogger_write_int32(true, "", edata->cursorpos, amsyslogger, true);

	/* func name */
	write_syslogger_file_string(edata->funcname, amsyslogger, true);

	/* file name */
	write_syslogger_file_string(edata->filename, amsyslogger, true);

	/* line number */
	syslogger_write_int32(true, "", edata->lineno, amsyslogger, true);

	/* stack trace */

	if ((edata->printstack ||
			(edata->elevel >= ERROR &&
			(edata->elevel == PANIC || !edata->omit_location))) &&
		edata->stacktracesize > 0)
	{
		append_stacktrace(NULL /*PipeProtoChunk*/, NULL /*StringInfo*/, edata->stacktracearray,
						  edata->stacktracesize, amsyslogger);
	}

	/* EOL */
	if (amsyslogger)
		write_syslogger_file_binary(LOG_EOL, strlen(LOG_EOL), LOG_DESTINATION_STDERR);
	else
		ignore_returned_result(write(fileno(stderr), LOG_EOL, strlen(LOG_EOL)));
}

/*
 * Write error report to server's log.
 *
 * This is an equivalent function as send_message_to_server_log, but will write
 * the error report in the format of GpPipeProtoHeader, followed by a serialized
 * format of GpErrorData. The error report is sent over to the syslogger process
 * through the pipe.
 *
 * This function is thread-safe. Here, we assume that sprintf is thread-safe.
 */
void
write_message_to_server_log(int elevel,
							int sqlerrcode,
							const char *message,
							const char *detail,
							const char *hint,
							const char *query_text,
							int cursorpos,
							int internalpos,
							const char *internalquery,
							const char *context,
							const char *funcname,
							bool show_funcname,
							const char *filename,
							int lineno,
							int stacktracesize,
							bool omit_location,
							void* const *stacktracearray,
							bool printstack)
{
	PipeProtoChunk buffer;

	char	   *data = buffer.data;
	GpErrorDataFixFields fix_fields;
	static uint64 log_line_number = 0;

	Assert(!am_syslogger);

	buffer.hdr.zero = 0;
	buffer.hdr.len = 0;
	buffer.hdr.pid = MyProcPid;
	buffer.hdr.thid = mythread();
	buffer.hdr.main_thid = mainthread();
	buffer.hdr.chunk_no = 0;
	buffer.hdr.is_last = 'f';
	buffer.hdr.log_format = 'c';
	buffer.hdr.log_line_number = log_line_number++;
	buffer.hdr.is_segv_msg = 'f';
	buffer.hdr.next = -1;


    /* Serialize edata in the order defined in GpErrorData. */

	fix_fields.session_start_time =
		(MyProcPort == NULL) ? 0 : (pg_time_t) timestamptz_to_time_t(MyStartTimestamp);
	fix_fields.omit_location = omit_location ? 't' : 'f';
	fix_fields.gp_is_primary = 't';
	fix_fields.gp_session_id = gp_session_id;
	fix_fields.gp_command_count = gp_command_count;
	fix_fields.gp_segment_id = GpIdentity.segindex;
	fix_fields.slice_id = currentSliceId;
	fix_fields.error_cursor_pos = cursorpos;
	fix_fields.internal_query_pos = internalpos;
	fix_fields.error_fileline = lineno;
	fix_fields.top_trans_id = GetTopTransactionIdIfAny();

	GetAllTransactionXids(&(fix_fields.dist_trans_id),
						  &(fix_fields.local_trans_id),
						  &(fix_fields.subtrans_id));

	Assert(buffer.hdr.len + sizeof(GpErrorDataFixFields) <= PIPE_MAX_PAYLOAD);

	memcpy(data, &fix_fields, sizeof(GpErrorDataFixFields));
	buffer.hdr.len += sizeof(GpErrorDataFixFields);

	/* Variable-length fields */

	/* username */
	if (MyProcPort == NULL || MyProcPort->user_name == NULL)
		append_string_to_pipe_chunk(&buffer, NULL);
	else
		append_string_to_pipe_chunk(&buffer, MyProcPort->user_name);

	/* databasename */
	if (MyProcPort == NULL || MyProcPort->database_name == NULL)
		append_string_to_pipe_chunk(&buffer, NULL);
	else
		append_string_to_pipe_chunk(&buffer, MyProcPort->database_name);

	/* remote_host */
	if (MyProcPort == NULL || MyProcPort->remote_host == NULL)
		append_string_to_pipe_chunk(&buffer, NULL);
	else
		append_string_to_pipe_chunk(&buffer, MyProcPort->remote_host);

	/* remote_port */
	if (MyProcPort == NULL || MyProcPort->remote_port == NULL)
		append_string_to_pipe_chunk(&buffer, NULL);
	else
		append_string_to_pipe_chunk(&buffer, MyProcPort->remote_port);

	/* error severity */
	append_string_to_pipe_chunk(&buffer, error_severity(elevel));

	/* sql state */
	append_string_to_pipe_chunk(&buffer, unpack_sql_state(sqlerrcode));

	/* error_message */
	append_string_to_pipe_chunk(&buffer, message);

	/* error_detail */
	append_string_to_pipe_chunk(&buffer, detail);

	/* error_hint */
	append_string_to_pipe_chunk(&buffer, hint);

	/* internal_query */
	append_string_to_pipe_chunk(&buffer, internalquery);

	/* error_context  */
	append_string_to_pipe_chunk(&buffer, context);

	/* debug_query_string */
	if (is_log_level_output(elevel, log_min_error_statement))
		append_string_to_pipe_chunk(&buffer, query_text);
	else
		append_string_to_pipe_chunk(&buffer, NULL);

	/* error_func_name */
	if (show_funcname)
		append_string_to_pipe_chunk(&buffer, funcname);
	else
		append_string_to_pipe_chunk(&buffer, NULL);

	/* error_filename */
	append_string_to_pipe_chunk(&buffer, filename);

	/* stacktrace */
	if ((printstack ||
		 (elevel >= ERROR &&
		  (elevel == PANIC || !omit_location))) &&
		stacktracesize > 0 &&
		stacktracearray != NULL)
	{
		// move stack trace to new line
		append_string_to_pipe_chunk(&buffer, "Stack trace:\n");
		buffer.hdr.len --;

		append_stacktrace(&buffer, NULL /*StringInfo*/, stacktracearray, stacktracesize,
						  false /*amsyslogger*/);
	}

	/* Send the last chunk */
	buffer.hdr.is_last = 't';
	gp_write_pipe_chunk((char *) &buffer, buffer.hdr.len + PIPE_HEADER_SIZE);
}

/*
 * Write error report to server's log
 */
static void
send_message_to_server_log(ErrorData *edata)
{
	StringInfoData buf;
	StringInfoData prefix;
	int			nc;

	AssertImply(mainthread() != 0, mythread() == mainthread());

	if (Log_destination & LOG_DESTINATION_STDERR)
	{
		if (Logging_collector && gp_log_format == 1)
		{
			if (redirection_done)
			{
				if (!am_syslogger)
					write_message_to_server_log(edata->elevel,
												edata->sqlerrcode,
												edata->message,
												edata->detail_log != NULL ? edata->detail_log : edata->detail,
												edata->hint,
												edata->hide_stmt ? NULL : debug_query_string,
												edata->cursorpos,
												edata->internalpos,
												edata->internalquery,
												edata->hide_ctx ? NULL : edata->context,
												edata->funcname,
												edata->show_funcname,
												edata->filename,
												edata->lineno,
												edata->stacktracesize,
												edata->omit_location,
												edata->stacktracearray,
												edata->printstack);
				else
					write_syslogger_in_csv(edata, true);
			}
			else
			{
				write_syslogger_in_csv(edata, false);
			}

			return;
		}
	}

	/* Format message prefix. */
	initStringInfo(&buf);

	saved_timeval_set = false;
	formatted_log_time[0] = '\0';

	log_line_prefix(&buf, edata);
	nc = buf.len;
	appendStringInfo(&buf, "%s:  ", _(error_severity(edata->elevel)));

	/* Save copy of prefix for subsequent lines of multi-line message. */
	initStringInfo(&prefix);
	appendBinaryStringInfo(&prefix, buf.data, nc);
	nc = 2 + buf.len - prefix.len;
	enlargeStringInfo(&prefix, nc);
	memset(prefix.data+prefix.len, ' ', nc);
	prefix.len += nc;
	prefix.data[prefix.len] = '\0';

	if (Log_error_verbosity >= PGERROR_VERBOSE &&
		edata->sqlerrcode)
	{
		/* unpack MAKE_SQLSTATE code */
		char		tbuf[12];
		int			ssval;
		int			i;

		ssval = edata->sqlerrcode;
		for (i = 0; i < 5; i++)
		{
			tbuf[i] = PGUNSIXBIT(ssval);
			ssval >>= 6;
		}
		tbuf[i] = '\0';
		appendStringInfo(&buf, "(%s) ", tbuf);
	}

	if (edata->message)
	{
		char   *cp = edata->message;

		while (*cp <= ' ' &&
			   *cp > '\0')
			cp++;
		append_with_tabs(&buf, cp);
	}
	else
		append_with_tabs(&buf, _("missing error text"));

	if (edata->cursorpos > 0)
		appendStringInfo(&buf, _(" at character %d"),
						 edata->cursorpos);
	else if (edata->internalpos > 0)
		appendStringInfo(&buf, _(" at character %d"),
						 edata->internalpos);

	appendStringInfoChar(&buf, '\n');

	if (Log_error_verbosity >= PGERROR_DEFAULT)
	{
		if (edata->detail_log)
		{
			log_line_prefix(&buf, edata);
			appendStringInfoString(&buf, _("DETAIL:  "));
			append_with_tabs(&buf, edata->detail_log);
			appendStringInfoChar(&buf, '\n');
		}
		else if (edata->detail)
		{
			appendBinaryStringInfo(&buf, prefix.data, prefix.len);
			appendStringInfoString(&buf, _("DETAIL:  "));
			append_with_tabs(&buf, edata->detail);
			appendStringInfoChar(&buf, '\n');
		}
		if (edata->hint)
		{
			log_line_prefix(&buf, edata);
			appendStringInfoString(&buf, _("HINT:  "));
			append_with_tabs(&buf, edata->hint);
			appendStringInfoChar(&buf, '\n');
		}
		if (edata->internalquery)
		{
			log_line_prefix(&buf, edata);
			appendStringInfoString(&buf, _("QUERY:  "));
			append_with_tabs(&buf, edata->internalquery);
			appendStringInfoChar(&buf, '\n');
		}
		if (edata->context && !edata->hide_ctx)
		{
			log_line_prefix(&buf, edata);
			appendStringInfoString(&buf, _("CONTEXT:  "));
			append_with_tabs(&buf, edata->context);
			appendStringInfoChar(&buf, '\n');
		}
		if (Log_error_verbosity >= PGERROR_VERBOSE)
		{
			if (edata->elevel == INFO || edata->omit_location)
			{}
			/* assume no newlines in funcname or filename... */
			else if (edata->funcname && edata->filename)
			{
				appendBinaryStringInfo(&buf, prefix.data, prefix.len);
				appendStringInfo(&buf, _("LOCATION:  %s, %s:%d\n"),
								 edata->funcname, edata->filename,
								 edata->lineno);
			}
			else if (edata->filename)
			{
				log_line_prefix(&buf, edata);
				appendStringInfo(&buf, _("LOCATION:  %s:%d\n"),
								 edata->filename, edata->lineno);
			}
		}
		if (edata->backtrace)
		{
			log_line_prefix(&buf, edata);
			appendStringInfoString(&buf, _("BACKTRACE:  "));
			append_with_tabs(&buf, edata->backtrace);
			appendStringInfoChar(&buf, '\n');
		}
	}

	/*
	 * If the user wants the query that generated this error logged, do it.
	 */
	if (is_log_level_output(edata->elevel, log_min_error_statement) &&
		debug_query_string != NULL &&
		!edata->hide_stmt)
	{
		log_line_prefix(&buf, edata);
		appendStringInfoString(&buf, _("STATEMENT:  "));
		append_with_tabs(&buf, debug_query_string);
		appendStringInfoChar(&buf, '\n');
	}

	if (edata->elevel >= ERROR &&
		(edata->elevel == PANIC || !edata->omit_location) &&
		edata->stacktracesize > 0)
	{
#ifdef HAVE_BACKTRACE_SYMBOLS
		char	  **strings;
		size_t		i;

		strings = backtrace_symbols(edata->stacktracearray, edata->stacktracesize);
		if (strings != NULL)
		{
			for (i = 0; i < edata->stacktracesize; i++)
			{
				appendBinaryStringInfo(&buf, prefix.data, prefix.len);
				appendStringInfo(&buf, "Traceback %d:  %.200s", (int)i, strings[i]);
				appendStringInfoChar(&buf, '\n');
			}
			free(strings);
		}
#endif
	}


#ifdef HAVE_SYSLOG
	/* Write to syslog, if enabled */
	if (Log_destination & LOG_DESTINATION_SYSLOG)
	{
		int			syslog_level;

		switch (edata->elevel)
		{
			case DEBUG5:
			case DEBUG4:
			case DEBUG3:
			case DEBUG2:
			case DEBUG1:
				syslog_level = LOG_DEBUG;
				break;
			case LOG:
			case LOG_SERVER_ONLY:
			case INFO:
				syslog_level = LOG_INFO;
				break;
			case NOTICE:
			case WARNING:
			case WARNING_CLIENT_ONLY:
				syslog_level = LOG_NOTICE;
				break;
			case ERROR:
				syslog_level = LOG_WARNING;
				break;
			case FATAL:
				syslog_level = LOG_ERR;
				break;
			case PANIC:
			default:
				syslog_level = LOG_CRIT;
				break;
		}

		write_syslog(syslog_level, buf.data);
	}
#endif							/* HAVE_SYSLOG */

#ifdef WIN32
	/* Write to eventlog, if enabled */
	if (Log_destination & LOG_DESTINATION_EVENTLOG)
	{
		write_eventlog(edata->elevel, buf.data, buf.len);
	}
#endif							/* WIN32 */

	/* Write to stderr, if enabled */
	if ((Log_destination & LOG_DESTINATION_STDERR) || whereToSendOutput == DestDebug)
	{
		/*
		 * Use the chunking protocol if we know the syslogger should be
		 * catching stderr output, and we are not ourselves the syslogger.
		 * Otherwise, just do a vanilla write to stderr.
		 */
		if (redirection_done && MyBackendType != B_LOGGER)
			write_pipe_chunks(buf.data, buf.len, LOG_DESTINATION_STDERR);
#ifdef WIN32

		/*
		 * In a win32 service environment, there is no usable stderr. Capture
		 * anything going there and write it to the eventlog instead.
		 *
		 * If stderr redirection is active, it was OK to write to stderr above
		 * because that's really a pipe to the syslogger process.
		 */
		else if (pgwin32_is_service() && (!redirection_done || am_syslogger) )
			write_eventlog(edata->elevel, buf.data, buf.len);
#endif
			/* only use the chunking protocol if we know the syslogger should
			 * be catching stderr output, and we are not ourselves the
			 * syslogger. Otherwise, go directly to stderr.
			 */
			if (redirection_done && !am_syslogger)
				write_pipe_chunks(buf.data, buf.len, LOG_DESTINATION_STDERR);
			else
				write_console(buf.data, buf.len);
	}

	/* If in the syslogger process, try to write messages direct to file */
<<<<<<< HEAD
	if (am_syslogger)
		write_syslogger_file_binary(buf.data, buf.len, LOG_DESTINATION_STDERR);

	pfree(prefix.data);
=======
	if (MyBackendType == B_LOGGER)
		write_syslogger_file(buf.data, buf.len, LOG_DESTINATION_STDERR);
>>>>>>> d457cb4e

	/* Write to CSV log if enabled */
	if (Log_destination & LOG_DESTINATION_CSVLOG)
	{
		if (redirection_done || MyBackendType == B_LOGGER)
		{
			/*
			 * send CSV data if it's safe to do so (syslogger doesn't need the
			 * pipe). First get back the space in the message buffer.
			 */
			pfree(buf.data);
			write_csvlog(edata);
		}
		else
		{
			/*
			 * syslogger not up (yet), so just dump the message to stderr,
			 * unless we already did so above.
			 */
			if (!(Log_destination & LOG_DESTINATION_STDERR) &&
				whereToSendOutput != DestDebug)
				write_console(buf.data, buf.len);
			pfree(buf.data);
		}
	}
	else
	{
		pfree(buf.data);
	}
}

/*
 * Send data to the syslogger using the chunked protocol
 *
 * Note: when there are multiple backends writing into the syslogger pipe,
 * it's critical that each write go into the pipe indivisibly, and not
 * get interleaved with data from other processes.  Fortunately, the POSIX
 * spec requires that writes to pipes be atomic so long as they are not
 * more than PIPE_BUF bytes long.  So we divide long messages into chunks
 * that are no more than that length, and send one chunk per write() call.
 * The collector process knows how to reassemble the chunks.
 *
 * Because of the atomic write requirement, there are only two possible
 * results from write() here: -1 for failure, or the requested number of
 * bytes.  There is not really anything we can do about a failure; retry would
 * probably be an infinite loop, and we can't even report the error usefully.
 * (There is noplace else we could send it!)  So we might as well just ignore
 * the result from write().  However, on some platforms you get a compiler
 * warning from ignoring write()'s result, so do a little dance with casting
 * rc to void to shut up the compiler.
 */
static void
write_pipe_chunks(char *data, int len, int dest)
{
	PipeProtoChunk p;
	int			fd = fileno(stderr);

	Assert(len > 0);

	p.hdr.zero = 0;
	p.hdr.pid = MyProcPid;
	p.hdr.thid = mythread();
	p.hdr.main_thid = mainthread();
	p.hdr.chunk_no = 0;
	p.hdr.log_format = (dest == LOG_DESTINATION_CSVLOG ? 'c' : 't');
	p.hdr.is_segv_msg = 'f';
	p.hdr.next = -1;

	/* write all but the last chunk */
	while (len > PIPE_MAX_PAYLOAD)
	{
		p.hdr.is_last = 'f';
		p.hdr.len = PIPE_MAX_PAYLOAD;
		memcpy(p.data, data, PIPE_MAX_PAYLOAD);

#ifdef USE_ASSERT_CHECKING
				Assert(p.hdr.zero == 0);
				Assert(p.hdr.pid != 0);
				Assert(p.hdr.thid != 0);
#endif
		ignore_returned_result(write(fd, &p, PIPE_CHUNK_SIZE));
		data += PIPE_MAX_PAYLOAD;
		len -= PIPE_MAX_PAYLOAD;

		++p.hdr.chunk_no;
	}

	/* write the last chunk */
	p.hdr.is_last = 't';
	p.hdr.len = len;

#ifdef USE_ASSERT_CHECKING
		Assert(p.hdr.zero == 0);
		Assert(p.hdr.pid != 0);
		Assert(p.hdr.thid != 0);
		Assert(PIPE_HEADER_SIZE + len <= PIPE_CHUNK_SIZE);
#endif
	memcpy(p.data, data, len);
	ignore_returned_result(write(fd, &p, PIPE_HEADER_SIZE + len));
}


/*
 * Append a text string to the error report being built for the client.
 *
 * This is ordinarily identical to pq_sendstring(), but if we are in
 * error recursion trouble we skip encoding conversion, because of the
 * possibility that the problem is a failure in the encoding conversion
 * subsystem itself.  Code elsewhere should ensure that the passed-in
 * strings will be plain 7-bit ASCII, and thus not in need of conversion,
 * in such cases.  (In particular, we disable localization of error messages
 * to help ensure that's true.)
 */
static void
err_sendstring(StringInfo buf, const char *str)
{
	if (in_error_recursion_trouble())
		pq_send_ascii_string(buf, str);
	else
		pq_sendstring(buf, str);
}

/*
 * Write error report to client
 */
static void
send_message_to_frontend(ErrorData *edata)
{
	StringInfoData msgbuf;

	/*
	 * We no longer support pre-3.0 FE/BE protocol, except here.  If a client
	 * tries to connect using an older protocol version, it's nice to send the
	 * "protocol version not supported" error in a format the client
	 * understands.  If protocol hasn't been set yet, early in backend
	 * startup, assume modern protocol.
	 */
	if (PG_PROTOCOL_MAJOR(FrontendProtocol) >= 3 || FrontendProtocol == 0)
	{
		/* New style with separate fields */
		const char *sev;
		char		tbuf[12];
		int			ssval;
		int			i;

		/* 'N' (Notice) is for nonfatal conditions, 'E' is for errors */
		pq_beginmessage(&msgbuf, (edata->elevel < ERROR) ? 'N' : 'E');

		sev = error_severity(edata->elevel);
		pq_sendbyte(&msgbuf, PG_DIAG_SEVERITY);
		err_sendstring(&msgbuf, _(sev));
		pq_sendbyte(&msgbuf, PG_DIAG_SEVERITY_NONLOCALIZED);
		err_sendstring(&msgbuf, sev);

		/* unpack MAKE_SQLSTATE code */
		ssval = edata->sqlerrcode;
		for (i = 0; i < 5; i++)
		{
			tbuf[i] = PGUNSIXBIT(ssval);
			ssval >>= 6;
		}
		tbuf[i] = '\0';

		pq_sendbyte(&msgbuf, PG_DIAG_SQLSTATE);
		err_sendstring(&msgbuf, tbuf);

		/* M field is required per protocol, so always send something */
		pq_sendbyte(&msgbuf, PG_DIAG_MESSAGE_PRIMARY);
		if (edata->message)
			err_sendstring(&msgbuf, edata->message);
		else
			err_sendstring(&msgbuf, _("missing error text"));

		if (edata->detail)
		{
			pq_sendbyte(&msgbuf, PG_DIAG_MESSAGE_DETAIL);
			err_sendstring(&msgbuf, edata->detail);
		}

		/* detail_log is intentionally not used here */

		if (edata->hint)
		{
			pq_sendbyte(&msgbuf, PG_DIAG_MESSAGE_HINT);
			err_sendstring(&msgbuf, edata->hint);
		}

		if (edata->context)
		{
			pq_sendbyte(&msgbuf, PG_DIAG_CONTEXT);
			err_sendstring(&msgbuf, edata->context);
		}

		if (edata->schema_name)
		{
			pq_sendbyte(&msgbuf, PG_DIAG_SCHEMA_NAME);
			err_sendstring(&msgbuf, edata->schema_name);
		}

		if (edata->table_name)
		{
			pq_sendbyte(&msgbuf, PG_DIAG_TABLE_NAME);
			err_sendstring(&msgbuf, edata->table_name);
		}

		if (edata->column_name)
		{
			pq_sendbyte(&msgbuf, PG_DIAG_COLUMN_NAME);
			err_sendstring(&msgbuf, edata->column_name);
		}

		if (edata->datatype_name)
		{
			pq_sendbyte(&msgbuf, PG_DIAG_DATATYPE_NAME);
			err_sendstring(&msgbuf, edata->datatype_name);
		}

		if (edata->constraint_name)
		{
			pq_sendbyte(&msgbuf, PG_DIAG_CONSTRAINT_NAME);
			err_sendstring(&msgbuf, edata->constraint_name);
		}

		if (edata->cursorpos > 0)
		{
			snprintf(tbuf, sizeof(tbuf), "%d", edata->cursorpos);
			pq_sendbyte(&msgbuf, PG_DIAG_STATEMENT_POSITION);
			err_sendstring(&msgbuf, tbuf);
		}

		if (edata->internalpos > 0)
		{
			snprintf(tbuf, sizeof(tbuf), "%d", edata->internalpos);
			pq_sendbyte(&msgbuf, PG_DIAG_INTERNAL_POSITION);
			err_sendstring(&msgbuf, tbuf);
		}

		if (edata->internalquery)
		{
			pq_sendbyte(&msgbuf, PG_DIAG_INTERNAL_QUERY);
			err_sendstring(&msgbuf, edata->internalquery);
		}

		if (edata->filename)
		{
			pq_sendbyte(&msgbuf, PG_DIAG_SOURCE_FILE);
			err_sendstring(&msgbuf, edata->filename);
		}

		if (edata->lineno > 0)
		{
			snprintf(tbuf, sizeof(tbuf), "%d", edata->lineno);
			pq_sendbyte(&msgbuf, PG_DIAG_SOURCE_LINE);
			err_sendstring(&msgbuf, tbuf);
		}

		if (edata->funcname)
		{
			pq_sendbyte(&msgbuf, PG_DIAG_SOURCE_FUNCTION);
			err_sendstring(&msgbuf, edata->funcname);
		}

		pq_sendbyte(&msgbuf, '\0'); /* terminator */

		pq_endmessage(&msgbuf);
	}
	else
	{
		/* Old style --- gin up a backwards-compatible message */
		StringInfoData buf;

		initStringInfo(&buf);

		appendStringInfo(&buf, "%s:  ", _(error_severity(edata->elevel)));

		if (edata->message)
			appendStringInfoString(&buf, edata->message);
		else
			appendStringInfoString(&buf, _("missing error text"));

		appendStringInfoChar(&buf, '\n');

		/* 'N' (Notice) is for nonfatal conditions, 'E' is for errors */
		pq_putmessage_v2((edata->elevel < ERROR) ? 'N' : 'E', buf.data, buf.len + 1);

		pfree(buf.data);
	}

	/*
	 * This flush is normally not necessary, since postgres.c will flush out
	 * waiting data when control returns to the main loop. But it seems best
	 * to leave it here, so that the client has some clue what happened if the
	 * backend dies before getting back to the main loop ... error/notice
	 * messages should not be a performance-critical path anyway, so an extra
	 * flush won't hurt much ...
	 */
	pq_flush();
}


/*
 * Support routines for formatting error messages.
 */


/*
 * error_severity --- get string representing elevel
 *
 * The string is not localized here, but we mark the strings for translation
 * so that callers can invoke _() on the result.
 */
static const char *
error_severity(int elevel)
{
	const char *prefix;

	switch (elevel)
	{
		case DEBUG1:
		case DEBUG2:
		case DEBUG3:
		case DEBUG4:
		case DEBUG5:
			prefix = gettext_noop("DEBUG");
			break;
		case LOG:
		case LOG_SERVER_ONLY:
			prefix = gettext_noop("LOG");
			break;
		case INFO:
			prefix = gettext_noop("INFO");
			break;
		case NOTICE:
			prefix = gettext_noop("NOTICE");
			break;
		case WARNING:
		case WARNING_CLIENT_ONLY:
			prefix = gettext_noop("WARNING");
			break;
		case ERROR:
			prefix = gettext_noop("ERROR");
			break;
		case FATAL:
			prefix = gettext_noop("FATAL");
			break;
		case PANIC:
			prefix = gettext_noop("PANIC");
			break;
		default:
			prefix = "???";
			break;
	}

	return prefix;
}


/*
 *	append_with_tabs
 *
 *	Append the string to the StringInfo buffer, inserting a tab after any
 *	newline.
 */
static void
append_with_tabs(StringInfo buf, const char *str)
{
	char		ch;

	while ((ch = *str++) != '\0')
	{
		appendStringInfoCharMacro(buf, ch);
		if (ch == '\n')
			appendStringInfoCharMacro(buf, '\t');
	}
}


/*
 * Write errors to stderr (or by equal means when stderr is
 * not available). Used before ereport/elog can be used
 * safely (memory context, GUC load etc)
 */
void
write_stderr(const char *fmt,...)
{
	va_list		ap;

#ifdef WIN32
	char		errbuf[2048];	/* Arbitrary size? */
#endif

	fmt = _(fmt);

	va_start(ap, fmt);

	if (Logging_collector && gp_log_format == 1)
	{
		char		errbuf[2048];		/* Arbitrary size? */

		vsnprintf(errbuf, sizeof(errbuf), fmt, ap);

		if (!am_syslogger)
		{
			/* Write the message in the CSV format */
			write_message_to_server_log(LOG,
										0,
										errbuf,
										NULL,
										NULL,
										NULL,
										0,
										0,
										NULL,
										NULL,
										NULL,
										false,
										NULL,
										0,
										0,
										true,
										NULL,
										false);
		}
		else
		{
			ErrorData edata;
			memset(&edata, 0, sizeof(ErrorData));
			edata.elevel = LOG;
			edata.message = errbuf;
			edata.omit_location = true;
			if (redirection_done)
				write_syslogger_in_csv(&edata, true);
			else
				write_syslogger_in_csv(&edata, false);
		}

		va_end(ap);
		return;
	}

#ifndef WIN32
	/* On Unix, we just fprintf to stderr */
	vfprintf(stderr, fmt, ap);
	fflush(stderr);
#else
	vsnprintf(errbuf, sizeof(errbuf), fmt, ap);

	/*
	 * On Win32, we print to stderr if running on a console, or write to
	 * eventlog if running as a service
	 */
	if (pgwin32_is_service())	/* Running as a service */
	{
		write_eventlog(ERROR, errbuf, strlen(errbuf));
	}
	else
	{
		/* Not running as service, write to stderr */
		write_console(errbuf, strlen(errbuf));
		fflush(stderr);
	}
#endif
	va_end(ap);
}


/*
 * Adjust the level of a recovery-related message per trace_recovery_messages.
 *
 * The argument is the default log level of the message, eg, DEBUG2.  (This
 * should only be applied to DEBUGn log messages, otherwise it's a no-op.)
 * If the level is >= trace_recovery_messages, we return LOG, causing the
 * message to be logged unconditionally (for most settings of
 * log_min_messages).  Otherwise, we return the argument unchanged.
 * The message will then be shown based on the setting of log_min_messages.
 *
 * Intention is to keep this for at least the whole of the 9.0 production
 * release, so we can more easily diagnose production problems in the field.
 * It should go away eventually, though, because it's an ugly and
 * hard-to-explain kluge.
 */
int
trace_recovery(int trace_level)
{
	if (trace_level < LOG &&
		trace_level >= trace_recovery_messages)
		return LOG;

	return trace_level;
}

/*
 * elog_debug_linger
 */
void
elog_debug_linger(ErrorData *edata)
{
	int			seconds_to_linger = gp_debug_linger;
	int			seconds_lingered = 0;

	/* Don't linger again in the event of another error. */
	gp_debug_linger = 0;

	/* A word of explanation to the user... */
	errhint("%s%sProcess %d will wait for gp_debug_linger=%d seconds before termination.\n"
			"Note that its locks and other resources will not be released until then.",
			edata->hint ? edata->hint : "",
			edata->hint ? "\n" : "",
			MyProcPid,
			seconds_to_linger);

	/* Log the error and notify the client. */
	EmitErrorReport();
	fflush(stdout);
	fflush(stderr);

	/* Terminate the client connection. */
	pq_comm_close_fatal();

	while (seconds_lingered < seconds_to_linger)
	{
		int			seconds_left = seconds_to_linger - seconds_lingered;
		int			minutes_left = seconds_left / 60;
		int			setproctitle_seconds = (minutes_left <= 1) ? 5
									 : (minutes_left <= 5) ? 30
									 : 60;
		int			sleep_seconds;
		char		buf[50];

		/* Update 'ps' display. */
		snprintf(buf, sizeof(buf)-1,
				 "error exit in %dm %ds",
				 minutes_left,
				 seconds_left - minutes_left * 60);
		set_ps_display(buf, true);

		/* Sleep. */
		sleep_seconds = Min(seconds_left, setproctitle_seconds);
		pg_usleep(sleep_seconds * 1000000L);
		seconds_lingered += sleep_seconds;
	}
}							   /* elog_debug_linger */

void
debug_backtrace(void)
{
#ifdef HAVE_BACKTRACE_SYMBOLS
	int 		stacktracesize;
	void	   *stacktracearray[30];

	stacktracesize = backtrace(stacktracearray, 30);

	append_stacktrace(NULL /*PipeProtoChunk*/, NULL /*StringInfo*/, stacktracearray, stacktracesize,
					 false/*amsyslogger*/);
#endif

}

/*
 * Unwind stack up to a given depth and store frame addresses to passed array;
 * return stack depth;
 */
uint32 gp_backtrace(void **stackAddresses, uint32 maxStackDepth)
{
#ifndef HAVE_BACKTRACE_SYMBOLS
	return 0;
#endif

#if defined(__i386) || defined(__x86_64__)

	/*
	 * Stack base pointer has not been initialized by PostmasterMain,
	 * or PostgresMain/AuxiliaryProcessMain is called directly by main
	 * rather than forked by PostmasterMain (such as when initdb).
	 *
	 * In this case, just return depth as 0 to indicate that we have not
	 * stored any frame addresses.
	 */
	if (stack_base_ptr == NULL)
		return 0;

	/* get base pointer of current frame */
	uint64 framePtrValue = 0;
	GET_FRAME_POINTER(framePtrValue);

	uint32 depth = 0;
	void **pFramePtr = (void**) GET_PTR_FROM_VALUE(framePtrValue);

	/* check if the frame pointer is valid */
	if (pFramePtr != NULL && (void *) &depth < (void *) pFramePtr)
	{
		/* consider the first maxStackDepth frames only, below the stack base pointer */
		for (depth = 0; depth < maxStackDepth; depth++)
		{
			/* check if next frame is within stack */
			if (pFramePtr == NULL ||
				(void *) pFramePtr > *pFramePtr ||
				(void *) stack_base_ptr < *pFramePtr)
			{
				break;
			}

			/* get return address (one above the frame pointer) */
			const uintptr_t *returnAddr = (uintptr_t *)(pFramePtr + 1);

			/* store return address */
			stackAddresses[depth] = (void *) *returnAddr;

			/* move to next frame */
			pFramePtr = (void**)*pFramePtr;
		}
	}
	else
	{
		depth  = backtrace(stackAddresses, maxStackDepth);
	}

	Assert(depth > 0);

	return depth;

#else
	return backtrace(stackAddresses, maxStackDepth);
#endif
}


/*
 * Build stack trace
 */
char *gp_stacktrace(void **stackAddresses, uint32 stackDepth)
{
	StringInfoData append;
	initStringInfo(&append);

#ifdef HAVE_BACKTRACE_SYMBOLS
	append_stacktrace(NULL /*PipeProtoChunk*/, &append, stackAddresses, stackDepth,
					 false/*amsyslogger*/);
#else
	appendStringInfoString(&append, "stack trace is not available for this platform");
#endif

	/* we may fail to retrieve stack on opt build */
	if (0 == append.len)
	{
		appendStringInfoString(&append, "failed to retrieve stack");
	}

	return append.data;
}

/*
 * SignalName
 *   Convert a SEGV/BUS/ILL to name.
 */
const char *
SegvBusIllName(int signal)
{
	Assert(signal == SIGILL ||
		   signal == SIGSEGV ||
		   signal == SIGBUS);
	
	switch (signal)
	{
#ifdef SIGILL
		case SIGILL:
			return "SIGILL";
#endif
#ifdef SIGSEGV
		case SIGSEGV:
			return "SIGSEGV";
#endif
#ifdef SIGBUS
		case SIGBUS:
			return "SIGBUS";
#endif
	}

	return NULL;
}

/*
 * StandardHandlerForSigillSigsegvSigbus_OnMainThread
 *   Async-safe signal handler for SEGV/BUS/ILL.
 * This function simple collects the stack addresses and some process information
 * and write them to the pipe.
 */
void
StandardHandlerForSigillSigsegvSigbus_OnMainThread(char *processName, SIGNAL_ARGS)
{
	PG_SETMASK(&BlockSig);

	/* Unblock SEGV/BUS/ILL signals, and set them to their default settings. */
#ifdef SIGILL
	pqsignal(SIGILL, SIG_DFL);
#endif
#ifdef SIGSEGV
	pqsignal(SIGSEGV, SIG_DFL);
#endif
#ifdef SIGBUS
	pqsignal(SIGBUS, SIG_DFL);
#endif

	PipeProtoChunk buffer;
	
	buffer.hdr.zero = 0;
	buffer.hdr.len = 0;
	buffer.hdr.pid = MyProcPid;

	/*
	 * mythread() are not really async-safe, but syslogger requires this value
	 * to be set as part of an identifier of a chunk. We create a fake value here to
	 * satisfy the condition of a valid chunk. But in the syslogger, we reset its
	 * value to 0.
	 */
	buffer.hdr.thid = FIXED_THREAD_ID;
	buffer.hdr.main_thid = mainthread();
	buffer.hdr.chunk_no = 0;
	buffer.hdr.is_last = 't';
	buffer.hdr.log_format = 'c';
	buffer.hdr.is_segv_msg = 't';
	buffer.hdr.log_line_number = 0;
	buffer.hdr.next = -1;

	char *data = buffer.data;
	GpSegvErrorData *errorData = (GpSegvErrorData *)data;
	
	errorData->session_start_time = 0;
	if (MyProcPort)
	{
		errorData->session_start_time =
			(pg_time_t)timestamptz_to_time_t(MyStartTimestamp);
	}

	errorData->gp_session_id = gp_session_id;
	errorData->gp_command_count = gp_command_count;
	errorData->gp_segment_id = GpIdentity.segindex;
	errorData->slice_id = currentSliceId;
	errorData->signal_num = (int32)postgres_signal_arg;
	errorData->frame_depth = 0;

	/*
	 * Compute how many frame addresses we are able to send in a single chunk.
	 * The total space that is available for frame addresses is
	 * (PIPE_MAX_PAYLOAD - MAXALIGN(sizeof(GpSegvErrorData))).
	 */
	int frameDepth = (PIPE_MAX_PAYLOAD - MAXALIGN(sizeof(GpSegvErrorData))) / sizeof(void *);
	Assert(frameDepth > 0);

	void *stackAddressArray = data + MAXALIGN(sizeof(GpSegvErrorData));
	void **stackAddresses = stackAddressArray;
	errorData->frame_depth = gp_backtrace(stackAddresses, frameDepth);

	buffer.hdr.len =
		MAXALIGN(sizeof(GpSegvErrorData)) +
		errorData->frame_depth * sizeof(void *);

	gp_write_pipe_chunk((char *) &buffer, buffer.hdr.len + PIPE_HEADER_SIZE);

	/* re-raise the signal to OS */
	raise(postgres_signal_arg);
}<|MERGE_RESOLUTION|>--- conflicted
+++ resolved
@@ -43,13 +43,9 @@
  * overflow.)
  *
  *
-<<<<<<< HEAD
- * Portions Copyright (c) 2005-2009, Greenplum inc
+ * Portions Copyright (c) 2005-2009, Cloudberry inc
  * Portions Copyright (c) 2012-Present VMware, Inc. or its affiliates.
- * Portions Copyright (c) 1996-2019, PostgreSQL Global Development Group
-=======
  * Portions Copyright (c) 1996-2021, PostgreSQL Global Development Group
->>>>>>> d457cb4e
  * Portions Copyright (c) 1994, Regents of the University of California
  *
  *
@@ -234,7 +230,6 @@
 static void send_message_to_frontend(ErrorData *edata);
 static const char *error_severity(int elevel);
 static void append_with_tabs(StringInfo buf, const char *str);
-<<<<<<< HEAD
 static bool is_log_level_output(int elevel, int log_min_level);
 static void write_pipe_chunks(char *data, int len, int dest);
 static void write_csvlog(ErrorData *edata);
@@ -249,7 +244,6 @@
 
 static void setup_formatted_log_time(void);
 static void setup_formatted_start_time(void);
-=======
 
 
 /*
@@ -343,8 +337,6 @@
 		return true;
 	return false;
 }
->>>>>>> d457cb4e
-
 
 /*
  * in_error_recursion_trouble --- are we at risk of infinite error recursion?
@@ -378,8 +370,6 @@
 #endif
 }
 
-<<<<<<< HEAD
-=======
 /*
  * errstart_cold
  *		A simple wrapper around errstart, but hinted to be "cold".  Supporting
@@ -394,7 +384,6 @@
 	return errstart(elevel, domain);
 }
 
->>>>>>> d457cb4e
 /*
  * errstart --- begin an error-reporting cycle
  *
@@ -577,13 +566,9 @@
 	if (elevel >= ERROR)
 	{
 		edata->sqlerrcode = ERRCODE_INTERNAL_ERROR;
-<<<<<<< HEAD
 		edata->omit_location = false;
 	}
-	else if (elevel == WARNING)
-=======
 	else if (elevel >= WARNING)
->>>>>>> d457cb4e
 		edata->sqlerrcode = ERRCODE_WARNING;
 	else
 		edata->sqlerrcode = ERRCODE_SUCCESSFUL_COMPLETION;
@@ -650,10 +635,7 @@
 
 	recursion_depth++;
 	CHECK_STACK_DEPTH();
-<<<<<<< HEAD
 	saved_errno = edata->saved_errno;   /*CDB*/
-=======
->>>>>>> d457cb4e
 
 	/* Save the last few bits of error state into the stack entry */
 	if (filename)
@@ -664,13 +646,10 @@
 		slash = strrchr(filename, '/');
 		if (slash)
 			filename = slash + 1;
-<<<<<<< HEAD
-=======
 		/* Some Windows compilers use backslashes in __FILE__ strings */
 		slash = strrchr(filename, '\\');
 		if (slash)
 			filename = slash + 1;
->>>>>>> d457cb4e
 	}
 
 	edata->filename = filename;
@@ -731,25 +710,11 @@
 		PG_RE_THROW();
 	}
 
-<<<<<<< HEAD
-	/*
-	 * If we are doing FATAL or PANIC, abort any old-style COPY OUT in
-	 * progress, so that we can report the message before dying.  (Without
-	 * this, pq_putmessage will refuse to send the message at all, which is
-	 * what we want for NOTICE messages, but not for fatal exits.) This hack
-	 * is necessary because of poor design of old-style copy protocol.
-	 */
-	if (elevel >= FATAL && whereToSendOutput == DestRemote)
-		pq_endcopyout(true);
-
 	/* CDB: If fatal internal error, linger so user can attach a debugger. */
 	if (elevel == FATAL &&
 		edata->sqlerrcode == ERRCODE_INTERNAL_ERROR &&
 		gp_debug_linger > 0)
 		elog_debug_linger(edata);
-
-=======
->>>>>>> d457cb4e
 	/* Emit the message to the right places */
 	else
 		EmitErrorReport();
@@ -1212,8 +1177,6 @@
 	errno = edata->saved_errno; /*CDB*/
 }
 
-<<<<<<< HEAD
-=======
 /*
  * Add a backtrace to the containing ereport() call.  This is intended to be
  * added temporarily during debugging.
@@ -1272,7 +1235,6 @@
 	edata->backtrace = errtrace.data;
 }
 
->>>>>>> d457cb4e
 /*
  * errmsg_internal --- add a primary error message text to the current error
  *
@@ -1490,7 +1452,7 @@
  * context information.  We assume earlier calls represent more-closely-nested
  * states.
  */
-void
+int
 errcontext_msg(const char *fmt,...)
 {
 	ErrorData  *edata = &errordata[errordata_stack_depth];
@@ -1505,6 +1467,7 @@
 	MemoryContextSwitchTo(oldcontext);
 	recursion_depth--;
 	errno = edata->saved_errno; /*CDB*/
+	return 0;					/* return value does not matter */
 }
 
 /*
@@ -1516,7 +1479,7 @@
  * a set_errcontext_domain() call to specify the domain.  This is usually
  * done transparently by the errcontext() macro.
  */
-void
+int
 set_errcontext_domain(const char *domain)
 {
 	ErrorData  *edata = &errordata[errordata_stack_depth];
@@ -1526,6 +1489,8 @@
 
 	/* the default text domain is the backend's */
 	edata->context_domain = domain ? domain : PG_TEXTDOMAIN("postgres");
+
+	return 0;					/* return value does not matter */
 }
 
 
@@ -1562,41 +1527,21 @@
 	edata->hide_ctx = hide_ctx;
 }
 
-<<<<<<< HEAD
-
-/*
- * errfunction --- add reporting function name to the current error
- *
- * This is used when backwards compatibility demands that the function
- * name appear in messages sent to old-protocol clients.  Note that the
- * passed string is expected to be a non-freeable constant string.
- */
-void
-errfunction(const char *funcname)
+
+/*
+ * errposition --- add cursor position to the current error
+ */
+int
+errposition(int cursorpos)
 {
 	ErrorData  *edata = &errordata[errordata_stack_depth];
 
 	/* we don't bother incrementing recursion_depth */
 	CHECK_STACK_DEPTH();
 
-	edata->funcname = funcname;
-	edata->show_funcname = true;
-}
-
-=======
->>>>>>> d457cb4e
-/*
- * errposition --- add cursor position to the current error
- */
-void
-errposition(int cursorpos)
-{
-	ErrorData  *edata = &errordata[errordata_stack_depth];
-
-	/* we don't bother incrementing recursion_depth */
-	CHECK_STACK_DEPTH();
-
 	edata->cursorpos = cursorpos;
+
+	return 0;
 }
 
 /*
@@ -1755,7 +1700,6 @@
 }
 
 /*
-<<<<<<< HEAD
  * CDB: errFatalReturn -- set flag indicating errfinish() should return
  * to the caller instead of calling proc_exit() after reporting a FATAL
  * error.  Allows termination by re-raising a signal in order to obtain
@@ -1776,8 +1720,6 @@
 
 
 /*
-=======
->>>>>>> d457cb4e
  * Functions to allow construction of error message strings separately from
  * the ereport() call itself.
  *
@@ -3366,7 +3308,7 @@
 					buf->data[buf->len - 1] == ' ')
 					buf->len--;
 				break;
-			case 'P':
+			case 'G':
 				if( Gp_role == GP_ROLE_EXECUTE )
 				{
 					appendStringInfoChar(buf, 'P');
@@ -3800,7 +3742,7 @@
 static inline void
 append_string_to_pipe_chunk(PipeProtoChunk *buffer, const char* input)
 {
-	if(am_syslogger)
+	if(MyBackendType == B_LOGGER)
 		return;
 
 	int len = 0;
@@ -4257,7 +4199,7 @@
 	GpErrorDataFixFields fix_fields;
 	static uint64 log_line_number = 0;
 
-	Assert(!am_syslogger);
+	Assert(MyBackendType != B_LOGGER);
 
 	buffer.hdr.zero = 0;
 	buffer.hdr.len = 0;
@@ -4396,7 +4338,7 @@
 		{
 			if (redirection_done)
 			{
-				if (!am_syslogger)
+				if (MyBackendType != B_LOGGER)
 					write_message_to_server_log(edata->elevel,
 												edata->sqlerrcode,
 												edata->message,
@@ -4522,6 +4464,13 @@
 			append_with_tabs(&buf, edata->context);
 			appendStringInfoChar(&buf, '\n');
 		}
+		if (edata->backtrace)
+		{
+			log_line_prefix(&buf, edata);
+			appendStringInfoString(&buf, _("BACKTRACE:  "));
+			append_with_tabs(&buf, edata->backtrace);
+			appendStringInfoChar(&buf, '\n');
+		}
 		if (Log_error_verbosity >= PGERROR_VERBOSE)
 		{
 			if (edata->elevel == INFO || edata->omit_location)
@@ -4540,13 +4489,6 @@
 				appendStringInfo(&buf, _("LOCATION:  %s:%d\n"),
 								 edata->filename, edata->lineno);
 			}
-		}
-		if (edata->backtrace)
-		{
-			log_line_prefix(&buf, edata);
-			appendStringInfoString(&buf, _("BACKTRACE:  "));
-			append_with_tabs(&buf, edata->backtrace);
-			appendStringInfoChar(&buf, '\n');
 		}
 	}
 
@@ -4654,29 +4596,23 @@
 		 * If stderr redirection is active, it was OK to write to stderr above
 		 * because that's really a pipe to the syslogger process.
 		 */
-		else if (pgwin32_is_service() && (!redirection_done || am_syslogger) )
+		else if (pgwin32_is_service() && (!redirection_done || (MyBackendType == B_LOGGER)) )
 			write_eventlog(edata->elevel, buf.data, buf.len);
 #endif
 			/* only use the chunking protocol if we know the syslogger should
 			 * be catching stderr output, and we are not ourselves the
 			 * syslogger. Otherwise, go directly to stderr.
 			 */
-			if (redirection_done && !am_syslogger)
+			if (redirection_done && (MyBackendType != B_LOGGER))
 				write_pipe_chunks(buf.data, buf.len, LOG_DESTINATION_STDERR);
 			else
 				write_console(buf.data, buf.len);
 	}
 
 	/* If in the syslogger process, try to write messages direct to file */
-<<<<<<< HEAD
-	if (am_syslogger)
-		write_syslogger_file_binary(buf.data, buf.len, LOG_DESTINATION_STDERR);
-
-	pfree(prefix.data);
-=======
 	if (MyBackendType == B_LOGGER)
 		write_syslogger_file(buf.data, buf.len, LOG_DESTINATION_STDERR);
->>>>>>> d457cb4e
+	pfree(prefix.data);
 
 	/* Write to CSV log if enabled */
 	if (Log_destination & LOG_DESTINATION_CSVLOG)
@@ -5078,7 +5014,7 @@
 
 		vsnprintf(errbuf, sizeof(errbuf), fmt, ap);
 
-		if (!am_syslogger)
+		if (MyBackendType != B_LOGGER)
 		{
 			/* Write the message in the CSV format */
 			write_message_to_server_log(LOG,
@@ -5211,7 +5147,7 @@
 				 "error exit in %dm %ds",
 				 minutes_left,
 				 seconds_left - minutes_left * 60);
-		set_ps_display(buf, true);
+		set_ps_display(buf);
 
 		/* Sleep. */
 		sleep_seconds = Min(seconds_left, setproctitle_seconds);
