/* ----------
 * pgstat.c
 *
 *	All the statistics collector stuff hacked up in one big, ugly file.
 *
 *	TODO:	- Separate collector, postmaster and backend stuff
 *			  into different files.
 *
 *			- Add some automatic call for pgstat vacuuming.
 *
 *			- Add a pgstat config column to pg_database, so this
 *			  entire thing can be enabled/disabled on a per db basis.
 *
 *	Copyright (c) 2001-2021, PostgreSQL Global Development Group
 *
 *	src/backend/postmaster/pgstat.c
 * ----------
 */
#include "postgres.h"

#include <unistd.h>
#include <fcntl.h>
#include <sys/param.h>
#include <sys/time.h>
#include <sys/socket.h>
#include <netdb.h>
#include <netinet/in.h>
#include <arpa/inet.h>
#include <signal.h>
#include <time.h>
#ifdef HAVE_SYS_SELECT_H
#include <sys/select.h>
#endif

#include "access/heapam.h"
#include "access/htup_details.h"
#include "access/tableam.h"
#include "access/transam.h"
#include "access/twophase_rmgr.h"
#include "access/xact.h"
#include "access/xlog.h"
#include "catalog/pg_database.h"
#include "catalog/pg_proc.h"
#include "executor/instrument.h"
#include "common/ip.h"
#include "executor/instrument.h"
#include "libpq/libpq.h"
#include "libpq/pqsignal.h"
#include "mb/pg_wchar.h"
#include "miscadmin.h"
#include "pgstat.h"
#include "postmaster/autovacuum.h"
#include "postmaster/fork_process.h"
#include "postmaster/interrupt.h"
#include "postmaster/postmaster.h"
#include "replication/slot.h"
#include "replication/walsender.h"
#include "storage/backendid.h"
#include "storage/dsm.h"
#include "storage/fd.h"
#include "storage/ipc.h"
#include "storage/latch.h"
#include "storage/lmgr.h"
#include "storage/pg_shmem.h"
#include "storage/proc.h"
#include "storage/procsignal.h"
#include "utils/builtins.h"
#include "utils/guc.h"
#include "utils/memutils.h"
#include "utils/ps_status.h"
#include "utils/rel.h"
#include "utils/snapmgr.h"
#include "utils/timestamp.h"

<<<<<<< HEAD
#include "libpq-int.h"
#include "cdb/cdbconn.h"
#include "cdb/cdbdispatchresult.h"
#include "cdb/cdbvars.h"
#include "commands/resgroupcmds.h"
#include "libpq/pqformat.h"
#include "utils/faultinjector.h"
#include "utils/lsyscache.h"


=======
>>>>>>> d457cb4e
/* ----------
 * Timer definitions.
 * ----------
 */
#define PGSTAT_STAT_INTERVAL	500 /* Minimum time between stats file
									 * updates; in milliseconds. */

#define PGSTAT_RETRY_DELAY		10	/* How long to wait between checks for a
									 * new file; in milliseconds. */

#define PGSTAT_MAX_WAIT_TIME	10000	/* Maximum time to wait for a stats
										 * file update; in milliseconds. */

#define PGSTAT_INQ_INTERVAL		640 /* How often to ping the collector for a
									 * new file; in milliseconds. */

#define PGSTAT_RESTART_INTERVAL 60	/* How often to attempt to restart a
									 * failed statistics collector; in
									 * seconds. */

#define PGSTAT_POLL_LOOP_COUNT	(PGSTAT_MAX_WAIT_TIME / PGSTAT_RETRY_DELAY)
#define PGSTAT_INQ_LOOP_COUNT	(PGSTAT_INQ_INTERVAL / PGSTAT_RETRY_DELAY)

/* Minimum receive buffer size for the collector's socket. */
#define PGSTAT_MIN_RCVBUF		(100 * 1024)


/* ----------
 * The initial size hints for the hash tables used in the collector.
 * ----------
 */
#define PGSTAT_DB_HASH_SIZE		16
#define PGSTAT_TAB_HASH_SIZE	512
#define PGSTAT_QUEUE_HASH_SIZE	8
#define PGSTAT_FUNCTION_HASH_SIZE	512
#define PGSTAT_REPLSLOT_HASH_SIZE	32


/* ----------
 * GUC parameters
 * ----------
 */
bool		pgstat_track_counts = false;
int			pgstat_track_functions = TRACK_FUNC_OFF;

bool		pgstat_collect_queuelevel = false;

/* ----------
 * Built from GUC parameter
 * ----------
 */
char	   *pgstat_stat_directory = NULL;
char	   *pgstat_stat_filename = NULL;
char	   *pgstat_stat_tmpname = NULL;

/*
 * BgWriter and WAL global statistics counters.
 * Stored directly in a stats message structure so they can be sent
 * without needing to copy things around.  We assume these init to zeroes.
 */
PgStat_MsgBgWriter BgWriterStats;
PgStat_MsgWal WalStats;

/*
 * WAL usage counters saved from pgWALUsage at the previous call to
 * pgstat_send_wal(). This is used to calculate how much WAL usage
 * happens between pgstat_send_wal() calls, by substracting
 * the previous counters from the current ones.
 */
static WalUsage prevWalUsage;

/*
 * List of SLRU names that we keep stats for.  There is no central registry of
 * SLRUs, so we use this fixed list instead.  The "other" entry is used for
 * all SLRUs without an explicit entry (e.g. SLRUs in extensions).
 */
static const char *const slru_names[] = {
	"CommitTs",
	"MultiXactMember",
	"MultiXactOffset",
	"Notify",
	"Serial",
	"Subtrans",
	"Xact",
	"other"						/* has to be last */
};

#define SLRU_NUM_ELEMENTS	lengthof(slru_names)

/*
 * SLRU statistics counts waiting to be sent to the collector.  These are
 * stored directly in stats message format so they can be sent without needing
 * to copy things around.  We assume this variable inits to zeroes.  Entries
 * are one-to-one with slru_names[].
 */
static PgStat_MsgSLRU SLRUStats[SLRU_NUM_ELEMENTS];

/* ----------
 * Local data
 * ----------
 */
NON_EXEC_STATIC pgsocket pgStatSock = PGINVALID_SOCKET;

static struct sockaddr_storage pgStatAddr;

static time_t last_pgstat_start_time;

static bool pgStatRunningInCollector = false;

/*
 * Structures in which backends store per-table info that's waiting to be
 * sent to the collector.
 *
 * NOTE: once allocated, TabStatusArray structures are never moved or deleted
 * for the life of the backend.  Also, we zero out the t_id fields of the
 * contained PgStat_TableStatus structs whenever they are not actively in use.
 * This allows relcache pgstat_info pointers to be treated as long-lived data,
 * avoiding repeated searches in pgstat_initstats() when a relation is
 * repeatedly opened during a transaction.
 */
#define TABSTAT_QUANTUM		100 /* we alloc this many at a time */

typedef struct TabStatusArray
{
	struct TabStatusArray *tsa_next;	/* link to next array, if any */
	int			tsa_used;		/* # entries currently used */
	PgStat_TableStatus tsa_entries[TABSTAT_QUANTUM];	/* per-table data */
} TabStatusArray;

static TabStatusArray *pgStatTabList = NULL;

/*
 * pgStatTabHash entry: map from relation OID to PgStat_TableStatus pointer
 */
typedef struct TabStatHashEntry
{
	Oid			t_id;
	PgStat_TableStatus *tsa_entry;
} TabStatHashEntry;

/*
 * Hash table for O(1) t_id -> tsa_entry lookup
 */
static HTAB *pgStatTabHash = NULL;

/*
 * Backends store per-function info that's waiting to be sent to the collector
 * in this hash table (indexed by function OID).
 */
static HTAB *pgStatFunctions = NULL;

/*
 * Indicates if backend has some function stats that it hasn't yet
 * sent to the collector.
 */
static bool have_function_stats = false;

/*
 * Tuple insertion/deletion counts for an open transaction can't be propagated
 * into PgStat_TableStatus counters until we know if it is going to commit
 * or abort.  Hence, we keep these counts in per-subxact structs that live
 * in TopTransactionContext.  This data structure is designed on the assumption
 * that subxacts won't usually modify very many tables.
 */
typedef struct PgStat_SubXactStatus
{
	int			nest_level;		/* subtransaction nest level */
	struct PgStat_SubXactStatus *prev;	/* higher-level subxact if any */
	PgStat_TableXactStatus *first;	/* head of list for this subxact */
} PgStat_SubXactStatus;

static PgStat_SubXactStatus *pgStatXactStack = NULL;

static int	pgStatXactCommit = 0;
static int	pgStatXactRollback = 0;
PgStat_Counter pgStatBlockReadTime = 0;
PgStat_Counter pgStatBlockWriteTime = 0;
static PgStat_Counter pgLastSessionReportTime = 0;
PgStat_Counter pgStatActiveTime = 0;
PgStat_Counter pgStatTransactionIdleTime = 0;
SessionEndType pgStatSessionEndCause = DISCONNECT_NORMAL;

/* Record that's written to 2PC state file when pgstat state is persisted */
typedef struct TwoPhasePgStatRecord
{
	PgStat_Counter tuples_inserted; /* tuples inserted in xact */
	PgStat_Counter tuples_updated;	/* tuples updated in xact */
	PgStat_Counter tuples_deleted;	/* tuples deleted in xact */
	PgStat_Counter inserted_pre_trunc;	/* tuples inserted prior to truncate */
	PgStat_Counter updated_pre_trunc;	/* tuples updated prior to truncate */
	PgStat_Counter deleted_pre_trunc;	/* tuples deleted prior to truncate */
	Oid			t_id;			/* table's OID */
	bool		t_shared;		/* is it a shared catalog? */
	bool		t_truncated;	/* was the relation truncated? */
} TwoPhasePgStatRecord;

typedef struct PgStatTabRecordFromQE
{
	TwoPhasePgStatRecord 	table_stat;
	int						nest_level;
} PgStatTabRecordFromQE;

/*
 * Info about current "snapshot" of stats file
 */
static MemoryContext pgStatLocalContext = NULL;
static HTAB *pgStatDBHash = NULL;

<<<<<<< HEAD
static HTAB *pgStatQueueHash = NULL;		/* GPDB */
static HTAB *localStatPortalHash = NULL;	/* GPDB. per backend portal queue stats.*/

/* Status for backends including auxiliary */
static LocalPgBackendStatus *localBackendStatusTable = NULL;

/* Total number of backends including auxiliary */
static int	localNumBackends = 0;

=======
>>>>>>> d457cb4e
/*
 * Cluster wide statistics, kept in the stats collector.
 * Contains statistics that are not collected per database
 * or per table.
 */
static PgStat_ArchiverStats archiverStats;
static PgStat_GlobalStats globalStats;
static PgStat_WalStats walStats;
static PgStat_SLRUStats slruStats[SLRU_NUM_ELEMENTS];
static HTAB *replSlotStatHash = NULL;

/*
 * List of OIDs of databases we need to write out.  If an entry is InvalidOid,
 * it means to write only the shared-catalog stats ("DB 0"); otherwise, we
 * will write both that DB's data and the shared stats.
 */
static List *pending_write_requests = NIL;

/*
 * Total time charged to functions so far in the current backend.
 * We use this to help separate "self" and "other" time charges.
 * (We assume this initializes to zero.)
 */
static instr_time total_func_time;

/*
 * Total time charged to functions so far in the current backend.
 * We use this to help separate "self" and "other" time charges.
 * (We assume this initializes to zero.)
 */
static instr_time total_func_time;


/* ----------
 * Local function forward declarations
 * ----------
 */
#ifdef EXEC_BACKEND
static pid_t pgstat_forkexec(void);
#endif

NON_EXEC_STATIC void PgstatCollectorMain(int argc, char *argv[]) pg_attribute_noreturn();

static PgStat_StatDBEntry *pgstat_get_db_entry(Oid databaseid, bool create);
static PgStat_StatTabEntry *pgstat_get_tab_entry(PgStat_StatDBEntry *dbentry,
												 Oid tableoid, bool create);
static PgStat_StatQueueEntry *pgstat_get_queue_entry(Oid queueid, bool create); /*GPDB*/

static void pgstat_write_statsfiles(bool permanent, bool allDbs);
static void pgstat_write_db_statsfile(PgStat_StatDBEntry *dbentry, bool permanent);
static HTAB *pgstat_read_statsfiles(Oid onlydb, bool permanent, bool deep);
static void pgstat_read_db_statsfile(Oid databaseid, HTAB *tabhash, HTAB *funchash, bool permanent);
static void backend_read_statsfile(void);

static bool pgstat_write_statsfile_needed(void);
static bool pgstat_db_requested(Oid databaseid);

static PgStat_StatReplSlotEntry *pgstat_get_replslot_entry(NameData name, bool create_it);
static void pgstat_reset_replslot(PgStat_StatReplSlotEntry *slotstats, TimestampTz ts);

static void pgstat_send_tabstat(PgStat_MsgTabstat *tsmsg, TimestampTz now);
static void pgstat_send_funcstats(void);
static void pgstat_send_slru(void);
static HTAB *pgstat_collect_oids(Oid catalogid, AttrNumber anum_oid);
static bool pgstat_should_report_connstat(void);
static void pgstat_report_disconnect(Oid dboid);

static PgStat_TableStatus *get_tabstat_entry(Oid rel_id, bool isshared);

static void pgstat_setup_memcxt(void);

static void pgstat_setheader(PgStat_MsgHdr *hdr, StatMsgType mtype);
static void pgstat_send(void *msg, int len);

static void pgstat_recv_inquiry(PgStat_MsgInquiry *msg, int len);
static void pgstat_recv_tabstat(PgStat_MsgTabstat *msg, int len);
static void pgstat_recv_tabpurge(PgStat_MsgTabpurge *msg, int len);
static void pgstat_recv_dropdb(PgStat_MsgDropdb *msg, int len);
static void pgstat_recv_resetcounter(PgStat_MsgResetcounter *msg, int len);
static void pgstat_recv_resetsharedcounter(PgStat_MsgResetsharedcounter *msg, int len);
static void pgstat_recv_resetsinglecounter(PgStat_MsgResetsinglecounter *msg, int len);
static void pgstat_recv_resetslrucounter(PgStat_MsgResetslrucounter *msg, int len);
static void pgstat_recv_resetreplslotcounter(PgStat_MsgResetreplslotcounter *msg, int len);
static void pgstat_recv_autovac(PgStat_MsgAutovacStart *msg, int len);
static void pgstat_recv_vacuum(PgStat_MsgVacuum *msg, int len);
static void pgstat_recv_analyze(PgStat_MsgAnalyze *msg, int len);
static void pgstat_recv_archiver(PgStat_MsgArchiver *msg, int len);
static void pgstat_recv_queuestat(PgStat_MsgQueuestat *msg, int len); /* GPDB */
static void pgstat_recv_bgwriter(PgStat_MsgBgWriter *msg, int len);
static void pgstat_recv_wal(PgStat_MsgWal *msg, int len);
static void pgstat_recv_slru(PgStat_MsgSLRU *msg, int len);
static void pgstat_recv_funcstat(PgStat_MsgFuncstat *msg, int len);
static void pgstat_recv_funcpurge(PgStat_MsgFuncpurge *msg, int len);
static void pgstat_recv_recoveryconflict(PgStat_MsgRecoveryConflict *msg, int len);
static void pgstat_recv_deadlock(PgStat_MsgDeadlock *msg, int len);
static void pgstat_recv_checksum_failure(PgStat_MsgChecksumFailure *msg, int len);
static void pgstat_recv_connect(PgStat_MsgConnect *msg, int len);
static void pgstat_recv_disconnect(PgStat_MsgDisconnect *msg, int len);
static void pgstat_recv_replslot(PgStat_MsgReplSlot *msg, int len);
static void pgstat_recv_tempfile(PgStat_MsgTempFile *msg, int len);

/* ------------------------------------------------------------
 * Public functions called from postmaster follow
 * ------------------------------------------------------------
 */

/* ----------
 * pgstat_init() -
 *
 *	Called from postmaster at startup. Create the resources required
 *	by the statistics collector process.  If unable to do so, do not
 *	fail --- better to let the postmaster start with stats collection
 *	disabled.
 * ----------
 */
void
pgstat_init(void)
{
	socklen_t	alen;
	struct addrinfo *addrs = NULL,
			   *addr,
				hints;
	int			ret;
	fd_set		rset;
	struct timeval tv;
	char		test_byte;
	int			sel_res;
	int			tries = 0;

#define TESTBYTEVAL ((char) 199)

	/*
	 * This static assertion verifies that we didn't mess up the calculations
	 * involved in selecting maximum payload sizes for our UDP messages.
	 * Because the only consequence of overrunning PGSTAT_MAX_MSG_SIZE would
	 * be silent performance loss from fragmentation, it seems worth having a
	 * compile-time cross-check that we didn't.
	 */
	StaticAssertStmt(sizeof(PgStat_Msg) <= PGSTAT_MAX_MSG_SIZE,
					 "maximum stats message size exceeds PGSTAT_MAX_MSG_SIZE");

	/*
	 * Create the UDP socket for sending and receiving statistic messages
	 */
	hints.ai_flags = AI_PASSIVE;
	hints.ai_family = AF_UNSPEC;
	hints.ai_socktype = SOCK_DGRAM;
	hints.ai_protocol = 0;
	hints.ai_addrlen = 0;
	hints.ai_addr = NULL;
	hints.ai_canonname = NULL;
	hints.ai_next = NULL;
	ret = pg_getaddrinfo_all("localhost", NULL, &hints, &addrs);
	if (ret || !addrs)
	{
		ereport(LOG,
				(errmsg("could not resolve \"localhost\": %s",
						gai_strerror(ret))));
		goto startup_failed;
	}

	/*
	 * On some platforms, pg_getaddrinfo_all() may return multiple addresses
	 * only one of which will actually work (eg, both IPv6 and IPv4 addresses
	 * when kernel will reject IPv6).  Worse, the failure may occur at the
	 * bind() or perhaps even connect() stage.  So we must loop through the
	 * results till we find a working combination. We will generate LOG
	 * messages, but no error, for bogus combinations.
	 */
	for (addr = addrs; addr; addr = addr->ai_next)
	{
#ifdef HAVE_UNIX_SOCKETS
		/* Ignore AF_UNIX sockets, if any are returned. */
		if (addr->ai_family == AF_UNIX)
			continue;
#endif

		if (++tries > 1)
			ereport(LOG,
					(errmsg("trying another address for the statistics collector")));

		/*
		 * Create the socket.
		 */
		if ((pgStatSock = socket(addr->ai_family, SOCK_DGRAM, 0)) == PGINVALID_SOCKET)
		{
			ereport(LOG,
					(errcode_for_socket_access(),
					 errmsg("could not create socket for statistics collector: %m")));
			continue;
		}

		/*
		 * Bind it to a kernel assigned port on localhost and get the assigned
		 * port via getsockname().
		 */
		if (bind(pgStatSock, addr->ai_addr, addr->ai_addrlen) < 0)
		{
			ereport(LOG,
					(errcode_for_socket_access(),
					 errmsg("could not bind socket for statistics collector: %m")));
			closesocket(pgStatSock);
			pgStatSock = PGINVALID_SOCKET;
			continue;
		}

		alen = sizeof(pgStatAddr);
		if (getsockname(pgStatSock, (struct sockaddr *) &pgStatAddr, &alen) < 0)
		{
			ereport(LOG,
					(errcode_for_socket_access(),
					 errmsg("could not get address of socket for statistics collector: %m")));
			closesocket(pgStatSock);
			pgStatSock = PGINVALID_SOCKET;
			continue;
		}

		/*
		 * Connect the socket to its own address.  This saves a few cycles by
		 * not having to respecify the target address on every send. This also
		 * provides a kernel-level check that only packets from this same
		 * address will be received.
		 */
		if (connect(pgStatSock, (struct sockaddr *) &pgStatAddr, alen) < 0)
		{
			ereport(LOG,
					(errcode_for_socket_access(),
					 errmsg("could not connect socket for statistics collector: %m")));
			closesocket(pgStatSock);
			pgStatSock = PGINVALID_SOCKET;
			continue;
		}

		/*
		 * Try to send and receive a one-byte test message on the socket. This
		 * is to catch situations where the socket can be created but will not
		 * actually pass data (for instance, because kernel packet filtering
		 * rules prevent it).
		 */
		test_byte = TESTBYTEVAL;

retry1:
		if (send(pgStatSock, &test_byte, 1, 0) != 1)
		{
			if (errno == EINTR)
				goto retry1;	/* if interrupted, just retry */
			ereport(LOG,
					(errcode_for_socket_access(),
					 errmsg("could not send test message on socket for statistics collector: %m")));
			closesocket(pgStatSock);
			pgStatSock = PGINVALID_SOCKET;
			continue;
		}

		/*
		 * There could possibly be a little delay before the message can be
		 * received.  We arbitrarily allow up to half a second before deciding
		 * it's broken.
		 */
		for (;;)				/* need a loop to handle EINTR */
		{
			FD_ZERO(&rset);
			FD_SET(pgStatSock, &rset);

			tv.tv_sec = 0;
			tv.tv_usec = 500000;
			sel_res = select(pgStatSock + 1, &rset, NULL, NULL, &tv);
			if (sel_res >= 0 || errno != EINTR)
				break;
		}
		if (sel_res < 0)
		{
			ereport(LOG,
					(errcode_for_socket_access(),
					 errmsg("select() failed in statistics collector: %m")));
			closesocket(pgStatSock);
			pgStatSock = PGINVALID_SOCKET;
			continue;
		}
		if (sel_res == 0 || !FD_ISSET(pgStatSock, &rset))
		{
			/*
			 * This is the case we actually think is likely, so take pains to
			 * give a specific message for it.
			 *
			 * errno will not be set meaningfully here, so don't use it.
			 */
			ereport(LOG,
					(errcode(ERRCODE_CONNECTION_FAILURE),
					 errmsg("test message did not get through on socket for statistics collector")));
			closesocket(pgStatSock);
			pgStatSock = PGINVALID_SOCKET;
			continue;
		}

		test_byte++;			/* just make sure variable is changed */

retry2:
		if (recv(pgStatSock, &test_byte, 1, 0) != 1)
		{
			if (errno == EINTR)
				goto retry2;	/* if interrupted, just retry */
			ereport(LOG,
					(errcode_for_socket_access(),
					 errmsg("could not receive test message on socket for statistics collector: %m")));
			closesocket(pgStatSock);
			pgStatSock = PGINVALID_SOCKET;
			continue;
		}

		if (test_byte != TESTBYTEVAL)	/* strictly paranoia ... */
		{
			ereport(LOG,
					(errcode(ERRCODE_INTERNAL_ERROR),
					 errmsg("incorrect test message transmission on socket for statistics collector")));
			closesocket(pgStatSock);
			pgStatSock = PGINVALID_SOCKET;
			continue;
		}

		/* If we get here, we have a working socket */
		break;
	}

	/* Did we find a working address? */
	if (!addr || pgStatSock == PGINVALID_SOCKET)
		goto startup_failed;

	/*
	 * Set the socket to non-blocking IO.  This ensures that if the collector
	 * falls behind, statistics messages will be discarded; backends won't
	 * block waiting to send messages to the collector.
	 */
	if (!pg_set_noblock(pgStatSock))
	{
		ereport(LOG,
				(errcode_for_socket_access(),
				 errmsg("could not set statistics collector socket to nonblocking mode: %m")));
		goto startup_failed;
	}

	/*
	 * Try to ensure that the socket's receive buffer is at least
	 * PGSTAT_MIN_RCVBUF bytes, so that it won't easily overflow and lose
	 * data.  Use of UDP protocol means that we are willing to lose data under
	 * heavy load, but we don't want it to happen just because of ridiculously
	 * small default buffer sizes (such as 8KB on older Windows versions).
	 */
	{
		int			old_rcvbuf;
		int			new_rcvbuf;
		ACCEPT_TYPE_ARG3 rcvbufsize = sizeof(old_rcvbuf);

		if (getsockopt(pgStatSock, SOL_SOCKET, SO_RCVBUF,
					   (char *) &old_rcvbuf, &rcvbufsize) < 0)
		{
			ereport(LOG,
					(errmsg("%s(%s) failed: %m", "getsockopt", "SO_RCVBUF")));
			/* if we can't get existing size, always try to set it */
			old_rcvbuf = 0;
		}

		new_rcvbuf = PGSTAT_MIN_RCVBUF;
		if (old_rcvbuf < new_rcvbuf)
		{
			if (setsockopt(pgStatSock, SOL_SOCKET, SO_RCVBUF,
						   (char *) &new_rcvbuf, sizeof(new_rcvbuf)) < 0)
				ereport(LOG,
						(errmsg("%s(%s) failed: %m", "setsockopt", "SO_RCVBUF")));
		}
	}

	pg_freeaddrinfo_all(hints.ai_family, addrs);

	/* Now that we have a long-lived socket, tell fd.c about it. */
	ReserveExternalFD();

	return;

startup_failed:
	ereport(LOG,
			(errmsg("disabling statistics collector for lack of working socket")));

	if (addrs)
		pg_freeaddrinfo_all(hints.ai_family, addrs);

	if (pgStatSock != PGINVALID_SOCKET)
		closesocket(pgStatSock);
	pgStatSock = PGINVALID_SOCKET;

	/*
	 * Adjust GUC variables to suppress useless activity, and for debugging
	 * purposes (seeing track_counts off is a clue that we failed here). We
	 * use PGC_S_OVERRIDE because there is no point in trying to turn it back
	 * on from postgresql.conf without a restart.
	 */
	SetConfigOption("track_counts", "off", PGC_INTERNAL, PGC_S_OVERRIDE);
	pgstat_collect_queuelevel = false;
}

/*
 * subroutine for pgstat_reset_all
 */
static void
pgstat_reset_remove_files(const char *directory)
{
	DIR		   *dir;
	struct dirent *entry;
	char		fname[MAXPGPATH * 2];

	dir = AllocateDir(directory);
	while ((entry = ReadDir(dir, directory)) != NULL)
	{
		int			nchars;
		Oid			tmp_oid;

		/*
		 * Skip directory entries that don't match the file names we write.
		 * See get_dbstat_filename for the database-specific pattern.
		 */
		if (strncmp(entry->d_name, "global.", 7) == 0)
			nchars = 7;
		else
		{
			nchars = 0;
			(void) sscanf(entry->d_name, "db_%u.%n",
						  &tmp_oid, &nchars);
			if (nchars <= 0)
				continue;
			/* %u allows leading whitespace, so reject that */
			if (strchr("0123456789", entry->d_name[3]) == NULL)
				continue;
		}

		if (strcmp(entry->d_name + nchars, "tmp") != 0 &&
			strcmp(entry->d_name + nchars, "stat") != 0)
			continue;

		snprintf(fname, sizeof(fname), "%s/%s", directory,
				 entry->d_name);
		unlink(fname);
	}
	FreeDir(dir);
}

/*
 * pgstat_reset_all() -
 *
 * Remove the stats files.  This is currently used only if WAL
 * recovery is needed after a crash.
 */
void
pgstat_reset_all(void)
{
	pgstat_reset_remove_files(pgstat_stat_directory);
	pgstat_reset_remove_files(PGSTAT_STAT_PERMANENT_DIRECTORY);
}

#ifdef EXEC_BACKEND

/*
 * pgstat_forkexec() -
 *
 * Format up the arglist for, then fork and exec, statistics collector process
 */
static pid_t
pgstat_forkexec(void)
{
	char	   *av[10];
	int			ac = 0;

	av[ac++] = "postgres";
	av[ac++] = "--forkcol";
	av[ac++] = NULL;			/* filled in by postmaster_forkexec */

	av[ac] = NULL;
	Assert(ac < lengthof(av));

	return postmaster_forkexec(ac, av);
}
#endif							/* EXEC_BACKEND */


/*
 * pgstat_start() -
 *
 *	Called from postmaster at startup or after an existing collector
 *	died.  Attempt to fire up a fresh statistics collector.
 *
 *	Returns PID of child process, or 0 if fail.
 *
 *	Note: if fail, we will be called again from the postmaster main loop.
 */
int
pgstat_start(void)
{
	time_t		curtime;
	pid_t		pgStatPid;

	/*
	 * Check that the socket is there, else pgstat_init failed and we can do
	 * nothing useful.
	 */
	if (pgStatSock == PGINVALID_SOCKET)
		return 0;

	/*
	 * Do nothing if too soon since last collector start.  This is a safety
	 * valve to protect against continuous respawn attempts if the collector
	 * is dying immediately at launch.  Note that since we will be re-called
	 * from the postmaster main loop, we will get another chance later.
	 */
	curtime = time(NULL);
	if ((unsigned int) (curtime - last_pgstat_start_time) <
		(unsigned int) PGSTAT_RESTART_INTERVAL)
		return 0;
	last_pgstat_start_time = curtime;

	/*
	 * Okay, fork off the collector.
	 */
#ifdef EXEC_BACKEND
	switch ((pgStatPid = pgstat_forkexec()))
#else
	switch ((pgStatPid = fork_process()))
#endif
	{
		case -1:
			ereport(LOG,
					(errmsg("could not fork statistics collector: %m")));
			return 0;

#ifndef EXEC_BACKEND
		case 0:
			/* in postmaster child ... */
			InitPostmasterChild();

			/* Close the postmaster's sockets */
			ClosePostmasterPorts(false);

			/* Drop our connection to postmaster's shared memory, as well */
			dsm_detach_all();
			PGSharedMemoryDetach();

			PgstatCollectorMain(0, NULL);
			break;
#endif

		default:
			return (int) pgStatPid;
	}

	/* shouldn't get here */
	return 0;
}

void
allow_immediate_pgstat_restart(void)
{
	last_pgstat_start_time = 0;
}

/* ------------------------------------------------------------
 * Public functions used by backends follow
 *------------------------------------------------------------
 */


/* ----------
 * pgstat_report_stat() -
 *
 *	Must be called by processes that performs DML: tcop/postgres.c, logical
 *	receiver processes, SPI worker, etc. to send the so far collected
 *	per-table and function usage statistics to the collector.  Note that this
 *	is called only when not within a transaction, so it is fair to use
 *	transaction stop time as an approximation of current time.
 *
 *	"disconnect" is "true" only for the last call before the backend
 *	exits.  This makes sure that no data is lost and that interrupted
 *	sessions are reported correctly.
 * ----------
 */
void
pgstat_report_stat(bool disconnect)
{
	/* we assume this inits to all zeroes: */
	static const PgStat_TableCounts all_zeroes;
	static TimestampTz last_report = 0;

	TimestampTz now;
	PgStat_MsgTabstat regular_msg;
	PgStat_MsgTabstat shared_msg;
	TabStatusArray *tsa;
	int			i;

	/*
	 * Don't expend a clock check if nothing to do.
	 *
	 * To determine whether any WAL activity has occurred since last time, not
	 * only the number of generated WAL records but also the numbers of WAL
	 * writes and syncs need to be checked. Because even transaction that
	 * generates no WAL records can write or sync WAL data when flushing the
	 * data pages.
	 */
	if ((pgStatTabList == NULL || pgStatTabList->tsa_used == 0) &&
		pgStatXactCommit == 0 && pgStatXactRollback == 0 &&
		pgWalUsage.wal_records == prevWalUsage.wal_records &&
		WalStats.m_wal_write == 0 && WalStats.m_wal_sync == 0 &&
		!have_function_stats && !disconnect)
		return;

	/*
	 * Don't send a message unless it's been at least PGSTAT_STAT_INTERVAL
	 * msec since we last sent one, or the backend is about to exit.
	 */
	now = GetCurrentTransactionStopTimestamp();
	if (!disconnect &&
		!TimestampDifferenceExceeds(last_report, now, PGSTAT_STAT_INTERVAL))
		return;

	last_report = now;

	if (disconnect)
		pgstat_report_disconnect(MyDatabaseId);

	/*
	 * Destroy pgStatTabHash before we start invalidating PgStat_TableEntry
	 * entries it points to.  (Should we fail partway through the loop below,
	 * it's okay to have removed the hashtable already --- the only
	 * consequence is we'd get multiple entries for the same table in the
	 * pgStatTabList, and that's safe.)
	 */
	if (pgStatTabHash)
		hash_destroy(pgStatTabHash);
	pgStatTabHash = NULL;

	/*
	 * Scan through the TabStatusArray struct(s) to find tables that actually
	 * have counts, and build messages to send.  We have to separate shared
	 * relations from regular ones because the databaseid field in the message
	 * header has to depend on that.
	 */
	regular_msg.m_databaseid = MyDatabaseId;
	shared_msg.m_databaseid = InvalidOid;
	regular_msg.m_nentries = 0;
	shared_msg.m_nentries = 0;

	for (tsa = pgStatTabList; tsa != NULL; tsa = tsa->tsa_next)
	{
		for (i = 0; i < tsa->tsa_used; i++)
		{
			PgStat_TableStatus *entry = &tsa->tsa_entries[i];
			PgStat_MsgTabstat *this_msg;
			PgStat_TableEntry *this_ent;

			/* Shouldn't have any pending transaction-dependent counts */
			Assert(entry->trans == NULL);

			/*
			 * Ignore entries that didn't accumulate any actual counts, such
			 * as indexes that were opened by the planner but not used.
			 */
			if (memcmp(&entry->t_counts, &all_zeroes,
					   sizeof(PgStat_TableCounts)) == 0)
				continue;

			/*
			 * OK, insert data into the appropriate message, and send if full.
			 */
			this_msg = entry->t_shared ? &shared_msg : &regular_msg;
			this_ent = &this_msg->m_entry[this_msg->m_nentries];
			this_ent->t_id = entry->t_id;
			memcpy(&this_ent->t_counts, &entry->t_counts,
				   sizeof(PgStat_TableCounts));
			if (++this_msg->m_nentries >= PGSTAT_NUM_TABENTRIES)
			{
				pgstat_send_tabstat(this_msg, now);
				this_msg->m_nentries = 0;
			}
		}
		/* zero out PgStat_TableStatus structs after use */
		MemSet(tsa->tsa_entries, 0,
			   tsa->tsa_used * sizeof(PgStat_TableStatus));
		tsa->tsa_used = 0;
	}

	/*
	 * Send partial messages.  Make sure that any pending xact commit/abort
	 * and connection stats get counted, even if there are no table stats to
	 * send.
	 */
	if (regular_msg.m_nentries > 0 ||
		pgStatXactCommit > 0 || pgStatXactRollback > 0 || disconnect)
		pgstat_send_tabstat(&regular_msg, now);
	if (shared_msg.m_nentries > 0)
		pgstat_send_tabstat(&shared_msg, now);

	/* Now, send function statistics */
	pgstat_send_funcstats();

	/* Send WAL statistics */
	pgstat_send_wal(true);

	/* Finally send SLRU statistics */
	pgstat_send_slru();
}

/*
 * Subroutine for pgstat_report_stat: finish and send a tabstat message
 */
static void
pgstat_send_tabstat(PgStat_MsgTabstat *tsmsg, TimestampTz now)
{
	int			n;
	int			len;

	/* It's unlikely we'd get here with no socket, but maybe not impossible */
	if (pgStatSock == PGINVALID_SOCKET)
		return;

	/*
	 * Report and reset accumulated xact commit/rollback and I/O timings
	 * whenever we send a normal tabstat message
	 */
	if (OidIsValid(tsmsg->m_databaseid))
	{
		tsmsg->m_xact_commit = pgStatXactCommit;
		tsmsg->m_xact_rollback = pgStatXactRollback;
		tsmsg->m_block_read_time = pgStatBlockReadTime;
		tsmsg->m_block_write_time = pgStatBlockWriteTime;

		if (pgstat_should_report_connstat())
		{
			long		secs;
			int			usecs;

			/*
			 * pgLastSessionReportTime is initialized to MyStartTimestamp by
			 * pgstat_report_connect().
			 */
			TimestampDifference(pgLastSessionReportTime, now, &secs, &usecs);
			pgLastSessionReportTime = now;
			tsmsg->m_session_time = (PgStat_Counter) secs * 1000000 + usecs;
			tsmsg->m_active_time = pgStatActiveTime;
			tsmsg->m_idle_in_xact_time = pgStatTransactionIdleTime;
		}
		else
		{
			tsmsg->m_session_time = 0;
			tsmsg->m_active_time = 0;
			tsmsg->m_idle_in_xact_time = 0;
		}
		pgStatXactCommit = 0;
		pgStatXactRollback = 0;
		pgStatBlockReadTime = 0;
		pgStatBlockWriteTime = 0;
		pgStatActiveTime = 0;
		pgStatTransactionIdleTime = 0;
	}
	else
	{
		tsmsg->m_xact_commit = 0;
		tsmsg->m_xact_rollback = 0;
		tsmsg->m_block_read_time = 0;
		tsmsg->m_block_write_time = 0;
		tsmsg->m_session_time = 0;
		tsmsg->m_active_time = 0;
		tsmsg->m_idle_in_xact_time = 0;
	}

	n = tsmsg->m_nentries;
	len = offsetof(PgStat_MsgTabstat, m_entry[0]) +
		n * sizeof(PgStat_TableEntry);

	pgstat_setheader(&tsmsg->m_hdr, PGSTAT_MTYPE_TABSTAT);
	pgstat_send(tsmsg, len);
}

/*
 * Subroutine for pgstat_report_stat: populate and send a function stat message
 */
static void
pgstat_send_funcstats(void)
{
	/* we assume this inits to all zeroes: */
	static const PgStat_FunctionCounts all_zeroes;

	PgStat_MsgFuncstat msg;
	PgStat_BackendFunctionEntry *entry;
	HASH_SEQ_STATUS fstat;

	if (pgStatFunctions == NULL)
		return;

	pgstat_setheader(&msg.m_hdr, PGSTAT_MTYPE_FUNCSTAT);
	msg.m_databaseid = MyDatabaseId;
	msg.m_nentries = 0;

	hash_seq_init(&fstat, pgStatFunctions);
	while ((entry = (PgStat_BackendFunctionEntry *) hash_seq_search(&fstat)) != NULL)
	{
		PgStat_FunctionEntry *m_ent;

		/* Skip it if no counts accumulated since last time */
		if (memcmp(&entry->f_counts, &all_zeroes,
				   sizeof(PgStat_FunctionCounts)) == 0)
			continue;

		/* need to convert format of time accumulators */
		m_ent = &msg.m_entry[msg.m_nentries];
		m_ent->f_id = entry->f_id;
		m_ent->f_numcalls = entry->f_counts.f_numcalls;
		m_ent->f_total_time = INSTR_TIME_GET_MICROSEC(entry->f_counts.f_total_time);
		m_ent->f_self_time = INSTR_TIME_GET_MICROSEC(entry->f_counts.f_self_time);

		if (++msg.m_nentries >= PGSTAT_NUM_FUNCENTRIES)
		{
			pgstat_send(&msg, offsetof(PgStat_MsgFuncstat, m_entry[0]) +
						msg.m_nentries * sizeof(PgStat_FunctionEntry));
			msg.m_nentries = 0;
		}

		/* reset the entry's counts */
		MemSet(&entry->f_counts, 0, sizeof(PgStat_FunctionCounts));
	}

	if (msg.m_nentries > 0)
		pgstat_send(&msg, offsetof(PgStat_MsgFuncstat, m_entry[0]) +
					msg.m_nentries * sizeof(PgStat_FunctionEntry));

	have_function_stats = false;
}


/* ----------
 * pgstat_vacuum_stat() -
 *
 *	Will tell the collector about objects he can get rid of.
 * ----------
 */
void
pgstat_vacuum_stat(void)
{
	HTAB	   *htab;
	PgStat_MsgTabpurge msg;
	PgStat_MsgFuncpurge f_msg;
	HASH_SEQ_STATUS hstat;
	PgStat_StatDBEntry *dbentry;
	PgStat_StatTabEntry *tabentry;
	PgStat_StatFuncEntry *funcentry;
	int			len;

	if (pgStatSock == PGINVALID_SOCKET)
		return;

	/*
	 * If not done for this transaction, read the statistics collector stats
	 * file into some hash tables.
	 */
	backend_read_statsfile();

	/*
	 * Read pg_database and make a list of OIDs of all existing databases
	 */
	htab = pgstat_collect_oids(DatabaseRelationId, Anum_pg_database_oid);

	/*
	 * Search the database hash table for dead databases and tell the
	 * collector to drop them.
	 */
	hash_seq_init(&hstat, pgStatDBHash);
	while ((dbentry = (PgStat_StatDBEntry *) hash_seq_search(&hstat)) != NULL)
	{
		Oid			dbid = dbentry->databaseid;

		CHECK_FOR_INTERRUPTS();

		/* the DB entry for shared tables (with InvalidOid) is never dropped */
		if (OidIsValid(dbid) &&
			hash_search(htab, (void *) &dbid, HASH_FIND, NULL) == NULL)
			pgstat_drop_database(dbid);
	}

	/* Clean up */
	hash_destroy(htab);

	/*
	 * Search for all the dead replication slots in stats hashtable and tell
	 * the stats collector to drop them.
	 */
	if (replSlotStatHash)
	{
		PgStat_StatReplSlotEntry *slotentry;

		hash_seq_init(&hstat, replSlotStatHash);
		while ((slotentry = (PgStat_StatReplSlotEntry *) hash_seq_search(&hstat)) != NULL)
		{
			CHECK_FOR_INTERRUPTS();

			if (SearchNamedReplicationSlot(NameStr(slotentry->slotname), true) == NULL)
				pgstat_report_replslot_drop(NameStr(slotentry->slotname));
		}
	}

	/*
	 * Lookup our own database entry; if not found, nothing more to do.
	 */
	dbentry = (PgStat_StatDBEntry *) hash_search(pgStatDBHash,
												 (void *) &MyDatabaseId,
												 HASH_FIND, NULL);
	if (dbentry == NULL || dbentry->tables == NULL)
		return;

	/*
	 * Similarly to above, make a list of all known relations in this DB.
	 */
	htab = pgstat_collect_oids(RelationRelationId, Anum_pg_class_oid);

	/*
	 * Initialize our messages table counter to zero
	 */
	msg.m_nentries = 0;

	/*
	 * Check for all tables listed in stats hashtable if they still exist.
	 */
	hash_seq_init(&hstat, dbentry->tables);
	while ((tabentry = (PgStat_StatTabEntry *) hash_seq_search(&hstat)) != NULL)
	{
		Oid			tabid = tabentry->tableid;

		CHECK_FOR_INTERRUPTS();

		if (hash_search(htab, (void *) &tabid, HASH_FIND, NULL) != NULL)
			continue;

		/*
		 * Not there, so add this table's Oid to the message
		 */
		msg.m_tableid[msg.m_nentries++] = tabid;

		/*
		 * If the message is full, send it out and reinitialize to empty
		 */
		if (msg.m_nentries >= PGSTAT_NUM_TABPURGE)
		{
			len = offsetof(PgStat_MsgTabpurge, m_tableid[0])
				+ msg.m_nentries * sizeof(Oid);

			pgstat_setheader(&msg.m_hdr, PGSTAT_MTYPE_TABPURGE);
			msg.m_databaseid = MyDatabaseId;
			pgstat_send(&msg, len);

			msg.m_nentries = 0;
		}
	}

	/*
	 * Send the rest
	 */
	if (msg.m_nentries > 0)
	{
		len = offsetof(PgStat_MsgTabpurge, m_tableid[0])
			+ msg.m_nentries * sizeof(Oid);

		pgstat_setheader(&msg.m_hdr, PGSTAT_MTYPE_TABPURGE);
		msg.m_databaseid = MyDatabaseId;
		pgstat_send(&msg, len);
	}

	/* Clean up */
	hash_destroy(htab);

	/*
	 * Now repeat the above steps for functions.  However, we needn't bother
	 * in the common case where no function stats are being collected.
	 */
	if (dbentry->functions != NULL &&
		hash_get_num_entries(dbentry->functions) > 0)
	{
		htab = pgstat_collect_oids(ProcedureRelationId, Anum_pg_proc_oid);

		pgstat_setheader(&f_msg.m_hdr, PGSTAT_MTYPE_FUNCPURGE);
		f_msg.m_databaseid = MyDatabaseId;
		f_msg.m_nentries = 0;

		hash_seq_init(&hstat, dbentry->functions);
		while ((funcentry = (PgStat_StatFuncEntry *) hash_seq_search(&hstat)) != NULL)
		{
			Oid			funcid = funcentry->functionid;

			CHECK_FOR_INTERRUPTS();

			if (hash_search(htab, (void *) &funcid, HASH_FIND, NULL) != NULL)
				continue;

			/*
			 * Not there, so add this function's Oid to the message
			 */
			f_msg.m_functionid[f_msg.m_nentries++] = funcid;

			/*
			 * If the message is full, send it out and reinitialize to empty
			 */
			if (f_msg.m_nentries >= PGSTAT_NUM_FUNCPURGE)
			{
				len = offsetof(PgStat_MsgFuncpurge, m_functionid[0])
					+ f_msg.m_nentries * sizeof(Oid);

				pgstat_send(&f_msg, len);

				f_msg.m_nentries = 0;
			}
		}

		/*
		 * Send the rest
		 */
		if (f_msg.m_nentries > 0)
		{
			len = offsetof(PgStat_MsgFuncpurge, m_functionid[0])
				+ f_msg.m_nentries * sizeof(Oid);

			pgstat_send(&f_msg, len);
		}

		hash_destroy(htab);
	}
}


/* ----------
 * pgstat_collect_oids() -
 *
 *	Collect the OIDs of all objects listed in the specified system catalog
 *	into a temporary hash table.  Caller should hash_destroy the result
 *	when done with it.  (However, we make the table in CurrentMemoryContext
 *	so that it will be freed properly in event of an error.)
 * ----------
 */
static HTAB *
pgstat_collect_oids(Oid catalogid, AttrNumber anum_oid)
{
	HTAB	   *htab;
	HASHCTL		hash_ctl;
	Relation	rel;
	TableScanDesc scan;
	HeapTuple	tup;
	Snapshot	snapshot;

	hash_ctl.keysize = sizeof(Oid);
	hash_ctl.entrysize = sizeof(Oid);
	hash_ctl.hcxt = CurrentMemoryContext;
	htab = hash_create("Temporary table of OIDs",
					   PGSTAT_TAB_HASH_SIZE,
					   &hash_ctl,
					   HASH_ELEM | HASH_BLOBS | HASH_CONTEXT);

	rel = table_open(catalogid, AccessShareLock);
	snapshot = RegisterSnapshot(GetLatestSnapshot());
	scan = table_beginscan(rel, snapshot, 0, NULL);
	while ((tup = heap_getnext(scan, ForwardScanDirection)) != NULL)
	{
		Oid			thisoid;
		bool		isnull;

		thisoid = heap_getattr(tup, anum_oid, RelationGetDescr(rel), &isnull);
		Assert(!isnull);

		CHECK_FOR_INTERRUPTS();

		(void) hash_search(htab, (void *) &thisoid, HASH_ENTER, NULL);
	}
	table_endscan(scan);
	UnregisterSnapshot(snapshot);
	table_close(rel, AccessShareLock);

	return htab;
}


/* ----------
 * pgstat_drop_database() -
 *
 *	Tell the collector that we just dropped a database.
 *	(If the message gets lost, we will still clean the dead DB eventually
 *	via future invocations of pgstat_vacuum_stat().)
 * ----------
 */
void
pgstat_drop_database(Oid databaseid)
{
	PgStat_MsgDropdb msg;

	if (pgStatSock == PGINVALID_SOCKET)
		return;

	pgstat_setheader(&msg.m_hdr, PGSTAT_MTYPE_DROPDB);
	msg.m_databaseid = databaseid;
	pgstat_send(&msg, sizeof(msg));
}


/* ----------
 * pgstat_drop_relation() -
 *
 *	Tell the collector that we just dropped a relation.
 *	(If the message gets lost, we will still clean the dead entry eventually
 *	via future invocations of pgstat_vacuum_stat().)
 *
 *	Currently not used for lack of any good place to call it; we rely
 *	entirely on pgstat_vacuum_stat() to clean out stats for dead rels.
 * ----------
 */
#ifdef NOT_USED
void
pgstat_drop_relation(Oid relid)
{
	PgStat_MsgTabpurge msg;
	int			len;

	if (pgStatSock == PGINVALID_SOCKET)
		return;

	msg.m_tableid[0] = relid;
	msg.m_nentries = 1;

	len = offsetof(PgStat_MsgTabpurge, m_tableid[0]) + sizeof(Oid);

	pgstat_setheader(&msg.m_hdr, PGSTAT_MTYPE_TABPURGE);
	msg.m_databaseid = MyDatabaseId;
	pgstat_send(&msg, len);
}
#endif							/* NOT_USED */

/* ----------
 * pgstat_reset_counters() -
 *
 *	Tell the statistics collector to reset counters for our database.
 *
 *	Permission checking for this function is managed through the normal
 *	GRANT system.
 * ----------
 */
void
pgstat_reset_counters(void)
{
	PgStat_MsgResetcounter msg;

	if (pgStatSock == PGINVALID_SOCKET)
		return;

	pgstat_setheader(&msg.m_hdr, PGSTAT_MTYPE_RESETCOUNTER);
	msg.m_databaseid = MyDatabaseId;
	pgstat_send(&msg, sizeof(msg));
}

/* ----------
 * pgstat_reset_shared_counters() -
 *
 *	Tell the statistics collector to reset cluster-wide shared counters.
 *
 *	Permission checking for this function is managed through the normal
 *	GRANT system.
 * ----------
 */
void
pgstat_reset_shared_counters(const char *target)
{
	PgStat_MsgResetsharedcounter msg;

	if (pgStatSock == PGINVALID_SOCKET)
		return;

	if (strcmp(target, "archiver") == 0)
		msg.m_resettarget = RESET_ARCHIVER;
	else if (strcmp(target, "bgwriter") == 0)
		msg.m_resettarget = RESET_BGWRITER;
	else if (strcmp(target, "wal") == 0)
		msg.m_resettarget = RESET_WAL;
	else
		ereport(ERROR,
				(errcode(ERRCODE_INVALID_PARAMETER_VALUE),
				 errmsg("unrecognized reset target: \"%s\"", target),
				 errhint("Target must be \"archiver\", \"bgwriter\", or \"wal\".")));

	pgstat_setheader(&msg.m_hdr, PGSTAT_MTYPE_RESETSHAREDCOUNTER);
	pgstat_send(&msg, sizeof(msg));
}

/* ----------
 * pgstat_reset_single_counter() -
 *
 *	Tell the statistics collector to reset a single counter.
 *
 *	Permission checking for this function is managed through the normal
 *	GRANT system.
 * ----------
 */
void
pgstat_reset_single_counter(Oid objoid, PgStat_Single_Reset_Type type)
{
	PgStat_MsgResetsinglecounter msg;

	if (pgStatSock == PGINVALID_SOCKET)
		return;

	pgstat_setheader(&msg.m_hdr, PGSTAT_MTYPE_RESETSINGLECOUNTER);
	msg.m_databaseid = MyDatabaseId;
	msg.m_resettype = type;
	msg.m_objectid = objoid;

	pgstat_send(&msg, sizeof(msg));
}

/* ----------
 * pgstat_reset_slru_counter() -
 *
 *	Tell the statistics collector to reset a single SLRU counter, or all
 *	SLRU counters (when name is null).
 *
 *	Permission checking for this function is managed through the normal
 *	GRANT system.
 * ----------
 */
void
pgstat_reset_slru_counter(const char *name)
{
	PgStat_MsgResetslrucounter msg;

	if (pgStatSock == PGINVALID_SOCKET)
		return;

	pgstat_setheader(&msg.m_hdr, PGSTAT_MTYPE_RESETSLRUCOUNTER);
	msg.m_index = (name) ? pgstat_slru_index(name) : -1;

	pgstat_send(&msg, sizeof(msg));
}

/* ----------
 * pgstat_reset_replslot_counter() -
 *
 *	Tell the statistics collector to reset a single replication slot
 *	counter, or all replication slots counters (when name is null).
 *
 *	Permission checking for this function is managed through the normal
 *	GRANT system.
 * ----------
 */
void
pgstat_reset_replslot_counter(const char *name)
{
	PgStat_MsgResetreplslotcounter msg;

	if (pgStatSock == PGINVALID_SOCKET)
		return;

	if (name)
	{
		namestrcpy(&msg.m_slotname, name);
		msg.clearall = false;
	}
	else
		msg.clearall = true;

	pgstat_setheader(&msg.m_hdr, PGSTAT_MTYPE_RESETREPLSLOTCOUNTER);

	pgstat_send(&msg, sizeof(msg));
}

/* ----------
 * pgstat_report_autovac() -
 *
 *	Called from autovacuum.c to report startup of an autovacuum process.
 *	We are called before InitPostgres is done, so can't rely on MyDatabaseId;
 *	the db OID must be passed in, instead.
 * ----------
 */
void
pgstat_report_autovac(Oid dboid)
{
	PgStat_MsgAutovacStart msg;

	if (pgStatSock == PGINVALID_SOCKET)
		return;

	pgstat_setheader(&msg.m_hdr, PGSTAT_MTYPE_AUTOVAC_START);
	msg.m_databaseid = dboid;
	msg.m_start_time = GetCurrentTimestamp();

	pgstat_send(&msg, sizeof(msg));
}


/* ---------
 * pgstat_report_vacuum() -
 *
 *	Tell the collector about the table we just vacuumed.
 * ---------
 */
void
pgstat_report_vacuum(Oid tableoid, bool shared,
					 PgStat_Counter livetuples, PgStat_Counter deadtuples)
{
	PgStat_MsgVacuum msg;

	if (pgStatSock == PGINVALID_SOCKET || !pgstat_track_counts)
		return;

	pgstat_setheader(&msg.m_hdr, PGSTAT_MTYPE_VACUUM);
	msg.m_databaseid = shared ? InvalidOid : MyDatabaseId;
	msg.m_tableoid = tableoid;
	msg.m_autovacuum = IsAutoVacuumWorkerProcess();
	msg.m_vacuumtime = GetCurrentTimestamp();
	msg.m_live_tuples = livetuples;
	msg.m_dead_tuples = deadtuples;
	pgstat_send(&msg, sizeof(msg));
}

/* --------
 * pgstat_report_analyze() -
 *
 *	Tell the collector about the table we just analyzed.
 *
 * Caller must provide new live- and dead-tuples estimates, as well as a
 * flag indicating whether to reset the changes_since_analyze counter.
 * --------
 */
void
pgstat_report_analyze(Relation rel,
					  PgStat_Counter livetuples, PgStat_Counter deadtuples,
					  bool resetcounter)
{
	PgStat_MsgAnalyze msg;

	if (pgStatSock == PGINVALID_SOCKET || !pgstat_track_counts)
		return;

	/*
	 * Unlike VACUUM, ANALYZE might be running inside a transaction that has
	 * already inserted and/or deleted rows in the target table. ANALYZE will
	 * have counted such rows as live or dead respectively. Because we will
	 * report our counts of such rows at transaction end, we should subtract
	 * off these counts from what we send to the collector now, else they'll
	 * be double-counted after commit.  (This approach also ensures that the
	 * collector ends up with the right numbers if we abort instead of
	 * committing.)
	 *
	 * Waste no time on partitioned tables, though.
	 */
	if (rel->pgstat_info != NULL &&
		rel->rd_rel->relkind != RELKIND_PARTITIONED_TABLE)
	{
		PgStat_TableXactStatus *trans;

		for (trans = rel->pgstat_info->trans; trans; trans = trans->upper)
		{
			livetuples -= trans->tuples_inserted - trans->tuples_deleted;
			deadtuples -= trans->tuples_updated + trans->tuples_deleted;
		}
		/* count stuff inserted by already-aborted subxacts, too */
		deadtuples -= rel->pgstat_info->t_counts.t_delta_dead_tuples;
		/* Since ANALYZE's counts are estimates, we could have underflowed */
		livetuples = Max(livetuples, 0);
		deadtuples = Max(deadtuples, 0);
	}

	pgstat_setheader(&msg.m_hdr, PGSTAT_MTYPE_ANALYZE);
	msg.m_databaseid = rel->rd_rel->relisshared ? InvalidOid : MyDatabaseId;
	msg.m_tableoid = RelationGetRelid(rel);
	msg.m_autovacuum = IsAutoVacuumWorkerProcess();
	msg.m_resetcounter = resetcounter;
	msg.m_analyzetime = GetCurrentTimestamp();
	msg.m_live_tuples = livetuples;
	msg.m_dead_tuples = deadtuples;
	pgstat_send(&msg, sizeof(msg));
}

/* --------
 * pgstat_report_recovery_conflict() -
 *
 *	Tell the collector about a Hot Standby recovery conflict.
 * --------
 */
void
pgstat_report_recovery_conflict(int reason)
{
	PgStat_MsgRecoveryConflict msg;

	if (pgStatSock == PGINVALID_SOCKET || !pgstat_track_counts)
		return;

	pgstat_setheader(&msg.m_hdr, PGSTAT_MTYPE_RECOVERYCONFLICT);
	msg.m_databaseid = MyDatabaseId;
	msg.m_reason = reason;
	pgstat_send(&msg, sizeof(msg));
}

/* --------
 * pgstat_report_deadlock() -
 *
 *	Tell the collector about a deadlock detected.
 * --------
 */
void
pgstat_report_deadlock(void)
{
	PgStat_MsgDeadlock msg;

	if (pgStatSock == PGINVALID_SOCKET || !pgstat_track_counts)
		return;

	pgstat_setheader(&msg.m_hdr, PGSTAT_MTYPE_DEADLOCK);
	msg.m_databaseid = MyDatabaseId;
	pgstat_send(&msg, sizeof(msg));
}



/* --------
 * pgstat_report_checksum_failures_in_db() -
 *
 *	Tell the collector about one or more checksum failures.
 * --------
 */
void
pgstat_report_checksum_failures_in_db(Oid dboid, int failurecount)
{
	PgStat_MsgChecksumFailure msg;

	if (pgStatSock == PGINVALID_SOCKET || !pgstat_track_counts)
		return;

	pgstat_setheader(&msg.m_hdr, PGSTAT_MTYPE_CHECKSUMFAILURE);
	msg.m_databaseid = dboid;
	msg.m_failurecount = failurecount;
	msg.m_failure_time = GetCurrentTimestamp();

	pgstat_send(&msg, sizeof(msg));
}

/* --------
 * pgstat_report_checksum_failure() -
 *
 *	Tell the collector about a checksum failure.
 * --------
 */
void
pgstat_report_checksum_failure(void)
{
	pgstat_report_checksum_failures_in_db(MyDatabaseId, 1);
}

/* --------
 * pgstat_report_tempfile() -
 *
 *	Tell the collector about a temporary file.
 * --------
 */
void
pgstat_report_tempfile(size_t filesize)
{
	PgStat_MsgTempFile msg;

	if (pgStatSock == PGINVALID_SOCKET || !pgstat_track_counts)
		return;

	pgstat_setheader(&msg.m_hdr, PGSTAT_MTYPE_TEMPFILE);
	msg.m_databaseid = MyDatabaseId;
	msg.m_filesize = filesize;
	pgstat_send(&msg, sizeof(msg));
}

/* --------
 * pgstat_report_connect() -
 *
 *	Tell the collector about a new connection.
 * --------
 */
void
pgstat_report_connect(Oid dboid)
{
	PgStat_MsgConnect msg;

	if (!pgstat_should_report_connstat())
		return;

	pgLastSessionReportTime = MyStartTimestamp;

	pgstat_setheader(&msg.m_hdr, PGSTAT_MTYPE_CONNECT);
	msg.m_databaseid = MyDatabaseId;
	pgstat_send(&msg, sizeof(PgStat_MsgConnect));
}

/* --------
 * pgstat_report_disconnect() -
 *
 *	Tell the collector about a disconnect.
 * --------
 */
static void
pgstat_report_disconnect(Oid dboid)
{
	PgStat_MsgDisconnect msg;

	if (!pgstat_should_report_connstat())
		return;

	pgstat_setheader(&msg.m_hdr, PGSTAT_MTYPE_DISCONNECT);
	msg.m_databaseid = MyDatabaseId;
	msg.m_cause = pgStatSessionEndCause;
	pgstat_send(&msg, sizeof(PgStat_MsgDisconnect));
}

/* --------
 * pgstat_should_report_connstats() -
 *
 *	We report session statistics only for normal backend processes.  Parallel
 *	workers run in parallel, so they don't contribute to session times, even
 *	though they use CPU time. Walsender processes could be considered here,
 *	but they have different session characteristics from normal backends (for
 *	example, they are always "active"), so they would skew session statistics.
 * ----------
 */
static bool
pgstat_should_report_connstat(void)
{
	return MyBackendType == B_BACKEND;
}

/* ----------
 * pgstat_report_replslot() -
 *
 *	Tell the collector about replication slot statistics.
 * ----------
 */
void
pgstat_report_replslot(const PgStat_StatReplSlotEntry *repSlotStat)
{
	PgStat_MsgReplSlot msg;

	/*
	 * Prepare and send the message
	 */
	pgstat_setheader(&msg.m_hdr, PGSTAT_MTYPE_REPLSLOT);
	namestrcpy(&msg.m_slotname, NameStr(repSlotStat->slotname));
	msg.m_create = false;
	msg.m_drop = false;
	msg.m_spill_txns = repSlotStat->spill_txns;
	msg.m_spill_count = repSlotStat->spill_count;
	msg.m_spill_bytes = repSlotStat->spill_bytes;
	msg.m_stream_txns = repSlotStat->stream_txns;
	msg.m_stream_count = repSlotStat->stream_count;
	msg.m_stream_bytes = repSlotStat->stream_bytes;
	msg.m_total_txns = repSlotStat->total_txns;
	msg.m_total_bytes = repSlotStat->total_bytes;
	pgstat_send(&msg, sizeof(PgStat_MsgReplSlot));
}

/* ----------
 * pgstat_report_replslot_create() -
 *
 *	Tell the collector about creating the replication slot.
 * ----------
 */
void
pgstat_report_replslot_create(const char *slotname)
{
	PgStat_MsgReplSlot msg;

	pgstat_setheader(&msg.m_hdr, PGSTAT_MTYPE_REPLSLOT);
	namestrcpy(&msg.m_slotname, slotname);
	msg.m_create = true;
	msg.m_drop = false;
	pgstat_send(&msg, sizeof(PgStat_MsgReplSlot));
}

/* ----------
 * pgstat_report_replslot_drop() -
 *
 *	Tell the collector about dropping the replication slot.
 * ----------
 */
void
pgstat_report_replslot_drop(const char *slotname)
{
	PgStat_MsgReplSlot msg;

	pgstat_setheader(&msg.m_hdr, PGSTAT_MTYPE_REPLSLOT);
	namestrcpy(&msg.m_slotname, slotname);
	msg.m_create = false;
	msg.m_drop = true;
	pgstat_send(&msg, sizeof(PgStat_MsgReplSlot));
}

/* ----------
 * pgstat_ping() -
 *
 *	Send some junk data to the collector to increase traffic.
 * ----------
 */
void
pgstat_ping(void)
{
	PgStat_MsgDummy msg;

	if (pgStatSock == PGINVALID_SOCKET)
		return;

	pgstat_setheader(&msg.m_hdr, PGSTAT_MTYPE_DUMMY);
	pgstat_send(&msg, sizeof(msg));
}

/* ----------
 * pgstat_send_inquiry() -
 *
 *	Notify collector that we need fresh data.
 * ----------
 */
static void
pgstat_send_inquiry(TimestampTz clock_time, TimestampTz cutoff_time, Oid databaseid)
{
	PgStat_MsgInquiry msg;

	pgstat_setheader(&msg.m_hdr, PGSTAT_MTYPE_INQUIRY);
	msg.clock_time = clock_time;
	msg.cutoff_time = cutoff_time;
	msg.databaseid = databaseid;
	pgstat_send(&msg, sizeof(msg));
}


/*
 * Initialize function call usage data.
 * Called by the executor before invoking a function.
 */
void
pgstat_init_function_usage(FunctionCallInfo fcinfo,
						   PgStat_FunctionCallUsage *fcu)
{
	PgStat_BackendFunctionEntry *htabent;
	bool		found;

	if (pgstat_track_functions <= fcinfo->flinfo->fn_stats)
	{
		/* stats not wanted */
		fcu->fs = NULL;
		return;
	}

	if (!pgStatFunctions)
	{
		/* First time through - initialize function stat table */
		HASHCTL		hash_ctl;

		hash_ctl.keysize = sizeof(Oid);
		hash_ctl.entrysize = sizeof(PgStat_BackendFunctionEntry);
		pgStatFunctions = hash_create("Function stat entries",
									  PGSTAT_FUNCTION_HASH_SIZE,
									  &hash_ctl,
									  HASH_ELEM | HASH_BLOBS);
	}

	/* Get the stats entry for this function, create if necessary */
	htabent = hash_search(pgStatFunctions, &fcinfo->flinfo->fn_oid,
						  HASH_ENTER, &found);
	if (!found)
		MemSet(&htabent->f_counts, 0, sizeof(PgStat_FunctionCounts));

	fcu->fs = &htabent->f_counts;

	/* save stats for this function, later used to compensate for recursion */
	fcu->save_f_total_time = htabent->f_counts.f_total_time;

	/* save current backend-wide total time */
	fcu->save_total = total_func_time;

	/* get clock time as of function start */
	INSTR_TIME_SET_CURRENT(fcu->f_start);
}

/*
 * find_funcstat_entry - find any existing PgStat_BackendFunctionEntry entry
 *		for specified function
 *
 * If no entry, return NULL, don't create a new one
 */
PgStat_BackendFunctionEntry *
find_funcstat_entry(Oid func_id)
{
	if (pgStatFunctions == NULL)
		return NULL;

	return (PgStat_BackendFunctionEntry *) hash_search(pgStatFunctions,
													   (void *) &func_id,
													   HASH_FIND, NULL);
}

/*
 * Calculate function call usage and update stat counters.
 * Called by the executor after invoking a function.
 *
 * In the case of a set-returning function that runs in value-per-call mode,
 * we will see multiple pgstat_init_function_usage/pgstat_end_function_usage
 * calls for what the user considers a single call of the function.  The
 * finalize flag should be TRUE on the last call.
 */
void
pgstat_end_function_usage(PgStat_FunctionCallUsage *fcu, bool finalize)
{
	PgStat_FunctionCounts *fs = fcu->fs;
	instr_time	f_total;
	instr_time	f_others;
	instr_time	f_self;

	/* stats not wanted? */
	if (fs == NULL)
		return;

	/* total elapsed time in this function call */
	INSTR_TIME_SET_CURRENT(f_total);
	INSTR_TIME_SUBTRACT(f_total, fcu->f_start);

	/* self usage: elapsed minus anything already charged to other calls */
	f_others = total_func_time;
	INSTR_TIME_SUBTRACT(f_others, fcu->save_total);
	f_self = f_total;
	INSTR_TIME_SUBTRACT(f_self, f_others);

	/* update backend-wide total time */
	INSTR_TIME_ADD(total_func_time, f_self);

	/*
	 * Compute the new f_total_time as the total elapsed time added to the
	 * pre-call value of f_total_time.  This is necessary to avoid
	 * double-counting any time taken by recursive calls of myself.  (We do
	 * not need any similar kluge for self time, since that already excludes
	 * any recursive calls.)
	 */
	INSTR_TIME_ADD(f_total, fcu->save_f_total_time);

	/* update counters in function stats table */
	if (finalize)
		fs->f_numcalls++;
	fs->f_total_time = f_total;
	INSTR_TIME_ADD(fs->f_self_time, f_self);

	/* indicate that we have something to send */
	have_function_stats = true;
}


/* ----------
 * pgstat_initstats() -
 *
 *	Initialize a relcache entry to count access statistics.
 *	Called whenever a relation is opened.
 *
 *	We assume that a relcache entry's pgstat_info field is zeroed by
 *	relcache.c when the relcache entry is made; thereafter it is long-lived
 *	data.  We can avoid repeated searches of the TabStatus arrays when the
 *	same relation is touched repeatedly within a transaction.
 * ----------
 */
void
pgstat_initstats(Relation rel)
{
	Oid			rel_id = rel->rd_id;
	char		relkind = rel->rd_rel->relkind;

	/*
	 * We only count stats for relations with storage and partitioned tables
	 */
	if (!RELKIND_HAS_STORAGE(relkind) && relkind != RELKIND_PARTITIONED_TABLE)
	{
		rel->pgstat_info = NULL;
		return;
	}

	if (pgStatSock == PGINVALID_SOCKET || !pgstat_track_counts)
	{
		/* We're not counting at all */
		rel->pgstat_info = NULL;
		return;
	}

	/*
	 * If we already set up this relation in the current transaction, nothing
	 * to do.
	 */
	if (rel->pgstat_info != NULL &&
		rel->pgstat_info->t_id == rel_id)
		return;

	/* Else find or make the PgStat_TableStatus entry, and update link */
	rel->pgstat_info = get_tabstat_entry(rel_id, rel->rd_rel->relisshared);
}

/*
 * get_tabstat_entry - find or create a PgStat_TableStatus entry for rel
 */
static PgStat_TableStatus *
get_tabstat_entry(Oid rel_id, bool isshared)
{
	TabStatHashEntry *hash_entry;
	PgStat_TableStatus *entry;
	TabStatusArray *tsa;
	bool		found;

	/*
	 * Create hash table if we don't have it already.
	 */
	if (pgStatTabHash == NULL)
	{
		HASHCTL		ctl;

		ctl.keysize = sizeof(Oid);
		ctl.entrysize = sizeof(TabStatHashEntry);

		pgStatTabHash = hash_create("pgstat TabStatusArray lookup hash table",
									TABSTAT_QUANTUM,
									&ctl,
									HASH_ELEM | HASH_BLOBS);
	}

	/*
	 * Find an entry or create a new one.
	 */
	hash_entry = hash_search(pgStatTabHash, &rel_id, HASH_ENTER, &found);
	if (!found)
	{
		/* initialize new entry with null pointer */
		hash_entry->tsa_entry = NULL;
	}

	/*
	 * If entry is already valid, we're done.
	 */
	if (hash_entry->tsa_entry)
		return hash_entry->tsa_entry;

	/*
	 * Locate the first pgStatTabList entry with free space, making a new list
	 * entry if needed.  Note that we could get an OOM failure here, but if so
	 * we have left the hashtable and the list in a consistent state.
	 */
	if (pgStatTabList == NULL)
	{
		/* Set up first pgStatTabList entry */
		pgStatTabList = (TabStatusArray *)
			MemoryContextAllocZero(TopMemoryContext,
								   sizeof(TabStatusArray));
	}

	tsa = pgStatTabList;
	while (tsa->tsa_used >= TABSTAT_QUANTUM)
	{
		if (tsa->tsa_next == NULL)
			tsa->tsa_next = (TabStatusArray *)
				MemoryContextAllocZero(TopMemoryContext,
									   sizeof(TabStatusArray));
		tsa = tsa->tsa_next;
	}

	/*
	 * Allocate a PgStat_TableStatus entry within this list entry.  We assume
	 * the entry was already zeroed, either at creation or after last use.
	 */
	entry = &tsa->tsa_entries[tsa->tsa_used++];
	entry->t_id = rel_id;
	entry->t_shared = isshared;

	/*
	 * Now we can fill the entry in pgStatTabHash.
	 */
	hash_entry->tsa_entry = entry;

	return entry;
}

/*
 * find_tabstat_entry - find any existing PgStat_TableStatus entry for rel
 *
 * If no entry, return NULL, don't create a new one
 *
 * Note: if we got an error in the most recent execution of pgstat_report_stat,
 * it's possible that an entry exists but there's no hashtable entry for it.
 * That's okay, we'll treat this case as "doesn't exist".
 */
PgStat_TableStatus *
find_tabstat_entry(Oid rel_id)
{
	TabStatHashEntry *hash_entry;

	/* If hashtable doesn't exist, there are no entries at all */
	if (!pgStatTabHash)
		return NULL;

	hash_entry = hash_search(pgStatTabHash, &rel_id, HASH_FIND, NULL);
	if (!hash_entry)
		return NULL;

	/* Note that this step could also return NULL, but that's correct */
	return hash_entry->tsa_entry;
}

/*
 * get_tabstat_stack_level - add a new (sub)transaction stack entry if needed
 */
static PgStat_SubXactStatus *
get_tabstat_stack_level(int nest_level)
{
	PgStat_SubXactStatus *xact_state;

	xact_state = pgStatXactStack;
	if (xact_state == NULL || xact_state->nest_level != nest_level)
	{
		xact_state = (PgStat_SubXactStatus *)
			MemoryContextAlloc(TopTransactionContext,
							   sizeof(PgStat_SubXactStatus));
		xact_state->nest_level = nest_level;
		xact_state->prev = pgStatXactStack;
		xact_state->first = NULL;
		pgStatXactStack = xact_state;
	}
	return xact_state;
}

/*
 * add_tabstat_xact_level - add a new (sub)transaction state record
 */
static void
add_tabstat_xact_level(PgStat_TableStatus *pgstat_info, int nest_level)
{
	PgStat_SubXactStatus *xact_state;
	PgStat_TableXactStatus *trans;

	/*
	 * If this is the first rel to be modified at the current nest level, we
	 * first have to push a transaction stack entry.
	 */
	xact_state = get_tabstat_stack_level(nest_level);

	/* Now make a per-table stack entry */
	trans = (PgStat_TableXactStatus *)
		MemoryContextAllocZero(TopTransactionContext,
							   sizeof(PgStat_TableXactStatus));
	trans->nest_level = nest_level;
	trans->upper = pgstat_info->trans;
	trans->parent = pgstat_info;
	trans->next = xact_state->first;
	xact_state->first = trans;
	pgstat_info->trans = trans;
}

/*
 * pgstat_count_heap_insert - count a tuple insertion of n tuples
 */
void
pgstat_count_heap_insert(Relation rel, PgStat_Counter n)
{
	PgStat_TableStatus *pgstat_info = rel->pgstat_info;

	if (pgstat_info != NULL)
	{
		/* We have to log the effect at the proper transactional level */
		int			nest_level = GetCurrentTransactionNestLevel();

		if (pgstat_info->trans == NULL ||
			pgstat_info->trans->nest_level != nest_level)
			add_tabstat_xact_level(pgstat_info, nest_level);

		pgstat_info->trans->tuples_inserted += n;
	}
}

/*
 * pgstat_count_heap_update - count a tuple update
 */
void
pgstat_count_heap_update(Relation rel, bool hot)
{
	PgStat_TableStatus *pgstat_info = rel->pgstat_info;

	if (pgstat_info != NULL)
	{
		/* We have to log the effect at the proper transactional level */
		int			nest_level = GetCurrentTransactionNestLevel();

		if (pgstat_info->trans == NULL ||
			pgstat_info->trans->nest_level != nest_level)
			add_tabstat_xact_level(pgstat_info, nest_level);

		pgstat_info->trans->tuples_updated++;

		/* t_tuples_hot_updated is nontransactional, so just advance it */
		if (hot)
			pgstat_info->t_counts.t_tuples_hot_updated++;
	}
}

/*
 * pgstat_count_heap_delete - count a tuple deletion
 */
void
pgstat_count_heap_delete(Relation rel)
{
	PgStat_TableStatus *pgstat_info = rel->pgstat_info;

	if (pgstat_info != NULL)
	{
		/* We have to log the effect at the proper transactional level */
		int			nest_level = GetCurrentTransactionNestLevel();

		if (pgstat_info->trans == NULL ||
			pgstat_info->trans->nest_level != nest_level)
			add_tabstat_xact_level(pgstat_info, nest_level);

		pgstat_info->trans->tuples_deleted++;
	}
}

/*
 * pgstat_truncate_save_counters
 *
 * Whenever a table is truncated, we save its i/u/d counters so that they can
 * be cleared, and if the (sub)xact that executed the truncate later aborts,
 * the counters can be restored to the saved (pre-truncate) values.  Note we do
 * this on the first truncate in any particular subxact level only.
 */
static void
pgstat_truncate_save_counters(PgStat_TableXactStatus *trans)
{
	if (!trans->truncated)
	{
		trans->inserted_pre_trunc = trans->tuples_inserted;
		trans->updated_pre_trunc = trans->tuples_updated;
		trans->deleted_pre_trunc = trans->tuples_deleted;
		trans->truncated = true;
	}
}

/*
 * pgstat_truncate_restore_counters - restore counters when a truncate aborts
 */
static void
pgstat_truncate_restore_counters(PgStat_TableXactStatus *trans)
{
	if (trans->truncated)
	{
		trans->tuples_inserted = trans->inserted_pre_trunc;
		trans->tuples_updated = trans->updated_pre_trunc;
		trans->tuples_deleted = trans->deleted_pre_trunc;
	}
}

/*
 * pgstat_count_truncate - update tuple counters due to truncate
 */
void
pgstat_count_truncate(Relation rel)
{
	PgStat_TableStatus *pgstat_info = rel->pgstat_info;

	if (pgstat_info != NULL)
	{
		/* We have to log the effect at the proper transactional level */
		int			nest_level = GetCurrentTransactionNestLevel();

		if (pgstat_info->trans == NULL ||
			pgstat_info->trans->nest_level != nest_level)
			add_tabstat_xact_level(pgstat_info, nest_level);

		pgstat_truncate_save_counters(pgstat_info->trans);
		pgstat_info->trans->tuples_inserted = 0;
		pgstat_info->trans->tuples_updated = 0;
		pgstat_info->trans->tuples_deleted = 0;
	}
}

/*
 * pgstat_update_heap_dead_tuples - update dead-tuples count
 *
 * The semantics of this are that we are reporting the nontransactional
 * recovery of "delta" dead tuples; so t_delta_dead_tuples decreases
 * rather than increasing, and the change goes straight into the per-table
 * counter, not into transactional state.
 */
void
pgstat_update_heap_dead_tuples(Relation rel, int delta)
{
	PgStat_TableStatus *pgstat_info = rel->pgstat_info;

	if (pgstat_info != NULL)
		pgstat_info->t_counts.t_delta_dead_tuples -= delta;
}


/* ----------
 * AtEOXact_PgStat
 *
 *	Called from access/transam/xact.c at top-level transaction commit/abort.
 * ----------
 */
void
AtEOXact_PgStat(bool isCommit, bool parallel)
{
	PgStat_SubXactStatus *xact_state;

	/* Don't count parallel worker transaction stats */
	if (!parallel)
	{
		/*
		 * Count transaction commit or abort.  (We use counters, not just
		 * bools, in case the reporting message isn't sent right away.)
		 */
		if (isCommit)
			pgStatXactCommit++;
		else
			pgStatXactRollback++;
	}

	/*
	 * Transfer transactional insert/update counts into the base tabstat
	 * entries.  We don't bother to free any of the transactional state, since
	 * it's all in TopTransactionContext and will go away anyway.
	 */
	xact_state = pgStatXactStack;
	if (xact_state != NULL)
	{
		PgStat_TableXactStatus *trans;

		Assert(xact_state->nest_level == 1);
		Assert(xact_state->prev == NULL);
		for (trans = xact_state->first; trans != NULL; trans = trans->next)
		{
			PgStat_TableStatus *tabstat;

			Assert(trans->nest_level == 1);
			Assert(trans->upper == NULL);
			tabstat = trans->parent;
			Assert(tabstat->trans == trans);
			/* restore pre-truncate stats (if any) in case of aborted xact */
			if (!isCommit)
				pgstat_truncate_restore_counters(trans);
			/* count attempted actions regardless of commit/abort */
			tabstat->t_counts.t_tuples_inserted += trans->tuples_inserted;
			tabstat->t_counts.t_tuples_updated += trans->tuples_updated;
			tabstat->t_counts.t_tuples_deleted += trans->tuples_deleted;
			if (isCommit)
			{
				tabstat->t_counts.t_truncated = trans->truncated;
				if (trans->truncated)
				{
					/* forget live/dead stats seen by backend thus far */
					tabstat->t_counts.t_delta_live_tuples = 0;
					tabstat->t_counts.t_delta_dead_tuples = 0;
				}
				/* insert adds a live tuple, delete removes one */
				tabstat->t_counts.t_delta_live_tuples +=
					trans->tuples_inserted - trans->tuples_deleted;
				/* update and delete each create a dead tuple */
				tabstat->t_counts.t_delta_dead_tuples +=
					trans->tuples_updated + trans->tuples_deleted;
				/* insert, update, delete each count as one change event */
				tabstat->t_counts.t_changed_tuples +=
					trans->tuples_inserted + trans->tuples_updated +
					trans->tuples_deleted;
			}
			else
			{
				/* inserted tuples are dead, deleted tuples are unaffected */
				tabstat->t_counts.t_delta_dead_tuples +=
					trans->tuples_inserted + trans->tuples_updated;
				/* an aborted xact generates no changed_tuple events */
			}
			tabstat->trans = NULL;
		}
	}
	pgStatXactStack = NULL;

	/* Make sure any stats snapshot is thrown away */
	pgstat_clear_snapshot();
}

/* ----------
 * AtEOSubXact_PgStat
 *
 *	Called from access/transam/xact.c at subtransaction commit/abort.
 * ----------
 */
void
AtEOSubXact_PgStat(bool isCommit, int nestDepth)
{
	PgStat_SubXactStatus *xact_state;

	/*
	 * Transfer transactional insert/update counts into the next higher
	 * subtransaction state.
	 */
	xact_state = pgStatXactStack;
	if (xact_state != NULL &&
		xact_state->nest_level >= nestDepth)
	{
		PgStat_TableXactStatus *trans;
		PgStat_TableXactStatus *next_trans;

		/* delink xact_state from stack immediately to simplify reuse case */
		pgStatXactStack = xact_state->prev;

		for (trans = xact_state->first; trans != NULL; trans = next_trans)
		{
			PgStat_TableStatus *tabstat;

			next_trans = trans->next;
			Assert(trans->nest_level == nestDepth);
			tabstat = trans->parent;
			Assert(tabstat->trans == trans);
			if (isCommit)
			{
				if (trans->upper && trans->upper->nest_level == nestDepth - 1)
				{
					if (trans->truncated)
					{
						/* propagate the truncate status one level up */
						pgstat_truncate_save_counters(trans->upper);
						/* replace upper xact stats with ours */
						trans->upper->tuples_inserted = trans->tuples_inserted;
						trans->upper->tuples_updated = trans->tuples_updated;
						trans->upper->tuples_deleted = trans->tuples_deleted;
					}
					else
					{
						trans->upper->tuples_inserted += trans->tuples_inserted;
						trans->upper->tuples_updated += trans->tuples_updated;
						trans->upper->tuples_deleted += trans->tuples_deleted;
					}
					tabstat->trans = trans->upper;
					pfree(trans);
				}
				else
				{
					/*
					 * When there isn't an immediate parent state, we can just
					 * reuse the record instead of going through a
					 * palloc/pfree pushup (this works since it's all in
					 * TopTransactionContext anyway).  We have to re-link it
					 * into the parent level, though, and that might mean
					 * pushing a new entry into the pgStatXactStack.
					 */
					PgStat_SubXactStatus *upper_xact_state;

					upper_xact_state = get_tabstat_stack_level(nestDepth - 1);
					trans->next = upper_xact_state->first;
					upper_xact_state->first = trans;
					trans->nest_level = nestDepth - 1;
				}
			}
			else
			{
				/*
				 * On abort, update top-level tabstat counts, then forget the
				 * subtransaction
				 */

				/* first restore values obliterated by truncate */
				pgstat_truncate_restore_counters(trans);
				/* count attempted actions regardless of commit/abort */
				tabstat->t_counts.t_tuples_inserted += trans->tuples_inserted;
				tabstat->t_counts.t_tuples_updated += trans->tuples_updated;
				tabstat->t_counts.t_tuples_deleted += trans->tuples_deleted;
				/* inserted tuples are dead, deleted tuples are unaffected */
				tabstat->t_counts.t_delta_dead_tuples +=
					trans->tuples_inserted + trans->tuples_updated;
				tabstat->trans = trans->upper;
				pfree(trans);
			}
		}
		pfree(xact_state);
	}
}


/*
 * AtPrepare_PgStat
 *		Save the transactional stats state at 2PC transaction prepare.
 *
 * In this phase we just generate 2PC records for all the pending
 * transaction-dependent stats work.
 */
void
AtPrepare_PgStat(void)
{
	PgStat_SubXactStatus *xact_state;

	xact_state = pgStatXactStack;
	if (xact_state != NULL)
	{
		PgStat_TableXactStatus *trans;

		Assert(xact_state->nest_level == 1);
		Assert(xact_state->prev == NULL);
		for (trans = xact_state->first; trans != NULL; trans = trans->next)
		{
			PgStat_TableStatus *tabstat;
			TwoPhasePgStatRecord record;

			Assert(trans->nest_level == 1);
			Assert(trans->upper == NULL);
			tabstat = trans->parent;
			Assert(tabstat->trans == trans);

			record.tuples_inserted = trans->tuples_inserted;
			record.tuples_updated = trans->tuples_updated;
			record.tuples_deleted = trans->tuples_deleted;
			record.inserted_pre_trunc = trans->inserted_pre_trunc;
			record.updated_pre_trunc = trans->updated_pre_trunc;
			record.deleted_pre_trunc = trans->deleted_pre_trunc;
			record.t_id = tabstat->t_id;
			record.t_shared = tabstat->t_shared;
			record.t_truncated = trans->truncated;

			RegisterTwoPhaseRecord(TWOPHASE_RM_PGSTAT_ID, 0,
								   &record, sizeof(TwoPhasePgStatRecord));
		}
	}
}

/*
 * PostPrepare_PgStat
 *		Clean up after successful PREPARE.
 *
 * All we need do here is unlink the transaction stats state from the
 * nontransactional state.  The nontransactional action counts will be
 * reported to the stats collector immediately, while the effects on live
 * and dead tuple counts are preserved in the 2PC state file.
 *
 * Note: AtEOXact_PgStat is not called during PREPARE.
 */
void
PostPrepare_PgStat(void)
{
	PgStat_SubXactStatus *xact_state;

	/*
	 * We don't bother to free any of the transactional state, since it's all
	 * in TopTransactionContext and will go away anyway.
	 */
	xact_state = pgStatXactStack;
	if (xact_state != NULL)
	{
		PgStat_TableXactStatus *trans;

		for (trans = xact_state->first; trans != NULL; trans = trans->next)
		{
			PgStat_TableStatus *tabstat;

			tabstat = trans->parent;
			tabstat->trans = NULL;
		}
	}
	pgStatXactStack = NULL;

	/* Make sure any stats snapshot is thrown away */
	pgstat_clear_snapshot();
}

/*
 * 2PC processing routine for COMMIT PREPARED case.
 *
 * Load the saved counts into our local pgstats state.
 */
void
pgstat_twophase_postcommit(TransactionId xid, uint16 info,
						   void *recdata, uint32 len)
{
	TwoPhasePgStatRecord *rec = (TwoPhasePgStatRecord *) recdata;
	PgStat_TableStatus *pgstat_info;

	/* Find or create a tabstat entry for the rel */
	pgstat_info = get_tabstat_entry(rec->t_id, rec->t_shared);

	/* Same math as in AtEOXact_PgStat, commit case */
	pgstat_info->t_counts.t_tuples_inserted += rec->tuples_inserted;
	pgstat_info->t_counts.t_tuples_updated += rec->tuples_updated;
	pgstat_info->t_counts.t_tuples_deleted += rec->tuples_deleted;
	pgstat_info->t_counts.t_truncated = rec->t_truncated;
	if (rec->t_truncated)
	{
		/* forget live/dead stats seen by backend thus far */
		pgstat_info->t_counts.t_delta_live_tuples = 0;
		pgstat_info->t_counts.t_delta_dead_tuples = 0;
	}
	pgstat_info->t_counts.t_delta_live_tuples +=
		rec->tuples_inserted - rec->tuples_deleted;
	pgstat_info->t_counts.t_delta_dead_tuples +=
		rec->tuples_updated + rec->tuples_deleted;
	pgstat_info->t_counts.t_changed_tuples +=
		rec->tuples_inserted + rec->tuples_updated +
		rec->tuples_deleted;
}

/*
 * 2PC processing routine for ROLLBACK PREPARED case.
 *
 * Load the saved counts into our local pgstats state, but treat them
 * as aborted.
 */
void
pgstat_twophase_postabort(TransactionId xid, uint16 info,
						  void *recdata, uint32 len)
{
	TwoPhasePgStatRecord *rec = (TwoPhasePgStatRecord *) recdata;
	PgStat_TableStatus *pgstat_info;

	/* Find or create a tabstat entry for the rel */
	pgstat_info = get_tabstat_entry(rec->t_id, rec->t_shared);

	/* Same math as in AtEOXact_PgStat, abort case */
	if (rec->t_truncated)
	{
		rec->tuples_inserted = rec->inserted_pre_trunc;
		rec->tuples_updated = rec->updated_pre_trunc;
		rec->tuples_deleted = rec->deleted_pre_trunc;
	}
	pgstat_info->t_counts.t_tuples_inserted += rec->tuples_inserted;
	pgstat_info->t_counts.t_tuples_updated += rec->tuples_updated;
	pgstat_info->t_counts.t_tuples_deleted += rec->tuples_deleted;
	pgstat_info->t_counts.t_delta_dead_tuples +=
		rec->tuples_inserted + rec->tuples_updated;
}


/* ----------
 * pgstat_fetch_stat_dbentry() -
 *
 *	Support function for the SQL-callable pgstat* functions. Returns
 *	the collected statistics for one database or NULL. NULL doesn't mean
 *	that the database doesn't exist, it is just not yet known by the
 *	collector, so the caller is better off to report ZERO instead.
 * ----------
 */
PgStat_StatDBEntry *
pgstat_fetch_stat_dbentry(Oid dbid)
{
	/*
	 * If not done for this transaction, read the statistics collector stats
	 * file into some hash tables.
	 */
	backend_read_statsfile();

	/*
	 * Lookup the requested database; return NULL if not found
	 */
	return (PgStat_StatDBEntry *) hash_search(pgStatDBHash,
											  (void *) &dbid,
											  HASH_FIND, NULL);
}


/* ----------
 * pgstat_fetch_stat_tabentry() -
 *
 *	Support function for the SQL-callable pgstat* functions. Returns
 *	the collected statistics for one table or NULL. NULL doesn't mean
 *	that the table doesn't exist, it is just not yet known by the
 *	collector, so the caller is better off to report ZERO instead.
 * ----------
 */
PgStat_StatTabEntry *
pgstat_fetch_stat_tabentry(Oid relid)
{
	Oid			dbid;
	PgStat_StatDBEntry *dbentry;
	PgStat_StatTabEntry *tabentry;

	/*
	 * If not done for this transaction, read the statistics collector stats
	 * file into some hash tables.
	 */
	backend_read_statsfile();

	/*
	 * Lookup our database, then look in its table hash table.
	 */
	dbid = MyDatabaseId;
	dbentry = (PgStat_StatDBEntry *) hash_search(pgStatDBHash,
												 (void *) &dbid,
												 HASH_FIND, NULL);
	if (dbentry != NULL && dbentry->tables != NULL)
	{
		tabentry = (PgStat_StatTabEntry *) hash_search(dbentry->tables,
													   (void *) &relid,
													   HASH_FIND, NULL);
		if (tabentry)
			return tabentry;
	}

	/*
	 * If we didn't find it, maybe it's a shared table.
	 */
	dbid = InvalidOid;
	dbentry = (PgStat_StatDBEntry *) hash_search(pgStatDBHash,
												 (void *) &dbid,
												 HASH_FIND, NULL);
	if (dbentry != NULL && dbentry->tables != NULL)
	{
		tabentry = (PgStat_StatTabEntry *) hash_search(dbentry->tables,
													   (void *) &relid,
													   HASH_FIND, NULL);
		if (tabentry)
			return tabentry;
	}

	return NULL;
}


/* ----------
 * pgstat_fetch_stat_funcentry() -
 *
 *	Support function for the SQL-callable pgstat* functions. Returns
 *	the collected statistics for one function or NULL.
 * ----------
 */
PgStat_StatFuncEntry *
pgstat_fetch_stat_funcentry(Oid func_id)
{
	PgStat_StatDBEntry *dbentry;
	PgStat_StatFuncEntry *funcentry = NULL;

	/* load the stats file if needed */
	backend_read_statsfile();

	/* Lookup our database, then find the requested function.  */
	dbentry = pgstat_fetch_stat_dbentry(MyDatabaseId);
	if (dbentry != NULL && dbentry->functions != NULL)
	{
		funcentry = (PgStat_StatFuncEntry *) hash_search(dbentry->functions,
														 (void *) &func_id,
														 HASH_FIND, NULL);
	}

	return funcentry;
}


/*
 * ---------
 * pgstat_fetch_stat_archiver() -
 *
 *	Support function for the SQL-callable pgstat* functions. Returns
 *	a pointer to the archiver statistics struct.
 * ---------
 */
PgStat_ArchiverStats *
pgstat_fetch_stat_archiver(void)
{
	backend_read_statsfile();

	return &archiverStats;
}


/*
 * ---------
 * pgstat_fetch_global() -
 *
 *	Support function for the SQL-callable pgstat* functions. Returns
 *	a pointer to the global statistics struct.
 * ---------
 */
PgStat_GlobalStats *
pgstat_fetch_global(void)
{
	backend_read_statsfile();

	return &globalStats;
}

/*
 * ---------
 * pgstat_fetch_stat_wal() -
 *
 *	Support function for the SQL-callable pgstat* functions. Returns
 *	a pointer to the WAL statistics struct.
 * ---------
 */
PgStat_WalStats *
pgstat_fetch_stat_wal(void)
{
	backend_read_statsfile();

	return &walStats;
}

/*
 * ---------
 * pgstat_fetch_slru() -
 *
 *	Support function for the SQL-callable pgstat* functions. Returns
 *	a pointer to the slru statistics struct.
 * ---------
 */
PgStat_SLRUStats *
pgstat_fetch_slru(void)
{
	backend_read_statsfile();

	return slruStats;
}

/*
 * ---------
 * pgstat_fetch_replslot() -
 *
 *	Support function for the SQL-callable pgstat* functions. Returns
 *	a pointer to the replication slot statistics struct.
 * ---------
 */
PgStat_StatReplSlotEntry *
pgstat_fetch_replslot(NameData slotname)
{
	backend_read_statsfile();

	return pgstat_get_replslot_entry(slotname, false);
}

/*
 * Shut down a single backend's statistics reporting at process exit.
 *
 * Flush any remaining statistics counts out to the collector.
 * Without this, operations triggered during backend exit (such as
 * temp table deletions) won't be counted.
 */
static void
pgstat_shutdown_hook(int code, Datum arg)
{
	/*
	 * If we got as far as discovering our own database ID, we can report what
	 * we did to the collector.  Otherwise, we'd be sending an invalid
	 * database ID, so forget it.  (This means that accesses to pg_database
	 * during failed backend starts might never get counted.)
	 */
	if (OidIsValid(MyDatabaseId))
		pgstat_report_stat(true);
}

/* ----------
 * pgstat_initialize() -
 *
 *	Initialize pgstats state, and set up our on-proc-exit hook.
 *	Called from InitPostgres and AuxiliaryProcessMain.
 *
 *	NOTE: MyDatabaseId isn't set yet; so the shutdown hook has to be careful.
 * ----------
 */
void
pgstat_initialize(void)
{
	/*
	 * Initialize prevWalUsage with pgWalUsage so that pgstat_send_wal() can
	 * calculate how much pgWalUsage counters are increased by substracting
	 * prevWalUsage from pgWalUsage.
	 */
	prevWalUsage = pgWalUsage;

	/* Set up a process-exit hook to clean up */
	on_shmem_exit(pgstat_shutdown_hook, 0);
}

<<<<<<< HEAD
	/* Create or attach to the shared appname buffer */
	size = mul_size(NAMEDATALEN, NumBackendStatSlots);
	BackendAppnameBuffer = (char *)
		ShmemInitStruct("Backend Application Name Buffer", size, &found);

	if (!found)
	{
		MemSet(BackendAppnameBuffer, 0, size);

		/* Initialize st_appname pointers. */
		buffer = BackendAppnameBuffer;
		for (i = 0; i < NumBackendStatSlots; i++)
		{
			BackendStatusArray[i].st_appname = buffer;
			buffer += NAMEDATALEN;
		}
	}

	/* Create or attach to the shared client hostname buffer */
	size = mul_size(NAMEDATALEN, NumBackendStatSlots);
	BackendClientHostnameBuffer = (char *)
		ShmemInitStruct("Backend Client Host Name Buffer", size, &found);

	if (!found)
	{
		MemSet(BackendClientHostnameBuffer, 0, size);

		/* Initialize st_clienthostname pointers. */
		buffer = BackendClientHostnameBuffer;
		for (i = 0; i < NumBackendStatSlots; i++)
		{
			BackendStatusArray[i].st_clienthostname = buffer;
			buffer += NAMEDATALEN;
		}
	}

	/* Create or attach to the shared activity buffer */
	BackendActivityBufferSize = mul_size(pgstat_track_activity_query_size,
										 NumBackendStatSlots);
	BackendActivityBuffer = (char *)
		ShmemInitStruct("Backend Activity Buffer",
						BackendActivityBufferSize,
						&found);

	if (!found)
	{
		MemSet(BackendActivityBuffer, 0, BackendActivityBufferSize);

		/* Initialize st_activity pointers. */
		buffer = BackendActivityBuffer;
		for (i = 0; i < NumBackendStatSlots; i++)
		{
			BackendStatusArray[i].st_activity_raw = buffer;
			buffer += pgstat_track_activity_query_size;
		}
	}

#ifdef USE_SSL
	/* Create or attach to the shared SSL status buffer */
	size = mul_size(sizeof(PgBackendSSLStatus), NumBackendStatSlots);
	BackendSslStatusBuffer = (PgBackendSSLStatus *)
		ShmemInitStruct("Backend SSL Status Buffer", size, &found);

	if (!found)
	{
		PgBackendSSLStatus *ptr;

		MemSet(BackendSslStatusBuffer, 0, size);

		/* Initialize st_sslstatus pointers. */
		ptr = BackendSslStatusBuffer;
		for (i = 0; i < NumBackendStatSlots; i++)
		{
			BackendStatusArray[i].st_sslstatus = ptr;
			ptr++;
		}
	}
#endif

#ifdef ENABLE_GSS
	/* Create or attach to the shared GSSAPI status buffer */
	size = mul_size(sizeof(PgBackendGSSStatus), NumBackendStatSlots);
	BackendGssStatusBuffer = (PgBackendGSSStatus *)
		ShmemInitStruct("Backend GSS Status Buffer", size, &found);

	if (!found)
	{
		PgBackendGSSStatus *ptr;

		MemSet(BackendGssStatusBuffer, 0, size);

		/* Initialize st_gssstatus pointers. */
		ptr = BackendGssStatusBuffer;
		for (i = 0; i < NumBackendStatSlots; i++)
		{
			BackendStatusArray[i].st_gssstatus = ptr;
			ptr++;
		}
	}
#endif
}


/* ----------
 * pgstat_initialize() -
 *
 *	Initialize pgstats state, and set up our on-proc-exit hook.
 *	Called from InitPostgres and AuxiliaryProcessMain. For auxiliary process,
 *	MyBackendId is invalid. Otherwise, MyBackendId must be set,
 *	but we must not have started any transaction yet (since the
 *	exit hook must run after the last transaction exit).
 *	NOTE: MyDatabaseId isn't set yet; so the shutdown hook has to be careful.
 * ----------
 */
void
pgstat_initialize(void)
{
	/* Initialize MyBEEntry */
	if (MyBackendId != InvalidBackendId)
	{
		Assert(MyBackendId >= 1 && MyBackendId <= MaxBackends);
		MyBEEntry = &BackendStatusArray[MyBackendId - 1];
	}
	else
	{
		/* Must be an auxiliary process */
		Assert(MyAuxProcType != NotAnAuxProcess);

		/*
		 * Assign the MyBEEntry for an auxiliary process.  Since it doesn't
		 * have a BackendId, the slot is statically allocated based on the
		 * auxiliary process type (MyAuxProcType).  Backends use slots indexed
		 * in the range from 1 to MaxBackends (inclusive), so we use
		 * MaxBackends + AuxBackendType + 1 as the index of the slot for an
		 * auxiliary process.
		 */
		MyBEEntry = &BackendStatusArray[MaxBackends + MyAuxProcType];
	}

	/* Set up a process-exit hook to clean up */
	on_shmem_exit(pgstat_beshutdown_hook, 0);
}

/* ----------
 * pgstat_bestart() -
 *
 *	Initialize this backend's entry in the PgBackendStatus array.
 *	Called from InitPostgres.
 *
 *	Apart from auxiliary processes, MyBackendId, MyDatabaseId,
 *	session userid, and application_name must be set for a
 *	backend (hence, this cannot be combined with pgstat_initialize).
 *	Note also that we must be inside a transaction if this isn't an aux
 *	process, as we may need to do encoding conversion on some strings.
 * ----------
 */
void
pgstat_bestart(void)
{
	volatile PgBackendStatus *vbeentry = MyBEEntry;
	PgBackendStatus lbeentry;
#ifdef USE_SSL
	PgBackendSSLStatus lsslstatus;
#endif
#ifdef ENABLE_GSS
	PgBackendGSSStatus lgssstatus;
#endif

	/* pgstats state must be initialized from pgstat_initialize() */
	Assert(vbeentry != NULL);

	/*
	 * To minimize the time spent modifying the PgBackendStatus entry, and
	 * avoid risk of errors inside the critical section, we first copy the
	 * shared-memory struct to a local variable, then modify the data in the
	 * local variable, then copy the local variable back to shared memory.
	 * Only the last step has to be inside the critical section.
	 *
	 * Most of the data we copy from shared memory is just going to be
	 * overwritten, but the struct's not so large that it's worth the
	 * maintenance hassle to copy only the needful fields.
	 */
	memcpy(&lbeentry,
		   unvolatize(PgBackendStatus *, vbeentry),
		   sizeof(PgBackendStatus));

	/* These structs can just start from zeroes each time, though */
#ifdef USE_SSL
	memset(&lsslstatus, 0, sizeof(lsslstatus));
#endif
#ifdef ENABLE_GSS
	memset(&lgssstatus, 0, sizeof(lgssstatus));
#endif

	/*
	 * Now fill in all the fields of lbeentry, except for strings that are
	 * out-of-line data.  Those have to be handled separately, below.
	 */
	lbeentry.st_procpid = MyProcPid;

	if (MyBackendId != InvalidBackendId)
	{
		if (IsAutoVacuumLauncherProcess())
		{
			/* Autovacuum Launcher */
			lbeentry.st_backendType = B_AUTOVAC_LAUNCHER;
		}
		else if (IsAutoVacuumWorkerProcess())
		{
			/* Autovacuum Worker */
			lbeentry.st_backendType = B_AUTOVAC_WORKER;
		}
		else if (am_walsender)
		{
			/* Wal sender */
			lbeentry.st_backendType = B_WAL_SENDER;
		}
		else if (IsBackgroundWorker)
		{
			/* bgworker */
			lbeentry.st_backendType = B_BG_WORKER;
		}
		else
		{
			/* client-backend */
			lbeentry.st_backendType = B_BACKEND;
		}
	}
	else
	{
		/* Must be an auxiliary process */
		Assert(MyAuxProcType != NotAnAuxProcess);
		switch (MyAuxProcType)
		{
			case StartupProcess:
				lbeentry.st_backendType = B_STARTUP;
				break;
			case BgWriterProcess:
				lbeentry.st_backendType = B_BG_WRITER;
				break;
			case CheckpointerProcess:
				lbeentry.st_backendType = B_CHECKPOINTER;
				break;
			case WalWriterProcess:
				lbeentry.st_backendType = B_WAL_WRITER;
				break;
			case WalReceiverProcess:
				lbeentry.st_backendType = B_WAL_RECEIVER;
				break;
			default:
				elog(FATAL, "unrecognized process type: %d",
					 (int) MyAuxProcType);
		}
	}

	lbeentry.st_proc_start_timestamp = MyStartTimestamp;
	lbeentry.st_activity_start_timestamp = 0;
	lbeentry.st_state_start_timestamp = 0;
	lbeentry.st_xact_start_timestamp = 0;
	lbeentry.st_databaseid = MyDatabaseId;

	/* We have userid for client-backends, wal-sender and bgworker processes */
	if (lbeentry.st_backendType == B_BACKEND
		|| lbeentry.st_backendType == B_WAL_SENDER
		|| lbeentry.st_backendType == B_BG_WORKER)
		lbeentry.st_userid = GetSessionUserId();
	else
		lbeentry.st_userid = InvalidOid;

	lbeentry.st_session_id = gp_session_id;  /* GPDB only */

	/*
	 * We may not have a MyProcPort (eg, if this is the autovacuum process).
	 * If so, use all-zeroes client address, which is dealt with specially in
	 * pg_stat_get_backend_client_addr and pg_stat_get_backend_client_port.
	 */
	if (MyProcPort)
		memcpy(&lbeentry.st_clientaddr, &MyProcPort->raddr,
			   sizeof(lbeentry.st_clientaddr));
	else
		MemSet(&lbeentry.st_clientaddr, 0, sizeof(lbeentry.st_clientaddr));

#ifdef USE_SSL
	if (MyProcPort && MyProcPort->ssl != NULL)
	{
		lbeentry.st_ssl = true;
		lsslstatus.ssl_bits = be_tls_get_cipher_bits(MyProcPort);
		lsslstatus.ssl_compression = be_tls_get_compression(MyProcPort);
		strlcpy(lsslstatus.ssl_version, be_tls_get_version(MyProcPort), NAMEDATALEN);
		strlcpy(lsslstatus.ssl_cipher, be_tls_get_cipher(MyProcPort), NAMEDATALEN);
		be_tls_get_peer_subject_name(MyProcPort, lsslstatus.ssl_client_dn, NAMEDATALEN);
		be_tls_get_peer_serial(MyProcPort, lsslstatus.ssl_client_serial, NAMEDATALEN);
		be_tls_get_peer_issuer_name(MyProcPort, lsslstatus.ssl_issuer_dn, NAMEDATALEN);
	}
	else
	{
		lbeentry.st_ssl = false;
	}
#else
	lbeentry.st_ssl = false;
#endif

#ifdef ENABLE_GSS
	if (MyProcPort && MyProcPort->gss != NULL)
	{
		lbeentry.st_gss = true;
		lgssstatus.gss_auth = be_gssapi_get_auth(MyProcPort);
		lgssstatus.gss_enc = be_gssapi_get_enc(MyProcPort);

		if (lgssstatus.gss_auth)
			strlcpy(lgssstatus.gss_princ, be_gssapi_get_princ(MyProcPort), NAMEDATALEN);
	}
	else
	{
		lbeentry.st_gss = false;
	}
#else
	lbeentry.st_gss = false;
#endif

	lbeentry.st_state = STATE_UNDEFINED;
	lbeentry.st_progress_command = PROGRESS_COMMAND_INVALID;
	lbeentry.st_progress_command_target = InvalidOid;
	lbeentry.st_rsgid = InvalidOid;

	/*
	 * we don't zero st_progress_param here to save cycles; nobody should
	 * examine it until st_progress_command has been set to something other
	 * than PROGRESS_COMMAND_INVALID
	 */

	/*
	 * We're ready to enter the critical section that fills the shared-memory
	 * status entry.  We follow the protocol of bumping st_changecount before
	 * and after; and make sure it's even afterwards.  We use a volatile
	 * pointer here to ensure the compiler doesn't try to get cute.
	 */
	PGSTAT_BEGIN_WRITE_ACTIVITY(vbeentry);

	/* make sure we'll memcpy the same st_changecount back */
	lbeentry.st_changecount = vbeentry->st_changecount;

	memcpy(unvolatize(PgBackendStatus *, vbeentry),
		   &lbeentry,
		   sizeof(PgBackendStatus));

	/*
	 * We can write the out-of-line strings and structs using the pointers
	 * that are in lbeentry; this saves some de-volatilizing messiness.
	 */
	lbeentry.st_appname[0] = '\0';
	if (MyProcPort && MyProcPort->remote_hostname)
		strlcpy(lbeentry.st_clienthostname, MyProcPort->remote_hostname,
				NAMEDATALEN);
	else
		lbeentry.st_clienthostname[0] = '\0';
	lbeentry.st_activity_raw[0] = '\0';
	/* Also make sure the last byte in each string area is always 0 */
	lbeentry.st_appname[NAMEDATALEN - 1] = '\0';
	lbeentry.st_clienthostname[NAMEDATALEN - 1] = '\0';
	lbeentry.st_activity_raw[pgstat_track_activity_query_size - 1] = '\0';

#ifdef USE_SSL
	memcpy(lbeentry.st_sslstatus, &lsslstatus, sizeof(PgBackendSSLStatus));
#endif
#ifdef ENABLE_GSS
	memcpy(lbeentry.st_gssstatus, &lgssstatus, sizeof(PgBackendGSSStatus));
#endif

	PGSTAT_END_WRITE_ACTIVITY(vbeentry);

	/*
	 * GPDB: Initialize per-portal statistics hash for resource queues.
	 */
	pgstat_init_localportalhash();

	/* Update app name to current GUC setting */
	if (application_name)
		pgstat_report_appname(application_name);
}

/*
 * Shut down a single backend's statistics reporting at process exit.
 *
 * Flush any remaining statistics counts out to the collector.
 * Without this, operations triggered during backend exit (such as
 * temp table deletions) won't be counted.
 *
 * Lastly, clear out our entry in the PgBackendStatus array.
 */
static void
pgstat_beshutdown_hook(int code, Datum arg)
{
	volatile PgBackendStatus *beentry = MyBEEntry;

	/*
	 * If we got as far as discovering our own database ID, we can report what
	 * we did to the collector.  Otherwise, we'd be sending an invalid
	 * database ID, so forget it.  (This means that accesses to pg_database
	 * during failed backend starts might never get counted.)
	 */
	if (OidIsValid(MyDatabaseId))
		pgstat_report_stat(true);

	/*
	 * Clear my status entry, following the protocol of bumping st_changecount
	 * before and after.  We use a volatile pointer here to ensure the
	 * compiler doesn't try to get cute.
	 */
	PGSTAT_BEGIN_WRITE_ACTIVITY(beentry);

	beentry->st_procpid = 0;	/* mark invalid */
	beentry->st_session_id = 0;

	PGSTAT_END_WRITE_ACTIVITY(beentry);
}


/* ----------
 * pgstat_report_activity() -
 *
 *	Called from tcop/postgres.c to report what the backend is actually doing
 *	(but note cmd_str can be NULL for certain cases).
 *
 * All updates of the status entry follow the protocol of bumping
 * st_changecount before and after.  We use a volatile pointer here to
 * ensure the compiler doesn't try to get cute.
 * ----------
 */
void
pgstat_report_activity(BackendState state, const char *cmd_str)
{
	volatile PgBackendStatus *beentry = MyBEEntry;
	TimestampTz start_timestamp;
	TimestampTz current_timestamp;
	int			len = 0;

	TRACE_POSTGRESQL_STATEMENT_STATUS(cmd_str);

	if (!beentry)
		return;

	if (!pgstat_track_activities)
	{
		if (beentry->st_state != STATE_DISABLED)
		{
			volatile PGPROC *proc = MyProc;

			/*
			 * track_activities is disabled, but we last reported a
			 * non-disabled state.  As our final update, change the state and
			 * clear fields we will not be updating anymore.
			 */
			PGSTAT_BEGIN_WRITE_ACTIVITY(beentry);
			beentry->st_state = STATE_DISABLED;
			beentry->st_state_start_timestamp = 0;
			beentry->st_activity_raw[0] = '\0';
			beentry->st_activity_start_timestamp = 0;
			/* st_xact_start_timestamp and wait_event_info are also disabled */
			beentry->st_xact_start_timestamp = 0;
			proc->wait_event_info = 0;
			PGSTAT_END_WRITE_ACTIVITY(beentry);
		}
		return;
	}

	/*
	 * To minimize the time spent modifying the entry, and avoid risk of
	 * errors inside the critical section, fetch all the needed data first.
	 */
	start_timestamp = GetCurrentStatementStartTimestamp();
	if (cmd_str != NULL)
	{
		/*
		 * Compute length of to-be-stored string unaware of multi-byte
		 * characters. For speed reasons that'll get corrected on read, rather
		 * than computed every write.
		 */
		len = Min(strlen(cmd_str), pgstat_track_activity_query_size - 1);
	}
	current_timestamp = GetCurrentTimestamp();

	/*
	 * Now update the status entry
	 */
	PGSTAT_BEGIN_WRITE_ACTIVITY(beentry);

	beentry->st_state = state;
	beentry->st_state_start_timestamp = current_timestamp;

	if (cmd_str != NULL)
	{
		memcpy((char *) beentry->st_activity_raw, cmd_str, len);
		beentry->st_activity_raw[len] = '\0';
		beentry->st_activity_start_timestamp = start_timestamp;
	}

	PGSTAT_END_WRITE_ACTIVITY(beentry);
}

/*-----------
 * pgstat_progress_start_command() -
 *
 * Set st_progress_command (and st_progress_command_target) in own backend
 * entry.  Also, zero-initialize st_progress_param array.
 *-----------
 */
void
pgstat_progress_start_command(ProgressCommandType cmdtype, Oid relid)
{
	volatile PgBackendStatus *beentry = MyBEEntry;

	if (!beentry || !pgstat_track_activities)
		return;

	PGSTAT_BEGIN_WRITE_ACTIVITY(beentry);
	beentry->st_progress_command = cmdtype;
	beentry->st_progress_command_target = relid;
	MemSet(&beentry->st_progress_param, 0, sizeof(beentry->st_progress_param));
	PGSTAT_END_WRITE_ACTIVITY(beentry);
}

/*-----------
 * pgstat_progress_update_param() -
 *
 * Update index'th member in st_progress_param[] of own backend entry.
 *-----------
 */
void
pgstat_progress_update_param(int index, int64 val)
{
	volatile PgBackendStatus *beentry = MyBEEntry;

	Assert(index >= 0 && index < PGSTAT_NUM_PROGRESS_PARAM);

	if (!beentry || !pgstat_track_activities)
		return;

	PGSTAT_BEGIN_WRITE_ACTIVITY(beentry);
	beentry->st_progress_param[index] = val;
	PGSTAT_END_WRITE_ACTIVITY(beentry);
}

/*-----------
 * pgstat_progress_update_multi_param() -
 *
 * Update multiple members in st_progress_param[] of own backend entry.
 * This is atomic; readers won't see intermediate states.
 *-----------
 */
void
pgstat_progress_update_multi_param(int nparam, const int *index,
								   const int64 *val)
{
	volatile PgBackendStatus *beentry = MyBEEntry;
	int			i;

	if (!beentry || !pgstat_track_activities || nparam == 0)
		return;

	PGSTAT_BEGIN_WRITE_ACTIVITY(beentry);

	for (i = 0; i < nparam; ++i)
	{
		Assert(index[i] >= 0 && index[i] < PGSTAT_NUM_PROGRESS_PARAM);

		beentry->st_progress_param[index[i]] = val[i];
	}

	PGSTAT_END_WRITE_ACTIVITY(beentry);
}

/*-----------
 * pgstat_progress_end_command() -
 *
 * Reset st_progress_command (and st_progress_command_target) in own backend
 * entry.  This signals the end of the command.
 *-----------
 */
void
pgstat_progress_end_command(void)
{
	volatile PgBackendStatus *beentry = MyBEEntry;

	if (!beentry)
		return;
	if (!pgstat_track_activities
		&& beentry->st_progress_command == PROGRESS_COMMAND_INVALID)
		return;

	PGSTAT_BEGIN_WRITE_ACTIVITY(beentry);
	beentry->st_progress_command = PROGRESS_COMMAND_INVALID;
	beentry->st_progress_command_target = InvalidOid;
	PGSTAT_END_WRITE_ACTIVITY(beentry);
}

/* ----------
 * pgstat_report_appname() -
 *
 *	Called to update our application name.
 * ----------
 */
void
pgstat_report_appname(const char *appname)
{
	volatile PgBackendStatus *beentry = MyBEEntry;
	int			len;

	if (!beentry)
		return;

	/* This should be unnecessary if GUC did its job, but be safe */
	len = pg_mbcliplen(appname, strlen(appname), NAMEDATALEN - 1);

	/*
	 * Update my status entry, following the protocol of bumping
	 * st_changecount before and after.  We use a volatile pointer here to
	 * ensure the compiler doesn't try to get cute.
	 */
	PGSTAT_BEGIN_WRITE_ACTIVITY(beentry);

	memcpy((char *) beentry->st_appname, appname, len);
	beentry->st_appname[len] = '\0';

	PGSTAT_END_WRITE_ACTIVITY(beentry);
}

/*
 * Report current transaction start timestamp as the specified value.
 * Zero means there is no active transaction.
 */
void
pgstat_report_xact_timestamp(TimestampTz tstamp)
{
	volatile PgBackendStatus *beentry = MyBEEntry;

	if (!pgstat_track_activities || !beentry)
		return;

	/*
	 * Update my status entry, following the protocol of bumping
	 * st_changecount before and after.  We use a volatile pointer here to
	 * ensure the compiler doesn't try to get cute.
	 */
	PGSTAT_BEGIN_WRITE_ACTIVITY(beentry);

	beentry->st_xact_start_timestamp = tstamp;

	PGSTAT_END_WRITE_ACTIVITY(beentry);
}

/*
 * Report the timestamp of transaction start queueing on the resource group.
 */
void
pgstat_report_resgroup(Oid groupid)
{
	volatile PgBackendStatus *beentry = MyBEEntry;

	if (!beentry)
		return;

	/*
	 * Update my status entry, following the protocol of bumping
	 * st_changecount before and after.  We use a volatile pointer here to
	 * ensure the compiler doesn't try to get cute.
	 */
	beentry->st_changecount++;

	beentry->st_rsgid = groupid;
	beentry->st_changecount++;
	Assert((beentry->st_changecount & 1) == 0);
}

/* ----------
 * pgstat_report_sessionid() -
 *
 * 	Called from cdbgang to report a session is reset.
 *
 * ----------
 */
void
pgstat_report_sessionid(int new_sessionid)
{
	volatile PgBackendStatus *beentry = MyBEEntry;

	if (!beentry)
		return;

	beentry->st_changecount++;
	beentry->st_session_id = new_sessionid;
	beentry->st_changecount++;
	Assert((beentry->st_changecount & 1) == 0);
}

/* ----------
 * pgstat_read_current_status() -
 *
 *	Copy the current contents of the PgBackendStatus array to local memory,
 *	if not already done in this transaction.
 * ----------
 */
static void
pgstat_read_current_status(void)
{
	volatile PgBackendStatus *beentry;
	LocalPgBackendStatus *localtable;
	LocalPgBackendStatus *localentry;
	char	   *localappname,
			   *localclienthostname,
			   *localactivity;
#ifdef USE_SSL
	PgBackendSSLStatus *localsslstatus;
#endif
#ifdef ENABLE_GSS
	PgBackendGSSStatus *localgssstatus;
#endif
	int			i;

	Assert(!pgStatRunningInCollector);
	if (localBackendStatusTable)
		return;					/* already done */

	pgstat_setup_memcxt();

	/*
	 * Allocate storage for local copy of state data.  We can presume that
	 * none of these requests overflow size_t, because we already calculated
	 * the same values using mul_size during shmem setup.  However, with
	 * probably-silly values of pgstat_track_activity_query_size and
	 * max_connections, the localactivity buffer could exceed 1GB, so use
	 * "huge" allocation for that one.
	 */
	localtable = (LocalPgBackendStatus *)
		MemoryContextAlloc(pgStatLocalContext,
						   sizeof(LocalPgBackendStatus) * NumBackendStatSlots);
	localappname = (char *)
		MemoryContextAlloc(pgStatLocalContext,
						   NAMEDATALEN * NumBackendStatSlots);
	localclienthostname = (char *)
		MemoryContextAlloc(pgStatLocalContext,
						   NAMEDATALEN * NumBackendStatSlots);
	localactivity = (char *)
		MemoryContextAllocHuge(pgStatLocalContext,
							   pgstat_track_activity_query_size * NumBackendStatSlots);
#ifdef USE_SSL
	localsslstatus = (PgBackendSSLStatus *)
		MemoryContextAlloc(pgStatLocalContext,
						   sizeof(PgBackendSSLStatus) * NumBackendStatSlots);
#endif
#ifdef ENABLE_GSS
	localgssstatus = (PgBackendGSSStatus *)
		MemoryContextAlloc(pgStatLocalContext,
						   sizeof(PgBackendGSSStatus) * NumBackendStatSlots);
#endif

	localNumBackends = 0;

	beentry = BackendStatusArray;
	localentry = localtable;
	for (i = 1; i <= NumBackendStatSlots; i++)
	{
		/*
		 * Follow the protocol of retrying if st_changecount changes while we
		 * copy the entry, or if it's odd.  (The check for odd is needed to
		 * cover the case where we are able to completely copy the entry while
		 * the source backend is between increment steps.)	We use a volatile
		 * pointer here to ensure the compiler doesn't try to get cute.
		 */
		for (;;)
		{
			int			before_changecount;
			int			after_changecount;

			pgstat_begin_read_activity(beentry, before_changecount);

			localentry->backendStatus.st_procpid = beentry->st_procpid;
			/* Skip all the data-copying work if entry is not in use */
			if (localentry->backendStatus.st_procpid > 0)
			{
				memcpy(&localentry->backendStatus, unvolatize(PgBackendStatus *, beentry), sizeof(PgBackendStatus));

				/*
				 * For each PgBackendStatus field that is a pointer, copy the
				 * pointed-to data, then adjust the local copy of the pointer
				 * field to point at the local copy of the data.
				 *
				 * strcpy is safe even if the string is modified concurrently,
				 * because there's always a \0 at the end of the buffer.
				 */
				strcpy(localappname, (char *) beentry->st_appname);
				localentry->backendStatus.st_appname = localappname;
				strcpy(localclienthostname, (char *) beentry->st_clienthostname);
				localentry->backendStatus.st_clienthostname = localclienthostname;
				strcpy(localactivity, (char *) beentry->st_activity_raw);
				localentry->backendStatus.st_activity_raw = localactivity;
#ifdef USE_SSL
				if (beentry->st_ssl)
				{
					memcpy(localsslstatus, beentry->st_sslstatus, sizeof(PgBackendSSLStatus));
					localentry->backendStatus.st_sslstatus = localsslstatus;
				}
#endif
#ifdef ENABLE_GSS
				if (beentry->st_gss)
				{
					memcpy(localgssstatus, beentry->st_gssstatus, sizeof(PgBackendGSSStatus));
					localentry->backendStatus.st_gssstatus = localgssstatus;
				}
#endif
			}

			pgstat_end_read_activity(beentry, after_changecount);

			if (pgstat_read_activity_complete(before_changecount,
											  after_changecount))
				break;

			/* Make sure we can break out of loop if stuck... */
			CHECK_FOR_INTERRUPTS();
		}

		beentry++;
		/* Only valid entries get included into the local array */
		if (localentry->backendStatus.st_procpid > 0)
		{
			BackendIdGetTransactionIds(i,
									   &localentry->backend_xid,
									   &localentry->backend_xmin);

			localentry++;
			localappname += NAMEDATALEN;
			localclienthostname += NAMEDATALEN;
			localactivity += pgstat_track_activity_query_size;
#ifdef USE_SSL
			localsslstatus++;
#endif
#ifdef ENABLE_GSS
			localgssstatus++;
#endif
			localNumBackends++;
		}
	}

	/* Set the pointer only after completion of a valid table */
	localBackendStatusTable = localtable;
}

/* ----------
 * pgstat_get_wait_event_type() -
 *
 *	Return a string representing the current wait event type, backend is
 *	waiting on.
 */
const char *
pgstat_get_wait_event_type(uint32 wait_event_info)
{
	uint32		classId;
	const char *event_type;

	/* report process as not waiting. */
	if (wait_event_info == 0)
		return NULL;

	classId = wait_event_info & 0xFF000000;

	switch (classId)
	{
		case PG_WAIT_LWLOCK:
			event_type = "LWLock";
			break;
		case PG_WAIT_LOCK:
			event_type = "Lock";
			break;
		case PG_WAIT_BUFFER_PIN:
			event_type = "BufferPin";
			break;
		case PG_WAIT_ACTIVITY:
			event_type = "Activity";
			break;
		case PG_WAIT_CLIENT:
			event_type = "Client";
			break;
		case PG_WAIT_EXTENSION:
			event_type = "Extension";
			break;
		case PG_WAIT_IPC:
			event_type = "IPC";
			break;
		case PG_WAIT_TIMEOUT:
			event_type = "Timeout";
			break;
		case PG_WAIT_IO:
			event_type = "IO";
			break;
		case PG_WAIT_RESOURCE_GROUP:
			event_type = "ResourceGroup";
			break;
		case PG_WAIT_RESOURCE_QUEUE:
			event_type = "ResourceQueue";
			break;
		case PG_WAIT_REPLICATION:
			event_type = "Replication";
			break;
		default:
			event_type = "???";
			break;
	}

	return event_type;
}

/* ----------
 * pgstat_get_wait_event() -
 *
 *	Return a string representing the current wait event, backend is
 *	waiting on.
 */
const char *
pgstat_get_wait_event(uint32 wait_event_info)
{
	uint32		classId;
	uint16		eventId;
	const char *event_name;

	/* report process as not waiting. */
	if (wait_event_info == 0)
		return NULL;

	classId = wait_event_info & 0xFF000000;
	eventId = wait_event_info & 0x0000FFFF;

	switch (classId)
	{
		case PG_WAIT_LWLOCK:
			event_name = GetLWLockIdentifier(classId, eventId);
			break;
		case PG_WAIT_LOCK:
			event_name = GetLockNameFromTagType(eventId);
			break;
		case PG_WAIT_BUFFER_PIN:
			event_name = "BufferPin";
			break;
		case PG_WAIT_ACTIVITY:
			{
				WaitEventActivity w = (WaitEventActivity) wait_event_info;

				event_name = pgstat_get_wait_activity(w);
				break;
			}
		case PG_WAIT_CLIENT:
			{
				WaitEventClient w = (WaitEventClient) wait_event_info;

				event_name = pgstat_get_wait_client(w);
				break;
			}
		case PG_WAIT_EXTENSION:
			event_name = "Extension";
			break;
		case PG_WAIT_IPC:
			{
				WaitEventIPC w = (WaitEventIPC) wait_event_info;

				event_name = pgstat_get_wait_ipc(w);
				break;
			}
		case PG_WAIT_TIMEOUT:
			{
				WaitEventTimeout w = (WaitEventTimeout) wait_event_info;

				event_name = pgstat_get_wait_timeout(w);
				break;
			}
		case PG_WAIT_IO:
			{
				WaitEventIO w = (WaitEventIO) wait_event_info;

				event_name = pgstat_get_wait_io(w);
				break;
			}
		case PG_WAIT_RESOURCE_GROUP:
			/*
			 * We don't pass details for resource groups via event id, since
			 * it's an uint16 and resource group id is an Oid.
			 *
			 * Here should be never used, pg_stat_get_activity() will get the
			 * information from backend entry.
			 */
			event_name = "ResourceGroup";
			break;
		case PG_WAIT_RESOURCE_QUEUE:
			event_name = "ResourceQueue";
			break;
		case PG_WAIT_REPLICATION:
			event_name = "Replication";
			break;
		default:
			event_name = "unknown wait event";
			break;
	}

	return event_name;
}

/* ----------
 * pgstat_get_wait_activity() -
 *
 * Convert WaitEventActivity to string.
 * ----------
 */
static const char *
pgstat_get_wait_activity(WaitEventActivity w)
{
	const char *event_name = "unknown wait event";

	switch (w)
	{
		case WAIT_EVENT_ARCHIVER_MAIN:
			event_name = "ArchiverMain";
			break;
		case WAIT_EVENT_AUTOVACUUM_MAIN:
			event_name = "AutoVacuumMain";
			break;
		case WAIT_EVENT_BGWRITER_HIBERNATE:
			event_name = "BgWriterHibernate";
			break;
		case WAIT_EVENT_BGWRITER_MAIN:
			event_name = "BgWriterMain";
			break;
		case WAIT_EVENT_CHECKPOINTER_MAIN:
			event_name = "CheckpointerMain";
			break;
		case WAIT_EVENT_LOGICAL_APPLY_MAIN:
			event_name = "LogicalApplyMain";
			break;
		case WAIT_EVENT_LOGICAL_LAUNCHER_MAIN:
			event_name = "LogicalLauncherMain";
			break;
		case WAIT_EVENT_PGSTAT_MAIN:
			event_name = "PgStatMain";
			break;
		case WAIT_EVENT_RECOVERY_WAL_ALL:
			event_name = "RecoveryWalAll";
			break;
		case WAIT_EVENT_RECOVERY_WAL_STREAM:
			event_name = "RecoveryWalStream";
			break;
		case WAIT_EVENT_SYSLOGGER_MAIN:
			event_name = "SysLoggerMain";
			break;
		case WAIT_EVENT_WAL_RECEIVER_MAIN:
			event_name = "WalReceiverMain";
			break;
		case WAIT_EVENT_WAL_SENDER_MAIN:
			event_name = "WalSenderMain";
			break;
		case WAIT_EVENT_WAL_WRITER_MAIN:
			event_name = "WalWriterMain";
			break;

		case WAIT_EVENT_BACKOFF_MAIN:
			event_name = "BackoffSweeperMain";
			break;
		case WAIT_EVENT_FTS_PROBE_MAIN:
			event_name = "FtsProbeMain";
			break;
		case WAIT_EVENT_GLOBAL_DEADLOCK_DETECTOR_MAIN:
			event_name = "GlobalDeadLockDetectorMain";
			break;
			/* no default case, so that compiler will warn */
	}

	return event_name;
}

/* ----------
 * pgstat_get_wait_client() -
 *
 * Convert WaitEventClient to string.
 * ----------
 */
static const char *
pgstat_get_wait_client(WaitEventClient w)
{
	const char *event_name = "unknown wait event";

	switch (w)
	{
		case WAIT_EVENT_CLIENT_READ:
			event_name = "ClientRead";
			break;
		case WAIT_EVENT_CLIENT_WRITE:
			event_name = "ClientWrite";
			break;
		case WAIT_EVENT_LIBPQWALRECEIVER_CONNECT:
			event_name = "LibPQWalReceiverConnect";
			break;
		case WAIT_EVENT_LIBPQWALRECEIVER_RECEIVE:
			event_name = "LibPQWalReceiverReceive";
			break;
		case WAIT_EVENT_SSL_OPEN_SERVER:
			event_name = "SSLOpenServer";
			break;
		case WAIT_EVENT_WAL_RECEIVER_WAIT_START:
			event_name = "WalReceiverWaitStart";
			break;
		case WAIT_EVENT_WAL_SENDER_WAIT_WAL:
			event_name = "WalSenderWaitForWAL";
			break;
		case WAIT_EVENT_WAL_SENDER_WRITE_DATA:
			event_name = "WalSenderWriteData";
			break;
		case WAIT_EVENT_GSS_OPEN_SERVER:
			event_name = "GSSOpenServer";
			break;
			/* no default case, so that compiler will warn */
	}

	return event_name;
}

/* ----------
 * pgstat_get_wait_ipc() -
 *
 * Convert WaitEventIPC to string.
 * ----------
 */
static const char *
pgstat_get_wait_ipc(WaitEventIPC w)
{
	const char *event_name = "unknown wait event";

	switch (w)
	{
		case WAIT_EVENT_BGWORKER_SHUTDOWN:
			event_name = "BgWorkerShutdown";
			break;
		case WAIT_EVENT_BGWORKER_STARTUP:
			event_name = "BgWorkerStartup";
			break;
		case WAIT_EVENT_BTREE_PAGE:
			event_name = "BtreePage";
			break;
		case WAIT_EVENT_CHECKPOINT_DONE:
			event_name = "CheckpointDone";
			break;
		case WAIT_EVENT_CHECKPOINT_START:
			event_name = "CheckpointStart";
			break;
		case WAIT_EVENT_CLOG_GROUP_UPDATE:
			event_name = "ClogGroupUpdate";
			break;
		case WAIT_EVENT_EXECUTE_GATHER:
			event_name = "ExecuteGather";
			break;
		case WAIT_EVENT_HASH_BATCH_ALLOCATING:
			event_name = "Hash/Batch/Allocating";
			break;
		case WAIT_EVENT_HASH_BATCH_ELECTING:
			event_name = "Hash/Batch/Electing";
			break;
		case WAIT_EVENT_HASH_BATCH_LOADING:
			event_name = "Hash/Batch/Loading";
			break;
		case WAIT_EVENT_HASH_BUILD_ALLOCATING:
			event_name = "Hash/Build/Allocating";
			break;
		case WAIT_EVENT_HASH_BUILD_ELECTING:
			event_name = "Hash/Build/Electing";
			break;
		case WAIT_EVENT_HASH_BUILD_HASHING_INNER:
			event_name = "Hash/Build/HashingInner";
			break;
		case WAIT_EVENT_HASH_BUILD_HASHING_OUTER:
			event_name = "Hash/Build/HashingOuter";
			break;
		case WAIT_EVENT_HASH_GROW_BATCHES_ALLOCATING:
			event_name = "Hash/GrowBatches/Allocating";
			break;
		case WAIT_EVENT_HASH_GROW_BATCHES_DECIDING:
			event_name = "Hash/GrowBatches/Deciding";
			break;
		case WAIT_EVENT_HASH_GROW_BATCHES_ELECTING:
			event_name = "Hash/GrowBatches/Electing";
			break;
		case WAIT_EVENT_HASH_GROW_BATCHES_FINISHING:
			event_name = "Hash/GrowBatches/Finishing";
			break;
		case WAIT_EVENT_HASH_GROW_BATCHES_REPARTITIONING:
			event_name = "Hash/GrowBatches/Repartitioning";
			break;
		case WAIT_EVENT_HASH_GROW_BUCKETS_ALLOCATING:
			event_name = "Hash/GrowBuckets/Allocating";
			break;
		case WAIT_EVENT_HASH_GROW_BUCKETS_ELECTING:
			event_name = "Hash/GrowBuckets/Electing";
			break;
		case WAIT_EVENT_HASH_GROW_BUCKETS_REINSERTING:
			event_name = "Hash/GrowBuckets/Reinserting";
			break;
		case WAIT_EVENT_LOGICAL_SYNC_DATA:
			event_name = "LogicalSyncData";
			break;
		case WAIT_EVENT_LOGICAL_SYNC_STATE_CHANGE:
			event_name = "LogicalSyncStateChange";
			break;
		case WAIT_EVENT_MQ_INTERNAL:
			event_name = "MessageQueueInternal";
			break;
		case WAIT_EVENT_MQ_PUT_MESSAGE:
			event_name = "MessageQueuePutMessage";
			break;
		case WAIT_EVENT_MQ_RECEIVE:
			event_name = "MessageQueueReceive";
			break;
		case WAIT_EVENT_MQ_SEND:
			event_name = "MessageQueueSend";
			break;
		case WAIT_EVENT_PARALLEL_BITMAP_SCAN:
			event_name = "ParallelBitmapScan";
			break;
		case WAIT_EVENT_PARALLEL_CREATE_INDEX_SCAN:
			event_name = "ParallelCreateIndexScan";
			break;
		case WAIT_EVENT_PARALLEL_FINISH:
			event_name = "ParallelFinish";
			break;
		case WAIT_EVENT_PROCARRAY_GROUP_UPDATE:
			event_name = "ProcArrayGroupUpdate";
			break;
		case WAIT_EVENT_PROMOTE:
			event_name = "Promote";
			break;
		case WAIT_EVENT_REPLICATION_ORIGIN_DROP:
			event_name = "ReplicationOriginDrop";
			break;
		case WAIT_EVENT_REPLICATION_SLOT_DROP:
			event_name = "ReplicationSlotDrop";
			break;
		case WAIT_EVENT_SAFE_SNAPSHOT:
			event_name = "SafeSnapshot";
			break;
		case WAIT_EVENT_SYNC_REP:
			event_name = "SyncRep";
			break;

		case WAIT_EVENT_INTERCONNECT:
			event_name = "Interconnect";
			break;
		case WAIT_EVENT_DTX_RECOVERY:
			event_name = "DtxRecovery";
			break;
			/* no default case, so that compiler will warn */
	}

	return event_name;
}

/* ----------
 * pgstat_get_wait_timeout() -
 *
 * Convert WaitEventTimeout to string.
 * ----------
 */
static const char *
pgstat_get_wait_timeout(WaitEventTimeout w)
{
	const char *event_name = "unknown wait event";

	switch (w)
	{
		case WAIT_EVENT_BASE_BACKUP_THROTTLE:
			event_name = "BaseBackupThrottle";
			break;
		case WAIT_EVENT_PG_SLEEP:
			event_name = "PgSleep";
			break;
		case WAIT_EVENT_RECOVERY_APPLY_DELAY:
			event_name = "RecoveryApplyDelay";
			break;
			/* no default case, so that compiler will warn */
	}

	return event_name;
}

/* ----------
 * pgstat_get_wait_io() -
 *
 * Convert WaitEventIO to string.
 * ----------
 */
static const char *
pgstat_get_wait_io(WaitEventIO w)
{
	const char *event_name = "unknown wait event";

	switch (w)
	{
		case WAIT_EVENT_BUFFILE_READ:
			event_name = "BufFileRead";
			break;
		case WAIT_EVENT_BUFFILE_WRITE:
			event_name = "BufFileWrite";
			break;
		case WAIT_EVENT_CONTROL_FILE_READ:
			event_name = "ControlFileRead";
			break;
		case WAIT_EVENT_CONTROL_FILE_SYNC:
			event_name = "ControlFileSync";
			break;
		case WAIT_EVENT_CONTROL_FILE_SYNC_UPDATE:
			event_name = "ControlFileSyncUpdate";
			break;
		case WAIT_EVENT_CONTROL_FILE_WRITE:
			event_name = "ControlFileWrite";
			break;
		case WAIT_EVENT_CONTROL_FILE_WRITE_UPDATE:
			event_name = "ControlFileWriteUpdate";
			break;
		case WAIT_EVENT_COPY_FILE_READ:
			event_name = "CopyFileRead";
			break;
		case WAIT_EVENT_COPY_FILE_WRITE:
			event_name = "CopyFileWrite";
			break;
		case WAIT_EVENT_DATA_FILE_EXTEND:
			event_name = "DataFileExtend";
			break;
		case WAIT_EVENT_DATA_FILE_FLUSH:
			event_name = "DataFileFlush";
			break;
		case WAIT_EVENT_DATA_FILE_IMMEDIATE_SYNC:
			event_name = "DataFileImmediateSync";
			break;
		case WAIT_EVENT_DATA_FILE_PREFETCH:
			event_name = "DataFilePrefetch";
			break;
		case WAIT_EVENT_DATA_FILE_READ:
			event_name = "DataFileRead";
			break;
		case WAIT_EVENT_DATA_FILE_SYNC:
			event_name = "DataFileSync";
			break;
		case WAIT_EVENT_DATA_FILE_TRUNCATE:
			event_name = "DataFileTruncate";
			break;
		case WAIT_EVENT_DATA_FILE_WRITE:
			event_name = "DataFileWrite";
			break;
		case WAIT_EVENT_DSM_FILL_ZERO_WRITE:
			event_name = "DSMFillZeroWrite";
			break;
		case WAIT_EVENT_LOCK_FILE_ADDTODATADIR_READ:
			event_name = "LockFileAddToDataDirRead";
			break;
		case WAIT_EVENT_LOCK_FILE_ADDTODATADIR_SYNC:
			event_name = "LockFileAddToDataDirSync";
			break;
		case WAIT_EVENT_LOCK_FILE_ADDTODATADIR_WRITE:
			event_name = "LockFileAddToDataDirWrite";
			break;
		case WAIT_EVENT_LOCK_FILE_CREATE_READ:
			event_name = "LockFileCreateRead";
			break;
		case WAIT_EVENT_LOCK_FILE_CREATE_SYNC:
			event_name = "LockFileCreateSync";
			break;
		case WAIT_EVENT_LOCK_FILE_CREATE_WRITE:
			event_name = "LockFileCreateWrite";
			break;
		case WAIT_EVENT_LOCK_FILE_RECHECKDATADIR_READ:
			event_name = "LockFileReCheckDataDirRead";
			break;
		case WAIT_EVENT_LOGICAL_REWRITE_CHECKPOINT_SYNC:
			event_name = "LogicalRewriteCheckpointSync";
			break;
		case WAIT_EVENT_LOGICAL_REWRITE_MAPPING_SYNC:
			event_name = "LogicalRewriteMappingSync";
			break;
		case WAIT_EVENT_LOGICAL_REWRITE_MAPPING_WRITE:
			event_name = "LogicalRewriteMappingWrite";
			break;
		case WAIT_EVENT_LOGICAL_REWRITE_SYNC:
			event_name = "LogicalRewriteSync";
			break;
		case WAIT_EVENT_LOGICAL_REWRITE_TRUNCATE:
			event_name = "LogicalRewriteTruncate";
			break;
		case WAIT_EVENT_LOGICAL_REWRITE_WRITE:
			event_name = "LogicalRewriteWrite";
			break;
		case WAIT_EVENT_RELATION_MAP_READ:
			event_name = "RelationMapRead";
			break;
		case WAIT_EVENT_RELATION_MAP_SYNC:
			event_name = "RelationMapSync";
			break;
		case WAIT_EVENT_RELATION_MAP_WRITE:
			event_name = "RelationMapWrite";
			break;
		case WAIT_EVENT_REORDER_BUFFER_READ:
			event_name = "ReorderBufferRead";
			break;
		case WAIT_EVENT_REORDER_BUFFER_WRITE:
			event_name = "ReorderBufferWrite";
			break;
		case WAIT_EVENT_REORDER_LOGICAL_MAPPING_READ:
			event_name = "ReorderLogicalMappingRead";
			break;
		case WAIT_EVENT_REPLICATION_SLOT_READ:
			event_name = "ReplicationSlotRead";
			break;
		case WAIT_EVENT_REPLICATION_SLOT_RESTORE_SYNC:
			event_name = "ReplicationSlotRestoreSync";
			break;
		case WAIT_EVENT_REPLICATION_SLOT_SYNC:
			event_name = "ReplicationSlotSync";
			break;
		case WAIT_EVENT_REPLICATION_SLOT_WRITE:
			event_name = "ReplicationSlotWrite";
			break;
		case WAIT_EVENT_SLRU_FLUSH_SYNC:
			event_name = "SLRUFlushSync";
			break;
		case WAIT_EVENT_SLRU_READ:
			event_name = "SLRURead";
			break;
		case WAIT_EVENT_SLRU_SYNC:
			event_name = "SLRUSync";
			break;
		case WAIT_EVENT_SLRU_WRITE:
			event_name = "SLRUWrite";
			break;
		case WAIT_EVENT_SNAPBUILD_READ:
			event_name = "SnapbuildRead";
			break;
		case WAIT_EVENT_SNAPBUILD_SYNC:
			event_name = "SnapbuildSync";
			break;
		case WAIT_EVENT_SNAPBUILD_WRITE:
			event_name = "SnapbuildWrite";
			break;
		case WAIT_EVENT_TIMELINE_HISTORY_FILE_SYNC:
			event_name = "TimelineHistoryFileSync";
			break;
		case WAIT_EVENT_TIMELINE_HISTORY_FILE_WRITE:
			event_name = "TimelineHistoryFileWrite";
			break;
		case WAIT_EVENT_TIMELINE_HISTORY_READ:
			event_name = "TimelineHistoryRead";
			break;
		case WAIT_EVENT_TIMELINE_HISTORY_SYNC:
			event_name = "TimelineHistorySync";
			break;
		case WAIT_EVENT_TIMELINE_HISTORY_WRITE:
			event_name = "TimelineHistoryWrite";
			break;
		case WAIT_EVENT_TWOPHASE_FILE_READ:
			event_name = "TwophaseFileRead";
			break;
		case WAIT_EVENT_TWOPHASE_FILE_SYNC:
			event_name = "TwophaseFileSync";
			break;
		case WAIT_EVENT_TWOPHASE_FILE_WRITE:
			event_name = "TwophaseFileWrite";
			break;
		case WAIT_EVENT_WALSENDER_TIMELINE_HISTORY_READ:
			event_name = "WALSenderTimelineHistoryRead";
			break;
		case WAIT_EVENT_WAL_BOOTSTRAP_SYNC:
			event_name = "WALBootstrapSync";
			break;
		case WAIT_EVENT_WAL_BOOTSTRAP_WRITE:
			event_name = "WALBootstrapWrite";
			break;
		case WAIT_EVENT_WAL_COPY_READ:
			event_name = "WALCopyRead";
			break;
		case WAIT_EVENT_WAL_COPY_SYNC:
			event_name = "WALCopySync";
			break;
		case WAIT_EVENT_WAL_COPY_WRITE:
			event_name = "WALCopyWrite";
			break;
		case WAIT_EVENT_WAL_INIT_SYNC:
			event_name = "WALInitSync";
			break;
		case WAIT_EVENT_WAL_INIT_WRITE:
			event_name = "WALInitWrite";
			break;
		case WAIT_EVENT_WAL_READ:
			event_name = "WALRead";
			break;
		case WAIT_EVENT_WAL_SYNC:
			event_name = "WALSync";
			break;
		case WAIT_EVENT_WAL_SYNC_METHOD_ASSIGN:
			event_name = "WALSyncMethodAssign";
			break;
		case WAIT_EVENT_WAL_WRITE:
			event_name = "WALWrite";
			break;

			/* no default case, so that compiler will warn */
	}

	return event_name;
}


/* ----------
 * pgstat_get_backend_current_activity() -
 *
 *	Return a string representing the current activity of the backend with
 *	the specified PID.  This looks directly at the BackendStatusArray,
 *	and so will provide current information regardless of the age of our
 *	transaction's snapshot of the status array.
 *
 *	It is the caller's responsibility to invoke this only for backends whose
 *	state is expected to remain stable while the result is in use.  The
 *	only current use is in deadlock reporting, where we can expect that
 *	the target backend is blocked on a lock.  (There are corner cases
 *	where the target's wait could get aborted while we are looking at it,
 *	but the very worst consequence is to return a pointer to a string
 *	that's been changed, so we won't worry too much.)
 *
 *	Note: return strings for special cases match pg_stat_get_backend_activity.
 * ----------
 */
const char *
pgstat_get_backend_current_activity(int pid, bool checkUser)
{
	PgBackendStatus *beentry;
	int			i;

	beentry = BackendStatusArray;
	for (i = 1; i <= MaxBackends; i++)
	{
		/*
		 * Although we expect the target backend's entry to be stable, that
		 * doesn't imply that anyone else's is.  To avoid identifying the
		 * wrong backend, while we check for a match to the desired PID we
		 * must follow the protocol of retrying if st_changecount changes
		 * while we examine the entry, or if it's odd.  (This might be
		 * unnecessary, since fetching or storing an int is almost certainly
		 * atomic, but let's play it safe.)  We use a volatile pointer here to
		 * ensure the compiler doesn't try to get cute.
		 */
		volatile PgBackendStatus *vbeentry = beentry;
		bool		found;

		for (;;)
		{
			int			before_changecount;
			int			after_changecount;

			pgstat_begin_read_activity(vbeentry, before_changecount);

			found = (vbeentry->st_procpid == pid);

			pgstat_end_read_activity(vbeentry, after_changecount);

			if (pgstat_read_activity_complete(before_changecount,
											  after_changecount))
				break;

			/* Make sure we can break out of loop if stuck... */
			CHECK_FOR_INTERRUPTS();
		}

		if (found)
		{
			/* Now it is safe to use the non-volatile pointer */
			if (checkUser && !superuser() && beentry->st_userid != GetUserId())
				return "<insufficient privilege>";
			else if (*(beentry->st_activity_raw) == '\0')
				return "<command string not enabled>";
			else
			{
				/* this'll leak a bit of memory, but that seems acceptable */
				return pgstat_clip_activity(beentry->st_activity_raw);
			}
		}

		beentry++;
	}

	/* If we get here, caller is in error ... */
	return "<backend information not available>";
}

/* ----------
 * pgstat_get_crashed_backend_activity() -
 *
 *	Return a string representing the current activity of the backend with
 *	the specified PID.  Like the function above, but reads shared memory with
 *	the expectation that it may be corrupt.  On success, copy the string
 *	into the "buffer" argument and return that pointer.  On failure,
 *	return NULL.
 *
 *	This function is only intended to be used by the postmaster to report the
 *	query that crashed a backend.  In particular, no attempt is made to
 *	follow the correct concurrency protocol when accessing the
 *	BackendStatusArray.  But that's OK, in the worst case we'll return a
 *	corrupted message.  We also must take care not to trip on ereport(ERROR).
 * ----------
 */
const char *
pgstat_get_crashed_backend_activity(int pid, char *buffer, int buflen)
{
	volatile PgBackendStatus *beentry;
	int			i;

	beentry = BackendStatusArray;

	/*
	 * We probably shouldn't get here before shared memory has been set up,
	 * but be safe.
	 */
	if (beentry == NULL || BackendActivityBuffer == NULL)
		return NULL;

	for (i = 1; i <= MaxBackends; i++)
	{
		if (beentry->st_procpid == pid)
		{
			/* Read pointer just once, so it can't change after validation */
			const char *activity = beentry->st_activity_raw;
			const char *activity_last;

			/*
			 * We mustn't access activity string before we verify that it
			 * falls within the BackendActivityBuffer. To make sure that the
			 * entire string including its ending is contained within the
			 * buffer, subtract one activity length from the buffer size.
			 */
			activity_last = BackendActivityBuffer + BackendActivityBufferSize
				- pgstat_track_activity_query_size;

			if (activity < BackendActivityBuffer ||
				activity > activity_last)
				return NULL;

			/* If no string available, no point in a report */
			if (activity[0] == '\0')
				return NULL;

			/*
			 * Copy only ASCII-safe characters so we don't run into encoding
			 * problems when reporting the message; and be sure not to run off
			 * the end of memory.  As only ASCII characters are reported, it
			 * doesn't seem necessary to perform multibyte aware clipping.
			 */
			ascii_safe_strlcpy(buffer, activity,
							   Min(buflen, pgstat_track_activity_query_size));

			return buffer;
		}

		beentry++;
	}

	/* PID not found */
	return NULL;
}

const char *
pgstat_get_backend_desc(BackendType backendType)
{
	const char *backendDesc = "unknown process type";

	switch (backendType)
	{
		case B_AUTOVAC_LAUNCHER:
			backendDesc = "autovacuum launcher";
			break;
		case B_AUTOVAC_WORKER:
			backendDesc = "autovacuum worker";
			break;
		case B_BACKEND:
			backendDesc = "client backend";
			break;
		case B_BG_WORKER:
			backendDesc = "background worker";
			break;
		case B_BG_WRITER:
			backendDesc = "background writer";
			break;
		case B_CHECKPOINTER:
			backendDesc = "checkpointer";
			break;
		case B_STARTUP:
			backendDesc = "startup";
			break;
		case B_WAL_RECEIVER:
			backendDesc = "walreceiver";
			break;
		case B_WAL_SENDER:
			backendDesc = "walsender";
			break;
		case B_WAL_WRITER:
			backendDesc = "walwriter";
			break;
	}

	return backendDesc;
}

=======
>>>>>>> d457cb4e
/* ------------------------------------------------------------
 * Local support functions follow
 * ------------------------------------------------------------
 */


/* ----------
 * pgstat_setheader() -
 *
 *		Set common header fields in a statistics message
 * ----------
 */
static void
pgstat_setheader(PgStat_MsgHdr *hdr, StatMsgType mtype)
{
	hdr->m_type = mtype;
}


/* ----------
 * pgstat_send() -
 *
 *		Send out one statistics message to the collector
 * ----------
 */
static void
pgstat_send(void *msg, int len)
{
	int			rc;

	if (pgStatSock == PGINVALID_SOCKET)
		return;

	((PgStat_MsgHdr *) msg)->m_size = len;

	/* We'll retry after EINTR, but ignore all other failures */
	do
	{
		rc = send(pgStatSock, msg, len, 0);
	} while (rc < 0 && errno == EINTR);

#ifdef USE_ASSERT_CHECKING
	/* In debug builds, log send failures ... */
	if (rc < 0)
		elog(LOG, "could not send to statistics collector: %m");
#endif
}

/* ----------
 * pgstat_send_archiver() -
 *
 *	Tell the collector about the WAL file that we successfully
 *	archived or failed to archive.
 * ----------
 */
void
pgstat_send_archiver(const char *xlog, bool failed)
{
	PgStat_MsgArchiver msg;

	/*
	 * Prepare and send the message
	 */
	pgstat_setheader(&msg.m_hdr, PGSTAT_MTYPE_ARCHIVER);
	msg.m_failed = failed;
	strlcpy(msg.m_xlog, xlog, sizeof(msg.m_xlog));
	msg.m_timestamp = GetCurrentTimestamp();
	pgstat_send(&msg, sizeof(msg));
}

/* ----------
 * pgstat_send_bgwriter() -
 *
 *		Send bgwriter statistics to the collector
 * ----------
 */
void
pgstat_send_bgwriter(void)
{
	/* We assume this initializes to zeroes */
	static const PgStat_MsgBgWriter all_zeroes;

	/*
	 * Non hot standby mirror should not send bgwriter statistics to the
	 * stat collector, since stat collector is not started when mirror
	 * is not in hot standby mode. Sending statistics would cause the
	 * Recv-Q buffer to be filled up.
	 */
	if (!EnableHotStandby && IsRoleMirror())
		return;

	/*
	 * This function can be called even if nothing at all has happened. In
	 * this case, avoid sending a completely empty message to the stats
	 * collector.
	 */
	if (memcmp(&BgWriterStats, &all_zeroes, sizeof(PgStat_MsgBgWriter)) == 0)
		return;

	/*
	 * Prepare and send the message
	 */
	pgstat_setheader(&BgWriterStats.m_hdr, PGSTAT_MTYPE_BGWRITER);
	pgstat_send(&BgWriterStats, sizeof(BgWriterStats));

	/*
	 * Clear out the statistics buffer, so it can be re-used.
	 */
	MemSet(&BgWriterStats, 0, sizeof(BgWriterStats));
}

<<<<<<< HEAD
/*
 * pgstat_send_qd_tabstats() -
 *
 * Send the writer QE's tables' pgstat for current nest xact level
 * to QD through libpq at each end of a statement.
 *
 * For a single statement executed on the writer QE, it wouldn't operate
 * too many tables, so the effort should be small.
 *
 * We used don't have accurate table stat on QD, especially for partition
 * tables since these table stats counters are counted through the access
 * method on segments that contain data.
 */
void
pgstat_send_qd_tabstats(void)
{
	int								nest_level;
	StringInfoData					buf;
	StringInfoData					stat_data;
	PgStat_TableXactStatus		   *trans;

	if (!pgstat_track_counts || !pgStatXactStack)
		return;

	nest_level = GetCurrentTransactionNestLevel();
	if (nest_level != pgStatXactStack->nest_level)
		return;

	trans = pgStatXactStack->first;
	initStringInfo(&stat_data);

	for (; trans != NULL; trans = trans->next)
	{
		PgStatTabRecordFromQE		record;
		PgStat_TableStatus		   *tabstat = trans->parent;
		GpPolicy *gppolicy = GpPolicyFetch(tabstat->t_id);

		switch (gppolicy->ptype)
		{
			case POLICYTYPE_ENTRY:
				/*
				 * No need to send catalog table's pgstat to QD since if the catalog
				 * table get updated on QE, QD should have the same update.
				 */
				continue;
			case POLICYTYPE_REPLICATED:
				/*
				 * gppolicy->numsegments has the same value on all segments even when we are doing expand.
				 */
				if (GpIdentity.segindex != tabstat->t_id % gppolicy->numsegments)
					continue;
				break;
			case POLICYTYPE_PARTITIONED:
				break;
			default:
				elog(ERROR, "unrecognized policy type %d", gppolicy->ptype);
		}

		record.table_stat.tuples_inserted = trans->tuples_inserted;
		record.table_stat.tuples_updated = trans->tuples_updated;
		record.table_stat.tuples_deleted = trans->tuples_deleted;
		record.table_stat.inserted_pre_trunc = trans->inserted_pre_trunc;
		record.table_stat.updated_pre_trunc = trans->updated_pre_trunc;
		record.table_stat.deleted_pre_trunc = trans->deleted_pre_trunc;
		record.table_stat.t_id = tabstat->t_id;
		record.table_stat.t_shared = tabstat->t_shared;
		record.table_stat.t_truncated = trans->truncated;
		record.nest_level = trans->nest_level;

		appendBinaryStringInfo(
			&stat_data, (char *)&record, sizeof(PgStatTabRecordFromQE));
		ereport(DEBUG3,
				(errmsg("Send pgstat for current xact nest_level: %d, rel oid: %d. "
						"Inserted: %ld, updated: %ld, deleted: %ld.",
						nest_level, tabstat->t_id,
						trans->tuples_inserted, trans->tuples_updated,
						trans->tuples_deleted)));
	}

	if (stat_data.len > 0)
	{
		pq_beginmessage(&buf, 'y');
		pq_sendstring(&buf, "PGSTAT");

		/*
		 * Don't mark the pgresult PGASYNC_READY when receive this message on QD.
		 * Otherwise, QD may think the result is complete and start to process it.
		 * But actually there may still have messages not received yet on QD belong
		 * to same pgresult.
		 */
		pq_sendbyte(&buf, false);

		pq_sendint(&buf, PGExtraTypeTableStats, sizeof(PGExtraType));
		pq_sendint(&buf, stat_data.len, sizeof(int));
		pq_sendbytes(&buf, stat_data.data, stat_data.len);
		pq_endmessage(&buf);
	}
}

/*
 * pgstat_combine_one_qe_result() -
 *
 * Combine one pg_result's pgstat tables' stats from a QE. Process pg_result
 * contains stats send from QE.
 * The function should be called on QD after get dispatch results from QE
 * for the operations that could have tuple inserted/updated/deleted on
 * QEs.
 * Normally using pgstat_combine_from_qe(). Current function are also called
 * in cdbCopyEndInternal().
 * oidMap - an oid bitmapset, record the processed table oid. To distinguish
 * whether reset or sum on current PgStat_TableXactStatus entry for the table.
 * pgresult - pointer of pg_result
 * nest_level - current xact nest level
 * segindex - the QE segment index for the current pgresult, for logging purpose
 */
void
pgstat_combine_one_qe_result(List **oidList, struct pg_result *pgresult,
							 int nest_level, int32 segindex)
{
	int						arrayLen;
	PgStatTabRecordFromQE  *records;
	PgStat_SubXactStatus   *xact_state;
	PgStat_TableStatus	   *pgstat_info;
	PgStat_TableXactStatus *trans;

	if (!pgresult || pgresult->extraslen < 1 || pgresult->extraType != PGExtraTypeTableStats)
		return;
	/*
	* If this is the first rel to be modified at the current nest level,
	* we first have to push a transaction stack entry.
	*/
	xact_state = get_tabstat_stack_level(nest_level);

	arrayLen = pgresult->extraslen / sizeof(PgStatTabRecordFromQE);
	records = (PgStatTabRecordFromQE *) pgresult->extras;
	for (int i = 0; i < arrayLen; i++)
	{
		char		   *relname;
		Assert(records[i].nest_level = nest_level);

		relname = get_rel_name(records[i].table_stat.t_id);
		if (!relname)
			continue;

		/* Find or create a tabstat entry for the rel */
		pgstat_info = get_tabstat_entry(
			records[i].table_stat.t_id, records[i].table_stat.t_shared);

		if (pgstat_info->trans == NULL ||
			pgstat_info->trans->nest_level != nest_level)
			add_tabstat_xact_level(pgstat_info, nest_level);
		trans = pgstat_info->trans;
		if (list_member_oid(*oidList, records[i].table_stat.t_id))
		{
			/*
			 * Same table pgstat from different QE;
			 */
			trans->tuples_inserted += records[i].table_stat.tuples_inserted;
			trans->tuples_updated += records[i].table_stat.tuples_updated;
			trans->tuples_deleted += records[i].table_stat.tuples_deleted;
			trans->truncated = (trans->truncated ||
								records[i].table_stat.t_truncated) ? true : false;
			trans->inserted_pre_trunc += records[i].table_stat.inserted_pre_trunc;
			trans->updated_pre_trunc += records[i].table_stat.updated_pre_trunc;
			trans->deleted_pre_trunc += records[i].table_stat.deleted_pre_trunc;
		}
		else
		{
			/*
			 * First time see the table from a QE, overwrite existing records,
			 * since the results could belong to same transaction nest level,
			 * it already contians the previous count collected from previous
			 * statement.
			 */
			*oidList = lappend_oid(*oidList, records[i].table_stat.t_id);
			trans->tuples_inserted = records[i].table_stat.tuples_inserted;
			trans->tuples_updated = records[i].table_stat.tuples_updated;
			trans->tuples_deleted = records[i].table_stat.tuples_deleted;
			trans->truncated = records[i].table_stat.t_truncated;
			trans->inserted_pre_trunc = records[i].table_stat.inserted_pre_trunc;
			trans->updated_pre_trunc = records[i].table_stat.updated_pre_trunc;
			trans->deleted_pre_trunc = records[i].table_stat.deleted_pre_trunc;

#ifdef FAULT_INJECTOR
			FaultInjector_InjectFaultIfSet(
				"gp_pgstat_report_on_master", DDLNotSpecified,
				"", relname);
#endif
		}

		ereport(DEBUG3,
				(errmsg("Update pgstat from segment %d for current xact nest_level: %d, "
						"relation name: %s, relation oid: %d. "
						"Sum of inserted: %ld, updated: %ld, deleted: %ld.",
						segindex, nest_level, relname, pgstat_info->t_id,
						trans->tuples_inserted, trans->tuples_updated,
						trans->tuples_deleted)));
		pfree(relname);
	}
}

/*
 * pgstat_combine_from_qe() -
 *
 * Combine the pgstat tables stats on QD from dispatch result for each QE.
 * The function should be called on QD after get dispatch results from QE
 * for the operations that could have tuple inserted/updated/deleted on
 * QEs.
 * Currently this function are called in cdbdisp_dispatchCommandInternal(),
 * mppExecutorFinishup() and ExecSetParamPlan().
 */
void
pgstat_combine_from_qe(CdbDispatchResults *results, int writerSliceIndex)
{
	CdbDispatchResult	   *dispatchResult;
	CdbDispatchResult	   *resultEnd;
	struct pg_result	   *pgresult;
	List                   *oidList = NIL;
	int						nest_level;

	if (!pgstat_track_counts)
		return;

	resultEnd = cdbdisp_resultEnd(results, writerSliceIndex);
	nest_level = GetCurrentTransactionNestLevel();

	for (dispatchResult = cdbdisp_resultBegin(results, writerSliceIndex);
		 dispatchResult < resultEnd; ++dispatchResult)
	{
		pgresult = cdbdisp_getPGresult(dispatchResult, dispatchResult->okindex);
		if (pgresult && !dispatchResult->errcode && pgresult->extraslen > 0 &&
			pgresult->extraType == PGExtraTypeTableStats)
		{
			pgstat_combine_one_qe_result(&oidList, pgresult, nest_level,
										 dispatchResult->segdbDesc->segindex);
		}
	}
}
=======
/* ----------
 * pgstat_send_wal() -
 *
 *	Send WAL statistics to the collector.
 *
 * If 'force' is not set, WAL stats message is only sent if enough time has
 * passed since last one was sent to reach PGSTAT_STAT_INTERVAL.
 * ----------
 */
void
pgstat_send_wal(bool force)
{
	static TimestampTz sendTime = 0;

	/*
	 * This function can be called even if nothing at all has happened. In
	 * this case, avoid sending a completely empty message to the stats
	 * collector.
	 *
	 * Check wal_records counter to determine whether any WAL activity has
	 * happened since last time. Note that other WalUsage counters don't need
	 * to be checked because they are incremented always together with
	 * wal_records counter.
	 *
	 * m_wal_buffers_full also doesn't need to be checked because it's
	 * incremented only when at least one WAL record is generated (i.e.,
	 * wal_records counter is incremented). But for safely, we assert that
	 * m_wal_buffers_full is always zero when no WAL record is generated
	 *
	 * This function can be called by a process like walwriter that normally
	 * generates no WAL records. To determine whether any WAL activity has
	 * happened at that process since the last time, the numbers of WAL writes
	 * and syncs are also checked.
	 */
	if (pgWalUsage.wal_records == prevWalUsage.wal_records &&
		WalStats.m_wal_write == 0 && WalStats.m_wal_sync == 0)
	{
		Assert(WalStats.m_wal_buffers_full == 0);
		return;
	}

	if (!force)
	{
		TimestampTz now = GetCurrentTimestamp();

		/*
		 * Don't send a message unless it's been at least PGSTAT_STAT_INTERVAL
		 * msec since we last sent one to avoid overloading the stats
		 * collector.
		 */
		if (!TimestampDifferenceExceeds(sendTime, now, PGSTAT_STAT_INTERVAL))
			return;
		sendTime = now;
	}

	/*
	 * Set the counters related to generated WAL data if the counters were
	 * updated.
	 */
	if (pgWalUsage.wal_records != prevWalUsage.wal_records)
	{
		WalUsage	walusage;

		/*
		 * Calculate how much WAL usage counters were increased by
		 * substracting the previous counters from the current ones. Fill the
		 * results in WAL stats message.
		 */
		MemSet(&walusage, 0, sizeof(WalUsage));
		WalUsageAccumDiff(&walusage, &pgWalUsage, &prevWalUsage);

		WalStats.m_wal_records = walusage.wal_records;
		WalStats.m_wal_fpi = walusage.wal_fpi;
		WalStats.m_wal_bytes = walusage.wal_bytes;

		/*
		 * Save the current counters for the subsequent calculation of WAL
		 * usage.
		 */
		prevWalUsage = pgWalUsage;
	}

	/*
	 * Prepare and send the message
	 */
	pgstat_setheader(&WalStats.m_hdr, PGSTAT_MTYPE_WAL);
	pgstat_send(&WalStats, sizeof(WalStats));

	/*
	 * Clear out the statistics buffer, so it can be re-used.
	 */
	MemSet(&WalStats, 0, sizeof(WalStats));
}

/* ----------
 * pgstat_send_slru() -
 *
 *		Send SLRU statistics to the collector
 * ----------
 */
static void
pgstat_send_slru(void)
{
	/* We assume this initializes to zeroes */
	static const PgStat_MsgSLRU all_zeroes;

	for (int i = 0; i < SLRU_NUM_ELEMENTS; i++)
	{
		/*
		 * This function can be called even if nothing at all has happened. In
		 * this case, avoid sending a completely empty message to the stats
		 * collector.
		 */
		if (memcmp(&SLRUStats[i], &all_zeroes, sizeof(PgStat_MsgSLRU)) == 0)
			continue;

		/* set the SLRU type before each send */
		SLRUStats[i].m_index = i;

		/*
		 * Prepare and send the message
		 */
		pgstat_setheader(&SLRUStats[i].m_hdr, PGSTAT_MTYPE_SLRU);
		pgstat_send(&SLRUStats[i], sizeof(PgStat_MsgSLRU));

		/*
		 * Clear out the statistics buffer, so it can be re-used.
		 */
		MemSet(&SLRUStats[i], 0, sizeof(PgStat_MsgSLRU));
	}
}

>>>>>>> d457cb4e

/* ----------
 * PgstatCollectorMain() -
 *
 *	Start up the statistics collector process.  This is the body of the
 *	postmaster child process.
 *
 *	The argc/argv parameters are valid only in EXEC_BACKEND case.
 * ----------
 */
NON_EXEC_STATIC void
PgstatCollectorMain(int argc, char *argv[])
{
	int			len;
	PgStat_Msg	msg;
	int			wr;
	WaitEvent	event;
	WaitEventSet *wes;

	/*
	 * Ignore all signals usually bound to some action in the postmaster,
	 * except SIGHUP and SIGQUIT.  Note we don't need a SIGUSR1 handler to
	 * support latch operations, because we only use a local latch.
	 */
	pqsignal(SIGHUP, SignalHandlerForConfigReload);
	pqsignal(SIGINT, SIG_IGN);
	pqsignal(SIGTERM, SIG_IGN);
	pqsignal(SIGQUIT, SignalHandlerForShutdownRequest);
	pqsignal(SIGALRM, SIG_IGN);
	pqsignal(SIGPIPE, SIG_IGN);
	pqsignal(SIGUSR1, SIG_IGN);
	pqsignal(SIGUSR2, SIG_IGN);
	/* Reset some signals that are accepted by postmaster but not here */
	pqsignal(SIGCHLD, SIG_DFL);
	PG_SETMASK(&UnBlockSig);

	MyBackendType = B_STATS_COLLECTOR;
	init_ps_display(NULL);

	/*
	 * Read in existing stats files or initialize the stats to zero.
	 */
	pgStatRunningInCollector = true;
	pgStatDBHash = pgstat_read_statsfiles(InvalidOid, true, true);

	/* Prepare to wait for our latch or data in our socket. */
	wes = CreateWaitEventSet(CurrentMemoryContext, 3);
	AddWaitEventToSet(wes, WL_LATCH_SET, PGINVALID_SOCKET, MyLatch, NULL);
	AddWaitEventToSet(wes, WL_POSTMASTER_DEATH, PGINVALID_SOCKET, NULL, NULL);
	AddWaitEventToSet(wes, WL_SOCKET_READABLE, pgStatSock, NULL, NULL);

	/*
	 * Loop to process messages until we get SIGQUIT or detect ungraceful
	 * death of our parent postmaster.
	 *
	 * For performance reasons, we don't want to do ResetLatch/WaitLatch after
	 * every message; instead, do that only after a recv() fails to obtain a
	 * message.  (This effectively means that if backends are sending us stuff
	 * like mad, we won't notice postmaster death until things slack off a
	 * bit; which seems fine.)	To do that, we have an inner loop that
	 * iterates as long as recv() succeeds.  We do check ConfigReloadPending
	 * inside the inner loop, which means that such interrupts will get
	 * serviced but the latch won't get cleared until next time there is a
	 * break in the action.
	 */
	for (;;)
	{
		/* Clear any already-pending wakeups */
		ResetLatch(MyLatch);

		/*
		 * Quit if we get SIGQUIT from the postmaster.
		 */
		if (ShutdownRequestPending)
			break;

		/*
		 * Inner loop iterates as long as we keep getting messages, or until
		 * ShutdownRequestPending becomes set.
		 */
		while (!ShutdownRequestPending)
		{
			/*
			 * Reload configuration if we got SIGHUP from the postmaster.
			 */
			if (ConfigReloadPending)
			{
				ConfigReloadPending = false;
				ProcessConfigFile(PGC_SIGHUP);
			}

			/*
			 * Write the stats file(s) if a new request has arrived that is
			 * not satisfied by existing file(s).
			 */
			if (pgstat_write_statsfile_needed())
				pgstat_write_statsfiles(false, false);

			/*
			 * Try to receive and process a message.  This will not block,
			 * since the socket is set to non-blocking mode.
			 *
			 * XXX On Windows, we have to force pgwin32_recv to cooperate,
			 * despite the previous use of pg_set_noblock() on the socket.
			 * This is extremely broken and should be fixed someday.
			 */
#ifdef WIN32
			pgwin32_noblock = 1;
#endif

			len = recv(pgStatSock, (char *) &msg,
					   sizeof(PgStat_Msg), 0);

#ifdef WIN32
			pgwin32_noblock = 0;
#endif

			if (len < 0)
			{
				if (errno == EAGAIN || errno == EWOULDBLOCK || errno == EINTR)
					break;		/* out of inner loop */
				ereport(ERROR,
						(errcode_for_socket_access(),
						 errmsg("could not read statistics message: %m")));
			}

			/*
			 * We ignore messages that are smaller than our common header
			 */
			if (len < sizeof(PgStat_MsgHdr))
				continue;

			/*
			 * The received length must match the length in the header
			 */
			if (msg.msg_hdr.m_size != len)
				continue;

			/*
			 * O.K. - we accept this message.  Process it.
			 */
			switch (msg.msg_hdr.m_type)
			{
				case PGSTAT_MTYPE_DUMMY:
					break;

				case PGSTAT_MTYPE_INQUIRY:
					pgstat_recv_inquiry(&msg.msg_inquiry, len);
					break;

				case PGSTAT_MTYPE_TABSTAT:
					pgstat_recv_tabstat(&msg.msg_tabstat, len);
					break;

				case PGSTAT_MTYPE_TABPURGE:
					pgstat_recv_tabpurge(&msg.msg_tabpurge, len);
					break;

				case PGSTAT_MTYPE_DROPDB:
					pgstat_recv_dropdb(&msg.msg_dropdb, len);
					break;

				case PGSTAT_MTYPE_RESETCOUNTER:
					pgstat_recv_resetcounter(&msg.msg_resetcounter, len);
					break;

				case PGSTAT_MTYPE_RESETSHAREDCOUNTER:
					pgstat_recv_resetsharedcounter(&msg.msg_resetsharedcounter,
												   len);
					break;

				case PGSTAT_MTYPE_RESETSINGLECOUNTER:
					pgstat_recv_resetsinglecounter(&msg.msg_resetsinglecounter,
												   len);
					break;

				case PGSTAT_MTYPE_RESETSLRUCOUNTER:
					pgstat_recv_resetslrucounter(&msg.msg_resetslrucounter,
												 len);
					break;

				case PGSTAT_MTYPE_RESETREPLSLOTCOUNTER:
					pgstat_recv_resetreplslotcounter(&msg.msg_resetreplslotcounter,
													 len);
					break;

				case PGSTAT_MTYPE_AUTOVAC_START:
					pgstat_recv_autovac(&msg.msg_autovacuum_start, len);
					break;

				case PGSTAT_MTYPE_VACUUM:
					pgstat_recv_vacuum(&msg.msg_vacuum, len);
					break;

				case PGSTAT_MTYPE_ANALYZE:
					pgstat_recv_analyze(&msg.msg_analyze, len);
					break;

				case PGSTAT_MTYPE_ARCHIVER:
					pgstat_recv_archiver(&msg.msg_archiver, len);
					break;

				case PGSTAT_MTYPE_BGWRITER:
					pgstat_recv_bgwriter(&msg.msg_bgwriter, len);
					break;

<<<<<<< HEAD
				case PGSTAT_MTYPE_QUEUESTAT:  /* GPDB */
					pgstat_recv_queuestat((PgStat_MsgQueuestat *) &msg, len);
=======
				case PGSTAT_MTYPE_WAL:
					pgstat_recv_wal(&msg.msg_wal, len);
					break;

				case PGSTAT_MTYPE_SLRU:
					pgstat_recv_slru(&msg.msg_slru, len);
>>>>>>> d457cb4e
					break;

				case PGSTAT_MTYPE_FUNCSTAT:
					pgstat_recv_funcstat(&msg.msg_funcstat, len);
					break;

				case PGSTAT_MTYPE_FUNCPURGE:
					pgstat_recv_funcpurge(&msg.msg_funcpurge, len);
					break;

				case PGSTAT_MTYPE_RECOVERYCONFLICT:
					pgstat_recv_recoveryconflict(&msg.msg_recoveryconflict,
												 len);
					break;

				case PGSTAT_MTYPE_DEADLOCK:
					pgstat_recv_deadlock(&msg.msg_deadlock, len);
					break;

				case PGSTAT_MTYPE_TEMPFILE:
					pgstat_recv_tempfile(&msg.msg_tempfile, len);
					break;

				case PGSTAT_MTYPE_CHECKSUMFAILURE:
					pgstat_recv_checksum_failure(&msg.msg_checksumfailure,
												 len);
					break;

				case PGSTAT_MTYPE_REPLSLOT:
					pgstat_recv_replslot(&msg.msg_replslot, len);
					break;

				case PGSTAT_MTYPE_CONNECT:
					pgstat_recv_connect(&msg.msg_connect, len);
					break;

				case PGSTAT_MTYPE_DISCONNECT:
					pgstat_recv_disconnect(&msg.msg_disconnect, len);
					break;

				default:
					break;
			}
		}						/* end of inner message-processing loop */

		/* Sleep until there's something to do */
#ifndef WIN32
		wr = WaitEventSetWait(wes, -1L, &event, 1, WAIT_EVENT_PGSTAT_MAIN);
#else

		/*
		 * Windows, at least in its Windows Server 2003 R2 incarnation,
		 * sometimes loses FD_READ events.  Waking up and retrying the recv()
		 * fixes that, so don't sleep indefinitely.  This is a crock of the
		 * first water, but until somebody wants to debug exactly what's
		 * happening there, this is the best we can do.  The two-second
		 * timeout matches our pre-9.2 behavior, and needs to be short enough
		 * to not provoke "using stale statistics" complaints from
		 * backend_read_statsfile.
		 */
		wr = WaitEventSetWait(wes, 2 * 1000L /* msec */ , &event, 1,
							  WAIT_EVENT_PGSTAT_MAIN);
#endif

		/*
		 * Emergency bailout if postmaster has died.  This is to avoid the
		 * necessity for manual cleanup of all postmaster children.
		 */
		if (wr == 1 && event.events == WL_POSTMASTER_DEATH)
			break;
	}							/* end of outer loop */

	/*
	 * Save the final stats to reuse at next startup.
	 */
	pgstat_write_statsfiles(true, true);

	FreeWaitEventSet(wes);

	exit(0);
}

/*
 * Subroutine to clear stats in a database entry
 *
 * Tables and functions hashes are initialized to empty.
 */
static void
reset_dbentry_counters(PgStat_StatDBEntry *dbentry)
{
	HASHCTL		hash_ctl;

	dbentry->n_xact_commit = 0;
	dbentry->n_xact_rollback = 0;
	dbentry->n_blocks_fetched = 0;
	dbentry->n_blocks_hit = 0;
	dbentry->n_tuples_returned = 0;
	dbentry->n_tuples_fetched = 0;
	dbentry->n_tuples_inserted = 0;
	dbentry->n_tuples_updated = 0;
	dbentry->n_tuples_deleted = 0;
	dbentry->last_autovac_time = 0;
	dbentry->n_conflict_tablespace = 0;
	dbentry->n_conflict_lock = 0;
	dbentry->n_conflict_snapshot = 0;
	dbentry->n_conflict_bufferpin = 0;
	dbentry->n_conflict_startup_deadlock = 0;
	dbentry->n_temp_files = 0;
	dbentry->n_temp_bytes = 0;
	dbentry->n_deadlocks = 0;
	dbentry->n_checksum_failures = 0;
	dbentry->last_checksum_failure = 0;
	dbentry->n_block_read_time = 0;
	dbentry->n_block_write_time = 0;
	dbentry->n_sessions = 0;
	dbentry->total_session_time = 0;
	dbentry->total_active_time = 0;
	dbentry->total_idle_in_xact_time = 0;
	dbentry->n_sessions_abandoned = 0;
	dbentry->n_sessions_fatal = 0;
	dbentry->n_sessions_killed = 0;

	dbentry->stat_reset_timestamp = GetCurrentTimestamp();
	dbentry->stats_timestamp = 0;

	hash_ctl.keysize = sizeof(Oid);
	hash_ctl.entrysize = sizeof(PgStat_StatTabEntry);
	dbentry->tables = hash_create("Per-database table",
								  PGSTAT_TAB_HASH_SIZE,
								  &hash_ctl,
								  HASH_ELEM | HASH_BLOBS);

	hash_ctl.keysize = sizeof(Oid);
	hash_ctl.entrysize = sizeof(PgStat_StatFuncEntry);
	dbentry->functions = hash_create("Per-database function",
									 PGSTAT_FUNCTION_HASH_SIZE,
									 &hash_ctl,
									 HASH_ELEM | HASH_BLOBS);
}

/*
 * Lookup the hash table entry for the specified database. If no hash
 * table entry exists, initialize it, if the create parameter is true.
 * Else, return NULL.
 */
static PgStat_StatDBEntry *
pgstat_get_db_entry(Oid databaseid, bool create)
{
	PgStat_StatDBEntry *result;
	bool		found;
	HASHACTION	action = (create ? HASH_ENTER : HASH_FIND);

	/* Lookup or create the hash table entry for this database */
	result = (PgStat_StatDBEntry *) hash_search(pgStatDBHash,
												&databaseid,
												action, &found);

	if (!create && !found)
		return NULL;

	/*
	 * If not found, initialize the new one.  This creates empty hash tables
	 * for tables and functions, too.
	 */
	if (!found)
		reset_dbentry_counters(result);

	return result;
}


/*
 * Lookup the hash table entry for the specified table. If no hash
 * table entry exists, initialize it, if the create parameter is true.
 * Else, return NULL.
 */
static PgStat_StatTabEntry *
pgstat_get_tab_entry(PgStat_StatDBEntry *dbentry, Oid tableoid, bool create)
{
	PgStat_StatTabEntry *result;
	bool		found;
	HASHACTION	action = (create ? HASH_ENTER : HASH_FIND);

	/* Lookup or create the hash table entry for this table */
	result = (PgStat_StatTabEntry *) hash_search(dbentry->tables,
												 &tableoid,
												 action, &found);

	if (!create && !found)
		return NULL;

	/* If not found, initialize the new one. */
	if (!found)
	{
		result->numscans = 0;
		result->tuples_returned = 0;
		result->tuples_fetched = 0;
		result->tuples_inserted = 0;
		result->tuples_updated = 0;
		result->tuples_deleted = 0;
		result->tuples_hot_updated = 0;
		result->n_live_tuples = 0;
		result->n_dead_tuples = 0;
		result->changes_since_analyze = 0;
		result->inserts_since_vacuum = 0;
		result->blocks_fetched = 0;
		result->blocks_hit = 0;
		result->vacuum_timestamp = 0;
		result->vacuum_count = 0;
		result->autovac_vacuum_timestamp = 0;
		result->autovac_vacuum_count = 0;
		result->analyze_timestamp = 0;
		result->analyze_count = 0;
		result->autovac_analyze_timestamp = 0;
		result->autovac_analyze_count = 0;
	}

	return result;
}


/* ----------
 * pgstat_write_statsfiles() -
 *		Write the global statistics file, as well as requested DB files.
 *
 *	'permanent' specifies writing to the permanent files not temporary ones.
 *	When true (happens only when the collector is shutting down), also remove
 *	the temporary files so that backends starting up under a new postmaster
 *	can't read old data before the new collector is ready.
 *
 *	When 'allDbs' is false, only the requested databases (listed in
 *	pending_write_requests) will be written; otherwise, all databases
 *	will be written.
 * ----------
 */
static void
pgstat_write_statsfiles(bool permanent, bool allDbs)
{
	HASH_SEQ_STATUS hstat;
	HASH_SEQ_STATUS qstat;
	PgStat_StatDBEntry *dbentry;
	PgStat_StatQueueEntry *queueentry;
	FILE	   *fpout;
	int32		format_id;
	const char *tmpfile = permanent ? PGSTAT_STAT_PERMANENT_TMPFILE : pgstat_stat_tmpname;
	const char *statfile = permanent ? PGSTAT_STAT_PERMANENT_FILENAME : pgstat_stat_filename;
	int			rc;

	elog(DEBUG2, "writing stats file \"%s\"", statfile);

	/*
	 * Open the statistics temp file to write out the current values.
	 */
	fpout = AllocateFile(tmpfile, PG_BINARY_W);
	if (fpout == NULL)
	{
		ereport(LOG,
				(errcode_for_file_access(),
				 errmsg("could not open temporary statistics file \"%s\": %m",
						tmpfile)));
		return;
	}

	/*
	 * Set the timestamp of the stats file.
	 */
	globalStats.stats_timestamp = GetCurrentTimestamp();

	/*
	 * Write the file header --- currently just a format ID.
	 */
	format_id = PGSTAT_FILE_FORMAT_ID;
	rc = fwrite(&format_id, sizeof(format_id), 1, fpout);
	(void) rc;					/* we'll check for error with ferror */

	/*
	 * Write global stats struct
	 */
	rc = fwrite(&globalStats, sizeof(globalStats), 1, fpout);
	(void) rc;					/* we'll check for error with ferror */

	/*
	 * Write archiver stats struct
	 */
	rc = fwrite(&archiverStats, sizeof(archiverStats), 1, fpout);
	(void) rc;					/* we'll check for error with ferror */

	/*
	 * Write WAL stats struct
	 */
	rc = fwrite(&walStats, sizeof(walStats), 1, fpout);
	(void) rc;					/* we'll check for error with ferror */

	/*
	 * Write SLRU stats struct
	 */
	rc = fwrite(slruStats, sizeof(slruStats), 1, fpout);
	(void) rc;					/* we'll check for error with ferror */

	/*
	 * Walk through the database table.
	 */
	hash_seq_init(&hstat, pgStatDBHash);
	while ((dbentry = (PgStat_StatDBEntry *) hash_seq_search(&hstat)) != NULL)
	{
		/*
		 * Write out the table and function stats for this DB into the
		 * appropriate per-DB stat file, if required.
		 */
		if (allDbs || pgstat_db_requested(dbentry->databaseid))
		{
			/* Make DB's timestamp consistent with the global stats */
			dbentry->stats_timestamp = globalStats.stats_timestamp;

			pgstat_write_db_statsfile(dbentry, permanent);
		}

		/*
		 * Write out the DB entry. We don't write the tables or functions
		 * pointers, since they're of no use to any other process.
		 */
		fputc('D', fpout);
		rc = fwrite(dbentry, offsetof(PgStat_StatDBEntry, tables), 1, fpout);
		(void) rc;				/* we'll check for error with ferror */
	}

	/*
<<<<<<< HEAD
	 * Walk through resource queue stats.
	 */
	hash_seq_init(&qstat, pgStatQueueHash);
	while ((queueentry = (PgStat_StatQueueEntry *) hash_seq_search(&qstat)) != NULL)
	{
		fputc('Q', fpout);
		fwrite(queueentry, sizeof(PgStat_StatQueueEntry), 1, fpout);
=======
	 * Write replication slot stats struct
	 */
	if (replSlotStatHash)
	{
		PgStat_StatReplSlotEntry *slotent;

		hash_seq_init(&hstat, replSlotStatHash);
		while ((slotent = (PgStat_StatReplSlotEntry *) hash_seq_search(&hstat)) != NULL)
		{
			fputc('R', fpout);
			rc = fwrite(slotent, sizeof(PgStat_StatReplSlotEntry), 1, fpout);
			(void) rc;			/* we'll check for error with ferror */
		}
>>>>>>> d457cb4e
	}

	/*
	 * No more output to be done. Close the temp file and replace the old
	 * pgstat.stat with it.  The ferror() check replaces testing for error
	 * after each individual fputc or fwrite above.
	 */
	fputc('E', fpout);

	if (ferror(fpout))
	{
		ereport(LOG,
				(errcode_for_file_access(),
				 errmsg("could not write temporary statistics file \"%s\": %m",
						tmpfile)));
		FreeFile(fpout);
		unlink(tmpfile);
	}
	else if (FreeFile(fpout) < 0)
	{
		ereport(LOG,
				(errcode_for_file_access(),
				 errmsg("could not close temporary statistics file \"%s\": %m",
						tmpfile)));
		unlink(tmpfile);
	}
	else if (rename(tmpfile, statfile) < 0)
	{
		ereport(LOG,
				(errcode_for_file_access(),
				 errmsg("could not rename temporary statistics file \"%s\" to \"%s\": %m",
						tmpfile, statfile)));
		unlink(tmpfile);
	}

	if (permanent)
		unlink(pgstat_stat_filename);

	/*
	 * Now throw away the list of requests.  Note that requests sent after we
	 * started the write are still waiting on the network socket.
	 */
	list_free(pending_write_requests);
	pending_write_requests = NIL;
}

/*
 * return the filename for a DB stat file; filename is the output buffer,
 * of length len.
 */
static void
get_dbstat_filename(bool permanent, bool tempname, Oid databaseid,
					char *filename, int len)
{
	int			printed;

	/* NB -- pgstat_reset_remove_files knows about the pattern this uses */
	printed = snprintf(filename, len, "%s/db_%u.%s",
					   permanent ? PGSTAT_STAT_PERMANENT_DIRECTORY :
					   pgstat_stat_directory,
					   databaseid,
					   tempname ? "tmp" : "stat");
	if (printed >= len)
		elog(ERROR, "overlength pgstat path");
}

/* ----------
 * pgstat_write_db_statsfile() -
 *		Write the stat file for a single database.
 *
 *	If writing to the permanent file (happens when the collector is
 *	shutting down only), remove the temporary file so that backends
 *	starting up under a new postmaster can't read the old data before
 *	the new collector is ready.
 * ----------
 */
static void
pgstat_write_db_statsfile(PgStat_StatDBEntry *dbentry, bool permanent)
{
	HASH_SEQ_STATUS tstat;
	HASH_SEQ_STATUS fstat;
	PgStat_StatTabEntry *tabentry;
	PgStat_StatFuncEntry *funcentry;
	FILE	   *fpout;
	int32		format_id;
	Oid			dbid = dbentry->databaseid;
	int			rc;
	char		tmpfile[MAXPGPATH];
	char		statfile[MAXPGPATH];

	get_dbstat_filename(permanent, true, dbid, tmpfile, MAXPGPATH);
	get_dbstat_filename(permanent, false, dbid, statfile, MAXPGPATH);

	elog(DEBUG2, "writing stats file \"%s\"", statfile);

	/*
	 * Open the statistics temp file to write out the current values.
	 */
	fpout = AllocateFile(tmpfile, PG_BINARY_W);
	if (fpout == NULL)
	{
		ereport(LOG,
				(errcode_for_file_access(),
				 errmsg("could not open temporary statistics file \"%s\": %m",
						tmpfile)));
		return;
	}

	/*
	 * Write the file header --- currently just a format ID.
	 */
	format_id = PGSTAT_FILE_FORMAT_ID;
	rc = fwrite(&format_id, sizeof(format_id), 1, fpout);
	(void) rc;					/* we'll check for error with ferror */

	/*
	 * Walk through the database's access stats per table.
	 */
	hash_seq_init(&tstat, dbentry->tables);
	while ((tabentry = (PgStat_StatTabEntry *) hash_seq_search(&tstat)) != NULL)
	{
		fputc('T', fpout);
		rc = fwrite(tabentry, sizeof(PgStat_StatTabEntry), 1, fpout);
		(void) rc;				/* we'll check for error with ferror */
	}

	/*
	 * Walk through the database's function stats table.
	 */
	hash_seq_init(&fstat, dbentry->functions);
	while ((funcentry = (PgStat_StatFuncEntry *) hash_seq_search(&fstat)) != NULL)
	{
		fputc('F', fpout);
		rc = fwrite(funcentry, sizeof(PgStat_StatFuncEntry), 1, fpout);
		(void) rc;				/* we'll check for error with ferror */
	}

	/*
	 * No more output to be done. Close the temp file and replace the old
	 * pgstat.stat with it.  The ferror() check replaces testing for error
	 * after each individual fputc or fwrite above.
	 */
	fputc('E', fpout);

	if (ferror(fpout))
	{
		ereport(LOG,
				(errcode_for_file_access(),
				 errmsg("could not write temporary statistics file \"%s\": %m",
						tmpfile)));
		FreeFile(fpout);
		unlink(tmpfile);
	}
	else if (FreeFile(fpout) < 0)
	{
		ereport(LOG,
				(errcode_for_file_access(),
				 errmsg("could not close temporary statistics file \"%s\": %m",
						tmpfile)));
		unlink(tmpfile);
	}
	else if (rename(tmpfile, statfile) < 0)
	{
		ereport(LOG,
				(errcode_for_file_access(),
				 errmsg("could not rename temporary statistics file \"%s\" to \"%s\": %m",
						tmpfile, statfile)));
		unlink(tmpfile);
	}

	if (permanent)
	{
		get_dbstat_filename(false, false, dbid, statfile, MAXPGPATH);

		elog(DEBUG2, "removing temporary stats file \"%s\"", statfile);
		unlink(statfile);
	}
}

/* ----------
 * pgstat_read_statsfiles() -
 *
 *	Reads in some existing statistics collector files and returns the
 *	databases hash table that is the top level of the data.
 *
 *	If 'onlydb' is not InvalidOid, it means we only want data for that DB
 *	plus the shared catalogs ("DB 0").  We'll still populate the DB hash
 *	table for all databases, but we don't bother even creating table/function
 *	hash tables for other databases.
 *
 *	'permanent' specifies reading from the permanent files not temporary ones.
 *	When true (happens only when the collector is starting up), remove the
 *	files after reading; the in-memory status is now authoritative, and the
 *	files would be out of date in case somebody else reads them.
 *
 *	If a 'deep' read is requested, table/function stats are read, otherwise
 *	the table/function hash tables remain empty.
 * ----------
 */
static HTAB *
pgstat_read_statsfiles(Oid onlydb, bool permanent, bool deep)
{
	PgStat_StatDBEntry *dbentry;
	PgStat_StatDBEntry dbbuf;
	HASHCTL		hash_ctl;
	HTAB	   *dbhash;
	FILE	   *fpin;
	int32		format_id;
	bool		found;
	const char *statfile = permanent ? PGSTAT_STAT_PERMANENT_FILENAME : pgstat_stat_filename;
<<<<<<< HEAD
	PgStat_StatQueueEntry queuebuf;	/* GPDB */
	PgStat_StatQueueEntry *queueentry; /* GPDB */
	HTAB	   *queuehash = NULL;  /* GPDB */
=======
	int			i;
>>>>>>> d457cb4e

	/*
	 * The tables will live in pgStatLocalContext.
	 */
	pgstat_setup_memcxt();

	/*
	 * Create the DB hashtable
	 */
	hash_ctl.keysize = sizeof(Oid);
	hash_ctl.entrysize = sizeof(PgStat_StatDBEntry);
	hash_ctl.hcxt = pgStatLocalContext;
	dbhash = hash_create("Databases hash", PGSTAT_DB_HASH_SIZE, &hash_ctl,
						 HASH_ELEM | HASH_BLOBS | HASH_CONTEXT);

	/**
	 ** Create the Queue hashtable
	 **/
	memset(&hash_ctl, 0, sizeof(hash_ctl));
	hash_ctl.keysize = sizeof(Oid);
	hash_ctl.entrysize = sizeof(PgStat_StatQueueEntry);
	hash_ctl.hash = oid_hash;
	hash_ctl.hcxt = pgStatLocalContext;
	queuehash = hash_create("Queues hash", PGSTAT_QUEUE_HASH_SIZE, &hash_ctl,
						  HASH_ELEM | HASH_FUNCTION | HASH_CONTEXT);
	pgStatQueueHash = queuehash;

	/*
	 * Clear out global, archiver, WAL and SLRU statistics so they start from
	 * zero in case we can't load an existing statsfile.
	 */
	memset(&globalStats, 0, sizeof(globalStats));
	memset(&archiverStats, 0, sizeof(archiverStats));
	memset(&walStats, 0, sizeof(walStats));
	memset(&slruStats, 0, sizeof(slruStats));

	/*
	 * Set the current timestamp (will be kept only in case we can't load an
	 * existing statsfile).
	 */
	globalStats.stat_reset_timestamp = GetCurrentTimestamp();
	archiverStats.stat_reset_timestamp = globalStats.stat_reset_timestamp;
	walStats.stat_reset_timestamp = globalStats.stat_reset_timestamp;

	/*
	 * Set the same reset timestamp for all SLRU items too.
	 */
	for (i = 0; i < SLRU_NUM_ELEMENTS; i++)
		slruStats[i].stat_reset_timestamp = globalStats.stat_reset_timestamp;

	/*
	 * Try to open the stats file. If it doesn't exist, the backends simply
	 * return zero for anything and the collector simply starts from scratch
	 * with empty counters.
	 *
	 * ENOENT is a possibility if the stats collector is not running or has
	 * not yet written the stats file the first time.  Any other failure
	 * condition is suspicious.
	 */
	if ((fpin = AllocateFile(statfile, PG_BINARY_R)) == NULL)
	{
		if (errno != ENOENT)
			ereport(pgStatRunningInCollector ? LOG : WARNING,
					(errcode_for_file_access(),
					 errmsg("could not open statistics file \"%s\": %m",
							statfile)));
		return dbhash;
	}

	/*
	 * Verify it's of the expected format.
	 */
	if (fread(&format_id, 1, sizeof(format_id), fpin) != sizeof(format_id) ||
		format_id != PGSTAT_FILE_FORMAT_ID)
	{
		ereport(pgStatRunningInCollector ? LOG : WARNING,
				(errmsg("corrupted statistics file \"%s\"", statfile)));
		goto done;
	}

	/*
	 * Read global stats struct
	 */
	if (fread(&globalStats, 1, sizeof(globalStats), fpin) != sizeof(globalStats))
	{
		ereport(pgStatRunningInCollector ? LOG : WARNING,
				(errmsg("corrupted statistics file \"%s\"", statfile)));
		memset(&globalStats, 0, sizeof(globalStats));
		goto done;
	}

	/*
	 * In the collector, disregard the timestamp we read from the permanent
	 * stats file; we should be willing to write a temp stats file immediately
	 * upon the first request from any backend.  This only matters if the old
	 * file's timestamp is less than PGSTAT_STAT_INTERVAL ago, but that's not
	 * an unusual scenario.
	 */
	if (pgStatRunningInCollector)
		globalStats.stats_timestamp = 0;

	/*
	 * Read archiver stats struct
	 */
	if (fread(&archiverStats, 1, sizeof(archiverStats), fpin) != sizeof(archiverStats))
	{
		ereport(pgStatRunningInCollector ? LOG : WARNING,
				(errmsg("corrupted statistics file \"%s\"", statfile)));
		memset(&archiverStats, 0, sizeof(archiverStats));
		goto done;
	}

	/*
	 * Read WAL stats struct
	 */
	if (fread(&walStats, 1, sizeof(walStats), fpin) != sizeof(walStats))
	{
		ereport(pgStatRunningInCollector ? LOG : WARNING,
				(errmsg("corrupted statistics file \"%s\"", statfile)));
		memset(&walStats, 0, sizeof(walStats));
		goto done;
	}

	/*
	 * Read SLRU stats struct
	 */
	if (fread(slruStats, 1, sizeof(slruStats), fpin) != sizeof(slruStats))
	{
		ereport(pgStatRunningInCollector ? LOG : WARNING,
				(errmsg("corrupted statistics file \"%s\"", statfile)));
		memset(&slruStats, 0, sizeof(slruStats));
		goto done;
	}

	/*
	 * We found an existing collector stats file. Read it and put all the
	 * hashtable entries into place.
	 */
	for (;;)
	{
		switch (fgetc(fpin))
		{
				/*
				 * 'D'	A PgStat_StatDBEntry struct describing a database
				 * follows.
				 */
			case 'D':
				if (fread(&dbbuf, 1, offsetof(PgStat_StatDBEntry, tables),
						  fpin) != offsetof(PgStat_StatDBEntry, tables))
				{
					ereport(pgStatRunningInCollector ? LOG : WARNING,
							(errmsg("corrupted statistics file \"%s\"",
									statfile)));
					goto done;
				}

				/*
				 * Add to the DB hash
				 */
				dbentry = (PgStat_StatDBEntry *) hash_search(dbhash,
															 (void *) &dbbuf.databaseid,
															 HASH_ENTER,
															 &found);
				if (found)
				{
					ereport(pgStatRunningInCollector ? LOG : WARNING,
							(errmsg("corrupted statistics file \"%s\"",
									statfile)));
					goto done;
				}

				memcpy(dbentry, &dbbuf, sizeof(PgStat_StatDBEntry));
				dbentry->tables = NULL;
				dbentry->functions = NULL;

				/*
				 * In the collector, disregard the timestamp we read from the
				 * permanent stats file; we should be willing to write a temp
				 * stats file immediately upon the first request from any
				 * backend.
				 */
				if (pgStatRunningInCollector)
					dbentry->stats_timestamp = 0;

				/*
				 * Don't create tables/functions hashtables for uninteresting
				 * databases.
				 */
				if (onlydb != InvalidOid)
				{
					if (dbbuf.databaseid != onlydb &&
						dbbuf.databaseid != InvalidOid)
						break;
				}

				hash_ctl.keysize = sizeof(Oid);
				hash_ctl.entrysize = sizeof(PgStat_StatTabEntry);
				hash_ctl.hcxt = pgStatLocalContext;
				dbentry->tables = hash_create("Per-database table",
											  PGSTAT_TAB_HASH_SIZE,
											  &hash_ctl,
											  HASH_ELEM | HASH_BLOBS | HASH_CONTEXT);

				memset(&hash_ctl, 0, sizeof(hash_ctl));
				hash_ctl.keysize = sizeof(Oid);
				hash_ctl.entrysize = sizeof(PgStat_StatFuncEntry);
				hash_ctl.hcxt = pgStatLocalContext;
				dbentry->functions = hash_create("Per-database function",
												 PGSTAT_FUNCTION_HASH_SIZE,
												 &hash_ctl,
												 HASH_ELEM | HASH_BLOBS | HASH_CONTEXT);

				/*
				 * If requested, read the data from the database-specific
				 * file.  Otherwise we just leave the hashtables empty.
				 */
				if (deep)
					pgstat_read_db_statsfile(dbentry->databaseid,
											 dbentry->tables,
											 dbentry->functions,
											 permanent);

				break;

				/*
<<<<<<< HEAD
				 * 'Q'	A PgStat_StatQueueEntry follows.  (GPDB)
				 */
			case 'Q':
				if (fread(&queuebuf, 1, sizeof(PgStat_StatQueueEntry),
						  fpin) != sizeof(PgStat_StatQueueEntry))
				{
					ereport(pgStatRunningInCollector ? LOG : WARNING,
							(errmsg("corrupted statistics file \"%s\"",
									statfile)));
					goto done;
				}

				if (queuehash == NULL)
					break;

				/*
				 * Add it to the queue hash.
				 */
				queueentry = (PgStat_StatQueueEntry *) hash_search(queuehash,
													(void *) &queuebuf.queueid,
														 HASH_ENTER, &found);

				if (found)
				{
					ereport(pgStatRunningInCollector ? LOG : WARNING,
							(errmsg("corrupted statistics file \"%s\"",
									statfile)));
					goto done;
				}

				memcpy(queueentry, &queuebuf, sizeof(PgStat_StatQueueEntry));
				break;
=======
				 * 'R'	A PgStat_StatReplSlotEntry struct describing a
				 * replication slot follows.
				 */
			case 'R':
				{
					PgStat_StatReplSlotEntry slotbuf;
					PgStat_StatReplSlotEntry *slotent;

					if (fread(&slotbuf, 1, sizeof(PgStat_StatReplSlotEntry), fpin)
						!= sizeof(PgStat_StatReplSlotEntry))
					{
						ereport(pgStatRunningInCollector ? LOG : WARNING,
								(errmsg("corrupted statistics file \"%s\"",
										statfile)));
						goto done;
					}

					/* Create hash table if we don't have it already. */
					if (replSlotStatHash == NULL)
					{
						HASHCTL		hash_ctl;

						hash_ctl.keysize = sizeof(NameData);
						hash_ctl.entrysize = sizeof(PgStat_StatReplSlotEntry);
						hash_ctl.hcxt = pgStatLocalContext;
						replSlotStatHash = hash_create("Replication slots hash",
													   PGSTAT_REPLSLOT_HASH_SIZE,
													   &hash_ctl,
													   HASH_ELEM | HASH_BLOBS | HASH_CONTEXT);
					}

					slotent = (PgStat_StatReplSlotEntry *) hash_search(replSlotStatHash,
																	   (void *) &slotbuf.slotname,
																	   HASH_ENTER, NULL);
					memcpy(slotent, &slotbuf, sizeof(PgStat_StatReplSlotEntry));
					break;
				}
>>>>>>> d457cb4e

			case 'E':
				goto done;

			default:
				ereport(pgStatRunningInCollector ? LOG : WARNING,
						(errmsg("corrupted statistics file \"%s\"",
								statfile)));
				goto done;
		}
	}

done:
	FreeFile(fpin);

	/* If requested to read the permanent file, also get rid of it. */
	if (permanent)
	{
		elog(DEBUG2, "removing permanent stats file \"%s\"", statfile);
		unlink(statfile);
	}

	return dbhash;
}


/* ----------
 * pgstat_read_db_statsfile() -
 *
 *	Reads in the existing statistics collector file for the given database,
 *	filling the passed-in tables and functions hash tables.
 *
 *	As in pgstat_read_statsfiles, if the permanent file is requested, it is
 *	removed after reading.
 *
 *	Note: this code has the ability to skip storing per-table or per-function
 *	data, if NULL is passed for the corresponding hashtable.  That's not used
 *	at the moment though.
 * ----------
 */
static void
pgstat_read_db_statsfile(Oid databaseid, HTAB *tabhash, HTAB *funchash,
						 bool permanent)
{
	PgStat_StatTabEntry *tabentry;
	PgStat_StatTabEntry tabbuf;
	PgStat_StatFuncEntry funcbuf;
	PgStat_StatFuncEntry *funcentry;
	FILE	   *fpin;
	int32		format_id;
	bool		found;
	char		statfile[MAXPGPATH];

	get_dbstat_filename(permanent, false, databaseid, statfile, MAXPGPATH);

	/*
	 * Try to open the stats file. If it doesn't exist, the backends simply
	 * return zero for anything and the collector simply starts from scratch
	 * with empty counters.
	 *
	 * ENOENT is a possibility if the stats collector is not running or has
	 * not yet written the stats file the first time.  Any other failure
	 * condition is suspicious.
	 */
	if ((fpin = AllocateFile(statfile, PG_BINARY_R)) == NULL)
	{
		if (errno != ENOENT)
			ereport(pgStatRunningInCollector ? LOG : WARNING,
					(errcode_for_file_access(),
					 errmsg("could not open statistics file \"%s\": %m",
							statfile)));
		return;
	}

	/*
	 * Verify it's of the expected format.
	 */
	if (fread(&format_id, 1, sizeof(format_id), fpin) != sizeof(format_id) ||
		format_id != PGSTAT_FILE_FORMAT_ID)
	{
		ereport(pgStatRunningInCollector ? LOG : WARNING,
				(errmsg("corrupted statistics file \"%s\"", statfile)));
		goto done;
	}

	/*
	 * We found an existing collector stats file. Read it and put all the
	 * hashtable entries into place.
	 */
	for (;;)
	{
		switch (fgetc(fpin))
		{
				/*
				 * 'T'	A PgStat_StatTabEntry follows.
				 */
			case 'T':
				if (fread(&tabbuf, 1, sizeof(PgStat_StatTabEntry),
						  fpin) != sizeof(PgStat_StatTabEntry))
				{
					ereport(pgStatRunningInCollector ? LOG : WARNING,
							(errmsg("corrupted statistics file \"%s\"",
									statfile)));
					goto done;
				}

				/*
				 * Skip if table data not wanted.
				 */
				if (tabhash == NULL)
					break;

				tabentry = (PgStat_StatTabEntry *) hash_search(tabhash,
															   (void *) &tabbuf.tableid,
															   HASH_ENTER, &found);

				if (found)
				{
					ereport(pgStatRunningInCollector ? LOG : WARNING,
							(errmsg("corrupted statistics file \"%s\"",
									statfile)));
					goto done;
				}

				memcpy(tabentry, &tabbuf, sizeof(tabbuf));
				break;

				/*
				 * 'F'	A PgStat_StatFuncEntry follows.
				 */
			case 'F':
				if (fread(&funcbuf, 1, sizeof(PgStat_StatFuncEntry),
						  fpin) != sizeof(PgStat_StatFuncEntry))
				{
					ereport(pgStatRunningInCollector ? LOG : WARNING,
							(errmsg("corrupted statistics file \"%s\"",
									statfile)));
					goto done;
				}

				/*
				 * Skip if function data not wanted.
				 */
				if (funchash == NULL)
					break;

				funcentry = (PgStat_StatFuncEntry *) hash_search(funchash,
																 (void *) &funcbuf.functionid,
																 HASH_ENTER, &found);

				if (found)
				{
					ereport(pgStatRunningInCollector ? LOG : WARNING,
							(errmsg("corrupted statistics file \"%s\"",
									statfile)));
					goto done;
				}

				memcpy(funcentry, &funcbuf, sizeof(funcbuf));
				break;

				/*
				 * 'E'	The EOF marker of a complete stats file.
				 */
			case 'E':
				goto done;

			default:
				ereport(pgStatRunningInCollector ? LOG : WARNING,
						(errmsg("corrupted statistics file \"%s\"",
								statfile)));
				goto done;
		}
	}

done:
	FreeFile(fpin);

	if (permanent)
	{
		elog(DEBUG2, "removing permanent stats file \"%s\"", statfile);
		unlink(statfile);
	}
}

/* ----------
 * pgstat_read_db_statsfile_timestamp() -
 *
 *	Attempt to determine the timestamp of the last db statfile write.
 *	Returns true if successful; the timestamp is stored in *ts. The caller must
 *	rely on timestamp stored in *ts iff the function returns true.
 *
 *	This needs to be careful about handling databases for which no stats file
 *	exists, such as databases without a stat entry or those not yet written:
 *
 *	- if there's a database entry in the global file, return the corresponding
 *	stats_timestamp value.
 *
 *	- if there's no db stat entry (e.g. for a new or inactive database),
 *	there's no stats_timestamp value, but also nothing to write so we return
 *	the timestamp of the global statfile.
 * ----------
 */
static bool
pgstat_read_db_statsfile_timestamp(Oid databaseid, bool permanent,
								   TimestampTz *ts)
{
	PgStat_StatDBEntry dbentry;
	PgStat_StatQueueEntry queuebuf;	/* GPDB */
	PgStat_GlobalStats myGlobalStats;
	PgStat_ArchiverStats myArchiverStats;
	PgStat_WalStats myWalStats;
	PgStat_SLRUStats mySLRUStats[SLRU_NUM_ELEMENTS];
	PgStat_StatReplSlotEntry myReplSlotStats;
	FILE	   *fpin;
	int32		format_id;
	const char *statfile = permanent ? PGSTAT_STAT_PERMANENT_FILENAME : pgstat_stat_filename;

	/*
	 * Try to open the stats file.  As above, anything but ENOENT is worthy of
	 * complaining about.
	 */
	if ((fpin = AllocateFile(statfile, PG_BINARY_R)) == NULL)
	{
		if (errno != ENOENT)
			ereport(pgStatRunningInCollector ? LOG : WARNING,
					(errcode_for_file_access(),
					 errmsg("could not open statistics file \"%s\": %m",
							statfile)));
		return false;
	}

	/*
	 * Verify it's of the expected format.
	 */
	if (fread(&format_id, 1, sizeof(format_id), fpin) != sizeof(format_id) ||
		format_id != PGSTAT_FILE_FORMAT_ID)
	{
		ereport(pgStatRunningInCollector ? LOG : WARNING,
				(errmsg("corrupted statistics file \"%s\"", statfile)));
		FreeFile(fpin);
		return false;
	}

	/*
	 * Read global stats struct
	 */
	if (fread(&myGlobalStats, 1, sizeof(myGlobalStats),
			  fpin) != sizeof(myGlobalStats))
	{
		ereport(pgStatRunningInCollector ? LOG : WARNING,
				(errmsg("corrupted statistics file \"%s\"", statfile)));
		FreeFile(fpin);
		return false;
	}

	/*
	 * Read archiver stats struct
	 */
	if (fread(&myArchiverStats, 1, sizeof(myArchiverStats),
			  fpin) != sizeof(myArchiverStats))
	{
		ereport(pgStatRunningInCollector ? LOG : WARNING,
				(errmsg("corrupted statistics file \"%s\"", statfile)));
		FreeFile(fpin);
		return false;
	}

	/*
	 * Read WAL stats struct
	 */
	if (fread(&myWalStats, 1, sizeof(myWalStats), fpin) != sizeof(myWalStats))
	{
		ereport(pgStatRunningInCollector ? LOG : WARNING,
				(errmsg("corrupted statistics file \"%s\"", statfile)));
		FreeFile(fpin);
		return false;
	}

	/*
	 * Read SLRU stats struct
	 */
	if (fread(mySLRUStats, 1, sizeof(mySLRUStats), fpin) != sizeof(mySLRUStats))
	{
		ereport(pgStatRunningInCollector ? LOG : WARNING,
				(errmsg("corrupted statistics file \"%s\"", statfile)));
		FreeFile(fpin);
		return false;
	}

	/* By default, we're going to return the timestamp of the global file. */
	*ts = myGlobalStats.stats_timestamp;

	/*
	 * We found an existing collector stats file.  Read it and look for a
	 * record for the requested database.  If found, use its timestamp.
	 */
	for (;;)
	{
		switch (fgetc(fpin))
		{
				/*
				 * 'D'	A PgStat_StatDBEntry struct describing a database
				 * follows.
				 */
			case 'D':
				if (fread(&dbentry, 1, offsetof(PgStat_StatDBEntry, tables),
						  fpin) != offsetof(PgStat_StatDBEntry, tables))
				{
					ereport(pgStatRunningInCollector ? LOG : WARNING,
							(errmsg("corrupted statistics file \"%s\"",
									statfile)));
					FreeFile(fpin);
					return false;
				}

				/*
				 * If this is the DB we're looking for, save its timestamp and
				 * we're done.
				 */
				if (dbentry.databaseid == databaseid)
				{
					*ts = dbentry.stats_timestamp;
					goto done;
				}

				break;

				/*
<<<<<<< HEAD
				 * 'Q'	A PgStat_StatQueueEntry follows.  (GPDB)
				 */
			case 'Q':
				if (fread(&queuebuf, 1, sizeof(PgStat_StatQueueEntry),
						  fpin) != sizeof(PgStat_StatQueueEntry))
=======
				 * 'R'	A PgStat_StatReplSlotEntry struct describing a
				 * replication slot follows.
				 */
			case 'R':
				if (fread(&myReplSlotStats, 1, sizeof(PgStat_StatReplSlotEntry), fpin)
					!= sizeof(PgStat_StatReplSlotEntry))
>>>>>>> d457cb4e
				{
					ereport(pgStatRunningInCollector ? LOG : WARNING,
							(errmsg("corrupted statistics file \"%s\"",
									statfile)));
<<<<<<< HEAD
					goto done;
=======
					FreeFile(fpin);
					return false;
>>>>>>> d457cb4e
				}
				break;

			case 'E':
				goto done;

			default:
				{
					ereport(pgStatRunningInCollector ? LOG : WARNING,
							(errmsg("corrupted statistics file \"%s\"",
									statfile)));
					FreeFile(fpin);
					return false;
				}
		}
	}

done:
	FreeFile(fpin);
	return true;
}

/*
 * If not already done, read the statistics collector stats file into
 * some hash tables.  The results will be kept until pgstat_clear_snapshot()
 * is called (typically, at end of transaction).
 */
static void
backend_read_statsfile(void)
{
	TimestampTz min_ts = 0;
	TimestampTz ref_ts = 0;
	Oid			inquiry_db;
	int			count;

	/* already read it? */
	if (pgStatDBHash)
		return;
	Assert(!pgStatRunningInCollector);

	/*
	 * In a normal backend, we check staleness of the data for our own DB, and
	 * so we send MyDatabaseId in inquiry messages.  In the autovac launcher,
	 * check staleness of the shared-catalog data, and send InvalidOid in
	 * inquiry messages so as not to force writing unnecessary data.
	 */
	if (IsAutoVacuumLauncherProcess())
		inquiry_db = InvalidOid;
	else
		inquiry_db = MyDatabaseId;

	/*
	 * Loop until fresh enough stats file is available or we ran out of time.
	 * The stats inquiry message is sent repeatedly in case collector drops
	 * it; but not every single time, as that just swamps the collector.
	 */
	for (count = 0; count < PGSTAT_POLL_LOOP_COUNT; count++)
	{
		bool		ok;
		TimestampTz file_ts = 0;
		TimestampTz cur_ts;

		CHECK_FOR_INTERRUPTS();

		ok = pgstat_read_db_statsfile_timestamp(inquiry_db, false, &file_ts);

		cur_ts = GetCurrentTimestamp();
		/* Calculate min acceptable timestamp, if we didn't already */
		if (count == 0 || cur_ts < ref_ts)
		{
			/*
			 * We set the minimum acceptable timestamp to PGSTAT_STAT_INTERVAL
			 * msec before now.  This indirectly ensures that the collector
			 * needn't write the file more often than PGSTAT_STAT_INTERVAL. In
			 * an autovacuum worker, however, we want a lower delay to avoid
			 * using stale data, so we use PGSTAT_RETRY_DELAY (since the
			 * number of workers is low, this shouldn't be a problem).
			 *
			 * We don't recompute min_ts after sleeping, except in the
			 * unlikely case that cur_ts went backwards.  So we might end up
			 * accepting a file a bit older than PGSTAT_STAT_INTERVAL.  In
			 * practice that shouldn't happen, though, as long as the sleep
			 * time is less than PGSTAT_STAT_INTERVAL; and we don't want to
			 * tell the collector that our cutoff time is less than what we'd
			 * actually accept.
			 */
			ref_ts = cur_ts;
			if (IsAutoVacuumWorkerProcess())
				min_ts = TimestampTzPlusMilliseconds(ref_ts,
													 -PGSTAT_RETRY_DELAY);
			else
				min_ts = TimestampTzPlusMilliseconds(ref_ts,
													 -PGSTAT_STAT_INTERVAL);
		}

		/*
		 * If the file timestamp is actually newer than cur_ts, we must have
		 * had a clock glitch (system time went backwards) or there is clock
		 * skew between our processor and the stats collector's processor.
		 * Accept the file, but send an inquiry message anyway to make
		 * pgstat_recv_inquiry do a sanity check on the collector's time.
		 */
		if (ok && file_ts > cur_ts)
		{
			/*
			 * A small amount of clock skew between processors isn't terribly
			 * surprising, but a large difference is worth logging.  We
			 * arbitrarily define "large" as 1000 msec.
			 */
			if (file_ts >= TimestampTzPlusMilliseconds(cur_ts, 1000))
			{
				char	   *filetime;
				char	   *mytime;

				/* Copy because timestamptz_to_str returns a static buffer */
				filetime = pstrdup(timestamptz_to_str(file_ts));
				mytime = pstrdup(timestamptz_to_str(cur_ts));
				ereport(LOG,
						(errmsg("statistics collector's time %s is later than backend local time %s",
								filetime, mytime)));
				pfree(filetime);
				pfree(mytime);
			}

			pgstat_send_inquiry(cur_ts, min_ts, inquiry_db);
			break;
		}

		/* Normal acceptance case: file is not older than cutoff time */
		if (ok && file_ts >= min_ts)
			break;

		/* Not there or too old, so kick the collector and wait a bit */
		if ((count % PGSTAT_INQ_LOOP_COUNT) == 0)
			pgstat_send_inquiry(cur_ts, min_ts, inquiry_db);

		pg_usleep(PGSTAT_RETRY_DELAY * 1000L);
	}

	if (count >= PGSTAT_POLL_LOOP_COUNT)
		ereport(LOG,
				(errmsg("using stale statistics instead of current ones "
						"because stats collector is not responding")));

	/*
	 * Autovacuum launcher wants stats about all databases, but a shallow read
	 * is sufficient.  Regular backends want a deep read for just the tables
	 * they can see (MyDatabaseId + shared catalogs).
	 */
	if (IsAutoVacuumLauncherProcess())
		pgStatDBHash = pgstat_read_statsfiles(InvalidOid, false, false);
	else
		pgStatDBHash = pgstat_read_statsfiles(MyDatabaseId, false, true);
}


/* ----------
 * pgstat_setup_memcxt() -
 *
 *	Create pgStatLocalContext, if not already done.
 * ----------
 */
static void
pgstat_setup_memcxt(void)
{
	if (!pgStatLocalContext)
		pgStatLocalContext = AllocSetContextCreate(TopMemoryContext,
												   "Statistics snapshot",
												   ALLOCSET_SMALL_SIZES);
}


/* ----------
 * pgstat_clear_snapshot() -
 *
 *	Discard any data collected in the current transaction.  Any subsequent
 *	request will cause new snapshots to be read.
 *
 *	This is also invoked during transaction commit or abort to discard
 *	the no-longer-wanted snapshot.
 * ----------
 */
void
pgstat_clear_snapshot(void)
{
	/* Release memory, if any was allocated */
	if (pgStatLocalContext)
		MemoryContextDelete(pgStatLocalContext);

	/* Reset variables */
	pgStatLocalContext = NULL;
	pgStatDBHash = NULL;
	replSlotStatHash = NULL;

	/*
	 * Historically the backend_status.c facilities lived in this file, and
	 * were reset with the same function. For now keep it that way, and
	 * forward the reset request.
	 */
	pgstat_clear_backend_activity_snapshot();
}


/* ----------
 * pgstat_recv_inquiry() -
 *
 *	Process stat inquiry requests.
 * ----------
 */
static void
pgstat_recv_inquiry(PgStat_MsgInquiry *msg, int len)
{
	PgStat_StatDBEntry *dbentry;

	elog(DEBUG2, "received inquiry for database %u", msg->databaseid);

	/*
	 * If there's already a write request for this DB, there's nothing to do.
	 *
	 * Note that if a request is found, we return early and skip the below
	 * check for clock skew.  This is okay, since the only way for a DB
	 * request to be present in the list is that we have been here since the
	 * last write round.  It seems sufficient to check for clock skew once per
	 * write round.
	 */
	if (list_member_oid(pending_write_requests, msg->databaseid))
		return;

	/*
	 * Check to see if we last wrote this database at a time >= the requested
	 * cutoff time.  If so, this is a stale request that was generated before
	 * we updated the DB file, and we don't need to do so again.
	 *
	 * If the requestor's local clock time is older than stats_timestamp, we
	 * should suspect a clock glitch, ie system time going backwards; though
	 * the more likely explanation is just delayed message receipt.  It is
	 * worth expending a GetCurrentTimestamp call to be sure, since a large
	 * retreat in the system clock reading could otherwise cause us to neglect
	 * to update the stats file for a long time.
	 */
	dbentry = pgstat_get_db_entry(msg->databaseid, false);
	if (dbentry == NULL)
	{
		/*
		 * We have no data for this DB.  Enter a write request anyway so that
		 * the global stats will get updated.  This is needed to prevent
		 * backend_read_statsfile from waiting for data that we cannot supply,
		 * in the case of a new DB that nobody has yet reported any stats for.
		 * See the behavior of pgstat_read_db_statsfile_timestamp.
		 */
	}
	else if (msg->clock_time < dbentry->stats_timestamp)
	{
		TimestampTz cur_ts = GetCurrentTimestamp();

		if (cur_ts < dbentry->stats_timestamp)
		{
			/*
			 * Sure enough, time went backwards.  Force a new stats file write
			 * to get back in sync; but first, log a complaint.
			 */
			char	   *writetime;
			char	   *mytime;

			/* Copy because timestamptz_to_str returns a static buffer */
			writetime = pstrdup(timestamptz_to_str(dbentry->stats_timestamp));
			mytime = pstrdup(timestamptz_to_str(cur_ts));
			ereport(LOG,
					(errmsg("stats_timestamp %s is later than collector's time %s for database %u",
							writetime, mytime, dbentry->databaseid)));
			pfree(writetime);
			pfree(mytime);
		}
		else
		{
			/*
			 * Nope, it's just an old request.  Assuming msg's clock_time is
			 * >= its cutoff_time, it must be stale, so we can ignore it.
			 */
			return;
		}
	}
	else if (msg->cutoff_time <= dbentry->stats_timestamp)
	{
		/* Stale request, ignore it */
		return;
	}

	/*
	 * We need to write this DB, so create a request.
	 */
	pending_write_requests = lappend_oid(pending_write_requests,
										 msg->databaseid);
}


/* ----------
 * pgstat_recv_tabstat() -
 *
 *	Count what the backend has done.
 * ----------
 */
static void
pgstat_recv_tabstat(PgStat_MsgTabstat *msg, int len)
{
	PgStat_StatDBEntry *dbentry;
	PgStat_StatTabEntry *tabentry;
	int			i;
	bool		found;

	dbentry = pgstat_get_db_entry(msg->m_databaseid, true);

	/*
	 * Update database-wide stats.
	 */
	dbentry->n_xact_commit += (PgStat_Counter) (msg->m_xact_commit);
	dbentry->n_xact_rollback += (PgStat_Counter) (msg->m_xact_rollback);
	dbentry->n_block_read_time += msg->m_block_read_time;
	dbentry->n_block_write_time += msg->m_block_write_time;

	dbentry->total_session_time += msg->m_session_time;
	dbentry->total_active_time += msg->m_active_time;
	dbentry->total_idle_in_xact_time += msg->m_idle_in_xact_time;

	/*
	 * Process all table entries in the message.
	 */
	for (i = 0; i < msg->m_nentries; i++)
	{
		PgStat_TableEntry *tabmsg = &(msg->m_entry[i]);

		tabentry = (PgStat_StatTabEntry *) hash_search(dbentry->tables,
													   (void *) &(tabmsg->t_id),
													   HASH_ENTER, &found);

		if (!found)
		{
			/*
			 * If it's a new table entry, initialize counters to the values we
			 * just got.
			 */
			tabentry->numscans = tabmsg->t_counts.t_numscans;
			tabentry->tuples_returned = tabmsg->t_counts.t_tuples_returned;
			tabentry->tuples_fetched = tabmsg->t_counts.t_tuples_fetched;
			tabentry->tuples_inserted = tabmsg->t_counts.t_tuples_inserted;
			tabentry->tuples_updated = tabmsg->t_counts.t_tuples_updated;
			tabentry->tuples_deleted = tabmsg->t_counts.t_tuples_deleted;
			tabentry->tuples_hot_updated = tabmsg->t_counts.t_tuples_hot_updated;
			tabentry->n_live_tuples = tabmsg->t_counts.t_delta_live_tuples;
			tabentry->n_dead_tuples = tabmsg->t_counts.t_delta_dead_tuples;
			tabentry->changes_since_analyze = tabmsg->t_counts.t_changed_tuples;
			tabentry->inserts_since_vacuum = tabmsg->t_counts.t_tuples_inserted;
			tabentry->blocks_fetched = tabmsg->t_counts.t_blocks_fetched;
			tabentry->blocks_hit = tabmsg->t_counts.t_blocks_hit;

			tabentry->vacuum_timestamp = 0;
			tabentry->vacuum_count = 0;
			tabentry->autovac_vacuum_timestamp = 0;
			tabentry->autovac_vacuum_count = 0;
			tabentry->analyze_timestamp = 0;
			tabentry->analyze_count = 0;
			tabentry->autovac_analyze_timestamp = 0;
			tabentry->autovac_analyze_count = 0;
		}
		else
		{
			/*
			 * Otherwise add the values to the existing entry.
			 */
			tabentry->numscans += tabmsg->t_counts.t_numscans;
			tabentry->tuples_returned += tabmsg->t_counts.t_tuples_returned;
			tabentry->tuples_fetched += tabmsg->t_counts.t_tuples_fetched;
			tabentry->tuples_inserted += tabmsg->t_counts.t_tuples_inserted;
			tabentry->tuples_updated += tabmsg->t_counts.t_tuples_updated;
			tabentry->tuples_deleted += tabmsg->t_counts.t_tuples_deleted;
			tabentry->tuples_hot_updated += tabmsg->t_counts.t_tuples_hot_updated;
			/* If table was truncated, first reset the live/dead counters */
			if (tabmsg->t_counts.t_truncated)
			{
				tabentry->n_live_tuples = 0;
				tabentry->n_dead_tuples = 0;
				tabentry->inserts_since_vacuum = 0;
			}
			tabentry->n_live_tuples += tabmsg->t_counts.t_delta_live_tuples;
			tabentry->n_dead_tuples += tabmsg->t_counts.t_delta_dead_tuples;
			tabentry->changes_since_analyze += tabmsg->t_counts.t_changed_tuples;
			tabentry->inserts_since_vacuum += tabmsg->t_counts.t_tuples_inserted;
			tabentry->blocks_fetched += tabmsg->t_counts.t_blocks_fetched;
			tabentry->blocks_hit += tabmsg->t_counts.t_blocks_hit;
		}

		/* Clamp n_live_tuples in case of negative delta_live_tuples */
		tabentry->n_live_tuples = Max(tabentry->n_live_tuples, 0);
		/* Likewise for n_dead_tuples */
		tabentry->n_dead_tuples = Max(tabentry->n_dead_tuples, 0);

		/*
		 * Add per-table stats to the per-database entry, too.
		 */
		dbentry->n_tuples_returned += tabmsg->t_counts.t_tuples_returned;
		dbentry->n_tuples_fetched += tabmsg->t_counts.t_tuples_fetched;
		dbentry->n_tuples_inserted += tabmsg->t_counts.t_tuples_inserted;
		dbentry->n_tuples_updated += tabmsg->t_counts.t_tuples_updated;
		dbentry->n_tuples_deleted += tabmsg->t_counts.t_tuples_deleted;
		dbentry->n_blocks_fetched += tabmsg->t_counts.t_blocks_fetched;
		dbentry->n_blocks_hit += tabmsg->t_counts.t_blocks_hit;
	}
}


/* ----------
 * pgstat_recv_tabpurge() -
 *
 *	Arrange for dead table removal.
 * ----------
 */
static void
pgstat_recv_tabpurge(PgStat_MsgTabpurge *msg, int len)
{
	PgStat_StatDBEntry *dbentry;
	int			i;

	dbentry = pgstat_get_db_entry(msg->m_databaseid, false);

	/*
	 * No need to purge if we don't even know the database.
	 */
	if (!dbentry || !dbentry->tables)
		return;

	/*
	 * Process all table entries in the message.
	 */
	for (i = 0; i < msg->m_nentries; i++)
	{
		/* Remove from hashtable if present; we don't care if it's not. */
		(void) hash_search(dbentry->tables,
						   (void *) &(msg->m_tableid[i]),
						   HASH_REMOVE, NULL);
	}
}


/* ----------
 * pgstat_recv_dropdb() -
 *
 *	Arrange for dead database removal
 * ----------
 */
static void
pgstat_recv_dropdb(PgStat_MsgDropdb *msg, int len)
{
	Oid			dbid = msg->m_databaseid;
	PgStat_StatDBEntry *dbentry;

	/*
	 * Lookup the database in the hashtable.
	 */
	dbentry = pgstat_get_db_entry(dbid, false);

	/*
	 * If found, remove it (along with the db statfile).
	 */
	if (dbentry)
	{
		char		statfile[MAXPGPATH];

		get_dbstat_filename(false, false, dbid, statfile, MAXPGPATH);

		elog(DEBUG2, "removing stats file \"%s\"", statfile);
		unlink(statfile);

		if (dbentry->tables != NULL)
			hash_destroy(dbentry->tables);
		if (dbentry->functions != NULL)
			hash_destroy(dbentry->functions);

		if (hash_search(pgStatDBHash,
						(void *) &dbid,
						HASH_REMOVE, NULL) == NULL)
			ereport(ERROR,
					(errmsg("database hash table corrupted during cleanup --- abort")));
	}
}


/* ----------
 * pgstat_recv_resetcounter() -
 *
 *	Reset the statistics for the specified database.
 * ----------
 */
static void
pgstat_recv_resetcounter(PgStat_MsgResetcounter *msg, int len)
{
	PgStat_StatDBEntry *dbentry;

	/*
	 * Lookup the database in the hashtable.  Nothing to do if not there.
	 */
	dbentry = pgstat_get_db_entry(msg->m_databaseid, false);

	if (!dbentry)
		return;

	/*
	 * We simply throw away all the database's table entries by recreating a
	 * new hash table for them.
	 */
	if (dbentry->tables != NULL)
		hash_destroy(dbentry->tables);
	if (dbentry->functions != NULL)
		hash_destroy(dbentry->functions);

	dbentry->tables = NULL;
	dbentry->functions = NULL;

	/*
	 * Reset database-level stats, too.  This creates empty hash tables for
	 * tables and functions.
	 */
	reset_dbentry_counters(dbentry);
}

/* ----------
 * pgstat_recv_resetsharedcounter() -
 *
 *	Reset some shared statistics of the cluster.
 * ----------
 */
static void
pgstat_recv_resetsharedcounter(PgStat_MsgResetsharedcounter *msg, int len)
{
	if (msg->m_resettarget == RESET_BGWRITER)
	{
		/* Reset the global background writer statistics for the cluster. */
		memset(&globalStats, 0, sizeof(globalStats));
		globalStats.stat_reset_timestamp = GetCurrentTimestamp();
	}
	else if (msg->m_resettarget == RESET_ARCHIVER)
	{
		/* Reset the archiver statistics for the cluster. */
		memset(&archiverStats, 0, sizeof(archiverStats));
		archiverStats.stat_reset_timestamp = GetCurrentTimestamp();
	}
	else if (msg->m_resettarget == RESET_WAL)
	{
		/* Reset the WAL statistics for the cluster. */
		memset(&walStats, 0, sizeof(walStats));
		walStats.stat_reset_timestamp = GetCurrentTimestamp();
	}

	/*
	 * Presumably the sender of this message validated the target, don't
	 * complain here if it's not valid
	 */
}

/* ----------
 * pgstat_recv_resetsinglecounter() -
 *
 *	Reset a statistics for a single object
 * ----------
 */
static void
pgstat_recv_resetsinglecounter(PgStat_MsgResetsinglecounter *msg, int len)
{
	PgStat_StatDBEntry *dbentry;

	dbentry = pgstat_get_db_entry(msg->m_databaseid, false);

	if (!dbentry)
		return;

	/* Set the reset timestamp for the whole database */
	dbentry->stat_reset_timestamp = GetCurrentTimestamp();

	/* Remove object if it exists, ignore it if not */
	if (msg->m_resettype == RESET_TABLE)
		(void) hash_search(dbentry->tables, (void *) &(msg->m_objectid),
						   HASH_REMOVE, NULL);
	else if (msg->m_resettype == RESET_FUNCTION)
		(void) hash_search(dbentry->functions, (void *) &(msg->m_objectid),
						   HASH_REMOVE, NULL);
}

/* ----------
 * pgstat_recv_resetslrucounter() -
 *
 *	Reset some SLRU statistics of the cluster.
 * ----------
 */
static void
pgstat_recv_resetslrucounter(PgStat_MsgResetslrucounter *msg, int len)
{
	int			i;
	TimestampTz ts = GetCurrentTimestamp();

	for (i = 0; i < SLRU_NUM_ELEMENTS; i++)
	{
		/* reset entry with the given index, or all entries (index is -1) */
		if ((msg->m_index == -1) || (msg->m_index == i))
		{
			memset(&slruStats[i], 0, sizeof(slruStats[i]));
			slruStats[i].stat_reset_timestamp = ts;
		}
	}
}

/* ----------
 * pgstat_recv_resetreplslotcounter() -
 *
 *	Reset some replication slot statistics of the cluster.
 * ----------
 */
static void
pgstat_recv_resetreplslotcounter(PgStat_MsgResetreplslotcounter *msg,
								 int len)
{
	PgStat_StatReplSlotEntry *slotent;
	TimestampTz ts;

	/* Return if we don't have replication slot statistics */
	if (replSlotStatHash == NULL)
		return;

	ts = GetCurrentTimestamp();
	if (msg->clearall)
	{
		HASH_SEQ_STATUS sstat;

		hash_seq_init(&sstat, replSlotStatHash);
		while ((slotent = (PgStat_StatReplSlotEntry *) hash_seq_search(&sstat)) != NULL)
			pgstat_reset_replslot(slotent, ts);
	}
	else
	{
		/* Get the slot statistics to reset */
		slotent = pgstat_get_replslot_entry(msg->m_slotname, false);

		/*
		 * Nothing to do if the given slot entry is not found.  This could
		 * happen when the slot with the given name is removed and the
		 * corresponding statistics entry is also removed before receiving the
		 * reset message.
		 */
		if (!slotent)
			return;

		/* Reset the stats for the requested replication slot */
		pgstat_reset_replslot(slotent, ts);
	}
}


/* ----------
 * pgstat_recv_autovac() -
 *
 *	Process an autovacuum signaling message.
 * ----------
 */
static void
pgstat_recv_autovac(PgStat_MsgAutovacStart *msg, int len)
{
	PgStat_StatDBEntry *dbentry;

	/*
	 * Store the last autovacuum time in the database's hashtable entry.
	 */
	dbentry = pgstat_get_db_entry(msg->m_databaseid, true);

	dbentry->last_autovac_time = msg->m_start_time;
}

/* ----------
 * pgstat_recv_vacuum() -
 *
 *	Process a VACUUM message.
 * ----------
 */
static void
pgstat_recv_vacuum(PgStat_MsgVacuum *msg, int len)
{
	PgStat_StatDBEntry *dbentry;
	PgStat_StatTabEntry *tabentry;

	/*
	 * Store the data in the table's hashtable entry.
	 */
	dbentry = pgstat_get_db_entry(msg->m_databaseid, true);

	tabentry = pgstat_get_tab_entry(dbentry, msg->m_tableoid, true);

	tabentry->n_live_tuples = msg->m_live_tuples;
	tabentry->n_dead_tuples = msg->m_dead_tuples;

	/*
	 * It is quite possible that a non-aggressive VACUUM ended up skipping
	 * various pages, however, we'll zero the insert counter here regardless.
	 * It's currently used only to track when we need to perform an "insert"
	 * autovacuum, which are mainly intended to freeze newly inserted tuples.
	 * Zeroing this may just mean we'll not try to vacuum the table again
	 * until enough tuples have been inserted to trigger another insert
	 * autovacuum.  An anti-wraparound autovacuum will catch any persistent
	 * stragglers.
	 */
	tabentry->inserts_since_vacuum = 0;

	if (msg->m_autovacuum)
	{
		tabentry->autovac_vacuum_timestamp = msg->m_vacuumtime;
		tabentry->autovac_vacuum_count++;
	}
	else
	{
		tabentry->vacuum_timestamp = msg->m_vacuumtime;
		tabentry->vacuum_count++;
	}
}

/* ----------
 * pgstat_recv_analyze() -
 *
 *	Process an ANALYZE message.
 * ----------
 */
static void
pgstat_recv_analyze(PgStat_MsgAnalyze *msg, int len)
{
	PgStat_StatDBEntry *dbentry;
	PgStat_StatTabEntry *tabentry;

	/*
	 * Store the data in the table's hashtable entry.
	 */
	dbentry = pgstat_get_db_entry(msg->m_databaseid, true);

	tabentry = pgstat_get_tab_entry(dbentry, msg->m_tableoid, true);

	tabentry->n_live_tuples = msg->m_live_tuples;
	tabentry->n_dead_tuples = msg->m_dead_tuples;

	/*
	 * If commanded, reset changes_since_analyze to zero.  This forgets any
	 * changes that were committed while the ANALYZE was in progress, but we
	 * have no good way to estimate how many of those there were.
	 */
	if (msg->m_resetcounter)
		tabentry->changes_since_analyze = 0;

	if (msg->m_autovacuum)
	{
		tabentry->autovac_analyze_timestamp = msg->m_analyzetime;
		tabentry->autovac_analyze_count++;
	}
	else
	{
		tabentry->analyze_timestamp = msg->m_analyzetime;
		tabentry->analyze_count++;
	}
}


/* ----------
 * pgstat_recv_archiver() -
 *
 *	Process a ARCHIVER message.
 * ----------
 */
static void
pgstat_recv_archiver(PgStat_MsgArchiver *msg, int len)
{
	if (msg->m_failed)
	{
		/* Failed archival attempt */
		++archiverStats.failed_count;
		memcpy(archiverStats.last_failed_wal, msg->m_xlog,
			   sizeof(archiverStats.last_failed_wal));
		archiverStats.last_failed_timestamp = msg->m_timestamp;
	}
	else
	{
		/* Successful archival operation */
		++archiverStats.archived_count;
		memcpy(archiverStats.last_archived_wal, msg->m_xlog,
			   sizeof(archiverStats.last_archived_wal));
		archiverStats.last_archived_timestamp = msg->m_timestamp;
	}
}

/* ----------
 * pgstat_recv_bgwriter() -
 *
 *	Process a BGWRITER message.
 * ----------
 */
static void
pgstat_recv_bgwriter(PgStat_MsgBgWriter *msg, int len)
{
	globalStats.timed_checkpoints += msg->m_timed_checkpoints;
	globalStats.requested_checkpoints += msg->m_requested_checkpoints;
	globalStats.checkpoint_write_time += msg->m_checkpoint_write_time;
	globalStats.checkpoint_sync_time += msg->m_checkpoint_sync_time;
	globalStats.buf_written_checkpoints += msg->m_buf_written_checkpoints;
	globalStats.buf_written_clean += msg->m_buf_written_clean;
	globalStats.maxwritten_clean += msg->m_maxwritten_clean;
	globalStats.buf_written_backend += msg->m_buf_written_backend;
	globalStats.buf_fsync_backend += msg->m_buf_fsync_backend;
	globalStats.buf_alloc += msg->m_buf_alloc;
}


/*
 * GPDB: Lookup the hash table entry for the specified resource queue. If no hash
 * table entry exists, initialize it, if the create parameter is true.
 * Else, return NULL.
 */
static PgStat_StatQueueEntry *
pgstat_get_queue_entry(Oid queueid, bool create)
{
	PgStat_StatQueueEntry *result;
	bool		found;
	HASHACTION	action = (create ? HASH_ENTER : HASH_FIND);

	/* Lookup or create the hash table entry for this queue */
	result = (PgStat_StatQueueEntry *) hash_search(pgStatQueueHash,
												   &queueid,
												   action, &found);

	if (!create && !found)
		return NULL;

	/* If not found, initialize the new one. */
	if (!found)
	{
		result->queueid = queueid;
		result->n_queries_exec = 0;
		result->n_queries_wait = 0;
		result->elapsed_exec = 0;
		result->elapsed_wait = 0;
	}

	return result;
}

/* ----------
 * pgstat_recv_queuestat() -
 *
 *	Process resource queue activity for a backend.
 * ----------
 */
static void
pgstat_recv_queuestat(PgStat_MsgQueuestat *msg, int len)
{
	PgStat_StatQueueEntry	*queueentry;

	/* Get or create an entry for this resource queue. */
	queueentry = pgstat_get_queue_entry(msg->m_queueid, true);

	/* Update the metrics. */
	queueentry->n_queries_exec += msg->m_queries_exec;
	queueentry->n_queries_wait += msg->m_queries_wait;
	queueentry->elapsed_exec += msg->m_elapsed_exec;
	queueentry->elapsed_wait += msg->m_elapsed_wait;
}


/* ----------
 * pgstat_init_localportalhash() -
 *
 *  Cache for portal statistics for a backend.
 * ----------
 */
void
pgstat_init_localportalhash(void)
{
	HASHCTL		info;
	int			hash_flags;

	info.keysize = sizeof(uint32);
	info.entrysize = sizeof(PgStat_StatPortalEntry);
	info.hash = tag_hash;
	hash_flags = (HASH_ELEM | HASH_FUNCTION);

	localStatPortalHash = hash_create("Local Stat Portal Hash",
									 1,
									 &info,
									 hash_flags);

	return;
}


/* ----------
 * pgstat_getportalentry() -
 *
 *  Return the (PgStat_StatPortalEntry *) for a given portal (and backend).
 * ----------
 */
PgStat_StatPortalEntry *
pgstat_getportalentry(uint32 portalid, Oid queueid)
{
	PgStat_StatPortalEntry	*portalentry;
	
	bool					found;

	portalentry = hash_search(localStatPortalHash,
							  (void *) &portalid,
							  HASH_ENTER, &found);

	Assert(portalentry != NULL);

	/* Initialize if this we have not seen this portal before! */
	if (!found || portalentry->queueentry.queueid == InvalidOid)
	{
		portalentry->portalid = portalid;
		portalentry->queueentry.queueid = queueid;
		portalentry->queueentry.n_queries_exec = 0;
		portalentry->queueentry.n_queries_wait = 0;
		portalentry->queueentry.elapsed_exec = 0;
		portalentry->queueentry.elapsed_wait = 0;
	}
	
	return portalentry;
}


/* ----------
 * pgstat_report_queuestat() -
 *
 *	Called from tcop/postgres.c to send the so far collected
 *	per resource queue statistics to the collector.
 * ----------
 */
void
pgstat_report_queuestat()
{
	HASH_SEQ_STATUS			hstat;
	PgStat_StatPortalEntry	*pentry;
	PgStat_MsgQueuestat		msg;

	/* Not collecting queue stats or collector disabled. */
	if (pgStatSock < 0 || !pgstat_collect_queuelevel)
		return;

	/* Do a sequential scan through the local portal/queue hash*/
	hash_seq_init(&hstat, localStatPortalHash);
	while ((pentry = (PgStat_StatPortalEntry *) hash_seq_search(&hstat)) != NULL)
	{
		/* Skip if message payload will be trivial. */
		if (pentry->queueentry.n_queries_exec == 0 &&
			pentry->queueentry.n_queries_wait == 0 &&
			pentry->queueentry.elapsed_exec == 0 &&
			pentry->queueentry.elapsed_wait == 0)
			continue;

		/* Initialize a message to send to the collector. */
		pgstat_setheader(&msg.m_hdr, PGSTAT_MTYPE_QUEUESTAT);
		msg.m_queueid = pentry->queueentry.queueid;
		msg.m_queries_exec = pentry->queueentry.n_queries_exec;
		msg.m_queries_wait = pentry->queueentry.n_queries_wait;
		msg.m_elapsed_exec = pentry->queueentry.elapsed_exec;
		msg.m_elapsed_wait = pentry->queueentry.elapsed_wait;

		/* Reset the counters for this entry. */
		pentry->queueentry.queueid = InvalidOid;
		pentry->queueentry.n_queries_exec = 0;
		pentry->queueentry.n_queries_wait = 0;
		pentry->queueentry.elapsed_exec = 0;
		pentry->queueentry.elapsed_wait = 0;

		pgstat_send(&msg, sizeof(msg));
	}
}


/* ----------
 * pgstat_fetch_stat_queueentry() -
 *
 *	Support function for the SQL-callable pgstat* functions. Returns
 *	the collected statistics for one resource queue or NULL. NULL doesn't mean
 *	that the queue doesn't exist, it is just not yet known by the
 *	collector, so the caller is better off to report ZERO instead.
 * ----------
 */
PgStat_StatQueueEntry *
pgstat_fetch_stat_queueentry(Oid queueid)
{
	/*
	 * If not done for this transaction, read the statistics collector stats
	 * file into some hash tables.
	 */
	backend_read_statsfile();

	/*
	 * Lookup the requested database; return NULL if not found
	 */
	return (PgStat_StatQueueEntry *) hash_search(pgStatQueueHash,
											  (void *) &queueid,
											  HASH_FIND, NULL);
}


/* ----------
 * pgstat_recv_wal() -
 *
 *	Process a WAL message.
 * ----------
 */
static void
pgstat_recv_wal(PgStat_MsgWal *msg, int len)
{
	walStats.wal_records += msg->m_wal_records;
	walStats.wal_fpi += msg->m_wal_fpi;
	walStats.wal_bytes += msg->m_wal_bytes;
	walStats.wal_buffers_full += msg->m_wal_buffers_full;
	walStats.wal_write += msg->m_wal_write;
	walStats.wal_sync += msg->m_wal_sync;
	walStats.wal_write_time += msg->m_wal_write_time;
	walStats.wal_sync_time += msg->m_wal_sync_time;
}

/* ----------
 * pgstat_recv_slru() -
 *
 *	Process a SLRU message.
 * ----------
 */
static void
pgstat_recv_slru(PgStat_MsgSLRU *msg, int len)
{
	slruStats[msg->m_index].blocks_zeroed += msg->m_blocks_zeroed;
	slruStats[msg->m_index].blocks_hit += msg->m_blocks_hit;
	slruStats[msg->m_index].blocks_read += msg->m_blocks_read;
	slruStats[msg->m_index].blocks_written += msg->m_blocks_written;
	slruStats[msg->m_index].blocks_exists += msg->m_blocks_exists;
	slruStats[msg->m_index].flush += msg->m_flush;
	slruStats[msg->m_index].truncate += msg->m_truncate;
}

/* ----------
 * pgstat_recv_recoveryconflict() -
 *
 *	Process a RECOVERYCONFLICT message.
 * ----------
 */
static void
pgstat_recv_recoveryconflict(PgStat_MsgRecoveryConflict *msg, int len)
{
	PgStat_StatDBEntry *dbentry;

	dbentry = pgstat_get_db_entry(msg->m_databaseid, true);

	switch (msg->m_reason)
	{
		case PROCSIG_RECOVERY_CONFLICT_DATABASE:

			/*
			 * Since we drop the information about the database as soon as it
			 * replicates, there is no point in counting these conflicts.
			 */
			break;
		case PROCSIG_RECOVERY_CONFLICT_TABLESPACE:
			dbentry->n_conflict_tablespace++;
			break;
		case PROCSIG_RECOVERY_CONFLICT_LOCK:
			dbentry->n_conflict_lock++;
			break;
		case PROCSIG_RECOVERY_CONFLICT_SNAPSHOT:
			dbentry->n_conflict_snapshot++;
			break;
		case PROCSIG_RECOVERY_CONFLICT_BUFFERPIN:
			dbentry->n_conflict_bufferpin++;
			break;
		case PROCSIG_RECOVERY_CONFLICT_STARTUP_DEADLOCK:
			dbentry->n_conflict_startup_deadlock++;
			break;
	}
}

/* ----------
 * pgstat_recv_deadlock() -
 *
 *	Process a DEADLOCK message.
 * ----------
 */
static void
pgstat_recv_deadlock(PgStat_MsgDeadlock *msg, int len)
{
	PgStat_StatDBEntry *dbentry;

	dbentry = pgstat_get_db_entry(msg->m_databaseid, true);

	dbentry->n_deadlocks++;
}

/* ----------
 * pgstat_recv_checksum_failure() -
 *
 *	Process a CHECKSUMFAILURE message.
 * ----------
 */
static void
pgstat_recv_checksum_failure(PgStat_MsgChecksumFailure *msg, int len)
{
	PgStat_StatDBEntry *dbentry;

	dbentry = pgstat_get_db_entry(msg->m_databaseid, true);

	dbentry->n_checksum_failures += msg->m_failurecount;
	dbentry->last_checksum_failure = msg->m_failure_time;
}

/* ----------
 * pgstat_recv_replslot() -
 *
 *	Process a REPLSLOT message.
 * ----------
 */
static void
pgstat_recv_replslot(PgStat_MsgReplSlot *msg, int len)
{
	if (msg->m_drop)
	{
		Assert(!msg->m_create);

		/* Remove the replication slot statistics with the given name */
		if (replSlotStatHash != NULL)
			(void) hash_search(replSlotStatHash,
							   (void *) &(msg->m_slotname),
							   HASH_REMOVE,
							   NULL);
	}
	else
	{
		PgStat_StatReplSlotEntry *slotent;

		slotent = pgstat_get_replslot_entry(msg->m_slotname, true);
		Assert(slotent);

		if (msg->m_create)
		{
			/*
			 * If the message for dropping the slot with the same name gets
			 * lost, slotent has stats for the old slot. So we initialize all
			 * counters at slot creation.
			 */
			pgstat_reset_replslot(slotent, 0);
		}
		else
		{
			/* Update the replication slot statistics */
			slotent->spill_txns += msg->m_spill_txns;
			slotent->spill_count += msg->m_spill_count;
			slotent->spill_bytes += msg->m_spill_bytes;
			slotent->stream_txns += msg->m_stream_txns;
			slotent->stream_count += msg->m_stream_count;
			slotent->stream_bytes += msg->m_stream_bytes;
			slotent->total_txns += msg->m_total_txns;
			slotent->total_bytes += msg->m_total_bytes;
		}
	}
}

/* ----------
 * pgstat_recv_connect() -
 *
 *	Process a CONNECT message.
 * ----------
 */
static void
pgstat_recv_connect(PgStat_MsgConnect *msg, int len)
{
	PgStat_StatDBEntry *dbentry;

	dbentry = pgstat_get_db_entry(msg->m_databaseid, true);
	dbentry->n_sessions++;
}

/* ----------
 * pgstat_recv_disconnect() -
 *
 *	Process a DISCONNECT message.
 * ----------
 */
static void
pgstat_recv_disconnect(PgStat_MsgDisconnect *msg, int len)
{
	PgStat_StatDBEntry *dbentry;

	dbentry = pgstat_get_db_entry(msg->m_databaseid, true);

	switch (msg->m_cause)
	{
		case DISCONNECT_NOT_YET:
		case DISCONNECT_NORMAL:
			/* we don't collect these */
			break;
		case DISCONNECT_CLIENT_EOF:
			dbentry->n_sessions_abandoned++;
			break;
		case DISCONNECT_FATAL:
			dbentry->n_sessions_fatal++;
			break;
		case DISCONNECT_KILLED:
			dbentry->n_sessions_killed++;
			break;
	}
}

/* ----------
 * pgstat_recv_tempfile() -
 *
 *	Process a TEMPFILE message.
 * ----------
 */
static void
pgstat_recv_tempfile(PgStat_MsgTempFile *msg, int len)
{
	PgStat_StatDBEntry *dbentry;

	dbentry = pgstat_get_db_entry(msg->m_databaseid, true);

	dbentry->n_temp_bytes += msg->m_filesize;
	dbentry->n_temp_files += 1;
}

/* ----------
 * pgstat_recv_funcstat() -
 *
 *	Count what the backend has done.
 * ----------
 */
static void
pgstat_recv_funcstat(PgStat_MsgFuncstat *msg, int len)
{
	PgStat_FunctionEntry *funcmsg = &(msg->m_entry[0]);
	PgStat_StatDBEntry *dbentry;
	PgStat_StatFuncEntry *funcentry;
	int			i;
	bool		found;

	dbentry = pgstat_get_db_entry(msg->m_databaseid, true);

	/*
	 * Process all function entries in the message.
	 */
	for (i = 0; i < msg->m_nentries; i++, funcmsg++)
	{
		funcentry = (PgStat_StatFuncEntry *) hash_search(dbentry->functions,
														 (void *) &(funcmsg->f_id),
														 HASH_ENTER, &found);

		if (!found)
		{
			/*
			 * If it's a new function entry, initialize counters to the values
			 * we just got.
			 */
			funcentry->f_numcalls = funcmsg->f_numcalls;
			funcentry->f_total_time = funcmsg->f_total_time;
			funcentry->f_self_time = funcmsg->f_self_time;
		}
		else
		{
			/*
			 * Otherwise add the values to the existing entry.
			 */
			funcentry->f_numcalls += funcmsg->f_numcalls;
			funcentry->f_total_time += funcmsg->f_total_time;
			funcentry->f_self_time += funcmsg->f_self_time;
		}
	}
}

/* ----------
 * pgstat_recv_funcpurge() -
 *
 *	Arrange for dead function removal.
 * ----------
 */
static void
pgstat_recv_funcpurge(PgStat_MsgFuncpurge *msg, int len)
{
	PgStat_StatDBEntry *dbentry;
	int			i;

	dbentry = pgstat_get_db_entry(msg->m_databaseid, false);

	/*
	 * No need to purge if we don't even know the database.
	 */
	if (!dbentry || !dbentry->functions)
		return;

	/*
	 * Process all function entries in the message.
	 */
	for (i = 0; i < msg->m_nentries; i++)
	{
		/* Remove from hashtable if present; we don't care if it's not. */
		(void) hash_search(dbentry->functions,
						   (void *) &(msg->m_functionid[i]),
						   HASH_REMOVE, NULL);
	}
}

/* ----------
 * pgstat_write_statsfile_needed() -
 *
 *	Do we need to write out any stats files?
 * ----------
 */
static bool
pgstat_write_statsfile_needed(void)
{
	if (pending_write_requests != NIL)
		return true;

	/* Everything was written recently */
	return false;
}

/* ----------
 * pgstat_db_requested() -
 *
 *	Checks whether stats for a particular DB need to be written to a file.
 * ----------
 */
static bool
pgstat_db_requested(Oid databaseid)
{
	/*
	 * If any requests are outstanding at all, we should write the stats for
	 * shared catalogs (the "database" with OID 0).  This ensures that
	 * backends will see up-to-date stats for shared catalogs, even though
	 * they send inquiry messages mentioning only their own DB.
	 */
	if (databaseid == InvalidOid && pending_write_requests != NIL)
		return true;

	/* Search to see if there's an open request to write this database. */
	if (list_member_oid(pending_write_requests, databaseid))
		return true;

	return false;
}

/* ----------
 * pgstat_replslot_entry
 *
 * Return the entry of replication slot stats with the given name. Return
 * NULL if not found and the caller didn't request to create it.
 *
 * create tells whether to create the new slot entry if it is not found.
 * ----------
 */
static PgStat_StatReplSlotEntry *
pgstat_get_replslot_entry(NameData name, bool create)
{
	PgStat_StatReplSlotEntry *slotent;
	bool		found;

	if (replSlotStatHash == NULL)
	{
		HASHCTL		hash_ctl;

		/*
		 * Quick return NULL if the hash table is empty and the caller didn't
		 * request to create the entry.
		 */
		if (!create)
			return NULL;

		hash_ctl.keysize = sizeof(NameData);
		hash_ctl.entrysize = sizeof(PgStat_StatReplSlotEntry);
		replSlotStatHash = hash_create("Replication slots hash",
									   PGSTAT_REPLSLOT_HASH_SIZE,
									   &hash_ctl,
									   HASH_ELEM | HASH_BLOBS);
	}

	slotent = (PgStat_StatReplSlotEntry *) hash_search(replSlotStatHash,
													   (void *) &name,
													   create ? HASH_ENTER : HASH_FIND,
													   &found);

	if (!slotent)
	{
		/* not found */
		Assert(!create && !found);
		return NULL;
	}

	/* initialize the entry */
	if (create && !found)
	{
		namestrcpy(&(slotent->slotname), NameStr(name));
		pgstat_reset_replslot(slotent, 0);
	}

	return slotent;
}

/* ----------
 * pgstat_reset_replslot
 *
 * Reset the given replication slot stats.
 * ----------
 */
static void
pgstat_reset_replslot(PgStat_StatReplSlotEntry *slotent, TimestampTz ts)
{
	/* reset only counters. Don't clear slot name */
	slotent->spill_txns = 0;
	slotent->spill_count = 0;
	slotent->spill_bytes = 0;
	slotent->stream_txns = 0;
	slotent->stream_count = 0;
	slotent->stream_bytes = 0;
	slotent->total_txns = 0;
	slotent->total_bytes = 0;
	slotent->stat_reset_timestamp = ts;
}

/*
 * pgstat_slru_index
 *
 * Determine index of entry for a SLRU with a given name. If there's no exact
 * match, returns index of the last "other" entry used for SLRUs defined in
 * external projects.
 */
int
pgstat_slru_index(const char *name)
{
	int			i;

	for (i = 0; i < SLRU_NUM_ELEMENTS; i++)
	{
		if (strcmp(slru_names[i], name) == 0)
			return i;
	}

	/* return index of the last entry (which is the "other" one) */
	return (SLRU_NUM_ELEMENTS - 1);
}

/*
 * pgstat_slru_name
 *
 * Returns SLRU name for an index. The index may be above SLRU_NUM_ELEMENTS,
 * in which case this returns NULL. This allows writing code that does not
 * know the number of entries in advance.
 */
const char *
pgstat_slru_name(int slru_idx)
{
	if (slru_idx < 0 || slru_idx >= SLRU_NUM_ELEMENTS)
		return NULL;

	return slru_names[slru_idx];
}

/*
 * slru_entry
 *
 * Returns pointer to entry with counters for given SLRU (based on the name
 * stored in SlruCtl as lwlock tranche name).
 */
static inline PgStat_MsgSLRU *
slru_entry(int slru_idx)
{
	/*
	 * The postmaster should never register any SLRU statistics counts; if it
	 * did, the counts would be duplicated into child processes via fork().
	 */
	Assert(IsUnderPostmaster || !IsPostmasterEnvironment);

	Assert((slru_idx >= 0) && (slru_idx < SLRU_NUM_ELEMENTS));

	return &SLRUStats[slru_idx];
}

/*
 * SLRU statistics count accumulation functions --- called from slru.c
 */

void
pgstat_count_slru_page_zeroed(int slru_idx)
{
	slru_entry(slru_idx)->m_blocks_zeroed += 1;
}

void
pgstat_count_slru_page_hit(int slru_idx)
{
	slru_entry(slru_idx)->m_blocks_hit += 1;
}

void
pgstat_count_slru_page_exists(int slru_idx)
{
	slru_entry(slru_idx)->m_blocks_exists += 1;
}

void
pgstat_count_slru_page_read(int slru_idx)
{
	slru_entry(slru_idx)->m_blocks_read += 1;
}

void
pgstat_count_slru_page_written(int slru_idx)
{
	slru_entry(slru_idx)->m_blocks_written += 1;
}

void
pgstat_count_slru_flush(int slru_idx)
{
	slru_entry(slru_idx)->m_flush += 1;
}

void
pgstat_count_slru_truncate(int slru_idx)
{
	slru_entry(slru_idx)->m_truncate += 1;
}<|MERGE_RESOLUTION|>--- conflicted
+++ resolved
@@ -42,6 +42,7 @@
 #include "catalog/pg_database.h"
 #include "catalog/pg_proc.h"
 #include "executor/instrument.h"
+#include "common/hashfn.h"
 #include "common/ip.h"
 #include "executor/instrument.h"
 #include "libpq/libpq.h"
@@ -72,7 +73,6 @@
 #include "utils/snapmgr.h"
 #include "utils/timestamp.h"
 
-<<<<<<< HEAD
 #include "libpq-int.h"
 #include "cdb/cdbconn.h"
 #include "cdb/cdbdispatchresult.h"
@@ -83,8 +83,6 @@
 #include "utils/lsyscache.h"
 
 
-=======
->>>>>>> d457cb4e
 /* ----------
  * Timer definitions.
  * ----------
@@ -293,18 +291,9 @@
 static MemoryContext pgStatLocalContext = NULL;
 static HTAB *pgStatDBHash = NULL;
 
-<<<<<<< HEAD
 static HTAB *pgStatQueueHash = NULL;		/* GPDB */
 static HTAB *localStatPortalHash = NULL;	/* GPDB. per backend portal queue stats.*/
 
-/* Status for backends including auxiliary */
-static LocalPgBackendStatus *localBackendStatusTable = NULL;
-
-/* Total number of backends including auxiliary */
-static int	localNumBackends = 0;
-
-=======
->>>>>>> d457cb4e
 /*
  * Cluster wide statistics, kept in the stats collector.
  * Contains statistics that are not collected per database
@@ -322,13 +311,6 @@
  * will write both that DB's data and the shared stats.
  */
 static List *pending_write_requests = NIL;
-
-/*
- * Total time charged to functions so far in the current backend.
- * We use this to help separate "self" and "other" time charges.
- * (We assume this initializes to zero.)
- */
-static instr_time total_func_time;
 
 /*
  * Total time charged to functions so far in the current backend.
@@ -423,7 +405,7 @@
 void
 pgstat_init(void)
 {
-	socklen_t	alen;
+	ACCEPT_TYPE_ARG3 alen;
 	struct addrinfo *addrs = NULL,
 			   *addr,
 				hints;
@@ -2976,1719 +2958,6 @@
 	on_shmem_exit(pgstat_shutdown_hook, 0);
 }
 
-<<<<<<< HEAD
-	/* Create or attach to the shared appname buffer */
-	size = mul_size(NAMEDATALEN, NumBackendStatSlots);
-	BackendAppnameBuffer = (char *)
-		ShmemInitStruct("Backend Application Name Buffer", size, &found);
-
-	if (!found)
-	{
-		MemSet(BackendAppnameBuffer, 0, size);
-
-		/* Initialize st_appname pointers. */
-		buffer = BackendAppnameBuffer;
-		for (i = 0; i < NumBackendStatSlots; i++)
-		{
-			BackendStatusArray[i].st_appname = buffer;
-			buffer += NAMEDATALEN;
-		}
-	}
-
-	/* Create or attach to the shared client hostname buffer */
-	size = mul_size(NAMEDATALEN, NumBackendStatSlots);
-	BackendClientHostnameBuffer = (char *)
-		ShmemInitStruct("Backend Client Host Name Buffer", size, &found);
-
-	if (!found)
-	{
-		MemSet(BackendClientHostnameBuffer, 0, size);
-
-		/* Initialize st_clienthostname pointers. */
-		buffer = BackendClientHostnameBuffer;
-		for (i = 0; i < NumBackendStatSlots; i++)
-		{
-			BackendStatusArray[i].st_clienthostname = buffer;
-			buffer += NAMEDATALEN;
-		}
-	}
-
-	/* Create or attach to the shared activity buffer */
-	BackendActivityBufferSize = mul_size(pgstat_track_activity_query_size,
-										 NumBackendStatSlots);
-	BackendActivityBuffer = (char *)
-		ShmemInitStruct("Backend Activity Buffer",
-						BackendActivityBufferSize,
-						&found);
-
-	if (!found)
-	{
-		MemSet(BackendActivityBuffer, 0, BackendActivityBufferSize);
-
-		/* Initialize st_activity pointers. */
-		buffer = BackendActivityBuffer;
-		for (i = 0; i < NumBackendStatSlots; i++)
-		{
-			BackendStatusArray[i].st_activity_raw = buffer;
-			buffer += pgstat_track_activity_query_size;
-		}
-	}
-
-#ifdef USE_SSL
-	/* Create or attach to the shared SSL status buffer */
-	size = mul_size(sizeof(PgBackendSSLStatus), NumBackendStatSlots);
-	BackendSslStatusBuffer = (PgBackendSSLStatus *)
-		ShmemInitStruct("Backend SSL Status Buffer", size, &found);
-
-	if (!found)
-	{
-		PgBackendSSLStatus *ptr;
-
-		MemSet(BackendSslStatusBuffer, 0, size);
-
-		/* Initialize st_sslstatus pointers. */
-		ptr = BackendSslStatusBuffer;
-		for (i = 0; i < NumBackendStatSlots; i++)
-		{
-			BackendStatusArray[i].st_sslstatus = ptr;
-			ptr++;
-		}
-	}
-#endif
-
-#ifdef ENABLE_GSS
-	/* Create or attach to the shared GSSAPI status buffer */
-	size = mul_size(sizeof(PgBackendGSSStatus), NumBackendStatSlots);
-	BackendGssStatusBuffer = (PgBackendGSSStatus *)
-		ShmemInitStruct("Backend GSS Status Buffer", size, &found);
-
-	if (!found)
-	{
-		PgBackendGSSStatus *ptr;
-
-		MemSet(BackendGssStatusBuffer, 0, size);
-
-		/* Initialize st_gssstatus pointers. */
-		ptr = BackendGssStatusBuffer;
-		for (i = 0; i < NumBackendStatSlots; i++)
-		{
-			BackendStatusArray[i].st_gssstatus = ptr;
-			ptr++;
-		}
-	}
-#endif
-}
-
-
-/* ----------
- * pgstat_initialize() -
- *
- *	Initialize pgstats state, and set up our on-proc-exit hook.
- *	Called from InitPostgres and AuxiliaryProcessMain. For auxiliary process,
- *	MyBackendId is invalid. Otherwise, MyBackendId must be set,
- *	but we must not have started any transaction yet (since the
- *	exit hook must run after the last transaction exit).
- *	NOTE: MyDatabaseId isn't set yet; so the shutdown hook has to be careful.
- * ----------
- */
-void
-pgstat_initialize(void)
-{
-	/* Initialize MyBEEntry */
-	if (MyBackendId != InvalidBackendId)
-	{
-		Assert(MyBackendId >= 1 && MyBackendId <= MaxBackends);
-		MyBEEntry = &BackendStatusArray[MyBackendId - 1];
-	}
-	else
-	{
-		/* Must be an auxiliary process */
-		Assert(MyAuxProcType != NotAnAuxProcess);
-
-		/*
-		 * Assign the MyBEEntry for an auxiliary process.  Since it doesn't
-		 * have a BackendId, the slot is statically allocated based on the
-		 * auxiliary process type (MyAuxProcType).  Backends use slots indexed
-		 * in the range from 1 to MaxBackends (inclusive), so we use
-		 * MaxBackends + AuxBackendType + 1 as the index of the slot for an
-		 * auxiliary process.
-		 */
-		MyBEEntry = &BackendStatusArray[MaxBackends + MyAuxProcType];
-	}
-
-	/* Set up a process-exit hook to clean up */
-	on_shmem_exit(pgstat_beshutdown_hook, 0);
-}
-
-/* ----------
- * pgstat_bestart() -
- *
- *	Initialize this backend's entry in the PgBackendStatus array.
- *	Called from InitPostgres.
- *
- *	Apart from auxiliary processes, MyBackendId, MyDatabaseId,
- *	session userid, and application_name must be set for a
- *	backend (hence, this cannot be combined with pgstat_initialize).
- *	Note also that we must be inside a transaction if this isn't an aux
- *	process, as we may need to do encoding conversion on some strings.
- * ----------
- */
-void
-pgstat_bestart(void)
-{
-	volatile PgBackendStatus *vbeentry = MyBEEntry;
-	PgBackendStatus lbeentry;
-#ifdef USE_SSL
-	PgBackendSSLStatus lsslstatus;
-#endif
-#ifdef ENABLE_GSS
-	PgBackendGSSStatus lgssstatus;
-#endif
-
-	/* pgstats state must be initialized from pgstat_initialize() */
-	Assert(vbeentry != NULL);
-
-	/*
-	 * To minimize the time spent modifying the PgBackendStatus entry, and
-	 * avoid risk of errors inside the critical section, we first copy the
-	 * shared-memory struct to a local variable, then modify the data in the
-	 * local variable, then copy the local variable back to shared memory.
-	 * Only the last step has to be inside the critical section.
-	 *
-	 * Most of the data we copy from shared memory is just going to be
-	 * overwritten, but the struct's not so large that it's worth the
-	 * maintenance hassle to copy only the needful fields.
-	 */
-	memcpy(&lbeentry,
-		   unvolatize(PgBackendStatus *, vbeentry),
-		   sizeof(PgBackendStatus));
-
-	/* These structs can just start from zeroes each time, though */
-#ifdef USE_SSL
-	memset(&lsslstatus, 0, sizeof(lsslstatus));
-#endif
-#ifdef ENABLE_GSS
-	memset(&lgssstatus, 0, sizeof(lgssstatus));
-#endif
-
-	/*
-	 * Now fill in all the fields of lbeentry, except for strings that are
-	 * out-of-line data.  Those have to be handled separately, below.
-	 */
-	lbeentry.st_procpid = MyProcPid;
-
-	if (MyBackendId != InvalidBackendId)
-	{
-		if (IsAutoVacuumLauncherProcess())
-		{
-			/* Autovacuum Launcher */
-			lbeentry.st_backendType = B_AUTOVAC_LAUNCHER;
-		}
-		else if (IsAutoVacuumWorkerProcess())
-		{
-			/* Autovacuum Worker */
-			lbeentry.st_backendType = B_AUTOVAC_WORKER;
-		}
-		else if (am_walsender)
-		{
-			/* Wal sender */
-			lbeentry.st_backendType = B_WAL_SENDER;
-		}
-		else if (IsBackgroundWorker)
-		{
-			/* bgworker */
-			lbeentry.st_backendType = B_BG_WORKER;
-		}
-		else
-		{
-			/* client-backend */
-			lbeentry.st_backendType = B_BACKEND;
-		}
-	}
-	else
-	{
-		/* Must be an auxiliary process */
-		Assert(MyAuxProcType != NotAnAuxProcess);
-		switch (MyAuxProcType)
-		{
-			case StartupProcess:
-				lbeentry.st_backendType = B_STARTUP;
-				break;
-			case BgWriterProcess:
-				lbeentry.st_backendType = B_BG_WRITER;
-				break;
-			case CheckpointerProcess:
-				lbeentry.st_backendType = B_CHECKPOINTER;
-				break;
-			case WalWriterProcess:
-				lbeentry.st_backendType = B_WAL_WRITER;
-				break;
-			case WalReceiverProcess:
-				lbeentry.st_backendType = B_WAL_RECEIVER;
-				break;
-			default:
-				elog(FATAL, "unrecognized process type: %d",
-					 (int) MyAuxProcType);
-		}
-	}
-
-	lbeentry.st_proc_start_timestamp = MyStartTimestamp;
-	lbeentry.st_activity_start_timestamp = 0;
-	lbeentry.st_state_start_timestamp = 0;
-	lbeentry.st_xact_start_timestamp = 0;
-	lbeentry.st_databaseid = MyDatabaseId;
-
-	/* We have userid for client-backends, wal-sender and bgworker processes */
-	if (lbeentry.st_backendType == B_BACKEND
-		|| lbeentry.st_backendType == B_WAL_SENDER
-		|| lbeentry.st_backendType == B_BG_WORKER)
-		lbeentry.st_userid = GetSessionUserId();
-	else
-		lbeentry.st_userid = InvalidOid;
-
-	lbeentry.st_session_id = gp_session_id;  /* GPDB only */
-
-	/*
-	 * We may not have a MyProcPort (eg, if this is the autovacuum process).
-	 * If so, use all-zeroes client address, which is dealt with specially in
-	 * pg_stat_get_backend_client_addr and pg_stat_get_backend_client_port.
-	 */
-	if (MyProcPort)
-		memcpy(&lbeentry.st_clientaddr, &MyProcPort->raddr,
-			   sizeof(lbeentry.st_clientaddr));
-	else
-		MemSet(&lbeentry.st_clientaddr, 0, sizeof(lbeentry.st_clientaddr));
-
-#ifdef USE_SSL
-	if (MyProcPort && MyProcPort->ssl != NULL)
-	{
-		lbeentry.st_ssl = true;
-		lsslstatus.ssl_bits = be_tls_get_cipher_bits(MyProcPort);
-		lsslstatus.ssl_compression = be_tls_get_compression(MyProcPort);
-		strlcpy(lsslstatus.ssl_version, be_tls_get_version(MyProcPort), NAMEDATALEN);
-		strlcpy(lsslstatus.ssl_cipher, be_tls_get_cipher(MyProcPort), NAMEDATALEN);
-		be_tls_get_peer_subject_name(MyProcPort, lsslstatus.ssl_client_dn, NAMEDATALEN);
-		be_tls_get_peer_serial(MyProcPort, lsslstatus.ssl_client_serial, NAMEDATALEN);
-		be_tls_get_peer_issuer_name(MyProcPort, lsslstatus.ssl_issuer_dn, NAMEDATALEN);
-	}
-	else
-	{
-		lbeentry.st_ssl = false;
-	}
-#else
-	lbeentry.st_ssl = false;
-#endif
-
-#ifdef ENABLE_GSS
-	if (MyProcPort && MyProcPort->gss != NULL)
-	{
-		lbeentry.st_gss = true;
-		lgssstatus.gss_auth = be_gssapi_get_auth(MyProcPort);
-		lgssstatus.gss_enc = be_gssapi_get_enc(MyProcPort);
-
-		if (lgssstatus.gss_auth)
-			strlcpy(lgssstatus.gss_princ, be_gssapi_get_princ(MyProcPort), NAMEDATALEN);
-	}
-	else
-	{
-		lbeentry.st_gss = false;
-	}
-#else
-	lbeentry.st_gss = false;
-#endif
-
-	lbeentry.st_state = STATE_UNDEFINED;
-	lbeentry.st_progress_command = PROGRESS_COMMAND_INVALID;
-	lbeentry.st_progress_command_target = InvalidOid;
-	lbeentry.st_rsgid = InvalidOid;
-
-	/*
-	 * we don't zero st_progress_param here to save cycles; nobody should
-	 * examine it until st_progress_command has been set to something other
-	 * than PROGRESS_COMMAND_INVALID
-	 */
-
-	/*
-	 * We're ready to enter the critical section that fills the shared-memory
-	 * status entry.  We follow the protocol of bumping st_changecount before
-	 * and after; and make sure it's even afterwards.  We use a volatile
-	 * pointer here to ensure the compiler doesn't try to get cute.
-	 */
-	PGSTAT_BEGIN_WRITE_ACTIVITY(vbeentry);
-
-	/* make sure we'll memcpy the same st_changecount back */
-	lbeentry.st_changecount = vbeentry->st_changecount;
-
-	memcpy(unvolatize(PgBackendStatus *, vbeentry),
-		   &lbeentry,
-		   sizeof(PgBackendStatus));
-
-	/*
-	 * We can write the out-of-line strings and structs using the pointers
-	 * that are in lbeentry; this saves some de-volatilizing messiness.
-	 */
-	lbeentry.st_appname[0] = '\0';
-	if (MyProcPort && MyProcPort->remote_hostname)
-		strlcpy(lbeentry.st_clienthostname, MyProcPort->remote_hostname,
-				NAMEDATALEN);
-	else
-		lbeentry.st_clienthostname[0] = '\0';
-	lbeentry.st_activity_raw[0] = '\0';
-	/* Also make sure the last byte in each string area is always 0 */
-	lbeentry.st_appname[NAMEDATALEN - 1] = '\0';
-	lbeentry.st_clienthostname[NAMEDATALEN - 1] = '\0';
-	lbeentry.st_activity_raw[pgstat_track_activity_query_size - 1] = '\0';
-
-#ifdef USE_SSL
-	memcpy(lbeentry.st_sslstatus, &lsslstatus, sizeof(PgBackendSSLStatus));
-#endif
-#ifdef ENABLE_GSS
-	memcpy(lbeentry.st_gssstatus, &lgssstatus, sizeof(PgBackendGSSStatus));
-#endif
-
-	PGSTAT_END_WRITE_ACTIVITY(vbeentry);
-
-	/*
-	 * GPDB: Initialize per-portal statistics hash for resource queues.
-	 */
-	pgstat_init_localportalhash();
-
-	/* Update app name to current GUC setting */
-	if (application_name)
-		pgstat_report_appname(application_name);
-}
-
-/*
- * Shut down a single backend's statistics reporting at process exit.
- *
- * Flush any remaining statistics counts out to the collector.
- * Without this, operations triggered during backend exit (such as
- * temp table deletions) won't be counted.
- *
- * Lastly, clear out our entry in the PgBackendStatus array.
- */
-static void
-pgstat_beshutdown_hook(int code, Datum arg)
-{
-	volatile PgBackendStatus *beentry = MyBEEntry;
-
-	/*
-	 * If we got as far as discovering our own database ID, we can report what
-	 * we did to the collector.  Otherwise, we'd be sending an invalid
-	 * database ID, so forget it.  (This means that accesses to pg_database
-	 * during failed backend starts might never get counted.)
-	 */
-	if (OidIsValid(MyDatabaseId))
-		pgstat_report_stat(true);
-
-	/*
-	 * Clear my status entry, following the protocol of bumping st_changecount
-	 * before and after.  We use a volatile pointer here to ensure the
-	 * compiler doesn't try to get cute.
-	 */
-	PGSTAT_BEGIN_WRITE_ACTIVITY(beentry);
-
-	beentry->st_procpid = 0;	/* mark invalid */
-	beentry->st_session_id = 0;
-
-	PGSTAT_END_WRITE_ACTIVITY(beentry);
-}
-
-
-/* ----------
- * pgstat_report_activity() -
- *
- *	Called from tcop/postgres.c to report what the backend is actually doing
- *	(but note cmd_str can be NULL for certain cases).
- *
- * All updates of the status entry follow the protocol of bumping
- * st_changecount before and after.  We use a volatile pointer here to
- * ensure the compiler doesn't try to get cute.
- * ----------
- */
-void
-pgstat_report_activity(BackendState state, const char *cmd_str)
-{
-	volatile PgBackendStatus *beentry = MyBEEntry;
-	TimestampTz start_timestamp;
-	TimestampTz current_timestamp;
-	int			len = 0;
-
-	TRACE_POSTGRESQL_STATEMENT_STATUS(cmd_str);
-
-	if (!beentry)
-		return;
-
-	if (!pgstat_track_activities)
-	{
-		if (beentry->st_state != STATE_DISABLED)
-		{
-			volatile PGPROC *proc = MyProc;
-
-			/*
-			 * track_activities is disabled, but we last reported a
-			 * non-disabled state.  As our final update, change the state and
-			 * clear fields we will not be updating anymore.
-			 */
-			PGSTAT_BEGIN_WRITE_ACTIVITY(beentry);
-			beentry->st_state = STATE_DISABLED;
-			beentry->st_state_start_timestamp = 0;
-			beentry->st_activity_raw[0] = '\0';
-			beentry->st_activity_start_timestamp = 0;
-			/* st_xact_start_timestamp and wait_event_info are also disabled */
-			beentry->st_xact_start_timestamp = 0;
-			proc->wait_event_info = 0;
-			PGSTAT_END_WRITE_ACTIVITY(beentry);
-		}
-		return;
-	}
-
-	/*
-	 * To minimize the time spent modifying the entry, and avoid risk of
-	 * errors inside the critical section, fetch all the needed data first.
-	 */
-	start_timestamp = GetCurrentStatementStartTimestamp();
-	if (cmd_str != NULL)
-	{
-		/*
-		 * Compute length of to-be-stored string unaware of multi-byte
-		 * characters. For speed reasons that'll get corrected on read, rather
-		 * than computed every write.
-		 */
-		len = Min(strlen(cmd_str), pgstat_track_activity_query_size - 1);
-	}
-	current_timestamp = GetCurrentTimestamp();
-
-	/*
-	 * Now update the status entry
-	 */
-	PGSTAT_BEGIN_WRITE_ACTIVITY(beentry);
-
-	beentry->st_state = state;
-	beentry->st_state_start_timestamp = current_timestamp;
-
-	if (cmd_str != NULL)
-	{
-		memcpy((char *) beentry->st_activity_raw, cmd_str, len);
-		beentry->st_activity_raw[len] = '\0';
-		beentry->st_activity_start_timestamp = start_timestamp;
-	}
-
-	PGSTAT_END_WRITE_ACTIVITY(beentry);
-}
-
-/*-----------
- * pgstat_progress_start_command() -
- *
- * Set st_progress_command (and st_progress_command_target) in own backend
- * entry.  Also, zero-initialize st_progress_param array.
- *-----------
- */
-void
-pgstat_progress_start_command(ProgressCommandType cmdtype, Oid relid)
-{
-	volatile PgBackendStatus *beentry = MyBEEntry;
-
-	if (!beentry || !pgstat_track_activities)
-		return;
-
-	PGSTAT_BEGIN_WRITE_ACTIVITY(beentry);
-	beentry->st_progress_command = cmdtype;
-	beentry->st_progress_command_target = relid;
-	MemSet(&beentry->st_progress_param, 0, sizeof(beentry->st_progress_param));
-	PGSTAT_END_WRITE_ACTIVITY(beentry);
-}
-
-/*-----------
- * pgstat_progress_update_param() -
- *
- * Update index'th member in st_progress_param[] of own backend entry.
- *-----------
- */
-void
-pgstat_progress_update_param(int index, int64 val)
-{
-	volatile PgBackendStatus *beentry = MyBEEntry;
-
-	Assert(index >= 0 && index < PGSTAT_NUM_PROGRESS_PARAM);
-
-	if (!beentry || !pgstat_track_activities)
-		return;
-
-	PGSTAT_BEGIN_WRITE_ACTIVITY(beentry);
-	beentry->st_progress_param[index] = val;
-	PGSTAT_END_WRITE_ACTIVITY(beentry);
-}
-
-/*-----------
- * pgstat_progress_update_multi_param() -
- *
- * Update multiple members in st_progress_param[] of own backend entry.
- * This is atomic; readers won't see intermediate states.
- *-----------
- */
-void
-pgstat_progress_update_multi_param(int nparam, const int *index,
-								   const int64 *val)
-{
-	volatile PgBackendStatus *beentry = MyBEEntry;
-	int			i;
-
-	if (!beentry || !pgstat_track_activities || nparam == 0)
-		return;
-
-	PGSTAT_BEGIN_WRITE_ACTIVITY(beentry);
-
-	for (i = 0; i < nparam; ++i)
-	{
-		Assert(index[i] >= 0 && index[i] < PGSTAT_NUM_PROGRESS_PARAM);
-
-		beentry->st_progress_param[index[i]] = val[i];
-	}
-
-	PGSTAT_END_WRITE_ACTIVITY(beentry);
-}
-
-/*-----------
- * pgstat_progress_end_command() -
- *
- * Reset st_progress_command (and st_progress_command_target) in own backend
- * entry.  This signals the end of the command.
- *-----------
- */
-void
-pgstat_progress_end_command(void)
-{
-	volatile PgBackendStatus *beentry = MyBEEntry;
-
-	if (!beentry)
-		return;
-	if (!pgstat_track_activities
-		&& beentry->st_progress_command == PROGRESS_COMMAND_INVALID)
-		return;
-
-	PGSTAT_BEGIN_WRITE_ACTIVITY(beentry);
-	beentry->st_progress_command = PROGRESS_COMMAND_INVALID;
-	beentry->st_progress_command_target = InvalidOid;
-	PGSTAT_END_WRITE_ACTIVITY(beentry);
-}
-
-/* ----------
- * pgstat_report_appname() -
- *
- *	Called to update our application name.
- * ----------
- */
-void
-pgstat_report_appname(const char *appname)
-{
-	volatile PgBackendStatus *beentry = MyBEEntry;
-	int			len;
-
-	if (!beentry)
-		return;
-
-	/* This should be unnecessary if GUC did its job, but be safe */
-	len = pg_mbcliplen(appname, strlen(appname), NAMEDATALEN - 1);
-
-	/*
-	 * Update my status entry, following the protocol of bumping
-	 * st_changecount before and after.  We use a volatile pointer here to
-	 * ensure the compiler doesn't try to get cute.
-	 */
-	PGSTAT_BEGIN_WRITE_ACTIVITY(beentry);
-
-	memcpy((char *) beentry->st_appname, appname, len);
-	beentry->st_appname[len] = '\0';
-
-	PGSTAT_END_WRITE_ACTIVITY(beentry);
-}
-
-/*
- * Report current transaction start timestamp as the specified value.
- * Zero means there is no active transaction.
- */
-void
-pgstat_report_xact_timestamp(TimestampTz tstamp)
-{
-	volatile PgBackendStatus *beentry = MyBEEntry;
-
-	if (!pgstat_track_activities || !beentry)
-		return;
-
-	/*
-	 * Update my status entry, following the protocol of bumping
-	 * st_changecount before and after.  We use a volatile pointer here to
-	 * ensure the compiler doesn't try to get cute.
-	 */
-	PGSTAT_BEGIN_WRITE_ACTIVITY(beentry);
-
-	beentry->st_xact_start_timestamp = tstamp;
-
-	PGSTAT_END_WRITE_ACTIVITY(beentry);
-}
-
-/*
- * Report the timestamp of transaction start queueing on the resource group.
- */
-void
-pgstat_report_resgroup(Oid groupid)
-{
-	volatile PgBackendStatus *beentry = MyBEEntry;
-
-	if (!beentry)
-		return;
-
-	/*
-	 * Update my status entry, following the protocol of bumping
-	 * st_changecount before and after.  We use a volatile pointer here to
-	 * ensure the compiler doesn't try to get cute.
-	 */
-	beentry->st_changecount++;
-
-	beentry->st_rsgid = groupid;
-	beentry->st_changecount++;
-	Assert((beentry->st_changecount & 1) == 0);
-}
-
-/* ----------
- * pgstat_report_sessionid() -
- *
- * 	Called from cdbgang to report a session is reset.
- *
- * ----------
- */
-void
-pgstat_report_sessionid(int new_sessionid)
-{
-	volatile PgBackendStatus *beentry = MyBEEntry;
-
-	if (!beentry)
-		return;
-
-	beentry->st_changecount++;
-	beentry->st_session_id = new_sessionid;
-	beentry->st_changecount++;
-	Assert((beentry->st_changecount & 1) == 0);
-}
-
-/* ----------
- * pgstat_read_current_status() -
- *
- *	Copy the current contents of the PgBackendStatus array to local memory,
- *	if not already done in this transaction.
- * ----------
- */
-static void
-pgstat_read_current_status(void)
-{
-	volatile PgBackendStatus *beentry;
-	LocalPgBackendStatus *localtable;
-	LocalPgBackendStatus *localentry;
-	char	   *localappname,
-			   *localclienthostname,
-			   *localactivity;
-#ifdef USE_SSL
-	PgBackendSSLStatus *localsslstatus;
-#endif
-#ifdef ENABLE_GSS
-	PgBackendGSSStatus *localgssstatus;
-#endif
-	int			i;
-
-	Assert(!pgStatRunningInCollector);
-	if (localBackendStatusTable)
-		return;					/* already done */
-
-	pgstat_setup_memcxt();
-
-	/*
-	 * Allocate storage for local copy of state data.  We can presume that
-	 * none of these requests overflow size_t, because we already calculated
-	 * the same values using mul_size during shmem setup.  However, with
-	 * probably-silly values of pgstat_track_activity_query_size and
-	 * max_connections, the localactivity buffer could exceed 1GB, so use
-	 * "huge" allocation for that one.
-	 */
-	localtable = (LocalPgBackendStatus *)
-		MemoryContextAlloc(pgStatLocalContext,
-						   sizeof(LocalPgBackendStatus) * NumBackendStatSlots);
-	localappname = (char *)
-		MemoryContextAlloc(pgStatLocalContext,
-						   NAMEDATALEN * NumBackendStatSlots);
-	localclienthostname = (char *)
-		MemoryContextAlloc(pgStatLocalContext,
-						   NAMEDATALEN * NumBackendStatSlots);
-	localactivity = (char *)
-		MemoryContextAllocHuge(pgStatLocalContext,
-							   pgstat_track_activity_query_size * NumBackendStatSlots);
-#ifdef USE_SSL
-	localsslstatus = (PgBackendSSLStatus *)
-		MemoryContextAlloc(pgStatLocalContext,
-						   sizeof(PgBackendSSLStatus) * NumBackendStatSlots);
-#endif
-#ifdef ENABLE_GSS
-	localgssstatus = (PgBackendGSSStatus *)
-		MemoryContextAlloc(pgStatLocalContext,
-						   sizeof(PgBackendGSSStatus) * NumBackendStatSlots);
-#endif
-
-	localNumBackends = 0;
-
-	beentry = BackendStatusArray;
-	localentry = localtable;
-	for (i = 1; i <= NumBackendStatSlots; i++)
-	{
-		/*
-		 * Follow the protocol of retrying if st_changecount changes while we
-		 * copy the entry, or if it's odd.  (The check for odd is needed to
-		 * cover the case where we are able to completely copy the entry while
-		 * the source backend is between increment steps.)	We use a volatile
-		 * pointer here to ensure the compiler doesn't try to get cute.
-		 */
-		for (;;)
-		{
-			int			before_changecount;
-			int			after_changecount;
-
-			pgstat_begin_read_activity(beentry, before_changecount);
-
-			localentry->backendStatus.st_procpid = beentry->st_procpid;
-			/* Skip all the data-copying work if entry is not in use */
-			if (localentry->backendStatus.st_procpid > 0)
-			{
-				memcpy(&localentry->backendStatus, unvolatize(PgBackendStatus *, beentry), sizeof(PgBackendStatus));
-
-				/*
-				 * For each PgBackendStatus field that is a pointer, copy the
-				 * pointed-to data, then adjust the local copy of the pointer
-				 * field to point at the local copy of the data.
-				 *
-				 * strcpy is safe even if the string is modified concurrently,
-				 * because there's always a \0 at the end of the buffer.
-				 */
-				strcpy(localappname, (char *) beentry->st_appname);
-				localentry->backendStatus.st_appname = localappname;
-				strcpy(localclienthostname, (char *) beentry->st_clienthostname);
-				localentry->backendStatus.st_clienthostname = localclienthostname;
-				strcpy(localactivity, (char *) beentry->st_activity_raw);
-				localentry->backendStatus.st_activity_raw = localactivity;
-#ifdef USE_SSL
-				if (beentry->st_ssl)
-				{
-					memcpy(localsslstatus, beentry->st_sslstatus, sizeof(PgBackendSSLStatus));
-					localentry->backendStatus.st_sslstatus = localsslstatus;
-				}
-#endif
-#ifdef ENABLE_GSS
-				if (beentry->st_gss)
-				{
-					memcpy(localgssstatus, beentry->st_gssstatus, sizeof(PgBackendGSSStatus));
-					localentry->backendStatus.st_gssstatus = localgssstatus;
-				}
-#endif
-			}
-
-			pgstat_end_read_activity(beentry, after_changecount);
-
-			if (pgstat_read_activity_complete(before_changecount,
-											  after_changecount))
-				break;
-
-			/* Make sure we can break out of loop if stuck... */
-			CHECK_FOR_INTERRUPTS();
-		}
-
-		beentry++;
-		/* Only valid entries get included into the local array */
-		if (localentry->backendStatus.st_procpid > 0)
-		{
-			BackendIdGetTransactionIds(i,
-									   &localentry->backend_xid,
-									   &localentry->backend_xmin);
-
-			localentry++;
-			localappname += NAMEDATALEN;
-			localclienthostname += NAMEDATALEN;
-			localactivity += pgstat_track_activity_query_size;
-#ifdef USE_SSL
-			localsslstatus++;
-#endif
-#ifdef ENABLE_GSS
-			localgssstatus++;
-#endif
-			localNumBackends++;
-		}
-	}
-
-	/* Set the pointer only after completion of a valid table */
-	localBackendStatusTable = localtable;
-}
-
-/* ----------
- * pgstat_get_wait_event_type() -
- *
- *	Return a string representing the current wait event type, backend is
- *	waiting on.
- */
-const char *
-pgstat_get_wait_event_type(uint32 wait_event_info)
-{
-	uint32		classId;
-	const char *event_type;
-
-	/* report process as not waiting. */
-	if (wait_event_info == 0)
-		return NULL;
-
-	classId = wait_event_info & 0xFF000000;
-
-	switch (classId)
-	{
-		case PG_WAIT_LWLOCK:
-			event_type = "LWLock";
-			break;
-		case PG_WAIT_LOCK:
-			event_type = "Lock";
-			break;
-		case PG_WAIT_BUFFER_PIN:
-			event_type = "BufferPin";
-			break;
-		case PG_WAIT_ACTIVITY:
-			event_type = "Activity";
-			break;
-		case PG_WAIT_CLIENT:
-			event_type = "Client";
-			break;
-		case PG_WAIT_EXTENSION:
-			event_type = "Extension";
-			break;
-		case PG_WAIT_IPC:
-			event_type = "IPC";
-			break;
-		case PG_WAIT_TIMEOUT:
-			event_type = "Timeout";
-			break;
-		case PG_WAIT_IO:
-			event_type = "IO";
-			break;
-		case PG_WAIT_RESOURCE_GROUP:
-			event_type = "ResourceGroup";
-			break;
-		case PG_WAIT_RESOURCE_QUEUE:
-			event_type = "ResourceQueue";
-			break;
-		case PG_WAIT_REPLICATION:
-			event_type = "Replication";
-			break;
-		default:
-			event_type = "???";
-			break;
-	}
-
-	return event_type;
-}
-
-/* ----------
- * pgstat_get_wait_event() -
- *
- *	Return a string representing the current wait event, backend is
- *	waiting on.
- */
-const char *
-pgstat_get_wait_event(uint32 wait_event_info)
-{
-	uint32		classId;
-	uint16		eventId;
-	const char *event_name;
-
-	/* report process as not waiting. */
-	if (wait_event_info == 0)
-		return NULL;
-
-	classId = wait_event_info & 0xFF000000;
-	eventId = wait_event_info & 0x0000FFFF;
-
-	switch (classId)
-	{
-		case PG_WAIT_LWLOCK:
-			event_name = GetLWLockIdentifier(classId, eventId);
-			break;
-		case PG_WAIT_LOCK:
-			event_name = GetLockNameFromTagType(eventId);
-			break;
-		case PG_WAIT_BUFFER_PIN:
-			event_name = "BufferPin";
-			break;
-		case PG_WAIT_ACTIVITY:
-			{
-				WaitEventActivity w = (WaitEventActivity) wait_event_info;
-
-				event_name = pgstat_get_wait_activity(w);
-				break;
-			}
-		case PG_WAIT_CLIENT:
-			{
-				WaitEventClient w = (WaitEventClient) wait_event_info;
-
-				event_name = pgstat_get_wait_client(w);
-				break;
-			}
-		case PG_WAIT_EXTENSION:
-			event_name = "Extension";
-			break;
-		case PG_WAIT_IPC:
-			{
-				WaitEventIPC w = (WaitEventIPC) wait_event_info;
-
-				event_name = pgstat_get_wait_ipc(w);
-				break;
-			}
-		case PG_WAIT_TIMEOUT:
-			{
-				WaitEventTimeout w = (WaitEventTimeout) wait_event_info;
-
-				event_name = pgstat_get_wait_timeout(w);
-				break;
-			}
-		case PG_WAIT_IO:
-			{
-				WaitEventIO w = (WaitEventIO) wait_event_info;
-
-				event_name = pgstat_get_wait_io(w);
-				break;
-			}
-		case PG_WAIT_RESOURCE_GROUP:
-			/*
-			 * We don't pass details for resource groups via event id, since
-			 * it's an uint16 and resource group id is an Oid.
-			 *
-			 * Here should be never used, pg_stat_get_activity() will get the
-			 * information from backend entry.
-			 */
-			event_name = "ResourceGroup";
-			break;
-		case PG_WAIT_RESOURCE_QUEUE:
-			event_name = "ResourceQueue";
-			break;
-		case PG_WAIT_REPLICATION:
-			event_name = "Replication";
-			break;
-		default:
-			event_name = "unknown wait event";
-			break;
-	}
-
-	return event_name;
-}
-
-/* ----------
- * pgstat_get_wait_activity() -
- *
- * Convert WaitEventActivity to string.
- * ----------
- */
-static const char *
-pgstat_get_wait_activity(WaitEventActivity w)
-{
-	const char *event_name = "unknown wait event";
-
-	switch (w)
-	{
-		case WAIT_EVENT_ARCHIVER_MAIN:
-			event_name = "ArchiverMain";
-			break;
-		case WAIT_EVENT_AUTOVACUUM_MAIN:
-			event_name = "AutoVacuumMain";
-			break;
-		case WAIT_EVENT_BGWRITER_HIBERNATE:
-			event_name = "BgWriterHibernate";
-			break;
-		case WAIT_EVENT_BGWRITER_MAIN:
-			event_name = "BgWriterMain";
-			break;
-		case WAIT_EVENT_CHECKPOINTER_MAIN:
-			event_name = "CheckpointerMain";
-			break;
-		case WAIT_EVENT_LOGICAL_APPLY_MAIN:
-			event_name = "LogicalApplyMain";
-			break;
-		case WAIT_EVENT_LOGICAL_LAUNCHER_MAIN:
-			event_name = "LogicalLauncherMain";
-			break;
-		case WAIT_EVENT_PGSTAT_MAIN:
-			event_name = "PgStatMain";
-			break;
-		case WAIT_EVENT_RECOVERY_WAL_ALL:
-			event_name = "RecoveryWalAll";
-			break;
-		case WAIT_EVENT_RECOVERY_WAL_STREAM:
-			event_name = "RecoveryWalStream";
-			break;
-		case WAIT_EVENT_SYSLOGGER_MAIN:
-			event_name = "SysLoggerMain";
-			break;
-		case WAIT_EVENT_WAL_RECEIVER_MAIN:
-			event_name = "WalReceiverMain";
-			break;
-		case WAIT_EVENT_WAL_SENDER_MAIN:
-			event_name = "WalSenderMain";
-			break;
-		case WAIT_EVENT_WAL_WRITER_MAIN:
-			event_name = "WalWriterMain";
-			break;
-
-		case WAIT_EVENT_BACKOFF_MAIN:
-			event_name = "BackoffSweeperMain";
-			break;
-		case WAIT_EVENT_FTS_PROBE_MAIN:
-			event_name = "FtsProbeMain";
-			break;
-		case WAIT_EVENT_GLOBAL_DEADLOCK_DETECTOR_MAIN:
-			event_name = "GlobalDeadLockDetectorMain";
-			break;
-			/* no default case, so that compiler will warn */
-	}
-
-	return event_name;
-}
-
-/* ----------
- * pgstat_get_wait_client() -
- *
- * Convert WaitEventClient to string.
- * ----------
- */
-static const char *
-pgstat_get_wait_client(WaitEventClient w)
-{
-	const char *event_name = "unknown wait event";
-
-	switch (w)
-	{
-		case WAIT_EVENT_CLIENT_READ:
-			event_name = "ClientRead";
-			break;
-		case WAIT_EVENT_CLIENT_WRITE:
-			event_name = "ClientWrite";
-			break;
-		case WAIT_EVENT_LIBPQWALRECEIVER_CONNECT:
-			event_name = "LibPQWalReceiverConnect";
-			break;
-		case WAIT_EVENT_LIBPQWALRECEIVER_RECEIVE:
-			event_name = "LibPQWalReceiverReceive";
-			break;
-		case WAIT_EVENT_SSL_OPEN_SERVER:
-			event_name = "SSLOpenServer";
-			break;
-		case WAIT_EVENT_WAL_RECEIVER_WAIT_START:
-			event_name = "WalReceiverWaitStart";
-			break;
-		case WAIT_EVENT_WAL_SENDER_WAIT_WAL:
-			event_name = "WalSenderWaitForWAL";
-			break;
-		case WAIT_EVENT_WAL_SENDER_WRITE_DATA:
-			event_name = "WalSenderWriteData";
-			break;
-		case WAIT_EVENT_GSS_OPEN_SERVER:
-			event_name = "GSSOpenServer";
-			break;
-			/* no default case, so that compiler will warn */
-	}
-
-	return event_name;
-}
-
-/* ----------
- * pgstat_get_wait_ipc() -
- *
- * Convert WaitEventIPC to string.
- * ----------
- */
-static const char *
-pgstat_get_wait_ipc(WaitEventIPC w)
-{
-	const char *event_name = "unknown wait event";
-
-	switch (w)
-	{
-		case WAIT_EVENT_BGWORKER_SHUTDOWN:
-			event_name = "BgWorkerShutdown";
-			break;
-		case WAIT_EVENT_BGWORKER_STARTUP:
-			event_name = "BgWorkerStartup";
-			break;
-		case WAIT_EVENT_BTREE_PAGE:
-			event_name = "BtreePage";
-			break;
-		case WAIT_EVENT_CHECKPOINT_DONE:
-			event_name = "CheckpointDone";
-			break;
-		case WAIT_EVENT_CHECKPOINT_START:
-			event_name = "CheckpointStart";
-			break;
-		case WAIT_EVENT_CLOG_GROUP_UPDATE:
-			event_name = "ClogGroupUpdate";
-			break;
-		case WAIT_EVENT_EXECUTE_GATHER:
-			event_name = "ExecuteGather";
-			break;
-		case WAIT_EVENT_HASH_BATCH_ALLOCATING:
-			event_name = "Hash/Batch/Allocating";
-			break;
-		case WAIT_EVENT_HASH_BATCH_ELECTING:
-			event_name = "Hash/Batch/Electing";
-			break;
-		case WAIT_EVENT_HASH_BATCH_LOADING:
-			event_name = "Hash/Batch/Loading";
-			break;
-		case WAIT_EVENT_HASH_BUILD_ALLOCATING:
-			event_name = "Hash/Build/Allocating";
-			break;
-		case WAIT_EVENT_HASH_BUILD_ELECTING:
-			event_name = "Hash/Build/Electing";
-			break;
-		case WAIT_EVENT_HASH_BUILD_HASHING_INNER:
-			event_name = "Hash/Build/HashingInner";
-			break;
-		case WAIT_EVENT_HASH_BUILD_HASHING_OUTER:
-			event_name = "Hash/Build/HashingOuter";
-			break;
-		case WAIT_EVENT_HASH_GROW_BATCHES_ALLOCATING:
-			event_name = "Hash/GrowBatches/Allocating";
-			break;
-		case WAIT_EVENT_HASH_GROW_BATCHES_DECIDING:
-			event_name = "Hash/GrowBatches/Deciding";
-			break;
-		case WAIT_EVENT_HASH_GROW_BATCHES_ELECTING:
-			event_name = "Hash/GrowBatches/Electing";
-			break;
-		case WAIT_EVENT_HASH_GROW_BATCHES_FINISHING:
-			event_name = "Hash/GrowBatches/Finishing";
-			break;
-		case WAIT_EVENT_HASH_GROW_BATCHES_REPARTITIONING:
-			event_name = "Hash/GrowBatches/Repartitioning";
-			break;
-		case WAIT_EVENT_HASH_GROW_BUCKETS_ALLOCATING:
-			event_name = "Hash/GrowBuckets/Allocating";
-			break;
-		case WAIT_EVENT_HASH_GROW_BUCKETS_ELECTING:
-			event_name = "Hash/GrowBuckets/Electing";
-			break;
-		case WAIT_EVENT_HASH_GROW_BUCKETS_REINSERTING:
-			event_name = "Hash/GrowBuckets/Reinserting";
-			break;
-		case WAIT_EVENT_LOGICAL_SYNC_DATA:
-			event_name = "LogicalSyncData";
-			break;
-		case WAIT_EVENT_LOGICAL_SYNC_STATE_CHANGE:
-			event_name = "LogicalSyncStateChange";
-			break;
-		case WAIT_EVENT_MQ_INTERNAL:
-			event_name = "MessageQueueInternal";
-			break;
-		case WAIT_EVENT_MQ_PUT_MESSAGE:
-			event_name = "MessageQueuePutMessage";
-			break;
-		case WAIT_EVENT_MQ_RECEIVE:
-			event_name = "MessageQueueReceive";
-			break;
-		case WAIT_EVENT_MQ_SEND:
-			event_name = "MessageQueueSend";
-			break;
-		case WAIT_EVENT_PARALLEL_BITMAP_SCAN:
-			event_name = "ParallelBitmapScan";
-			break;
-		case WAIT_EVENT_PARALLEL_CREATE_INDEX_SCAN:
-			event_name = "ParallelCreateIndexScan";
-			break;
-		case WAIT_EVENT_PARALLEL_FINISH:
-			event_name = "ParallelFinish";
-			break;
-		case WAIT_EVENT_PROCARRAY_GROUP_UPDATE:
-			event_name = "ProcArrayGroupUpdate";
-			break;
-		case WAIT_EVENT_PROMOTE:
-			event_name = "Promote";
-			break;
-		case WAIT_EVENT_REPLICATION_ORIGIN_DROP:
-			event_name = "ReplicationOriginDrop";
-			break;
-		case WAIT_EVENT_REPLICATION_SLOT_DROP:
-			event_name = "ReplicationSlotDrop";
-			break;
-		case WAIT_EVENT_SAFE_SNAPSHOT:
-			event_name = "SafeSnapshot";
-			break;
-		case WAIT_EVENT_SYNC_REP:
-			event_name = "SyncRep";
-			break;
-
-		case WAIT_EVENT_INTERCONNECT:
-			event_name = "Interconnect";
-			break;
-		case WAIT_EVENT_DTX_RECOVERY:
-			event_name = "DtxRecovery";
-			break;
-			/* no default case, so that compiler will warn */
-	}
-
-	return event_name;
-}
-
-/* ----------
- * pgstat_get_wait_timeout() -
- *
- * Convert WaitEventTimeout to string.
- * ----------
- */
-static const char *
-pgstat_get_wait_timeout(WaitEventTimeout w)
-{
-	const char *event_name = "unknown wait event";
-
-	switch (w)
-	{
-		case WAIT_EVENT_BASE_BACKUP_THROTTLE:
-			event_name = "BaseBackupThrottle";
-			break;
-		case WAIT_EVENT_PG_SLEEP:
-			event_name = "PgSleep";
-			break;
-		case WAIT_EVENT_RECOVERY_APPLY_DELAY:
-			event_name = "RecoveryApplyDelay";
-			break;
-			/* no default case, so that compiler will warn */
-	}
-
-	return event_name;
-}
-
-/* ----------
- * pgstat_get_wait_io() -
- *
- * Convert WaitEventIO to string.
- * ----------
- */
-static const char *
-pgstat_get_wait_io(WaitEventIO w)
-{
-	const char *event_name = "unknown wait event";
-
-	switch (w)
-	{
-		case WAIT_EVENT_BUFFILE_READ:
-			event_name = "BufFileRead";
-			break;
-		case WAIT_EVENT_BUFFILE_WRITE:
-			event_name = "BufFileWrite";
-			break;
-		case WAIT_EVENT_CONTROL_FILE_READ:
-			event_name = "ControlFileRead";
-			break;
-		case WAIT_EVENT_CONTROL_FILE_SYNC:
-			event_name = "ControlFileSync";
-			break;
-		case WAIT_EVENT_CONTROL_FILE_SYNC_UPDATE:
-			event_name = "ControlFileSyncUpdate";
-			break;
-		case WAIT_EVENT_CONTROL_FILE_WRITE:
-			event_name = "ControlFileWrite";
-			break;
-		case WAIT_EVENT_CONTROL_FILE_WRITE_UPDATE:
-			event_name = "ControlFileWriteUpdate";
-			break;
-		case WAIT_EVENT_COPY_FILE_READ:
-			event_name = "CopyFileRead";
-			break;
-		case WAIT_EVENT_COPY_FILE_WRITE:
-			event_name = "CopyFileWrite";
-			break;
-		case WAIT_EVENT_DATA_FILE_EXTEND:
-			event_name = "DataFileExtend";
-			break;
-		case WAIT_EVENT_DATA_FILE_FLUSH:
-			event_name = "DataFileFlush";
-			break;
-		case WAIT_EVENT_DATA_FILE_IMMEDIATE_SYNC:
-			event_name = "DataFileImmediateSync";
-			break;
-		case WAIT_EVENT_DATA_FILE_PREFETCH:
-			event_name = "DataFilePrefetch";
-			break;
-		case WAIT_EVENT_DATA_FILE_READ:
-			event_name = "DataFileRead";
-			break;
-		case WAIT_EVENT_DATA_FILE_SYNC:
-			event_name = "DataFileSync";
-			break;
-		case WAIT_EVENT_DATA_FILE_TRUNCATE:
-			event_name = "DataFileTruncate";
-			break;
-		case WAIT_EVENT_DATA_FILE_WRITE:
-			event_name = "DataFileWrite";
-			break;
-		case WAIT_EVENT_DSM_FILL_ZERO_WRITE:
-			event_name = "DSMFillZeroWrite";
-			break;
-		case WAIT_EVENT_LOCK_FILE_ADDTODATADIR_READ:
-			event_name = "LockFileAddToDataDirRead";
-			break;
-		case WAIT_EVENT_LOCK_FILE_ADDTODATADIR_SYNC:
-			event_name = "LockFileAddToDataDirSync";
-			break;
-		case WAIT_EVENT_LOCK_FILE_ADDTODATADIR_WRITE:
-			event_name = "LockFileAddToDataDirWrite";
-			break;
-		case WAIT_EVENT_LOCK_FILE_CREATE_READ:
-			event_name = "LockFileCreateRead";
-			break;
-		case WAIT_EVENT_LOCK_FILE_CREATE_SYNC:
-			event_name = "LockFileCreateSync";
-			break;
-		case WAIT_EVENT_LOCK_FILE_CREATE_WRITE:
-			event_name = "LockFileCreateWrite";
-			break;
-		case WAIT_EVENT_LOCK_FILE_RECHECKDATADIR_READ:
-			event_name = "LockFileReCheckDataDirRead";
-			break;
-		case WAIT_EVENT_LOGICAL_REWRITE_CHECKPOINT_SYNC:
-			event_name = "LogicalRewriteCheckpointSync";
-			break;
-		case WAIT_EVENT_LOGICAL_REWRITE_MAPPING_SYNC:
-			event_name = "LogicalRewriteMappingSync";
-			break;
-		case WAIT_EVENT_LOGICAL_REWRITE_MAPPING_WRITE:
-			event_name = "LogicalRewriteMappingWrite";
-			break;
-		case WAIT_EVENT_LOGICAL_REWRITE_SYNC:
-			event_name = "LogicalRewriteSync";
-			break;
-		case WAIT_EVENT_LOGICAL_REWRITE_TRUNCATE:
-			event_name = "LogicalRewriteTruncate";
-			break;
-		case WAIT_EVENT_LOGICAL_REWRITE_WRITE:
-			event_name = "LogicalRewriteWrite";
-			break;
-		case WAIT_EVENT_RELATION_MAP_READ:
-			event_name = "RelationMapRead";
-			break;
-		case WAIT_EVENT_RELATION_MAP_SYNC:
-			event_name = "RelationMapSync";
-			break;
-		case WAIT_EVENT_RELATION_MAP_WRITE:
-			event_name = "RelationMapWrite";
-			break;
-		case WAIT_EVENT_REORDER_BUFFER_READ:
-			event_name = "ReorderBufferRead";
-			break;
-		case WAIT_EVENT_REORDER_BUFFER_WRITE:
-			event_name = "ReorderBufferWrite";
-			break;
-		case WAIT_EVENT_REORDER_LOGICAL_MAPPING_READ:
-			event_name = "ReorderLogicalMappingRead";
-			break;
-		case WAIT_EVENT_REPLICATION_SLOT_READ:
-			event_name = "ReplicationSlotRead";
-			break;
-		case WAIT_EVENT_REPLICATION_SLOT_RESTORE_SYNC:
-			event_name = "ReplicationSlotRestoreSync";
-			break;
-		case WAIT_EVENT_REPLICATION_SLOT_SYNC:
-			event_name = "ReplicationSlotSync";
-			break;
-		case WAIT_EVENT_REPLICATION_SLOT_WRITE:
-			event_name = "ReplicationSlotWrite";
-			break;
-		case WAIT_EVENT_SLRU_FLUSH_SYNC:
-			event_name = "SLRUFlushSync";
-			break;
-		case WAIT_EVENT_SLRU_READ:
-			event_name = "SLRURead";
-			break;
-		case WAIT_EVENT_SLRU_SYNC:
-			event_name = "SLRUSync";
-			break;
-		case WAIT_EVENT_SLRU_WRITE:
-			event_name = "SLRUWrite";
-			break;
-		case WAIT_EVENT_SNAPBUILD_READ:
-			event_name = "SnapbuildRead";
-			break;
-		case WAIT_EVENT_SNAPBUILD_SYNC:
-			event_name = "SnapbuildSync";
-			break;
-		case WAIT_EVENT_SNAPBUILD_WRITE:
-			event_name = "SnapbuildWrite";
-			break;
-		case WAIT_EVENT_TIMELINE_HISTORY_FILE_SYNC:
-			event_name = "TimelineHistoryFileSync";
-			break;
-		case WAIT_EVENT_TIMELINE_HISTORY_FILE_WRITE:
-			event_name = "TimelineHistoryFileWrite";
-			break;
-		case WAIT_EVENT_TIMELINE_HISTORY_READ:
-			event_name = "TimelineHistoryRead";
-			break;
-		case WAIT_EVENT_TIMELINE_HISTORY_SYNC:
-			event_name = "TimelineHistorySync";
-			break;
-		case WAIT_EVENT_TIMELINE_HISTORY_WRITE:
-			event_name = "TimelineHistoryWrite";
-			break;
-		case WAIT_EVENT_TWOPHASE_FILE_READ:
-			event_name = "TwophaseFileRead";
-			break;
-		case WAIT_EVENT_TWOPHASE_FILE_SYNC:
-			event_name = "TwophaseFileSync";
-			break;
-		case WAIT_EVENT_TWOPHASE_FILE_WRITE:
-			event_name = "TwophaseFileWrite";
-			break;
-		case WAIT_EVENT_WALSENDER_TIMELINE_HISTORY_READ:
-			event_name = "WALSenderTimelineHistoryRead";
-			break;
-		case WAIT_EVENT_WAL_BOOTSTRAP_SYNC:
-			event_name = "WALBootstrapSync";
-			break;
-		case WAIT_EVENT_WAL_BOOTSTRAP_WRITE:
-			event_name = "WALBootstrapWrite";
-			break;
-		case WAIT_EVENT_WAL_COPY_READ:
-			event_name = "WALCopyRead";
-			break;
-		case WAIT_EVENT_WAL_COPY_SYNC:
-			event_name = "WALCopySync";
-			break;
-		case WAIT_EVENT_WAL_COPY_WRITE:
-			event_name = "WALCopyWrite";
-			break;
-		case WAIT_EVENT_WAL_INIT_SYNC:
-			event_name = "WALInitSync";
-			break;
-		case WAIT_EVENT_WAL_INIT_WRITE:
-			event_name = "WALInitWrite";
-			break;
-		case WAIT_EVENT_WAL_READ:
-			event_name = "WALRead";
-			break;
-		case WAIT_EVENT_WAL_SYNC:
-			event_name = "WALSync";
-			break;
-		case WAIT_EVENT_WAL_SYNC_METHOD_ASSIGN:
-			event_name = "WALSyncMethodAssign";
-			break;
-		case WAIT_EVENT_WAL_WRITE:
-			event_name = "WALWrite";
-			break;
-
-			/* no default case, so that compiler will warn */
-	}
-
-	return event_name;
-}
-
-
-/* ----------
- * pgstat_get_backend_current_activity() -
- *
- *	Return a string representing the current activity of the backend with
- *	the specified PID.  This looks directly at the BackendStatusArray,
- *	and so will provide current information regardless of the age of our
- *	transaction's snapshot of the status array.
- *
- *	It is the caller's responsibility to invoke this only for backends whose
- *	state is expected to remain stable while the result is in use.  The
- *	only current use is in deadlock reporting, where we can expect that
- *	the target backend is blocked on a lock.  (There are corner cases
- *	where the target's wait could get aborted while we are looking at it,
- *	but the very worst consequence is to return a pointer to a string
- *	that's been changed, so we won't worry too much.)
- *
- *	Note: return strings for special cases match pg_stat_get_backend_activity.
- * ----------
- */
-const char *
-pgstat_get_backend_current_activity(int pid, bool checkUser)
-{
-	PgBackendStatus *beentry;
-	int			i;
-
-	beentry = BackendStatusArray;
-	for (i = 1; i <= MaxBackends; i++)
-	{
-		/*
-		 * Although we expect the target backend's entry to be stable, that
-		 * doesn't imply that anyone else's is.  To avoid identifying the
-		 * wrong backend, while we check for a match to the desired PID we
-		 * must follow the protocol of retrying if st_changecount changes
-		 * while we examine the entry, or if it's odd.  (This might be
-		 * unnecessary, since fetching or storing an int is almost certainly
-		 * atomic, but let's play it safe.)  We use a volatile pointer here to
-		 * ensure the compiler doesn't try to get cute.
-		 */
-		volatile PgBackendStatus *vbeentry = beentry;
-		bool		found;
-
-		for (;;)
-		{
-			int			before_changecount;
-			int			after_changecount;
-
-			pgstat_begin_read_activity(vbeentry, before_changecount);
-
-			found = (vbeentry->st_procpid == pid);
-
-			pgstat_end_read_activity(vbeentry, after_changecount);
-
-			if (pgstat_read_activity_complete(before_changecount,
-											  after_changecount))
-				break;
-
-			/* Make sure we can break out of loop if stuck... */
-			CHECK_FOR_INTERRUPTS();
-		}
-
-		if (found)
-		{
-			/* Now it is safe to use the non-volatile pointer */
-			if (checkUser && !superuser() && beentry->st_userid != GetUserId())
-				return "<insufficient privilege>";
-			else if (*(beentry->st_activity_raw) == '\0')
-				return "<command string not enabled>";
-			else
-			{
-				/* this'll leak a bit of memory, but that seems acceptable */
-				return pgstat_clip_activity(beentry->st_activity_raw);
-			}
-		}
-
-		beentry++;
-	}
-
-	/* If we get here, caller is in error ... */
-	return "<backend information not available>";
-}
-
-/* ----------
- * pgstat_get_crashed_backend_activity() -
- *
- *	Return a string representing the current activity of the backend with
- *	the specified PID.  Like the function above, but reads shared memory with
- *	the expectation that it may be corrupt.  On success, copy the string
- *	into the "buffer" argument and return that pointer.  On failure,
- *	return NULL.
- *
- *	This function is only intended to be used by the postmaster to report the
- *	query that crashed a backend.  In particular, no attempt is made to
- *	follow the correct concurrency protocol when accessing the
- *	BackendStatusArray.  But that's OK, in the worst case we'll return a
- *	corrupted message.  We also must take care not to trip on ereport(ERROR).
- * ----------
- */
-const char *
-pgstat_get_crashed_backend_activity(int pid, char *buffer, int buflen)
-{
-	volatile PgBackendStatus *beentry;
-	int			i;
-
-	beentry = BackendStatusArray;
-
-	/*
-	 * We probably shouldn't get here before shared memory has been set up,
-	 * but be safe.
-	 */
-	if (beentry == NULL || BackendActivityBuffer == NULL)
-		return NULL;
-
-	for (i = 1; i <= MaxBackends; i++)
-	{
-		if (beentry->st_procpid == pid)
-		{
-			/* Read pointer just once, so it can't change after validation */
-			const char *activity = beentry->st_activity_raw;
-			const char *activity_last;
-
-			/*
-			 * We mustn't access activity string before we verify that it
-			 * falls within the BackendActivityBuffer. To make sure that the
-			 * entire string including its ending is contained within the
-			 * buffer, subtract one activity length from the buffer size.
-			 */
-			activity_last = BackendActivityBuffer + BackendActivityBufferSize
-				- pgstat_track_activity_query_size;
-
-			if (activity < BackendActivityBuffer ||
-				activity > activity_last)
-				return NULL;
-
-			/* If no string available, no point in a report */
-			if (activity[0] == '\0')
-				return NULL;
-
-			/*
-			 * Copy only ASCII-safe characters so we don't run into encoding
-			 * problems when reporting the message; and be sure not to run off
-			 * the end of memory.  As only ASCII characters are reported, it
-			 * doesn't seem necessary to perform multibyte aware clipping.
-			 */
-			ascii_safe_strlcpy(buffer, activity,
-							   Min(buflen, pgstat_track_activity_query_size));
-
-			return buffer;
-		}
-
-		beentry++;
-	}
-
-	/* PID not found */
-	return NULL;
-}
-
-const char *
-pgstat_get_backend_desc(BackendType backendType)
-{
-	const char *backendDesc = "unknown process type";
-
-	switch (backendType)
-	{
-		case B_AUTOVAC_LAUNCHER:
-			backendDesc = "autovacuum launcher";
-			break;
-		case B_AUTOVAC_WORKER:
-			backendDesc = "autovacuum worker";
-			break;
-		case B_BACKEND:
-			backendDesc = "client backend";
-			break;
-		case B_BG_WORKER:
-			backendDesc = "background worker";
-			break;
-		case B_BG_WRITER:
-			backendDesc = "background writer";
-			break;
-		case B_CHECKPOINTER:
-			backendDesc = "checkpointer";
-			break;
-		case B_STARTUP:
-			backendDesc = "startup";
-			break;
-		case B_WAL_RECEIVER:
-			backendDesc = "walreceiver";
-			break;
-		case B_WAL_SENDER:
-			backendDesc = "walsender";
-			break;
-		case B_WAL_WRITER:
-			backendDesc = "walwriter";
-			break;
-	}
-
-	return backendDesc;
-}
-
-=======
->>>>>>> d457cb4e
 /* ------------------------------------------------------------
  * Local support functions follow
  * ------------------------------------------------------------
@@ -4737,6 +3006,50 @@
 #endif
 }
 
+/*
+ * Report the timestamp of transaction start queueing on the resource group.
+ */
+void
+pgstat_report_resgroup(Oid groupid)
+{
+	volatile PgBackendStatus *beentry = MyBEEntry;
+
+	if (!beentry)
+		return;
+
+	/*
+	 * Update my status entry, following the protocol of bumping
+	 * st_changecount before and after.  We use a volatile pointer here to
+	 * ensure the compiler doesn't try to get cute.
+	 */
+	beentry->st_changecount++;
+
+	beentry->st_rsgid = groupid;
+	beentry->st_changecount++;
+	Assert((beentry->st_changecount & 1) == 0);
+}
+
+/* ----------
+ * pgstat_report_sessionid() -
+ *
+ * 	Called from cdbgang to report a session is reset.
+ *
+ * ----------
+ */
+void
+pgstat_report_sessionid(int new_sessionid)
+{
+	volatile PgBackendStatus *beentry = MyBEEntry;
+
+	if (!beentry)
+		return;
+
+	beentry->st_changecount++;
+	beentry->st_session_id = new_sessionid;
+	beentry->st_changecount++;
+	Assert((beentry->st_changecount & 1) == 0);
+}
+
 /* ----------
  * pgstat_send_archiver() -
  *
@@ -4800,7 +3113,6 @@
 	MemSet(&BgWriterStats, 0, sizeof(BgWriterStats));
 }
 
-<<<<<<< HEAD
 /*
  * pgstat_send_qd_tabstats() -
  *
@@ -5039,7 +3351,6 @@
 		}
 	}
 }
-=======
 /* ----------
  * pgstat_send_wal() -
  *
@@ -5172,7 +3483,6 @@
 	}
 }
 
->>>>>>> d457cb4e
 
 /* ----------
  * PgstatCollectorMain() -
@@ -5379,17 +3689,16 @@
 					pgstat_recv_bgwriter(&msg.msg_bgwriter, len);
 					break;
 
-<<<<<<< HEAD
 				case PGSTAT_MTYPE_QUEUESTAT:  /* GPDB */
 					pgstat_recv_queuestat((PgStat_MsgQueuestat *) &msg, len);
-=======
+					break;
+
 				case PGSTAT_MTYPE_WAL:
 					pgstat_recv_wal(&msg.msg_wal, len);
 					break;
 
 				case PGSTAT_MTYPE_SLRU:
 					pgstat_recv_slru(&msg.msg_slru, len);
->>>>>>> d457cb4e
 					break;
 
 				case PGSTAT_MTYPE_FUNCSTAT:
@@ -5717,7 +4026,6 @@
 	}
 
 	/*
-<<<<<<< HEAD
 	 * Walk through resource queue stats.
 	 */
 	hash_seq_init(&qstat, pgStatQueueHash);
@@ -5725,7 +4033,8 @@
 	{
 		fputc('Q', fpout);
 		fwrite(queueentry, sizeof(PgStat_StatQueueEntry), 1, fpout);
-=======
+	}
+	/*
 	 * Write replication slot stats struct
 	 */
 	if (replSlotStatHash)
@@ -5739,7 +4048,6 @@
 			rc = fwrite(slotent, sizeof(PgStat_StatReplSlotEntry), 1, fpout);
 			(void) rc;			/* we'll check for error with ferror */
 		}
->>>>>>> d457cb4e
 	}
 
 	/*
@@ -5950,13 +4258,11 @@
 	int32		format_id;
 	bool		found;
 	const char *statfile = permanent ? PGSTAT_STAT_PERMANENT_FILENAME : pgstat_stat_filename;
-<<<<<<< HEAD
+	int			i;
+
 	PgStat_StatQueueEntry queuebuf;	/* GPDB */
 	PgStat_StatQueueEntry *queueentry; /* GPDB */
 	HTAB	   *queuehash = NULL;  /* GPDB */
-=======
-	int			i;
->>>>>>> d457cb4e
 
 	/*
 	 * The tables will live in pgStatLocalContext.
@@ -6182,7 +4488,6 @@
 				break;
 
 				/*
-<<<<<<< HEAD
 				 * 'Q'	A PgStat_StatQueueEntry follows.  (GPDB)
 				 */
 			case 'Q':
@@ -6215,7 +4520,7 @@
 
 				memcpy(queueentry, &queuebuf, sizeof(PgStat_StatQueueEntry));
 				break;
-=======
+				/*
 				 * 'R'	A PgStat_StatReplSlotEntry struct describing a
 				 * replication slot follows.
 				 */
@@ -6253,7 +4558,6 @@
 					memcpy(slotent, &slotbuf, sizeof(PgStat_StatReplSlotEntry));
 					break;
 				}
->>>>>>> d457cb4e
 
 			case 'E':
 				goto done;
@@ -6583,30 +4887,31 @@
 				break;
 
 				/*
-<<<<<<< HEAD
 				 * 'Q'	A PgStat_StatQueueEntry follows.  (GPDB)
 				 */
 			case 'Q':
 				if (fread(&queuebuf, 1, sizeof(PgStat_StatQueueEntry),
 						  fpin) != sizeof(PgStat_StatQueueEntry))
-=======
+				{
+					ereport(pgStatRunningInCollector ? LOG : WARNING,
+							(errmsg("corrupted statistics file \"%s\"",
+									statfile)));
+					goto done;
+				}
+				break;
+				/*
 				 * 'R'	A PgStat_StatReplSlotEntry struct describing a
 				 * replication slot follows.
 				 */
 			case 'R':
 				if (fread(&myReplSlotStats, 1, sizeof(PgStat_StatReplSlotEntry), fpin)
 					!= sizeof(PgStat_StatReplSlotEntry))
->>>>>>> d457cb4e
 				{
 					ereport(pgStatRunningInCollector ? LOG : WARNING,
 							(errmsg("corrupted statistics file \"%s\"",
 									statfile)));
-<<<<<<< HEAD
-					goto done;
-=======
 					FreeFile(fpin);
 					return false;
->>>>>>> d457cb4e
 				}
 				break;
 
