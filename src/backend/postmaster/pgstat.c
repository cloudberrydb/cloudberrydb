/* ----------
 * pgstat.c
 *
 *	All the statistics collector stuff hacked up in one big, ugly file.
 *
 *	TODO:	- Separate collector, postmaster and backend stuff
 *			  into different files.
 *
 *			- Add some automatic call for pgstat vacuuming.
 *
 *			- Add a pgstat config column to pg_database, so this
 *			  entire thing can be enabled/disabled on a per db basis.
 *
<<<<<<< HEAD
 *	Copyright (c) 2001-2009, PostgreSQL Global Development Group
 *
 *    $PostgreSQL: pgsql/src/backend/postmaster/pgstat.c,v 1.151 2007/03/28 22:17:12 alvherre Exp $ 
=======
 *	Copyright (c) 2001-2008, PostgreSQL Global Development Group
 *
 *	$PostgreSQL: pgsql/src/backend/postmaster/pgstat.c,v 1.169.2.2 2009/10/02 22:50:03 tgl Exp $
>>>>>>> d13f41d2
 * ----------
 */
#include "postgres.h"

#include <unistd.h>
#include <fcntl.h>
#include <sys/param.h>
#include <sys/time.h>
#include <sys/socket.h>
#include <netdb.h>
#include <netinet/in.h>
#include <arpa/inet.h>
#include <signal.h>
#include <time.h>
#ifdef HAVE_POLL_H
#include <poll.h>
#endif
#ifdef HAVE_SYS_POLL_H
#include <sys/poll.h>
#endif

#include "pgstat.h"

#include "access/heapam.h"
#include "access/transam.h"
#include "access/twophase_rmgr.h"
#include "access/xact.h"
#include "catalog/pg_database.h"
#include "catalog/pg_proc.h"
#include "libpq/ip.h"
#include "libpq/libpq.h"
#include "libpq/pqsignal.h"
#include "mb/pg_wchar.h"
#include "miscadmin.h"
#include "executor/instrument.h"
#include "pg_trace.h"
#include "postmaster/autovacuum.h"
#include "postmaster/fork_process.h"
#include "postmaster/postmaster.h"
#include "storage/backendid.h"
#include "storage/fd.h"
#include "storage/ipc.h"
#include "storage/pg_shmem.h"
#include "storage/pmsignal.h"
#include "utils/guc.h"
#include "utils/memutils.h"
#include "utils/ps_status.h"
#include "utils/rel.h"
#include "utils/tqual.h"
#include "cdb/cdbvars.h"

// for mkdir
#include "sys/stat.h"

/* ----------
 * Paths for the statistics files (relative to installation's $PGDATA).
 * ----------
 */
#define PGSTAT_STAT_PERMANENT_FILENAME		"global/pgstat.stat"
#define PGSTAT_STAT_PERMANENT_TMPFILE		"global/pgstat.tmp"

/* ----------
 * Timer definitions.
 * ----------
 */
#define PGSTAT_STAT_INTERVAL	500		/* Minimum time between stats file
										 * updates; in milliseconds. */

#define PGSTAT_RETRY_DELAY		10		/* How long to wait between statistics
										 * update requests; in milliseconds. */

#define PGSTAT_MAX_WAIT_TIME	5000	/* Maximum time to wait for a stats
										 * file update; in milliseconds. */

#define PGSTAT_RESTART_INTERVAL 60		/* How often to attempt to restart a
										 * failed statistics collector; in
										 * seconds. */

#define PGSTAT_SELECT_TIMEOUT	2		/* How often to check for postmaster
										 * death; in seconds. */

#define PGSTAT_POLL_LOOP_COUNT	(PGSTAT_MAX_WAIT_TIME / PGSTAT_RETRY_DELAY)


/* ----------
 * The initial size hints for the hash tables used in the collector.
 * ----------
 */
#define PGSTAT_DB_HASH_SIZE		16
#define PGSTAT_TAB_HASH_SIZE	512
#define PGSTAT_QUEUE_HASH_SIZE	8
#define PGSTAT_FUNCTION_HASH_SIZE	512


/* ----------
 * GUC parameters
 * ----------
 */
bool		pgstat_track_activities = false;
bool		pgstat_track_counts = false;

<<<<<<< HEAD
bool		pgstat_collect_queuelevel = false;

int			pgstat_track_functions = TRACK_FUNC_OFF;

/* ----------
 * Built from GUC parameter
 * ----------
 */
char	   *pgstat_stat_filename = NULL;
char	   *pgstat_stat_tmpname = NULL;

=======
>>>>>>> d13f41d2
/*
 * BgWriter global statistics counters (unused in other processes).
 * Stored directly in a stats message structure so it can be sent
 * without needing to copy things around.  We assume this inits to zeroes.
 */
PgStat_MsgBgWriter BgWriterStats;

/* ----------
 * Local data
 * ----------
 */
NON_EXEC_STATIC int pgStatSock = -1;

static struct sockaddr_storage pgStatAddr;

static time_t last_pgstat_start_time;

static bool pgStatRunningInCollector = false;

/*
 * Structures in which backends store per-table info that's waiting to be
 * sent to the collector.
 *
 * NOTE: once allocated, TabStatusArray structures are never moved or deleted
 * for the life of the backend.  Also, we zero out the t_id fields of the
 * contained PgStat_TableStatus structs whenever they are not actively in use.
 * This allows relcache pgstat_info pointers to be treated as long-lived data,
 * avoiding repeated searches in pgstat_initstats() when a relation is
 * repeatedly opened during a transaction.
 */
#define TABSTAT_QUANTUM		100 /* we alloc this many at a time */
<<<<<<< HEAD
 
=======

>>>>>>> d13f41d2
typedef struct TabStatusArray
{
	struct TabStatusArray *tsa_next;	/* link to next array, if any */
	int			tsa_used;		/* # entries currently used */
	PgStat_TableStatus tsa_entries[TABSTAT_QUANTUM];	/* per-table data */
} TabStatusArray;

static TabStatusArray *pgStatTabList = NULL;
<<<<<<< HEAD

/*
 * Backends store per-function info that's waiting to be sent to the collector
 * in this hash table (indexed by function OID).
 */
static HTAB *pgStatFunctions = NULL;

/*
 * Indicates if backend has some function stats that it hasn't yet
 * sent to the collector.
 */
static bool have_function_stats = false;
=======
>>>>>>> d13f41d2

/*
 * Tuple insertion/deletion counts for an open transaction can't be propagated
 * into PgStat_TableStatus counters until we know if it is going to commit
 * or abort.  Hence, we keep these counts in per-subxact structs that live
 * in TopTransactionContext.  This data structure is designed on the assumption
 * that subxacts won't usually modify very many tables.
 */
typedef struct PgStat_SubXactStatus
{
	int			nest_level;		/* subtransaction nest level */
	struct PgStat_SubXactStatus *prev;	/* higher-level subxact if any */
	PgStat_TableXactStatus *first;		/* head of list for this subxact */
} PgStat_SubXactStatus;

static PgStat_SubXactStatus *pgStatXactStack = NULL;

static int	pgStatXactCommit = 0;
static int	pgStatXactRollback = 0;

/* Record that's written to 2PC state file when pgstat state is persisted */
typedef struct TwoPhasePgStatRecord
{
	PgStat_Counter tuples_inserted;		/* tuples inserted in xact */
	PgStat_Counter tuples_deleted;		/* tuples deleted in xact */
	Oid			t_id;			/* table's OID */
	bool		t_shared;		/* is it a shared catalog? */
} TwoPhasePgStatRecord;

/*
 * Info about current "snapshot" of stats file
 */
static MemoryContext pgStatLocalContext = NULL;
static HTAB *pgStatDBHash = NULL;

static HTAB *pgStatQueueHash = NULL;		/* GPDB */
static HTAB *localStatPortalHash = NULL;	/* GPDB. per backend portal queue stats.*/

static PgBackendStatus *localBackendStatusTable = NULL;
static int	localNumBackends = 0;

/*
 * Cluster wide statistics, kept in the stats collector.
 * Contains statistics that are not collected per database
 * or per table.
 */
static PgStat_GlobalStats globalStats;

<<<<<<< HEAD
/* Last time the collector successfully wrote the stats file */
static TimestampTz last_statwrite;

/* Latest statistics request time from backends */
static TimestampTz last_statrequest;

=======
>>>>>>> d13f41d2
static volatile bool need_exit = false;
static volatile bool got_SIGHUP = false;

/*
 * Total time charged to functions so far in the current backend.
 * We use this to help separate "self" and "other" time charges.
 * (We assume this initializes to zero.)
 */
static instr_time total_func_time;


/* ----------
 * Local function forward declarations
 * ----------
 */
#ifdef EXEC_BACKEND
static pid_t pgstat_forkexec(void);
#endif

NON_EXEC_STATIC void PgstatCollectorMain(int argc, char *argv[]);
static void pgstat_exit(SIGNAL_ARGS);
static void pgstat_beshutdown_hook(int code, Datum arg);
static void pgstat_sighup_handler(SIGNAL_ARGS);

static PgStat_StatDBEntry *pgstat_get_db_entry(Oid databaseid, bool create);

static PgStat_StatQueueEntry *pgstat_get_queue_entry(Oid queueid, bool create); /*GPDB*/

static void pgstat_write_statsfile(bool permanent);
static HTAB *pgstat_read_statsfile(Oid onlydb, bool permanent);
static void backend_read_statsfile(void);
static void pgstat_read_current_status(void);

static void pgstat_send_tabstat(PgStat_MsgTabstat *tsmsg);
<<<<<<< HEAD
static void pgstat_send_funcstats(void);
=======
>>>>>>> d13f41d2
static HTAB *pgstat_collect_oids(Oid catalogid);

static PgStat_TableStatus *get_tabstat_entry(Oid rel_id, bool isshared);

static void pgstat_setup_memcxt(void);

static void pgstat_setheader(PgStat_MsgHdr *hdr, StatMsgType mtype);
static void pgstat_send(void *msg, int len);

static void pgstat_recv_inquiry(PgStat_MsgInquiry *msg, int len);
static void pgstat_recv_tabstat(PgStat_MsgTabstat *msg, int len);
static void pgstat_recv_tabpurge(PgStat_MsgTabpurge *msg, int len);
static void pgstat_recv_dropdb(PgStat_MsgDropdb *msg, int len);
static void pgstat_recv_resetcounter(PgStat_MsgResetcounter *msg, int len);
static void pgstat_recv_autovac(PgStat_MsgAutovacStart *msg, int len);
static void pgstat_recv_vacuum(PgStat_MsgVacuum *msg, int len);
static void pgstat_recv_analyze(PgStat_MsgAnalyze *msg, int len);
<<<<<<< HEAD
static void pgstat_recv_queuestat(PgStat_MsgQueuestat *msg, int len); /* GPDB */
static void pgstat_recv_bgwriter(PgStat_MsgBgWriter *msg, int len);
static void pgstat_recv_funcstat(PgStat_MsgFuncstat *msg, int len);
static void pgstat_recv_funcpurge(PgStat_MsgFuncpurge *msg, int len);
=======
static void pgstat_recv_bgwriter(PgStat_MsgBgWriter *msg, int len);
>>>>>>> d13f41d2


/* ------------------------------------------------------------
 * Public functions called from postmaster follow
 * ------------------------------------------------------------
 */

/* ----------
 * pgstat_init() -
 *
 *	Called from postmaster at startup. Create the resources required
 *	by the statistics collector process.  If unable to do so, do not
 *	fail --- better to let the postmaster start with stats collection
 *	disabled.
 * ----------
 */
void
pgstat_init(void)
{
	socklen_t	alen;
	struct addrinfo *addrs = NULL,
			   *addr,
				hints;
	int			ret;
	fd_set		rset;
	struct timeval tv;
	char		test_byte;
	int			sel_res;
	int			tries = 0;

#define TESTBYTEVAL ((char) 199)

	/*
<<<<<<< HEAD
	 * Create stats temp directory if not present; ignore errors.
	 * This avoids the need to initdb... This is temporary code, and
	 * can be removed in the future, as initdb does this for us.
	 */
	mkdir("pg_stat_tmp", 0700);
	
	/*
=======
>>>>>>> d13f41d2
	 * Create the UDP socket for sending and receiving statistic messages
	 */
	hints.ai_flags = AI_PASSIVE;
	hints.ai_family = PF_UNSPEC;
	hints.ai_socktype = SOCK_DGRAM;
	hints.ai_protocol = 0;
	hints.ai_addrlen = 0;
	hints.ai_addr = NULL;
	hints.ai_canonname = NULL;
	hints.ai_next = NULL;
	ret = pg_getaddrinfo_all("localhost", NULL, &hints, &addrs);
	if (ret || !addrs)
	{
		ereport(LOG,
				(errmsg("could not resolve \"localhost\": %s",
						gai_strerror(ret))));
		goto startup_failed;
	}

	/*
	 * On some platforms, pg_getaddrinfo_all() may return multiple addresses
	 * only one of which will actually work (eg, both IPv6 and IPv4 addresses
	 * when kernel will reject IPv6).  Worse, the failure may occur at the
	 * bind() or perhaps even connect() stage.	So we must loop through the
	 * results till we find a working combination. We will generate LOG
	 * messages, but no error, for bogus combinations.
	 */
	for (addr = addrs; addr; addr = addr->ai_next)
	{
#ifdef HAVE_UNIX_SOCKETS
		/* Ignore AF_UNIX sockets, if any are returned. */
		if (addr->ai_family == AF_UNIX)
			continue;
#endif

		if (++tries > 1)
			ereport(LOG,
			(errmsg("trying another address for the statistics collector")));

		/*
		 * Create the socket.
		 */
		if ((pgStatSock = socket(addr->ai_family, SOCK_DGRAM, 0)) < 0)
		{
			ereport(LOG,
					(errcode_for_socket_access(),
			errmsg("could not create socket for statistics collector: %m")));
			continue;
		}

		/*
		 * Bind it to a kernel assigned port on localhost and get the assigned
		 * port via getsockname().
		 */
		if (bind(pgStatSock, addr->ai_addr, addr->ai_addrlen) < 0)
		{
			ereport(LOG,
					(errcode_for_socket_access(),
			  errmsg("could not bind socket for statistics collector: %m")));
			closesocket(pgStatSock);
			pgStatSock = -1;
			continue;
		}

		alen = sizeof(pgStatAddr);
		if (getsockname(pgStatSock, (struct sockaddr *) & pgStatAddr, &alen) < 0)
		{
			ereport(LOG,
					(errcode_for_socket_access(),
					 errmsg("could not get address of socket for statistics collector: %m")));
			closesocket(pgStatSock);
			pgStatSock = -1;
			continue;
		}

		/*
		 * Connect the socket to its own address.  This saves a few cycles by
		 * not having to respecify the target address on every send. This also
		 * provides a kernel-level check that only packets from this same
		 * address will be received.
		 */
		if (connect(pgStatSock, (struct sockaddr *) & pgStatAddr, alen) < 0)
		{
			ereport(LOG,
					(errcode_for_socket_access(),
			errmsg("could not connect socket for statistics collector: %m")));
			closesocket(pgStatSock);
			pgStatSock = -1;
			continue;
		}

		/*
		 * Try to send and receive a one-byte test message on the socket. This
		 * is to catch situations where the socket can be created but will not
		 * actually pass data (for instance, because kernel packet filtering
		 * rules prevent it).
		 */
		test_byte = TESTBYTEVAL;

retry1:
		if (send(pgStatSock, &test_byte, 1, 0) != 1)
		{
			if (errno == EINTR)
				goto retry1;	/* if interrupted, just retry */
			ereport(LOG,
					(errcode_for_socket_access(),
					 errmsg("could not send test message on socket for statistics collector: %m")));
			closesocket(pgStatSock);
			pgStatSock = -1;
			continue;
		}

		/*
		 * There could possibly be a little delay before the message can be
		 * received.  We arbitrarily allow up to half a second before deciding
		 * it's broken.
		 */
		for (;;)				/* need a loop to handle EINTR */
		{
			FD_ZERO(&rset);
			FD_SET		(pgStatSock, &rset);

			tv.tv_sec = 0;
			tv.tv_usec = 500000;
			sel_res = select(pgStatSock + 1, &rset, NULL, NULL, &tv);
			if (sel_res >= 0 || errno != EINTR)
				break;
		}
		if (sel_res < 0)
		{
			ereport(LOG,
					(errcode_for_socket_access(),
					 errmsg("select() failed in statistics collector: %m")));
			closesocket(pgStatSock);
			pgStatSock = -1;
			continue;
		}
		if (sel_res == 0 || !FD_ISSET(pgStatSock, &rset))
		{
			/*
			 * This is the case we actually think is likely, so take pains to
			 * give a specific message for it.
			 *
			 * errno will not be set meaningfully here, so don't use it.
			 */
			ereport(LOG,
					(errcode(ERRCODE_CONNECTION_FAILURE),
					 errmsg("test message did not get through on socket for statistics collector")));
			closesocket(pgStatSock);
			pgStatSock = -1;
			continue;
		}

		test_byte++;			/* just make sure variable is changed */

retry2:
		if (recv(pgStatSock, &test_byte, 1, 0) != 1)
		{
			if (errno == EINTR)
				goto retry2;	/* if interrupted, just retry */
			ereport(LOG,
					(errcode_for_socket_access(),
					 errmsg("could not receive test message on socket for statistics collector: %m")));
			closesocket(pgStatSock);
			pgStatSock = -1;
			continue;
		}

		if (test_byte != TESTBYTEVAL)	/* strictly paranoia ... */
		{
			ereport(LOG,
					(errcode(ERRCODE_INTERNAL_ERROR),
					 errmsg("incorrect test message transmission on socket for statistics collector")));
			closesocket(pgStatSock);
			pgStatSock = -1;
			continue;
		}

		/* If we get here, we have a working socket */
		break;
	}

	/* Did we find a working address? */
	if (!addr || pgStatSock < 0)
		goto startup_failed;

	/*
	 * Set the socket to non-blocking IO.  This ensures that if the collector
	 * falls behind, statistics messages will be discarded; backends won't
	 * block waiting to send messages to the collector.
	 */
	if (!pg_set_noblock(pgStatSock))
	{
		ereport(LOG,
				(errcode_for_socket_access(),
				 errmsg("could not set statistics collector socket to nonblocking mode: %m")));
		goto startup_failed;
	}

	pg_freeaddrinfo_all(hints.ai_family, addrs);

	return;

startup_failed:
	ereport(LOG,
	  (errmsg("disabling statistics collector for lack of working socket")));

	if (addrs)
		pg_freeaddrinfo_all(hints.ai_family, addrs);

	if (pgStatSock >= 0)
		closesocket(pgStatSock);
	pgStatSock = -1;

	/*
	 * Adjust GUC variables to suppress useless activity, and for debugging
	 * purposes (seeing track_counts off is a clue that we failed here). We
	 * use PGC_S_OVERRIDE because there is no point in trying to turn it back
	 * on from postgresql.conf without a restart.
	 */
<<<<<<< HEAD

	SetConfigOption("track_counts", "off", PGC_INTERNAL, PGC_S_OVERRIDE);
	pgstat_track_counts = false;
	pgstat_collect_queuelevel = false;
=======
	SetConfigOption("track_counts", "off", PGC_INTERNAL, PGC_S_OVERRIDE);
>>>>>>> d13f41d2
}

/*
 * pgstat_reset_all() -
 *
 * Remove the stats file.  This is currently used only if WAL
 * recovery is needed after a crash.
 */
void
pgstat_reset_all(void)
{
	unlink(pgstat_stat_filename);
	unlink(PGSTAT_STAT_PERMANENT_FILENAME);
}

#ifdef EXEC_BACKEND

/*
 * pgstat_forkexec() -
 *
 * Format up the arglist for, then fork and exec, statistics collector process
 */
static pid_t
pgstat_forkexec(void)
{
	char	   *av[10];
	int			ac = 0;

	av[ac++] = "postgres";
	av[ac++] = "--forkcol";
	av[ac++] = NULL;			/* filled in by postmaster_forkexec */

	av[ac] = NULL;
	Assert(ac < lengthof(av));

	return postmaster_forkexec(ac, av);
}
#endif   /* EXEC_BACKEND */


/*
 * pgstat_start() -
 *
 *	Called from postmaster at startup or after an existing collector
 *	died.  Attempt to fire up a fresh statistics collector.
 *
 *	Returns PID of child process, or 0 if fail.
 *
 *	Note: if fail, we will be called again from the postmaster main loop.
 */
int
pgstat_start(void)
{
	time_t		curtime;
	pid_t		pgStatPid;

	/*
	 * Check that the socket is there, else pgstat_init failed and we can do
	 * nothing useful.
	 */
	if (pgStatSock < 0)
		return 0;

	/*
	 * Do nothing if too soon since last collector start.  This is a safety
	 * valve to protect against continuous respawn attempts if the collector
	 * is dying immediately at launch.	Note that since we will be re-called
	 * from the postmaster main loop, we will get another chance later.
	 */
	curtime = time(NULL);
	if ((unsigned int) (curtime - last_pgstat_start_time) <
		(unsigned int) PGSTAT_RESTART_INTERVAL)
		return 0;
	last_pgstat_start_time = curtime;

	/*
	 * Okay, fork off the collector.
	 */
#ifdef EXEC_BACKEND
	switch ((pgStatPid = pgstat_forkexec()))
#else
	switch ((pgStatPid = fork_process()))
#endif
	{
		case -1:
			ereport(LOG,
					(errmsg("could not fork statistics collector: %m")));
			return 0;

#ifndef EXEC_BACKEND
		case 0:
			/* in postmaster child ... */
			/* Close the postmaster's sockets */
			ClosePostmasterPorts(false);

			/* Lose the postmaster's on-exit routines */
			on_exit_reset();

			/* Drop our connection to postmaster's shared memory, as well */
			PGSharedMemoryDetach();

			PgstatCollectorMain(0, NULL);
			break;
#endif

		default:
			return (int) pgStatPid;
	}

	/* shouldn't get here */
	return 0;
}

void
allow_immediate_pgstat_restart(void)
{
	last_pgstat_start_time = 0;
}

/* ------------------------------------------------------------
 * Public functions used by backends follow
 *------------------------------------------------------------
 */


/* ----------
 * pgstat_report_stat() -
 *
 *	Called from tcop/postgres.c to send the so far collected per-table
<<<<<<< HEAD
 *	and function usage statistics to the collector.  Note that this is
 *	called only when not within a transaction, so it is fair to use
 *	transaction stop time as an approximation of current time.
 * ----------
 */
void
pgstat_report_stat(bool force)
=======
 *	access statistics to the collector.  Note that this is called only
 *	when not within a transaction, so it is fair to use transaction stop
 *	time as an approximation of current time.
 * ----------
 */
void
pgstat_report_tabstat(bool force)
>>>>>>> d13f41d2
{
	/* we assume this inits to all zeroes: */
	static const PgStat_TableCounts all_zeroes;
	static TimestampTz last_report = 0;

	TimestampTz now;
	PgStat_MsgTabstat regular_msg;
	PgStat_MsgTabstat shared_msg;
	TabStatusArray *tsa;
	int			i;

	/* Don't expend a clock check if nothing to do */
<<<<<<< HEAD
	if ((pgStatTabList == NULL || pgStatTabList->tsa_used == 0)
		&& !have_function_stats)
		return;

	/*
	 * Don't send a message unless it's been at least PGSTAT_STAT_INTERVAL
	 * msec since we last sent one, or the caller wants to force stats out.
	 */
	now = GetCurrentTransactionStopTimestamp();
	if (!force &&
		!TimestampDifferenceExceeds(last_report, now, PGSTAT_STAT_INTERVAL))
		return;
	last_report = now;

	/*
	 * Scan through the TabStatusArray struct(s) to find tables that actually
	 * have counts, and build messages to send.  We have to separate shared
	 * relations from regular ones because the databaseid field in the message
	 * header has to depend on that.
	 */
	regular_msg.m_databaseid = MyDatabaseId;
	shared_msg.m_databaseid = InvalidOid;
	regular_msg.m_nentries = 0;
	shared_msg.m_nentries = 0;

	for (tsa = pgStatTabList; tsa != NULL; tsa = tsa->tsa_next)
	{
		for (i = 0; i < tsa->tsa_used; i++)
		{
			PgStat_TableStatus *entry = &tsa->tsa_entries[i];
			PgStat_MsgTabstat *this_msg;
			PgStat_TableEntry *this_ent;

			/* Shouldn't have any pending transaction-dependent counts */
			Assert(entry->trans == NULL);

			/*
			 * Ignore entries that didn't accumulate any actual counts, such
			 * as indexes that were opened by the planner but not used.
			 */
			if (memcmp(&entry->t_counts, &all_zeroes,
					   sizeof(PgStat_TableCounts)) == 0)
				continue;

			/*
			 * OK, insert data into the appropriate message, and send if full.
			 */
			this_msg = entry->t_shared ? &shared_msg : &regular_msg;
			this_ent = &this_msg->m_entry[this_msg->m_nentries];
			this_ent->t_id = entry->t_id;
			memcpy(&this_ent->t_counts, &entry->t_counts,
				   sizeof(PgStat_TableCounts));
			if (++this_msg->m_nentries >= PGSTAT_NUM_TABENTRIES)
			{
				pgstat_send_tabstat(this_msg);
				this_msg->m_nentries = 0;
			}
		}
		/* zero out TableStatus structs after use */
		MemSet(tsa->tsa_entries, 0,
			   tsa->tsa_used * sizeof(PgStat_TableStatus));
		tsa->tsa_used = 0;
	}

	/*
	 * Send partial messages.  If force is true, make sure that any pending
	 * xact commit/abort gets counted, even if no table stats to send.
	 */
	if (regular_msg.m_nentries > 0 ||
		(force && (pgStatXactCommit > 0 || pgStatXactRollback > 0)))
		pgstat_send_tabstat(&regular_msg);
	if (shared_msg.m_nentries > 0)
		pgstat_send_tabstat(&shared_msg);

	/* Now, send function statistics */
	pgstat_send_funcstats();
	}

	/*
 * Subroutine for pgstat_report_stat: finish and send a tabstat message
	 */
static void
pgstat_send_tabstat(PgStat_MsgTabstat *tsmsg)
	{
		int			n;
		int			len;
=======
	if (pgStatTabList == NULL ||
		pgStatTabList->tsa_used == 0)
		return;

	/*
	 * Don't send a message unless it's been at least PGSTAT_STAT_INTERVAL
	 * msec since we last sent one, or the caller wants to force stats out.
	 */
	now = GetCurrentTransactionStopTimestamp();
	if (!force &&
		!TimestampDifferenceExceeds(last_report, now, PGSTAT_STAT_INTERVAL))
		return;
	last_report = now;

	/*
	 * Scan through the TabStatusArray struct(s) to find tables that actually
	 * have counts, and build messages to send.  We have to separate shared
	 * relations from regular ones because the databaseid field in the message
	 * header has to depend on that.
	 */
	regular_msg.m_databaseid = MyDatabaseId;
	shared_msg.m_databaseid = InvalidOid;
	regular_msg.m_nentries = 0;
	shared_msg.m_nentries = 0;

	for (tsa = pgStatTabList; tsa != NULL; tsa = tsa->tsa_next)
	{
		for (i = 0; i < tsa->tsa_used; i++)
		{
			PgStat_TableStatus *entry = &tsa->tsa_entries[i];
			PgStat_MsgTabstat *this_msg;
			PgStat_TableEntry *this_ent;

			/* Shouldn't have any pending transaction-dependent counts */
			Assert(entry->trans == NULL);

			/*
			 * Ignore entries that didn't accumulate any actual counts, such
			 * as indexes that were opened by the planner but not used.
			 */
			if (memcmp(&entry->t_counts, &all_zeroes,
					   sizeof(PgStat_TableCounts)) == 0)
				continue;

			/*
			 * OK, insert data into the appropriate message, and send if full.
			 */
			this_msg = entry->t_shared ? &shared_msg : &regular_msg;
			this_ent = &this_msg->m_entry[this_msg->m_nentries];
			this_ent->t_id = entry->t_id;
			memcpy(&this_ent->t_counts, &entry->t_counts,
				   sizeof(PgStat_TableCounts));
			if (++this_msg->m_nentries >= PGSTAT_NUM_TABENTRIES)
			{
				pgstat_send_tabstat(this_msg);
				this_msg->m_nentries = 0;
			}
		}
		/* zero out TableStatus structs after use */
		MemSet(tsa->tsa_entries, 0,
			   tsa->tsa_used * sizeof(PgStat_TableStatus));
		tsa->tsa_used = 0;
	}

	/*
	 * Send partial messages.  If force is true, make sure that any pending
	 * xact commit/abort gets counted, even if no table stats to send.
	 */
	if (regular_msg.m_nentries > 0 ||
		(force && (pgStatXactCommit > 0 || pgStatXactRollback > 0)))
		pgstat_send_tabstat(&regular_msg);
	if (shared_msg.m_nentries > 0)
		pgstat_send_tabstat(&shared_msg);
}

/*
 * Subroutine for pgstat_report_tabstat: finish and send a tabstat message
 */
static void
pgstat_send_tabstat(PgStat_MsgTabstat *tsmsg)
{
	int			n;
	int			len;
>>>>>>> d13f41d2

	/* It's unlikely we'd get here with no socket, but maybe not impossible */
	if (pgStatSock < 0)
		return;

	/*
	 * Report accumulated xact commit/rollback whenever we send a normal
	 * tabstat message
	 */
	if (OidIsValid(tsmsg->m_databaseid))
	{
		tsmsg->m_xact_commit = pgStatXactCommit;
		tsmsg->m_xact_rollback = pgStatXactRollback;
		pgStatXactCommit = 0;
		pgStatXactRollback = 0;
	}
	else
	{
		tsmsg->m_xact_commit = 0;
		tsmsg->m_xact_rollback = 0;
<<<<<<< HEAD
	}

		n = tsmsg->m_nentries;
		len = offsetof(PgStat_MsgTabstat, m_entry[0]) +
			n * sizeof(PgStat_TableEntry);

		pgstat_setheader(&tsmsg->m_hdr, PGSTAT_MTYPE_TABSTAT);
		pgstat_send(tsmsg, len);
	}

/*
 * Subroutine for pgstat_report_stat: populate and send a function stat message
 */
static void
pgstat_send_funcstats(void)
{
	/* we assume this inits to all zeroes: */
	static const PgStat_FunctionCounts all_zeroes;

	PgStat_MsgFuncstat msg;
	PgStat_BackendFunctionEntry *entry;
	HASH_SEQ_STATUS fstat;

	if (pgStatFunctions == NULL)
		return;

	pgstat_setheader(&msg.m_hdr, PGSTAT_MTYPE_FUNCSTAT);
	msg.m_databaseid = MyDatabaseId;
	msg.m_nentries = 0;

	hash_seq_init(&fstat, pgStatFunctions);
	while ((entry = (PgStat_BackendFunctionEntry *) hash_seq_search(&fstat)) != NULL)
	{
		PgStat_FunctionEntry *m_ent;

		/* Skip it if no counts accumulated since last time */
		if (memcmp(&entry->f_counts, &all_zeroes,
				   sizeof(PgStat_FunctionCounts)) == 0)
			continue;

		/* need to convert format of time accumulators */
		m_ent = &msg.m_entry[msg.m_nentries];
		m_ent->f_id = entry->f_id;
		m_ent->f_numcalls = entry->f_counts.f_numcalls;
		m_ent->f_time = INSTR_TIME_GET_MICROSEC(entry->f_counts.f_time);
		m_ent->f_time_self = INSTR_TIME_GET_MICROSEC(entry->f_counts.f_time_self);

		if (++msg.m_nentries >= PGSTAT_NUM_FUNCENTRIES)
		{
			pgstat_send(&msg, offsetof(PgStat_MsgFuncstat, m_entry[0]) +
						msg.m_nentries * sizeof(PgStat_FunctionEntry));
			msg.m_nentries = 0;
		}

		/* reset the entry's counts */
		MemSet(&entry->f_counts, 0, sizeof(PgStat_FunctionCounts));
	}

	if (msg.m_nentries > 0)
		pgstat_send(&msg, offsetof(PgStat_MsgFuncstat, m_entry[0]) +
					msg.m_nentries * sizeof(PgStat_FunctionEntry));

	have_function_stats = false;
=======
	}

	n = tsmsg->m_nentries;
	len = offsetof(PgStat_MsgTabstat, m_entry[0]) +
		n * sizeof(PgStat_TableEntry);

	pgstat_setheader(&tsmsg->m_hdr, PGSTAT_MTYPE_TABSTAT);
	pgstat_send(tsmsg, len);
>>>>>>> d13f41d2
}


/* ----------
 * pgstat_vacuum_stat() -
 *
 *	Will tell the collector about objects he can get rid of.
 * ----------
 */
void
pgstat_vacuum_stat(void)
{
	HTAB	   *htab;
	PgStat_MsgTabpurge msg;
	PgStat_MsgFuncpurge f_msg;
	HASH_SEQ_STATUS hstat;
	PgStat_StatDBEntry *dbentry;
	PgStat_StatTabEntry *tabentry;
	PgStat_StatFuncEntry *funcentry;
	int			len;

	if (pgStatSock < 0)
		return;

	/*
	 * If not done for this transaction, read the statistics collector stats
	 * file into some hash tables.
	 */
	backend_read_statsfile();

	/*
	 * Read pg_database and make a list of OIDs of all existing databases
	 */
	htab = pgstat_collect_oids(DatabaseRelationId);

	/*
	 * Search the database hash table for dead databases and tell the
	 * collector to drop them.
	 */
	hash_seq_init(&hstat, pgStatDBHash);
	while ((dbentry = (PgStat_StatDBEntry *) hash_seq_search(&hstat)) != NULL)
	{
		Oid			dbid = dbentry->databaseid;

		CHECK_FOR_INTERRUPTS();

		/* the DB entry for shared tables (with InvalidOid) is never dropped */
		if (OidIsValid(dbid) &&
			hash_search(htab, (void *) &dbid, HASH_FIND, NULL) == NULL)
			pgstat_drop_database(dbid);
	}

	/* Clean up */
	hash_destroy(htab);

	/*
	 * Lookup our own database entry; if not found, nothing more to do.
	 */
	dbentry = (PgStat_StatDBEntry *) hash_search(pgStatDBHash,
												 (void *) &MyDatabaseId,
												 HASH_FIND, NULL);
	if (dbentry == NULL || dbentry->tables == NULL)
		return;

	/*
	 * Similarly to above, make a list of all known relations in this DB.
	 */
	htab = pgstat_collect_oids(RelationRelationId);

	/*
	 * Initialize our messages table counter to zero
	 */
	msg.m_nentries = 0;

	/*
	 * Check for all tables listed in stats hashtable if they still exist.
	 */
	hash_seq_init(&hstat, dbentry->tables);
	while ((tabentry = (PgStat_StatTabEntry *) hash_seq_search(&hstat)) != NULL)
	{
		Oid			tabid = tabentry->tableid;

		CHECK_FOR_INTERRUPTS();

		if (hash_search(htab, (void *) &tabid, HASH_FIND, NULL) != NULL)
			continue;

		/*
		 * Not there, so add this table's Oid to the message
		 */
		msg.m_tableid[msg.m_nentries++] = tabid;

		/*
		 * If the message is full, send it out and reinitialize to empty
		 */
		if (msg.m_nentries >= PGSTAT_NUM_TABPURGE)
		{
			len = offsetof(PgStat_MsgTabpurge, m_tableid[0])
				+msg.m_nentries * sizeof(Oid);

			pgstat_setheader(&msg.m_hdr, PGSTAT_MTYPE_TABPURGE);
			msg.m_databaseid = MyDatabaseId;
			pgstat_send(&msg, len);

			msg.m_nentries = 0;
		}
	}

	/*
	 * Send the rest
	 */
	if (msg.m_nentries > 0)
	{
		len = offsetof(PgStat_MsgTabpurge, m_tableid[0])
			+msg.m_nentries * sizeof(Oid);

		pgstat_setheader(&msg.m_hdr, PGSTAT_MTYPE_TABPURGE);
		msg.m_databaseid = MyDatabaseId;
		pgstat_send(&msg, len);
	}

	/* Clean up */
	hash_destroy(htab);

	/*
	 * Now repeat the above steps for functions.  However, we needn't bother
	 * in the common case where no function stats are being collected.
	 */
	if (dbentry->functions != NULL &&
		hash_get_num_entries(dbentry->functions) > 0)
	{
		htab = pgstat_collect_oids(ProcedureRelationId);

		pgstat_setheader(&f_msg.m_hdr, PGSTAT_MTYPE_FUNCPURGE);
		f_msg.m_databaseid = MyDatabaseId;
		f_msg.m_nentries = 0;

		hash_seq_init(&hstat, dbentry->functions);
		while ((funcentry = (PgStat_StatFuncEntry *) hash_seq_search(&hstat)) != NULL)
		{
			Oid			funcid = funcentry->functionid;

			CHECK_FOR_INTERRUPTS();

			if (hash_search(htab, (void *) &funcid, HASH_FIND, NULL) != NULL)
				continue;

			/*
			 * Not there, so add this function's Oid to the message
			 */
			f_msg.m_functionid[f_msg.m_nentries++] = funcid;

			/*
			 * If the message is full, send it out and reinitialize to empty
			 */
			if (f_msg.m_nentries >= PGSTAT_NUM_FUNCPURGE)
			{
				len = offsetof(PgStat_MsgFuncpurge, m_functionid[0])
					+f_msg.m_nentries * sizeof(Oid);

				pgstat_send(&f_msg, len);

				f_msg.m_nentries = 0;
			}
		}

		/*
		 * Send the rest
		 */
		if (f_msg.m_nentries > 0)
		{
			len = offsetof(PgStat_MsgFuncpurge, m_functionid[0])
				+f_msg.m_nentries * sizeof(Oid);

			pgstat_send(&f_msg, len);
		}

		hash_destroy(htab);
	}
}


/* ----------
 * pgstat_collect_oids() -
 *
 *	Collect the OIDs of all objects listed in the specified system catalog
 *	into a temporary hash table.  Caller should hash_destroy the result
 *	when done with it.
 * ----------
 */
static HTAB *
pgstat_collect_oids(Oid catalogid)
{
	HTAB	   *htab;
	HASHCTL		hash_ctl;
	Relation	rel;
	HeapScanDesc scan;
	HeapTuple	tup;

	memset(&hash_ctl, 0, sizeof(hash_ctl));
	hash_ctl.keysize = sizeof(Oid);
	hash_ctl.entrysize = sizeof(Oid);
	hash_ctl.hash = oid_hash;
	htab = hash_create("Temporary table of OIDs",
					   PGSTAT_TAB_HASH_SIZE,
					   &hash_ctl,
					   HASH_ELEM | HASH_FUNCTION);

	rel = heap_open(catalogid, AccessShareLock);
	scan = heap_beginscan(rel, SnapshotNow, 0, NULL);
	while ((tup = heap_getnext(scan, ForwardScanDirection)) != NULL)
	{
		Oid			thisoid = HeapTupleGetOid(tup);

		CHECK_FOR_INTERRUPTS();

		(void) hash_search(htab, (void *) &thisoid, HASH_ENTER, NULL);
	}
	heap_endscan(scan);
	heap_close(rel, AccessShareLock);

	return htab;
}


/* ----------
 * pgstat_drop_database() -
 *
 *	Tell the collector that we just dropped a database.
 *	(If the message gets lost, we will still clean the dead DB eventually
 *	via future invocations of pgstat_vacuum_stat().)
 * ----------
 */
void
pgstat_drop_database(Oid databaseid)
{
	PgStat_MsgDropdb msg;

	if (pgStatSock < 0)
		return;

	pgstat_setheader(&msg.m_hdr, PGSTAT_MTYPE_DROPDB);
	msg.m_databaseid = databaseid;
	pgstat_send(&msg, sizeof(msg));
}


/* ----------
 * pgstat_drop_relation() -
 *
 *	Tell the collector that we just dropped a relation.
 *	(If the message gets lost, we will still clean the dead entry eventually
<<<<<<< HEAD
 *	via future invocations of pgstat_vacuum_stat().)
 *
 *	Currently not used for lack of any good place to call it; we rely
 *	entirely on pgstat_vacuum_stat() to clean out stats for dead rels.
=======
 *	via future invocations of pgstat_vacuum_tabstat().)
 *
 *	Currently not used for lack of any good place to call it; we rely
 *	entirely on pgstat_vacuum_tabstat() to clean out stats for dead rels.
>>>>>>> d13f41d2
 * ----------
 */
#ifdef NOT_USED
void
pgstat_drop_relation(Oid relid)
{
	PgStat_MsgTabpurge msg;
	int			len;

	if (pgStatSock < 0)
		return;

	msg.m_tableid[0] = relid;
	msg.m_nentries = 1;

	len = offsetof(PgStat_MsgTabpurge, m_tableid[0]) +sizeof(Oid);

	pgstat_setheader(&msg.m_hdr, PGSTAT_MTYPE_TABPURGE);
	msg.m_databaseid = MyDatabaseId;
	pgstat_send(&msg, len);
}
#endif   /* NOT_USED */


/* ----------
 * pgstat_reset_counters() -
 *
 *	Tell the statistics collector to reset counters for our database.
 * ----------
 */
void
pgstat_reset_counters(void)
{
	PgStat_MsgResetcounter msg;

	if (pgStatSock < 0)
		return;

	if (!superuser())
		ereport(ERROR,
				(errcode(ERRCODE_INSUFFICIENT_PRIVILEGE),
				 errmsg("must be superuser to reset statistics counters")));

	pgstat_setheader(&msg.m_hdr, PGSTAT_MTYPE_RESETCOUNTER);
	msg.m_databaseid = MyDatabaseId;
	pgstat_send(&msg, sizeof(msg));
}


/* ----------
 * pgstat_report_autovac() -
 *
 *	Called from autovacuum.c to report startup of an autovacuum process.
 *	We are called before InitPostgres is done, so can't rely on MyDatabaseId;
 *	the db OID must be passed in, instead.
 * ----------
 */
void
pgstat_report_autovac(Oid dboid)
{
	PgStat_MsgAutovacStart msg;

	if (pgStatSock < 0)
		return;

	pgstat_setheader(&msg.m_hdr, PGSTAT_MTYPE_AUTOVAC_START);
	msg.m_databaseid = dboid;
	msg.m_start_time = GetCurrentTimestamp();

	pgstat_send(&msg, sizeof(msg));
}


/* ---------
 * pgstat_report_vacuum() -
 *
 *	Tell the collector about the table we just vacuumed.
 * ---------
 */
void
pgstat_report_vacuum(Oid tableoid, bool shared, bool scanned_all,
					 bool analyze, PgStat_Counter tuples)
{
	PgStat_MsgVacuum msg;

	if (pgStatSock < 0 || !pgstat_track_counts)
		return;

	pgstat_setheader(&msg.m_hdr, PGSTAT_MTYPE_VACUUM);
	msg.m_databaseid = shared ? InvalidOid : MyDatabaseId;
	msg.m_tableoid = tableoid;
	msg.m_scanned_all = scanned_all;
	msg.m_analyze = analyze;
	msg.m_autovacuum = IsAutoVacuumWorkerProcess();		/* is this autovacuum? */
	msg.m_vacuumtime = GetCurrentTimestamp();
	msg.m_tuples = tuples;
	pgstat_send(&msg, sizeof(msg));
}

/* --------
 * pgstat_report_analyze() -
 *
 *	Tell the collector about the table we just analyzed.
 * --------
 */
void
pgstat_report_analyze(Relation rel, PgStat_Counter livetuples,
					  PgStat_Counter deadtuples)
{
	PgStat_MsgAnalyze msg;

	if (pgStatSock < 0 || !pgstat_track_counts)
		return;

	/*
<<<<<<< HEAD
	 * Unlike VACUUM, ANALYZE might be running inside a transaction that has
	 * already inserted and/or deleted rows in the target table. ANALYZE will
	 * have counted such rows as live or dead respectively. Because we will
	 * report our counts of such rows at transaction end, we should subtract
	 * off these counts from what we send to the collector now, else they'll
	 * be double-counted after commit.	(This approach also ensures that the
	 * collector ends up with the right numbers if we abort instead of
	 * committing.)
=======
	 * Unlike VACUUM, ANALYZE might be running inside a transaction that
	 * has already inserted and/or deleted rows in the target table.
	 * ANALYZE will have counted such rows as live or dead respectively.
	 * Because we will report our counts of such rows at transaction end,
	 * we should subtract off these counts from what we send to the collector
	 * now, else they'll be double-counted after commit.  (This approach also
	 * ensures that the collector ends up with the right numbers if we abort
	 * instead of committing.)
>>>>>>> d13f41d2
	 */
	if (rel->pgstat_info != NULL)
	{
		PgStat_TableXactStatus *trans;

		for (trans = rel->pgstat_info->trans; trans; trans = trans->upper)
		{
			livetuples -= trans->tuples_inserted - trans->tuples_deleted;
			deadtuples -= trans->tuples_deleted;
		}
		/* count stuff inserted by already-aborted subxacts, too */
		deadtuples -= rel->pgstat_info->t_counts.t_new_dead_tuples;
		/* Since ANALYZE's counts are estimates, we could have underflowed */
		livetuples = Max(livetuples, 0);
		deadtuples = Max(deadtuples, 0);
	}

	pgstat_setheader(&msg.m_hdr, PGSTAT_MTYPE_ANALYZE);
	msg.m_databaseid = rel->rd_rel->relisshared ? InvalidOid : MyDatabaseId;
	msg.m_tableoid = RelationGetRelid(rel);
	msg.m_autovacuum = IsAutoVacuumWorkerProcess();	/* is this autovacuum? */
	msg.m_analyzetime = GetCurrentTimestamp();
	msg.m_live_tuples = livetuples;
	msg.m_dead_tuples = deadtuples;
	pgstat_send(&msg, sizeof(msg));
}


/* ----------
 * pgstat_ping() -
 *
 *	Send some junk data to the collector to increase traffic.
 * ----------
 */
void
pgstat_ping(void)
{
	PgStat_MsgDummy msg;

	if (pgStatSock < 0)
		return;

	pgstat_setheader(&msg.m_hdr, PGSTAT_MTYPE_DUMMY);
	pgstat_send(&msg, sizeof(msg));
}

<<<<<<< HEAD
/* ----------
 * pgstat_send_inquiry() -
 *
 *	Notify collector that we need fresh data.
 *	ts specifies the minimum acceptable timestamp for the stats file.
 * ----------
 */
static void
pgstat_send_inquiry(TimestampTz ts)
{
	PgStat_MsgInquiry msg;

	pgstat_setheader(&msg.m_hdr, PGSTAT_MTYPE_INQUIRY);
	msg.inquiry_time = ts;
	pgstat_send(&msg, sizeof(msg));
}


/*
 * Initialize function call usage data.
 * Called by the executor before invoking a function.
 */
void
pgstat_init_function_usage(FunctionCallInfoData *fcinfo,
						   PgStat_FunctionCallUsage *fcu)
{
	PgStat_BackendFunctionEntry *htabent;
	bool		found;

	if (pgstat_track_functions <= fcinfo->flinfo->fn_stats)
	{
		/* stats not wanted */
		fcu->fs = NULL;
		return;
	}

	if (!pgStatFunctions)
	{
		/* First time through - initialize function stat table */
		HASHCTL		hash_ctl;

		memset(&hash_ctl, 0, sizeof(hash_ctl));
		hash_ctl.keysize = sizeof(Oid);
		hash_ctl.entrysize = sizeof(PgStat_BackendFunctionEntry);
		hash_ctl.hash = oid_hash;
		pgStatFunctions = hash_create("Function stat entries",
									  PGSTAT_FUNCTION_HASH_SIZE,
									  &hash_ctl,
									  HASH_ELEM | HASH_FUNCTION);
	}

	/* Get the stats entry for this function, create if necessary */
	htabent = hash_search(pgStatFunctions, &fcinfo->flinfo->fn_oid,
						  HASH_ENTER, &found);
	if (!found)
		MemSet(&htabent->f_counts, 0, sizeof(PgStat_FunctionCounts));

	fcu->fs = &htabent->f_counts;

	/* save stats for this function, later used to compensate for recursion */
	fcu->save_f_time = htabent->f_counts.f_time;

	/* save current backend-wide total time */
	fcu->save_total = total_func_time;

	/* get clock time as of function start */
	INSTR_TIME_SET_CURRENT(fcu->f_start);
}

/*
 * Calculate function call usage and update stat counters.
 * Called by the executor after invoking a function.
 *
 * In the case of a set-returning function that runs in value-per-call mode,
 * we will see multiple pgstat_init_function_usage/pgstat_end_function_usage
 * calls for what the user considers a single call of the function.  The
 * finalize flag should be TRUE on the last call.
 */
void
pgstat_end_function_usage(PgStat_FunctionCallUsage *fcu, bool finalize)
{
	PgStat_FunctionCounts *fs = fcu->fs;
	instr_time	f_total;
	instr_time	f_others;
	instr_time	f_self;

	/* stats not wanted? */
	if (fs == NULL)
		return;

	/* total elapsed time in this function call */
	INSTR_TIME_SET_CURRENT(f_total);
	INSTR_TIME_SUBTRACT(f_total, fcu->f_start);

	/* self usage: elapsed minus anything already charged to other calls */
	f_others = total_func_time;
	INSTR_TIME_SUBTRACT(f_others, fcu->save_total);
	f_self = f_total;
	INSTR_TIME_SUBTRACT(f_self, f_others);

	/* update backend-wide total time */
	INSTR_TIME_ADD(total_func_time, f_self);

	/*
	 * Compute the new total f_time as the total elapsed time added to the
	 * pre-call value of f_time.  This is necessary to avoid double-counting
	 * any time taken by recursive calls of myself.  (We do not need any
	 * similar kluge for self time, since that already excludes any recursive
	 * calls.)
	 */
	INSTR_TIME_ADD(f_total, fcu->save_f_time);

	/* update counters in function stats table */
	if (finalize)
		fs->f_numcalls++;
	fs->f_time = f_total;
	INSTR_TIME_ADD(fs->f_time_self, f_self);

	/* indicate that we have something to send */
	have_function_stats = true;
}


/* ----------
 * pgstat_initstats() -
 *
 *	Initialize a relcache entry to count access statistics.
 *	Called whenever a relation is opened.
 *
 *	We assume that a relcache entry's pgstat_info field is zeroed by
 *	relcache.c when the relcache entry is made; thereafter it is long-lived
 *	data.  We can avoid repeated searches of the TabStatus arrays when the
 *	same relation is touched repeatedly within a transaction.
 * ----------
 */
void
pgstat_initstats(Relation rel)
{
	Oid			rel_id = rel->rd_id;
	char		relkind = rel->rd_rel->relkind;

	/* We only count stats for things that have storage */
	if (!(relkind == RELKIND_RELATION ||
		  relkind == RELKIND_INDEX ||
		  relkind == RELKIND_TOASTVALUE ||
		  relkind == RELKIND_SEQUENCE))
	{
		rel->pgstat_info = NULL;
		return;
	}

	if (pgStatSock < 0 || !pgstat_track_counts)
	{
		/* We're not counting at all */
		rel->pgstat_info = NULL;
		return;
	}

	/*
	 * If we already set up this relation in the current transaction, nothing
	 * to do.
	 */
	if (rel->pgstat_info != NULL &&
		rel->pgstat_info->t_id == rel_id)
		return;

	/* Else find or make the PgStat_TableStatus entry, and update link */
	rel->pgstat_info = get_tabstat_entry(rel_id, rel->rd_rel->relisshared);
}

/*
 * get_tabstat_entry - find or create a PgStat_TableStatus entry for rel
 */
static PgStat_TableStatus *
get_tabstat_entry(Oid rel_id, bool isshared)
{
	PgStat_TableStatus *entry;
	TabStatusArray *tsa;
	TabStatusArray *prev_tsa;
	int			i;

	/*
	 * Search the already-used tabstat slots for this relation.
	 */
	prev_tsa = NULL;
	for (tsa = pgStatTabList; tsa != NULL; prev_tsa = tsa, tsa = tsa->tsa_next)
	{
		for (i = 0; i < tsa->tsa_used; i++)
		{
			entry = &tsa->tsa_entries[i];
			if (entry->t_id == rel_id)
				return entry;
		}

		if (tsa->tsa_used < TABSTAT_QUANTUM)
		{
			/*
			 * It must not be present, but we found a free slot instead. Fine,
			 * let's use this one.  We assume the entry was already zeroed,
			 * either at creation or after last use.
			 */
			entry = &tsa->tsa_entries[tsa->tsa_used++];
			entry->t_id = rel_id;
			entry->t_shared = isshared;
			return entry;
		}
	}

	/*
	 * We ran out of tabstat slots, so allocate more.  Be sure they're zeroed.
	 */
	tsa = (TabStatusArray *) MemoryContextAllocZero(TopMemoryContext,
													sizeof(TabStatusArray));
	if (prev_tsa)
		prev_tsa->tsa_next = tsa;
	else
		pgStatTabList = tsa;

	/*
	 * Use the first entry of the new TabStatusArray.
	 */
	entry = &tsa->tsa_entries[tsa->tsa_used++];
	entry->t_id = rel_id;
	entry->t_shared = isshared;
	return entry;
}

/*
 * get_tabstat_stack_level - add a new (sub)transaction stack entry if needed
 */
static PgStat_SubXactStatus *
get_tabstat_stack_level(int nest_level)
{
	PgStat_SubXactStatus *xact_state;

	xact_state = pgStatXactStack;
	if (xact_state == NULL || xact_state->nest_level != nest_level)
	{
		xact_state = (PgStat_SubXactStatus *)
			MemoryContextAlloc(TopTransactionContext,
							   sizeof(PgStat_SubXactStatus));
		xact_state->nest_level = nest_level;
		xact_state->prev = pgStatXactStack;
		xact_state->first = NULL;
		pgStatXactStack = xact_state;
	}
	return xact_state;
}

/*
 * add_tabstat_xact_level - add a new (sub)transaction state record
 */
static void
add_tabstat_xact_level(PgStat_TableStatus *pgstat_info, int nest_level)
{
	PgStat_SubXactStatus *xact_state;
	PgStat_TableXactStatus *trans;

	/*
	 * If this is the first rel to be modified at the current nest level, we
	 * first have to push a transaction stack entry.
	 */
	xact_state = get_tabstat_stack_level(nest_level);

	/* Now make a per-table stack entry */
	trans = (PgStat_TableXactStatus *)
		MemoryContextAllocZero(TopTransactionContext,
							   sizeof(PgStat_TableXactStatus));
	trans->nest_level = nest_level;
	trans->upper = pgstat_info->trans;
	trans->parent = pgstat_info;
	trans->next = xact_state->first;
	xact_state->first = trans;
	pgstat_info->trans = trans;
}

/*
 * pgstat_count_heap_insert - count a tuple insertion
 */
void
pgstat_count_heap_insert(Relation rel)
{
	PgStat_TableStatus *pgstat_info = rel->pgstat_info;

	if (pgstat_track_counts && pgstat_info != NULL)
	{
		int			nest_level = GetCurrentTransactionNestLevel();

		/* t_tuples_inserted is nontransactional, so just advance it */
		pgstat_info->t_counts.t_tuples_inserted++;

		/* We have to log the transactional effect at the proper level */
		if (pgstat_info->trans == NULL ||
			pgstat_info->trans->nest_level != nest_level)
			add_tabstat_xact_level(pgstat_info, nest_level);

		pgstat_info->trans->tuples_inserted++;
	}
}

/*
 * pgstat_count_heap_update - count a tuple update
 */
void
pgstat_count_heap_update(Relation rel, bool hot)
{
	PgStat_TableStatus *pgstat_info = rel->pgstat_info;

	if (pgstat_track_counts && pgstat_info != NULL)
	{
		int			nest_level = GetCurrentTransactionNestLevel();

		/* t_tuples_updated is nontransactional, so just advance it */
		pgstat_info->t_counts.t_tuples_updated++;
		/* ditto for the hot_update counter */
		if (hot)
			pgstat_info->t_counts.t_tuples_hot_updated++;

		/* We have to log the transactional effect at the proper level */
		if (pgstat_info->trans == NULL ||
			pgstat_info->trans->nest_level != nest_level)
			add_tabstat_xact_level(pgstat_info, nest_level);

		/* An UPDATE both inserts a new tuple and deletes the old */
		pgstat_info->trans->tuples_inserted++;
		pgstat_info->trans->tuples_deleted++;
=======

/* ----------
 * pgstat_initstats() -
 *
 *	Initialize a relcache entry to count access statistics.
 *	Called whenever a relation is opened.
 *
 *	We assume that a relcache entry's pgstat_info field is zeroed by
 *	relcache.c when the relcache entry is made; thereafter it is long-lived
 *	data.  We can avoid repeated searches of the TabStatus arrays when the
 *	same relation is touched repeatedly within a transaction.
 * ----------
 */
void
pgstat_initstats(Relation rel)
{
	Oid			rel_id = rel->rd_id;
	char		relkind = rel->rd_rel->relkind;

	/* We only count stats for things that have storage */
	if (!(relkind == RELKIND_RELATION ||
		  relkind == RELKIND_INDEX ||
		  relkind == RELKIND_TOASTVALUE ||
		  relkind == RELKIND_SEQUENCE))
	{
		rel->pgstat_info = NULL;
		return;
	}

	if (pgStatSock < 0 || !pgstat_track_counts)
	{
		/* We're not counting at all */
		rel->pgstat_info = NULL;
		return;
	}

	/*
	 * If we already set up this relation in the current transaction, nothing
	 * to do.
	 */
	if (rel->pgstat_info != NULL &&
		rel->pgstat_info->t_id == rel_id)
		return;

	/* Else find or make the PgStat_TableStatus entry, and update link */
	rel->pgstat_info = get_tabstat_entry(rel_id, rel->rd_rel->relisshared);
}

/*
 * get_tabstat_entry - find or create a PgStat_TableStatus entry for rel
 */
static PgStat_TableStatus *
get_tabstat_entry(Oid rel_id, bool isshared)
{
	PgStat_TableStatus *entry;
	TabStatusArray *tsa;
	TabStatusArray *prev_tsa;
	int			i;

	/*
	 * Search the already-used tabstat slots for this relation.
	 */
	prev_tsa = NULL;
	for (tsa = pgStatTabList; tsa != NULL; prev_tsa = tsa, tsa = tsa->tsa_next)
	{
		for (i = 0; i < tsa->tsa_used; i++)
		{
			entry = &tsa->tsa_entries[i];
			if (entry->t_id == rel_id)
				return entry;
		}

		if (tsa->tsa_used < TABSTAT_QUANTUM)
		{
			/*
			 * It must not be present, but we found a free slot instead. Fine,
			 * let's use this one.  We assume the entry was already zeroed,
			 * either at creation or after last use.
			 */
			entry = &tsa->tsa_entries[tsa->tsa_used++];
			entry->t_id = rel_id;
			entry->t_shared = isshared;
			return entry;
		}
	}

	/*
	 * We ran out of tabstat slots, so allocate more.  Be sure they're zeroed.
	 */
	tsa = (TabStatusArray *) MemoryContextAllocZero(TopMemoryContext,
													sizeof(TabStatusArray));
	if (prev_tsa)
		prev_tsa->tsa_next = tsa;
	else
		pgStatTabList = tsa;

	/*
	 * Use the first entry of the new TabStatusArray.
	 */
	entry = &tsa->tsa_entries[tsa->tsa_used++];
	entry->t_id = rel_id;
	entry->t_shared = isshared;
	return entry;
}

/*
 * get_tabstat_stack_level - add a new (sub)transaction stack entry if needed
 */
static PgStat_SubXactStatus *
get_tabstat_stack_level(int nest_level)
{
	PgStat_SubXactStatus *xact_state;

	xact_state = pgStatXactStack;
	if (xact_state == NULL || xact_state->nest_level != nest_level)
	{
		xact_state = (PgStat_SubXactStatus *)
			MemoryContextAlloc(TopTransactionContext,
							   sizeof(PgStat_SubXactStatus));
		xact_state->nest_level = nest_level;
		xact_state->prev = pgStatXactStack;
		xact_state->first = NULL;
		pgStatXactStack = xact_state;
	}
	return xact_state;
}

/*
 * add_tabstat_xact_level - add a new (sub)transaction state record
 */
static void
add_tabstat_xact_level(PgStat_TableStatus *pgstat_info, int nest_level)
{
	PgStat_SubXactStatus *xact_state;
	PgStat_TableXactStatus *trans;

	/*
	 * If this is the first rel to be modified at the current nest level, we
	 * first have to push a transaction stack entry.
	 */
	xact_state = get_tabstat_stack_level(nest_level);

	/* Now make a per-table stack entry */
	trans = (PgStat_TableXactStatus *)
		MemoryContextAllocZero(TopTransactionContext,
							   sizeof(PgStat_TableXactStatus));
	trans->nest_level = nest_level;
	trans->upper = pgstat_info->trans;
	trans->parent = pgstat_info;
	trans->next = xact_state->first;
	xact_state->first = trans;
	pgstat_info->trans = trans;
}

/*
 * pgstat_count_heap_insert - count a tuple insertion
 */
void
pgstat_count_heap_insert(Relation rel)
{
	PgStat_TableStatus *pgstat_info = rel->pgstat_info;

	if (pgstat_track_counts && pgstat_info != NULL)
	{
		int			nest_level = GetCurrentTransactionNestLevel();

		/* t_tuples_inserted is nontransactional, so just advance it */
		pgstat_info->t_counts.t_tuples_inserted++;

		/* We have to log the transactional effect at the proper level */
		if (pgstat_info->trans == NULL ||
			pgstat_info->trans->nest_level != nest_level)
			add_tabstat_xact_level(pgstat_info, nest_level);

		pgstat_info->trans->tuples_inserted++;
	}
}

/*
 * pgstat_count_heap_update - count a tuple update
 */
void
pgstat_count_heap_update(Relation rel, bool hot)
{
	PgStat_TableStatus *pgstat_info = rel->pgstat_info;

	if (pgstat_track_counts && pgstat_info != NULL)
	{
		int			nest_level = GetCurrentTransactionNestLevel();

		/* t_tuples_updated is nontransactional, so just advance it */
		pgstat_info->t_counts.t_tuples_updated++;
		/* ditto for the hot_update counter */
		if (hot)
			pgstat_info->t_counts.t_tuples_hot_updated++;

		/* We have to log the transactional effect at the proper level */
		if (pgstat_info->trans == NULL ||
			pgstat_info->trans->nest_level != nest_level)
			add_tabstat_xact_level(pgstat_info, nest_level);

		/* An UPDATE both inserts a new tuple and deletes the old */
		pgstat_info->trans->tuples_inserted++;
		pgstat_info->trans->tuples_deleted++;
	}
}

/*
 * pgstat_count_heap_delete - count a tuple deletion
 */
void
pgstat_count_heap_delete(Relation rel)
{
	PgStat_TableStatus *pgstat_info = rel->pgstat_info;

	if (pgstat_track_counts && pgstat_info != NULL)
	{
		int			nest_level = GetCurrentTransactionNestLevel();

		/* t_tuples_deleted is nontransactional, so just advance it */
		pgstat_info->t_counts.t_tuples_deleted++;

		/* We have to log the transactional effect at the proper level */
		if (pgstat_info->trans == NULL ||
			pgstat_info->trans->nest_level != nest_level)
			add_tabstat_xact_level(pgstat_info, nest_level);

		pgstat_info->trans->tuples_deleted++;
	}
}

/*
 * pgstat_update_heap_dead_tuples - update dead-tuples count
 *
 * The semantics of this are that we are reporting the nontransactional
 * recovery of "delta" dead tuples; so t_new_dead_tuples decreases
 * rather than increasing, and the change goes straight into the per-table
 * counter, not into transactional state.
 */
void
pgstat_update_heap_dead_tuples(Relation rel, int delta)
{
	PgStat_TableStatus *pgstat_info = rel->pgstat_info;

	if (pgstat_track_counts && pgstat_info != NULL)
		pgstat_info->t_counts.t_new_dead_tuples -= delta;
}


/* ----------
 * AtEOXact_PgStat
 *
 *	Called from access/transam/xact.c at top-level transaction commit/abort.
 * ----------
 */
void
AtEOXact_PgStat(bool isCommit)
{
	PgStat_SubXactStatus *xact_state;

	/*
	 * Count transaction commit or abort.  (We use counters, not just bools,
	 * in case the reporting message isn't sent right away.)
	 */
	if (isCommit)
		pgStatXactCommit++;
	else
		pgStatXactRollback++;

	/*
	 * Transfer transactional insert/update counts into the base tabstat
	 * entries.  We don't bother to free any of the transactional state, since
	 * it's all in TopTransactionContext and will go away anyway.
	 */
	xact_state = pgStatXactStack;
	if (xact_state != NULL)
	{
		PgStat_TableXactStatus *trans;

		Assert(xact_state->nest_level == 1);
		Assert(xact_state->prev == NULL);
		for (trans = xact_state->first; trans != NULL; trans = trans->next)
		{
			PgStat_TableStatus *tabstat;

			Assert(trans->nest_level == 1);
			Assert(trans->upper == NULL);
			tabstat = trans->parent;
			Assert(tabstat->trans == trans);
			if (isCommit)
			{
				tabstat->t_counts.t_new_live_tuples +=
					trans->tuples_inserted - trans->tuples_deleted;
				tabstat->t_counts.t_new_dead_tuples += trans->tuples_deleted;
			}
			else
			{
				/* inserted tuples are dead, deleted tuples are unaffected */
				tabstat->t_counts.t_new_dead_tuples += trans->tuples_inserted;
			}
			tabstat->trans = NULL;
		}
	}
	pgStatXactStack = NULL;

	/* Make sure any stats snapshot is thrown away */
	pgstat_clear_snapshot();
}

/* ----------
 * AtEOSubXact_PgStat
 *
 *	Called from access/transam/xact.c at subtransaction commit/abort.
 * ----------
 */
void
AtEOSubXact_PgStat(bool isCommit, int nestDepth)
{
	PgStat_SubXactStatus *xact_state;

	/*
	 * Transfer transactional insert/update counts into the next higher
	 * subtransaction state.
	 */
	xact_state = pgStatXactStack;
	if (xact_state != NULL &&
		xact_state->nest_level >= nestDepth)
	{
		PgStat_TableXactStatus *trans;
		PgStat_TableXactStatus *next_trans;

		/* delink xact_state from stack immediately to simplify reuse case */
		pgStatXactStack = xact_state->prev;

		for (trans = xact_state->first; trans != NULL; trans = next_trans)
		{
			PgStat_TableStatus *tabstat;

			next_trans = trans->next;
			Assert(trans->nest_level == nestDepth);
			tabstat = trans->parent;
			Assert(tabstat->trans == trans);
			if (isCommit)
			{
				if (trans->upper && trans->upper->nest_level == nestDepth - 1)
				{
					trans->upper->tuples_inserted += trans->tuples_inserted;
					trans->upper->tuples_deleted += trans->tuples_deleted;
					tabstat->trans = trans->upper;
					pfree(trans);
				}
				else
				{
					/*
					 * When there isn't an immediate parent state, we can just
					 * reuse the record instead of going through a
					 * palloc/pfree pushup (this works since it's all in
					 * TopTransactionContext anyway).  We have to re-link it
					 * into the parent level, though, and that might mean
					 * pushing a new entry into the pgStatXactStack.
					 */
					PgStat_SubXactStatus *upper_xact_state;

					upper_xact_state = get_tabstat_stack_level(nestDepth - 1);
					trans->next = upper_xact_state->first;
					upper_xact_state->first = trans;
					trans->nest_level = nestDepth - 1;
				}
			}
			else
			{
				/*
				 * On abort, inserted tuples are dead (and can be bounced out
				 * to the top-level tabstat), deleted tuples are unaffected
				 */
				tabstat->t_counts.t_new_dead_tuples += trans->tuples_inserted;
				tabstat->trans = trans->upper;
				pfree(trans);
			}
		}
		pfree(xact_state);
	}
}


/*
 * AtPrepare_PgStat
 *		Save the transactional stats state at 2PC transaction prepare.
 *
 * In this phase we just generate 2PC records for all the pending
 * transaction-dependent stats work.
 */
void
AtPrepare_PgStat(void)
{
	PgStat_SubXactStatus *xact_state;

	xact_state = pgStatXactStack;
	if (xact_state != NULL)
	{
		PgStat_TableXactStatus *trans;

		Assert(xact_state->nest_level == 1);
		Assert(xact_state->prev == NULL);
		for (trans = xact_state->first; trans != NULL; trans = trans->next)
		{
			PgStat_TableStatus *tabstat;
			TwoPhasePgStatRecord record;

			Assert(trans->nest_level == 1);
			Assert(trans->upper == NULL);
			tabstat = trans->parent;
			Assert(tabstat->trans == trans);

			record.tuples_inserted = trans->tuples_inserted;
			record.tuples_deleted = trans->tuples_deleted;
			record.t_id = tabstat->t_id;
			record.t_shared = tabstat->t_shared;

			RegisterTwoPhaseRecord(TWOPHASE_RM_PGSTAT_ID, 0,
								   &record, sizeof(TwoPhasePgStatRecord));
		}
	}
}

/*
 * PostPrepare_PgStat
 *		Clean up after successful PREPARE.
 *
 * All we need do here is unlink the transaction stats state from the
 * nontransactional state.	The nontransactional action counts will be
 * reported to the stats collector immediately, while the effects on live
 * and dead tuple counts are preserved in the 2PC state file.
 *
 * Note: AtEOXact_PgStat is not called during PREPARE.
 */
void
PostPrepare_PgStat(void)
{
	PgStat_SubXactStatus *xact_state;

	/*
	 * We don't bother to free any of the transactional state, since it's all
	 * in TopTransactionContext and will go away anyway.
	 */
	xact_state = pgStatXactStack;
	if (xact_state != NULL)
	{
		PgStat_TableXactStatus *trans;

		for (trans = xact_state->first; trans != NULL; trans = trans->next)
		{
			PgStat_TableStatus *tabstat;

			tabstat = trans->parent;
			tabstat->trans = NULL;
		}
>>>>>>> d13f41d2
	}
	pgStatXactStack = NULL;

	/* Make sure any stats snapshot is thrown away */
	pgstat_clear_snapshot();
}

/*
 * 2PC processing routine for COMMIT PREPARED case.
 *
 * Load the saved counts into our local pgstats state.
 */
void
pgstat_twophase_postcommit(TransactionId xid, uint16 info,
						   void *recdata, uint32 len)
{
	TwoPhasePgStatRecord *rec = (TwoPhasePgStatRecord *) recdata;
	PgStat_TableStatus *pgstat_info;

	/* Find or create a tabstat entry for the rel */
	pgstat_info = get_tabstat_entry(rec->t_id, rec->t_shared);

	pgstat_info->t_counts.t_new_live_tuples +=
		rec->tuples_inserted - rec->tuples_deleted;
	pgstat_info->t_counts.t_new_dead_tuples += rec->tuples_deleted;
}

/*
 * 2PC processing routine for ROLLBACK PREPARED case.
 *
 * Load the saved counts into our local pgstats state, but treat them
 * as aborted.
 */
void
pgstat_twophase_postabort(TransactionId xid, uint16 info,
						  void *recdata, uint32 len)
{
	TwoPhasePgStatRecord *rec = (TwoPhasePgStatRecord *) recdata;
	PgStat_TableStatus *pgstat_info;

	/* Find or create a tabstat entry for the rel */
	pgstat_info = get_tabstat_entry(rec->t_id, rec->t_shared);

	/* inserted tuples are dead, deleted tuples are no-ops */
	pgstat_info->t_counts.t_new_dead_tuples += rec->tuples_inserted;
}

/*
 * pgstat_count_heap_delete - count a tuple deletion
 */
void
pgstat_count_heap_delete(Relation rel)
{
	PgStat_TableStatus *pgstat_info = rel->pgstat_info;

	if (pgstat_track_counts && pgstat_info != NULL)
	{
		int			nest_level = GetCurrentTransactionNestLevel();

		/* t_tuples_deleted is nontransactional, so just advance it */
		pgstat_info->t_counts.t_tuples_deleted++;

		/* We have to log the transactional effect at the proper level */
		if (pgstat_info->trans == NULL ||
			pgstat_info->trans->nest_level != nest_level)
			add_tabstat_xact_level(pgstat_info, nest_level);

		pgstat_info->trans->tuples_deleted++;
	}
}

/*
 * pgstat_update_heap_dead_tuples - update dead-tuples count
 *
 * The semantics of this are that we are reporting the nontransactional
 * recovery of "delta" dead tuples; so t_new_dead_tuples decreases
 * rather than increasing, and the change goes straight into the per-table
 * counter, not into transactional state.
 */
void
pgstat_update_heap_dead_tuples(Relation rel, int delta)
{
	PgStat_TableStatus *pgstat_info = rel->pgstat_info;

	if (pgstat_track_counts && pgstat_info != NULL)
		pgstat_info->t_counts.t_new_dead_tuples -= delta;
}


/* ----------
 * AtEOXact_PgStat
 *
 *	Called from access/transam/xact.c at top-level transaction commit/abort.
 * ----------
 */
void
AtEOXact_PgStat(bool isCommit)
{
	PgStat_SubXactStatus *xact_state;

	/*
	 * Count transaction commit or abort.  (We use counters, not just bools,
	 * in case the reporting message isn't sent right away.)
	 */
	if (isCommit)
	pgStatXactCommit++;
	else
		pgStatXactRollback++;

	/*
	 * Transfer transactional insert/update counts into the base tabstat
	 * entries.  We don't bother to free any of the transactional state, since
	 * it's all in TopTransactionContext and will go away anyway.
	 */
	xact_state = pgStatXactStack;
	if (xact_state != NULL)
	{
		PgStat_TableXactStatus *trans;

		Assert(xact_state->nest_level == 1);
		Assert(xact_state->prev == NULL);
		for (trans = xact_state->first; trans != NULL; trans = trans->next)
		{
			PgStat_TableStatus *tabstat;

			Assert(trans->nest_level == 1);
			Assert(trans->upper == NULL);
			tabstat = trans->parent;
			Assert(tabstat->trans == trans);
			if (isCommit)
			{
				tabstat->t_counts.t_new_live_tuples +=
					trans->tuples_inserted - trans->tuples_deleted;
				tabstat->t_counts.t_new_dead_tuples += trans->tuples_deleted;
			}
			else
			{
				/* inserted tuples are dead, deleted tuples are unaffected */
				tabstat->t_counts.t_new_dead_tuples += trans->tuples_inserted;
			}
			tabstat->trans = NULL;
		}
	}
	pgStatXactStack = NULL;

	/* Make sure any stats snapshot is thrown away */
	pgstat_clear_snapshot();
}

/* ----------
 * AtEOSubXact_PgStat
 *
 *	Called from access/transam/xact.c at subtransaction commit/abort.
 * ----------
 */
void
AtEOSubXact_PgStat(bool isCommit, int nestDepth)
{
	PgStat_SubXactStatus *xact_state;

	/*
	 * Transfer transactional insert/update counts into the next higher
	 * subtransaction state.
	 */
	xact_state = pgStatXactStack;
	if (xact_state != NULL &&
		xact_state->nest_level >= nestDepth)
	{
		PgStat_TableXactStatus *trans;
		PgStat_TableXactStatus *next_trans;

		/* delink xact_state from stack immediately to simplify reuse case */
		pgStatXactStack = xact_state->prev;

		for (trans = xact_state->first; trans != NULL; trans = next_trans)
		{
			PgStat_TableStatus *tabstat;

			next_trans = trans->next;
			Assert(trans->nest_level == nestDepth);
			tabstat = trans->parent;
			Assert(tabstat->trans == trans);
			if (isCommit)
			{
				if (trans->upper && trans->upper->nest_level == nestDepth - 1)
				{
					trans->upper->tuples_inserted += trans->tuples_inserted;
					trans->upper->tuples_deleted += trans->tuples_deleted;
					tabstat->trans = trans->upper;
					pfree(trans);
				}
				else
				{
					/*
					 * When there isn't an immediate parent state, we can just
					 * reuse the record instead of going through a
					 * palloc/pfree pushup (this works since it's all in
					 * TopTransactionContext anyway).  We have to re-link it
					 * into the parent level, though, and that might mean
					 * pushing a new entry into the pgStatXactStack.
					 */
					PgStat_SubXactStatus *upper_xact_state;

					upper_xact_state = get_tabstat_stack_level(nestDepth - 1);
					trans->next = upper_xact_state->first;
					upper_xact_state->first = trans;
					trans->nest_level = nestDepth - 1;
				}
			}
			else
			{
				/*
				 * On abort, inserted tuples are dead (and can be bounced out
				 * to the top-level tabstat), deleted tuples are unaffected
				 */
				tabstat->t_counts.t_new_dead_tuples += trans->tuples_inserted;
				tabstat->trans = trans->upper;
				pfree(trans);
			}
		}
		pfree(xact_state);
	}
}


/*
 * AtPrepare_PgStat
 *		Save the transactional stats state at 2PC transaction prepare.
 *
 * In this phase we just generate 2PC records for all the pending
 * transaction-dependent stats work.
	 */
void
AtPrepare_PgStat(void)
{
	PgStat_SubXactStatus *xact_state;

	xact_state = pgStatXactStack;
	if (xact_state != NULL)
	{
		PgStat_TableXactStatus *trans;

		Assert(xact_state->nest_level == 1);
		Assert(xact_state->prev == NULL);
		for (trans = xact_state->first; trans != NULL; trans = trans->next)
		{
			PgStat_TableStatus *tabstat;
			TwoPhasePgStatRecord record;

			Assert(trans->nest_level == 1);
			Assert(trans->upper == NULL);
			tabstat = trans->parent;
			Assert(tabstat->trans == trans);

			record.tuples_inserted = trans->tuples_inserted;
			record.tuples_deleted = trans->tuples_deleted;
			record.t_id = tabstat->t_id;
			record.t_shared = tabstat->t_shared;

			RegisterTwoPhaseRecord(TWOPHASE_RM_PGSTAT_ID, 0,
								   &record, sizeof(TwoPhasePgStatRecord));
		}
	}
}

/*
 * PostPrepare_PgStat
 *		Clean up after successful PREPARE.
 *
 * All we need do here is unlink the transaction stats state from the
 * nontransactional state.	The nontransactional action counts will be
 * reported to the stats collector immediately, while the effects on live
 * and dead tuple counts are preserved in the 2PC state file.
 *
 * Note: AtEOXact_PgStat is not called during PREPARE.
 */
void
PostPrepare_PgStat(void)
{
	PgStat_SubXactStatus *xact_state;

	/*
	 * We don't bother to free any of the transactional state, since it's all
	 * in TopTransactionContext and will go away anyway.
	 */
	xact_state = pgStatXactStack;
	if (xact_state != NULL)
	{
		PgStat_TableXactStatus *trans;

		for (trans = xact_state->first; trans != NULL; trans = trans->next)
		{
			PgStat_TableStatus *tabstat;

			tabstat = trans->parent;
			tabstat->trans = NULL;
		}
	}
	pgStatXactStack = NULL;

	/* Make sure any stats snapshot is thrown away */
	pgstat_clear_snapshot();
}

/*
 * 2PC processing routine for COMMIT PREPARED case.
 *
 * Load the saved counts into our local pgstats state.
 */
void
pgstat_twophase_postcommit(TransactionId xid, uint16 info,
						   void *recdata, uint32 len)
{
	TwoPhasePgStatRecord *rec = (TwoPhasePgStatRecord *) recdata;
	PgStat_TableStatus *pgstat_info;

	/* Find or create a tabstat entry for the rel */
	pgstat_info = get_tabstat_entry(rec->t_id, rec->t_shared);

	pgstat_info->t_counts.t_new_live_tuples +=
		rec->tuples_inserted - rec->tuples_deleted;
	pgstat_info->t_counts.t_new_dead_tuples += rec->tuples_deleted;
}

/*
 * 2PC processing routine for ROLLBACK PREPARED case.
 *
 * Load the saved counts into our local pgstats state, but treat them
 * as aborted.
 */
void
pgstat_twophase_postabort(TransactionId xid, uint16 info,
						  void *recdata, uint32 len)
{
	TwoPhasePgStatRecord *rec = (TwoPhasePgStatRecord *) recdata;
	PgStat_TableStatus *pgstat_info;

	/* Find or create a tabstat entry for the rel */
	pgstat_info = get_tabstat_entry(rec->t_id, rec->t_shared);

	/* inserted tuples are dead, deleted tuples are no-ops */
	pgstat_info->t_counts.t_new_dead_tuples += rec->tuples_inserted;
}


/* ----------
 * pgstat_fetch_stat_dbentry() -
 *
 *	Support function for the SQL-callable pgstat* functions. Returns
 *	the collected statistics for one database or NULL. NULL doesn't mean
 *	that the database doesn't exist, it is just not yet known by the
 *	collector, so the caller is better off to report ZERO instead.
 * ----------
 */
PgStat_StatDBEntry *
pgstat_fetch_stat_dbentry(Oid dbid)
{
	/*
	 * If not done for this transaction, read the statistics collector stats
	 * file into some hash tables.
	 */
	backend_read_statsfile();

	/*
	 * Lookup the requested database; return NULL if not found
	 */
	return (PgStat_StatDBEntry *) hash_search(pgStatDBHash,
											  (void *) &dbid,
											  HASH_FIND, NULL);
}


/* ----------
 * pgstat_fetch_stat_tabentry() -
 *
 *	Support function for the SQL-callable pgstat* functions. Returns
 *	the collected statistics for one table or NULL. NULL doesn't mean
 *	that the table doesn't exist, it is just not yet known by the
 *	collector, so the caller is better off to report ZERO instead.
 * ----------
 */
PgStat_StatTabEntry *
pgstat_fetch_stat_tabentry(Oid relid)
{
	Oid			dbid;
	PgStat_StatDBEntry *dbentry;
	PgStat_StatTabEntry *tabentry;

	/*
	 * If not done for this transaction, read the statistics collector stats
	 * file into some hash tables.
	 */
	backend_read_statsfile();

	/*
	 * Lookup our database, then look in its table hash table.
	 */
	dbid = MyDatabaseId;
	dbentry = (PgStat_StatDBEntry *) hash_search(pgStatDBHash,
												 (void *) &dbid,
												 HASH_FIND, NULL);
	if (dbentry != NULL && dbentry->tables != NULL)
	{
		tabentry = (PgStat_StatTabEntry *) hash_search(dbentry->tables,
													   (void *) &relid,
													   HASH_FIND, NULL);
		if (tabentry)
			return tabentry;
	}

	/*
	 * If we didn't find it, maybe it's a shared table.
	 */
	dbid = InvalidOid;
	dbentry = (PgStat_StatDBEntry *) hash_search(pgStatDBHash,
												 (void *) &dbid,
												 HASH_FIND, NULL);
	if (dbentry != NULL && dbentry->tables != NULL)
	{
		tabentry = (PgStat_StatTabEntry *) hash_search(dbentry->tables,
													   (void *) &relid,
													   HASH_FIND, NULL);
		if (tabentry)
			return tabentry;
	}

	return NULL;
}


/* ----------
 * pgstat_fetch_stat_funcentry() -
 *
 *	Support function for the SQL-callable pgstat* functions. Returns
 *	the collected statistics for one function or NULL.
 * ----------
 */
PgStat_StatFuncEntry *
pgstat_fetch_stat_funcentry(Oid func_id)
{
	PgStat_StatDBEntry *dbentry;
	PgStat_StatFuncEntry *funcentry = NULL;

	/* load the stats file if needed */
	backend_read_statsfile();

	/* Lookup our database, then find the requested function.  */
	dbentry = pgstat_fetch_stat_dbentry(MyDatabaseId);
	if (dbentry != NULL && dbentry->functions != NULL)
	{
		funcentry = (PgStat_StatFuncEntry *) hash_search(dbentry->functions,
														 (void *) &func_id,
														 HASH_FIND, NULL);
	}

	return funcentry;
}


/* ----------
 * pgstat_fetch_stat_beentry() -
 *
 *	Support function for the SQL-callable pgstat* functions. Returns
 *	our local copy of the current-activity entry for one backend.
 *
 *	NB: caller is responsible for a check if the user is permitted to see
 *	this info (especially the querystring).
 * ----------
 */
PgBackendStatus *
pgstat_fetch_stat_beentry(int beid)
{
	pgstat_read_current_status();

	if (beid < 1 || beid > localNumBackends)
		return NULL;

	return &localBackendStatusTable[beid - 1];
}


/* ----------
 * pgstat_fetch_stat_numbackends() -
 *
 *	Support function for the SQL-callable pgstat* functions. Returns
 *	the maximum current backend id.
 * ----------
 */
int
pgstat_fetch_stat_numbackends(void)
{
	pgstat_read_current_status();

	return localNumBackends;
}

/*
 * ---------
 * pgstat_fetch_global() -
 *
 *	Support function for the SQL-callable pgstat* functions. Returns
 *	a pointer to the global statistics struct.
 * ---------
 */
PgStat_GlobalStats *
pgstat_fetch_global(void)
{
	backend_read_statsfile();

	return &globalStats;
}


/* ------------------------------------------------------------
 * Functions for management of the shared-memory PgBackendStatus array
 * ------------------------------------------------------------
 */

static PgBackendStatus *BackendStatusArray = NULL;
static PgBackendStatus *MyBEEntry = NULL;
static char *BackendAppnameBuffer = NULL;
static char *BackendActivityBuffer = NULL;


/*
 * Report shared-memory space needed by CreateSharedBackendStatus.
 */
Size
BackendStatusShmemSize(void)
{
	Size		size;

	size = mul_size(sizeof(PgBackendStatus), MaxBackends);
	size = add_size(size,
					mul_size(NAMEDATALEN, MaxBackends));
	size = add_size(size,
					mul_size(pgstat_track_activity_query_size, MaxBackends));
	return size;
}

/*
 * Initialize the shared status array and activity/appname string buffers
 * during postmaster startup.
 */
void
CreateSharedBackendStatus(void)
{
	Size		size;
	bool		found;
	int			i;
	char	   *buffer;

	/* Create or attach to the shared array */
	size = mul_size(sizeof(PgBackendStatus), MaxBackends);
	BackendStatusArray = (PgBackendStatus *)
		ShmemInitStruct("Backend Status Array", size, &found);

	if (!found)
	{
		/*
		 * We're the first - initialize.
		 */
		MemSet(BackendStatusArray, 0, size);
	}

	/* Create or attach to the shared appname buffer */
	size = mul_size(NAMEDATALEN, MaxBackends);
	BackendAppnameBuffer = (char *)
		ShmemInitStruct("Backend Application Name Buffer", size, &found);

	if (!found)
	{
		MemSet(BackendAppnameBuffer, 0, size);

		/* Initialize st_appname pointers. */
		buffer = BackendAppnameBuffer;
		for (i = 0; i < MaxBackends; i++)
		{
			BackendStatusArray[i].st_appname = buffer;
			buffer += NAMEDATALEN;
		}
	}

	/* Create or attach to the shared activity buffer */
	size = mul_size(pgstat_track_activity_query_size, MaxBackends);
	BackendActivityBuffer = (char *)
		ShmemInitStruct("Backend Activity Buffer", size, &found);

	if (!found)
	{
		MemSet(BackendActivityBuffer, 0, size);

		/* Initialize st_activity pointers. */
		buffer = BackendActivityBuffer;
		for (i = 0; i < MaxBackends; i++)
		{
			BackendStatusArray[i].st_activity = buffer;
			buffer += pgstat_track_activity_query_size;
		}
	}
}


/* ----------
 * pgstat_initialize() -
 *
 *	Initialize pgstats state, and set up our on-proc-exit hook.
 *	Called from InitPostgres.  MyBackendId must be set,
 *	but we must not have started any transaction yet (since the
 *	exit hook must run after the last transaction exit).
<<<<<<< HEAD
 *	NOTE: MyDatabaseId isn't set yet; so the shutdown hook has to be careful.
=======
>>>>>>> d13f41d2
 * ----------
 */
void
pgstat_initialize(void)
{
	/* Initialize MyBEEntry */
	Assert(MyBackendId >= 1 && MyBackendId <= MaxBackends);
	MyBEEntry = &BackendStatusArray[MyBackendId - 1];

	/* Set up a process-exit hook to clean up */
	on_shmem_exit(pgstat_beshutdown_hook, 0);
}

/* ----------
 * pgstat_bestart() -
 *
 *	Initialize this backend's entry in the PgBackendStatus array.
<<<<<<< HEAD
 *	Called from InitPostgres.
 *	MyDatabaseId, session userid, and application_name must be set
=======
 *	Called from InitPostgres.  MyDatabaseId and session userid must be set
>>>>>>> d13f41d2
 *	(hence, this cannot be combined with pgstat_initialize).
 * ----------
 */
void
pgstat_bestart(void)
{
	TimestampTz proc_start_timestamp;
	Oid			userid;
	SockAddr	clientaddr;
	volatile PgBackendStatus *beentry;

	/*
	 * To minimize the time spent modifying the PgBackendStatus entry, fetch
	 * all the needed data first.
	 *
	 * If we have a MyProcPort, use its session start time (for consistency,
	 * and to save a kernel call).
	 */
	if (MyProcPort)
		proc_start_timestamp = MyProcPort->SessionStartTime;
	else
		proc_start_timestamp = GetCurrentTimestamp();
	userid = GetSessionUserId();

	/*
	 * We may not have a MyProcPort (eg, if this is the autovacuum process).
	 * If so, use all-zeroes client address, which is dealt with specially in
	 * pg_stat_get_backend_client_addr and pg_stat_get_backend_client_port.
	 */
	if (MyProcPort)
		memcpy(&clientaddr, &MyProcPort->raddr, sizeof(clientaddr));
	else
		MemSet(&clientaddr, 0, sizeof(clientaddr));

	/*
	 * Initialize my status entry, following the protocol of bumping
	 * st_changecount before and after; and make sure it's even afterwards. We
	 * use a volatile pointer here to ensure the compiler doesn't try to get
	 * cute.
	 */
	beentry = MyBEEntry;
	do
	{
		beentry->st_changecount++;
	} while ((beentry->st_changecount & 1) == 0);

	beentry->st_procpid = MyProcPid;
	beentry->st_proc_start_timestamp = proc_start_timestamp;
	beentry->st_activity_start_timestamp = 0;
	beentry->st_xact_start_timestamp = 0;
	beentry->st_databaseid = MyDatabaseId;
	beentry->st_userid = userid;
	beentry->st_session_id = gp_session_id;  /* GPDB only */
	beentry->st_clientaddr = clientaddr;
	beentry->st_waiting = PGBE_WAITING_NONE;
	beentry->st_appname[0] = '\0';
	beentry->st_activity[0] = '\0';
	/* Also make sure the last byte in each string area is always 0 */
	beentry->st_appname[NAMEDATALEN - 1] = '\0';
	beentry->st_activity[pgstat_track_activity_query_size - 1] = '\0';

	beentry->st_changecount++;
	Assert((beentry->st_changecount & 1) == 0);
<<<<<<< HEAD

	/*
	 * GPDB: Initialize per-portal statistics hash for resource queues.
	 */
	pgstat_init_localportalhash();
	

	/*
	 * GPDB: Set up a process-exit hook to clean up.
	 */
	on_shmem_exit(pgstat_beshutdown_hook, 0);
	
	
	/* Update app name to current GUC setting */
	if (application_name)
		pgstat_report_appname(application_name);
=======
>>>>>>> d13f41d2
}

/*
 * Shut down a single backend's statistics reporting at process exit.
 *
 * Flush any remaining statistics counts out to the collector.
 * Without this, operations triggered during backend exit (such as
 * temp table deletions) won't be counted.
 *
 * Lastly, clear out our entry in the PgBackendStatus array.
 */
static void
pgstat_beshutdown_hook(int code, Datum arg)
{
	volatile PgBackendStatus *beentry = MyBEEntry;

<<<<<<< HEAD
	/*
	 * If we got as far as discovering our own database ID, we can report what
	 * we did to the collector.  Otherwise, we'd be sending an invalid
	 * database ID, so forget it.  (This means that accesses to pg_database
	 * during failed backend starts might never get counted.)
	 */
	if (OidIsValid(MyDatabaseId))
	    pgstat_report_stat(true);
=======
	pgstat_report_tabstat(true);
>>>>>>> d13f41d2

	/*
	 * Clear my status entry, following the protocol of bumping st_changecount
	 * before and after.  We use a volatile pointer here to ensure the
	 * compiler doesn't try to get cute.
	 */
	beentry->st_changecount++;

	beentry->st_procpid = 0;	/* mark invalid */
	beentry->st_session_id = 0;

	beentry->st_changecount++;
	Assert((beentry->st_changecount & 1) == 0);
}


/* ----------
 * pgstat_report_activity() -
 *
 *	Called from tcop/postgres.c to report what the backend is actually doing
 *	(usually "<IDLE>" or the start of the query to be executed).
 * ----------
 */
void
pgstat_report_activity(const char *cmd_str)
{
	volatile PgBackendStatus *beentry = MyBEEntry;
	TimestampTz start_timestamp;
	int			len;

<<<<<<< HEAD
	// TRACE_POSTGRESQL_STATEMENT_STATUS(cmd_str);

=======
>>>>>>> d13f41d2
	if (!pgstat_track_activities || !beentry)
		return;

	/*
	 * To minimize the time spent modifying the entry, fetch all the needed
	 * data first.
	 */
	start_timestamp = GetCurrentStatementStartTimestamp();

	len = strlen(cmd_str);
	len = pg_mbcliplen(cmd_str, len, pgstat_track_activity_query_size - 1);

	/*
	 * Update my status entry, following the protocol of bumping
	 * st_changecount before and after.  We use a volatile pointer here to
	 * ensure the compiler doesn't try to get cute.
	 */
	beentry->st_changecount++;

	beentry->st_activity_start_timestamp = start_timestamp;
	memcpy((char *) beentry->st_activity, cmd_str, len);
	beentry->st_activity[len] = '\0';

	beentry->st_changecount++;
	Assert((beentry->st_changecount & 1) == 0);
}

/* ----------
 * pgstat_report_appname() -
 *
 *	Called to update our application name.
 * ----------
 */
void
pgstat_report_appname(const char *appname)
{
	volatile PgBackendStatus *beentry = MyBEEntry;
	int			len;

	if (!beentry)
		return;

	/* This should be unnecessary if GUC did its job, but be safe */
	len = pg_mbcliplen(appname, strlen(appname), NAMEDATALEN - 1);

	/*
	 * Update my status entry, following the protocol of bumping
	 * st_changecount before and after.  We use a volatile pointer here to
	 * ensure the compiler doesn't try to get cute.
	 */
	beentry->st_changecount++;

	memcpy((char *) beentry->st_appname, appname, len);
	beentry->st_appname[len] = '\0';

	beentry->st_changecount++;
	Assert((beentry->st_changecount & 1) == 0);
}

/*
 * Report current transaction start timestamp as the specified value.
 * Zero means there is no active transaction.
 */
void
pgstat_report_xact_timestamp(TimestampTz tstamp)
{
	volatile PgBackendStatus *beentry = MyBEEntry;

	if (!pgstat_track_activities || !beentry)
		return;

	/*
	 * Update my status entry, following the protocol of bumping
	 * st_changecount before and after.  We use a volatile pointer here to
	 * ensure the compiler doesn't try to get cute.
	 */
	beentry->st_changecount++;
	beentry->st_xact_start_timestamp = tstamp;
	beentry->st_changecount++;
	Assert((beentry->st_changecount & 1) == 0);
}

/* ----------
 * pgstat_report_waiting() -
 *
 *	Called from lock manager to report beginning or end of a lock wait.
 *
 * NB: this *must* be able to survive being called before MyBEEntry has been
 * initialized.
 * ----------
 */
void
pgstat_report_waiting(char waiting)
{
	volatile PgBackendStatus *beentry = MyBEEntry;

	if (!pgstat_track_activities || !beentry)
		return;

	/*
	 * Since this is a single-byte field in a struct that only this process
	 * may modify, there seems no need to bother with the st_changecount
	 * protocol.  The update must appear atomic in any case.
	 */
	beentry->st_waiting = waiting;
}

/* ----------
 * pgstat_read_current_status() -
 *
 *	Copy the current contents of the PgBackendStatus array to local memory,
 *	if not already done in this transaction.
 * ----------
 */
static void
pgstat_read_current_status(void)
{
	volatile PgBackendStatus *beentry;
	PgBackendStatus *localtable;
	PgBackendStatus *localentry;
	char	   *localappname;
	char	   *localactivity;
	int			i;

	Assert(!pgStatRunningInCollector);
	if (localBackendStatusTable)
		return;					/* already done */

	pgstat_setup_memcxt();

	localtable = (PgBackendStatus *)
		MemoryContextAlloc(pgStatLocalContext,
						   sizeof(PgBackendStatus) * MaxBackends);
	localappname = (char *)
		MemoryContextAlloc(pgStatLocalContext,
						   NAMEDATALEN * MaxBackends);
	localactivity = (char *)
		MemoryContextAlloc(pgStatLocalContext,
						   pgstat_track_activity_query_size * MaxBackends);
	localNumBackends = 0;

	beentry = BackendStatusArray;
	localentry = localtable;
	for (i = 1; i <= MaxBackends; i++)
	{
		/*
		 * Follow the protocol of retrying if st_changecount changes while we
		 * copy the entry, or if it's odd.  (The check for odd is needed to
		 * cover the case where we are able to completely copy the entry while
		 * the source backend is between increment steps.)	We use a volatile
		 * pointer here to ensure the compiler doesn't try to get cute.
		 */
		for (;;)
		{
			int			save_changecount = beentry->st_changecount;

			localentry->st_procpid = beentry->st_procpid;
			if (localentry->st_procpid > 0)
			{
				memcpy(localentry, (char *) beentry, sizeof(PgBackendStatus));

				/*
				 * strcpy is safe even if the string is modified concurrently,
				 * because there's always a \0 at the end of the buffer.
				 */
				strcpy(localappname, (char *) beentry->st_appname);
				localentry->st_appname = localappname;
				strcpy(localactivity, (char *) beentry->st_activity);
				localentry->st_activity = localactivity;
			}

			if (save_changecount == beentry->st_changecount &&
				(save_changecount & 1) == 0)
				break;

			/* Make sure we can break out of loop if stuck... */
			CHECK_FOR_INTERRUPTS();
		}

		beentry++;
		/* Only valid entries get included into the local array */
		if (localentry->st_procpid > 0)
		{
			localentry++;
			localappname += NAMEDATALEN;
			localactivity += pgstat_track_activity_query_size;
			localNumBackends++;
		}
	}

	/* Set the pointer only after completion of a valid table */
	localBackendStatusTable = localtable;
}


/* ----------
 * pgstat_get_backend_current_activity() -
 *
 *	Return a string representing the current activity of the backend with
 *	the specified PID.	This looks directly at the BackendStatusArray,
 *	and so will provide current information regardless of the age of our
 *	transaction's snapshot of the status array.
 *
 *	It is the caller's responsibility to invoke this only for backends whose
 *	state is expected to remain stable while the result is in use.	The
 *	only current use is in deadlock reporting, where we can expect that
 *	the target backend is blocked on a lock.  (There are corner cases
 *	where the target's wait could get aborted while we are looking at it,
 *	but the very worst consequence is to return a pointer to a string
 *	that's been changed, so we won't worry too much.)
 *
 *	Note: return strings for special cases match pg_stat_get_backend_activity.
 * ----------
 */
const char *
pgstat_get_backend_current_activity(int pid, bool checkUser)
{
	PgBackendStatus *beentry;
	int			i;

	beentry = BackendStatusArray;
	for (i = 1; i <= MaxBackends; i++)
	{
		/*
		 * Although we expect the target backend's entry to be stable, that
		 * doesn't imply that anyone else's is.  To avoid identifying the
		 * wrong backend, while we check for a match to the desired PID we
		 * must follow the protocol of retrying if st_changecount changes
		 * while we examine the entry, or if it's odd.  (This might be
		 * unnecessary, since fetching or storing an int is almost certainly
		 * atomic, but let's play it safe.)  We use a volatile pointer here to
		 * ensure the compiler doesn't try to get cute.
		 */
		volatile PgBackendStatus *vbeentry = beentry;
		bool		found;

		for (;;)
		{
			int			save_changecount = vbeentry->st_changecount;

			found = (vbeentry->st_procpid == pid);

			if (save_changecount == vbeentry->st_changecount &&
				(save_changecount & 1) == 0)
				break;

			/* Make sure we can break out of loop if stuck... */
			CHECK_FOR_INTERRUPTS();
		}

		if (found)
		{
			/* Now it is safe to use the non-volatile pointer */
			if (checkUser && !superuser() && beentry->st_userid != GetUserId())
				return "<insufficient privilege>";
			else if (*(beentry->st_activity) == '\0')
				return "<command string not enabled>";
			else
				return beentry->st_activity;
		}

		beentry++;
	}

	/* If we get here, caller is in error ... */
	return "<backend information not available>";
}


/* ------------------------------------------------------------
 * Local support functions follow
 * ------------------------------------------------------------
 */


/* ----------
 * pgstat_setheader() -
 *
 *		Set common header fields in a statistics message
 * ----------
 */
static void
pgstat_setheader(PgStat_MsgHdr *hdr, StatMsgType mtype)
{
	hdr->m_type = mtype;
}


/* ----------
 * pgstat_send() -
 *
 *		Send out one statistics message to the collector
 * ----------
 */
static void
pgstat_send(void *msg, int len)
{
	int			rc;

	if (pgStatSock == PGINVALID_SOCKET)
		return;

	((PgStat_MsgHdr *) msg)->m_size = len;

	/* We'll retry after EINTR, but ignore all other failures */
	do
	{
		rc = send(pgStatSock, msg, len, 0);
	} while (rc < 0 && errno == EINTR);

#ifdef USE_ASSERT_CHECKING
	/* In debug builds, log send failures ... */
	if (rc < 0)
		elog(LOG, "could not send to statistics collector: %m");
#endif
}

/* ----------
 * pgstat_send_bgwriter() -
 *
 *		Send bgwriter statistics to the collector
 * ----------
 */
void
pgstat_send_bgwriter(void)
{
	/* We assume this initializes to zeroes */
	static const PgStat_MsgBgWriter all_zeroes;

	/*
	 * This function can be called even if nothing at all has happened. In
	 * this case, avoid sending a completely empty message to the stats
	 * collector.
	 */
	if (memcmp(&BgWriterStats, &all_zeroes, sizeof(PgStat_MsgBgWriter)) == 0)
		return;

	/*
	 * Prepare and send the message
	 */
	pgstat_setheader(&BgWriterStats.m_hdr, PGSTAT_MTYPE_BGWRITER);
	pgstat_send(&BgWriterStats, sizeof(BgWriterStats));

	/*
	 * Clear out the statistics buffer, so it can be re-used.
	 */
	MemSet(&BgWriterStats, 0, sizeof(BgWriterStats));
}


/* ----------
 * PgstatCollectorMain() -
 *
 *	Start up the statistics collector process.	This is the body of the
 *	postmaster child process.
 *
 *	The argc/argv parameters are valid only in EXEC_BACKEND case.
 * ----------
 */
NON_EXEC_STATIC void
PgstatCollectorMain(int argc, char *argv[])
{
	int			len;
	PgStat_Msg	msg;

#ifndef WIN32
#ifdef HAVE_POLL
	struct pollfd input_fd;
#else
	struct timeval sel_timeout;
	fd_set		rfds;
#endif
#endif

	IsUnderPostmaster = true;	/* we are a postmaster subprocess now */

	MyProcPid = getpid();		/* reset MyProcPid */

	MyStartTime = time(NULL);	/* record Start Time for logging */

	/*
	 * If possible, make this process a group leader, so that the postmaster
	 * can signal any child processes too.	(pgstat probably never has any
	 * child processes, but for consistency we make all postmaster child
	 * processes do this.)
	 */
#ifdef HAVE_SETSID
	if (setsid() < 0)
		elog(FATAL, "setsid() failed: %m");
#endif

	/*
	 * Ignore all signals usually bound to some action in the postmaster,
	 * except SIGQUIT.
	 */
	pqsignal(SIGHUP, pgstat_sighup_handler);
	pqsignal(SIGINT, SIG_IGN);
	pqsignal(SIGTERM, SIG_IGN);
	pqsignal(SIGQUIT, pgstat_exit);
	pqsignal(SIGALRM, SIG_IGN);
	pqsignal(SIGPIPE, SIG_IGN);
	pqsignal(SIGUSR1, SIG_IGN);
	pqsignal(SIGUSR2, SIG_IGN);
	pqsignal(SIGCHLD, SIG_DFL);
	pqsignal(SIGTTIN, SIG_DFL);
	pqsignal(SIGTTOU, SIG_DFL);
	pqsignal(SIGCONT, SIG_DFL);
	pqsignal(SIGWINCH, SIG_DFL);
	PG_SETMASK(&UnBlockSig);

	/*
	 * Identify myself via ps
	 */
	init_ps_display("stats collector process", "", "", "");

	/*
	 * Arrange to write the initial status file right away
	 */
<<<<<<< HEAD
    last_statrequest = GetCurrentTimestamp();
	last_statwrite = last_statrequest - 1;
=======
	need_statwrite = true;

	/* Preset the delay between status file writes */
	MemSet(&write_timeout, 0, sizeof(struct itimerval));
	write_timeout.it_value.tv_sec = PGSTAT_STAT_INTERVAL / 1000;
	write_timeout.it_value.tv_usec = (PGSTAT_STAT_INTERVAL % 1000) * 1000;
>>>>>>> d13f41d2

	/*
	 * Read in an existing statistics stats file or initialize the stats to
	 * zero.
	 */
	pgStatRunningInCollector = true;
	pgStatDBHash = pgstat_read_statsfile(InvalidOid, true);

	/*
	 * Setup the descriptor set for select(2).	Since only one bit in the set
	 * ever changes, we need not repeat FD_ZERO each time.
	 */
#if !defined(HAVE_POLL) && !defined(WIN32)
	FD_ZERO(&rfds);
#endif

	/*
	 * Loop to process messages until we get SIGQUIT or detect ungraceful
	 * death of our parent postmaster.
	 *
	 * For performance reasons, we don't want to do a PostmasterIsAlive() test
	 * after every message; instead, do it only when select()/poll() is
	 * interrupted by timeout.	In essence, we'll stay alive as long as
	 * backends keep sending us stuff often, even if the postmaster is gone.
	 */
	for (;;)
	{
		int			got_data;

		/*
		 * Quit if we get SIGQUIT from the postmaster.
		 */
		if (need_exit)
			break;

		/*
		 * Reload configuration if we got SIGHUP from the postmaster.
		 */
		if (got_SIGHUP)
		{
			ProcessConfigFile(PGC_SIGHUP);
			got_SIGHUP = false;
		}

		/*
		 * Write the stats file if a new request has arrived that is not
		 * satisfied by existing file.
		 */
		if (last_statwrite < last_statrequest)
			pgstat_write_statsfile(false);

		/*
		 * Wait for a message to arrive; but not for more than
		 * PGSTAT_SELECT_TIMEOUT seconds. (This determines how quickly we will
		 * shut down after an ungraceful postmaster termination; so it needn't
		 * be very fast.  However, on some systems SIGQUIT won't interrupt the
		 * poll/select call, so this also limits speed of response to SIGQUIT,
		 * which is more important.)
		 *
		 * We use poll(2) if available, otherwise select(2). Win32 has its own
		 * implementation.
		 */
#ifndef WIN32
#ifdef HAVE_POLL
		input_fd.fd = pgStatSock;
		input_fd.events = POLLIN | POLLERR;
		input_fd.revents = 0;

		if (poll(&input_fd, 1, PGSTAT_SELECT_TIMEOUT * 1000) < 0)
		{
			if (errno == EINTR)
				continue;
			ereport(ERROR,
					(errcode_for_socket_access(),
					 errmsg("poll() failed in statistics collector: %m")));
		}

		got_data = (input_fd.revents != 0);
#else							/* !HAVE_POLL */

		FD_SET(pgStatSock, &rfds);

		/*
		 * timeout struct is modified by select() on some operating systems,
		 * so re-fill it each time.
		 */
		sel_timeout.tv_sec = PGSTAT_SELECT_TIMEOUT;
		sel_timeout.tv_usec = 0;

		if (select(pgStatSock + 1, &rfds, NULL, NULL, &sel_timeout) < 0)
		{
			if (errno == EINTR)
				continue;
			ereport(ERROR,
					(errcode_for_socket_access(),
					 errmsg("select() failed in statistics collector: %m")));
		}

		got_data = FD_ISSET(pgStatSock, &rfds);
#endif   /* HAVE_POLL */
#else							/* WIN32 */
		got_data = pgwin32_waitforsinglesocket(pgStatSock, FD_READ,
											   PGSTAT_SELECT_TIMEOUT * 1000);
#endif

		/*
		 * If there is a message on the socket, read it and check for
		 * validity.
		 */
		if (got_data)
		{
			len = recv(pgStatSock, (char *) &msg,
					   sizeof(PgStat_Msg), 0);
			if (len < 0)
			{
				if (errno == EINTR)
					continue;
				ereport(ERROR,
						(errcode_for_socket_access(),
						 errmsg("could not read statistics message: %m")));
			}

			/*
			 * We ignore messages that are smaller than our common header
			 */
			if (len < sizeof(PgStat_MsgHdr))
				continue;

			/*
			 * The received length must match the length in the header
			 */
			if (msg.msg_hdr.m_size != len)
				continue;

			/*
			 * O.K. - we accept this message.  Process it.
			 */
			switch (msg.msg_hdr.m_type)
			{
				case PGSTAT_MTYPE_DUMMY:
					break;

				case PGSTAT_MTYPE_INQUIRY:
					pgstat_recv_inquiry((PgStat_MsgInquiry *) &msg, len);
					break;

				case PGSTAT_MTYPE_TABSTAT:
					pgstat_recv_tabstat((PgStat_MsgTabstat *) &msg, len);
					break;

				case PGSTAT_MTYPE_TABPURGE:
					pgstat_recv_tabpurge((PgStat_MsgTabpurge *) &msg, len);
					break;

				case PGSTAT_MTYPE_DROPDB:
					pgstat_recv_dropdb((PgStat_MsgDropdb *) &msg, len);
					break;

				case PGSTAT_MTYPE_RESETCOUNTER:
					pgstat_recv_resetcounter((PgStat_MsgResetcounter *) &msg,
											 len);
					break;

				case PGSTAT_MTYPE_AUTOVAC_START:
					pgstat_recv_autovac((PgStat_MsgAutovacStart *) &msg, len);
					break;

				case PGSTAT_MTYPE_VACUUM:
					pgstat_recv_vacuum((PgStat_MsgVacuum *) &msg, len);
					break;

				case PGSTAT_MTYPE_ANALYZE:
					pgstat_recv_analyze((PgStat_MsgAnalyze *) &msg, len);
					break;

				case PGSTAT_MTYPE_BGWRITER:
					pgstat_recv_bgwriter((PgStat_MsgBgWriter *) &msg, len);
<<<<<<< HEAD
                    break;

				case PGSTAT_MTYPE_QUEUESTAT:  /* GPDB */
					pgstat_recv_queuestat((PgStat_MsgQueuestat *) &msg, len);
                    break;

				case PGSTAT_MTYPE_FUNCSTAT:
					pgstat_recv_funcstat((PgStat_MsgFuncstat *) &msg, len);
=======
					break;

				default:
>>>>>>> d13f41d2
					break;

				case PGSTAT_MTYPE_FUNCPURGE:
					pgstat_recv_funcpurge((PgStat_MsgFuncpurge *) &msg, len);
					break;

				default:
					break;
			}
		}
		else
		{
			/*
			 * We can only get here if the select/poll timeout elapsed. Check
			 * for postmaster death.
			 */
			if (!PostmasterIsAlive(true))
				break;
		}
	}							/* end of message-processing loop */

	/*
	 * Save the final stats to reuse at next startup.
	 */
	pgstat_write_statsfile(true);

	exit(0);
}


/* SIGQUIT signal handler for collector process */
static void
pgstat_exit(SIGNAL_ARGS)
{
	need_exit = true;
}

/* SIGHUP handler for collector process */
static void
pgstat_sighup_handler(SIGNAL_ARGS)
{
	got_SIGHUP = true;
}


/*
 * Lookup the hash table entry for the specified database. If no hash
 * table entry exists, initialize it, if the create parameter is true.
 * Else, return NULL.
 */
static PgStat_StatDBEntry *
pgstat_get_db_entry(Oid databaseid, bool create)
{
	PgStat_StatDBEntry *result;
	bool		found;
	HASHACTION	action = (create ? HASH_ENTER : HASH_FIND);

	/* Lookup or create the hash table entry for this database */
	result = (PgStat_StatDBEntry *) hash_search(pgStatDBHash,
												&databaseid,
												action, &found);

	if (!create && !found)
		return NULL;

	/* If not found, initialize the new one. */
	if (!found)
	{
		HASHCTL		hash_ctl;

		result->tables = NULL;
		result->functions = NULL;
		result->n_xact_commit = 0;
		result->n_xact_rollback = 0;
		result->n_blocks_fetched = 0;
		result->n_blocks_hit = 0;
		result->n_tuples_returned = 0;
		result->n_tuples_fetched = 0;
		result->n_tuples_inserted = 0;
		result->n_tuples_updated = 0;
		result->n_tuples_deleted = 0;
		result->last_autovac_time = 0;

		memset(&hash_ctl, 0, sizeof(hash_ctl));
		hash_ctl.keysize = sizeof(Oid);
		hash_ctl.entrysize = sizeof(PgStat_StatTabEntry);
		hash_ctl.hash = oid_hash;
		result->tables = hash_create("Per-database table",
									 PGSTAT_TAB_HASH_SIZE,
									 &hash_ctl,
									 HASH_ELEM | HASH_FUNCTION);

		hash_ctl.keysize = sizeof(Oid);
		hash_ctl.entrysize = sizeof(PgStat_StatFuncEntry);
		hash_ctl.hash = oid_hash;
		result->functions = hash_create("Per-database function",
										PGSTAT_FUNCTION_HASH_SIZE,
										&hash_ctl,
										HASH_ELEM | HASH_FUNCTION);
	}

	return result;
}


/* ----------
 * pgstat_write_statsfile() -
 *
 *	Tell the news.
 *	If writing to the permanent file (happens when the collector is
 *	shutting down only), remove the temporary file so that backends
 *	starting up under a new postmaster can't read the old data before
 *	the new collector is ready.
 * ----------
 */
static void
pgstat_write_statsfile(bool permanent)
{
	HASH_SEQ_STATUS hstat;
	HASH_SEQ_STATUS tstat;
	HASH_SEQ_STATUS fstat;
	PgStat_StatDBEntry *dbentry;
	PgStat_StatTabEntry *tabentry;
	PgStat_StatFuncEntry *funcentry;
	FILE	   *fpout;
	int32		format_id;
	const char *tmpfile = permanent ? PGSTAT_STAT_PERMANENT_TMPFILE : pgstat_stat_tmpname;
	const char *statfile = permanent ? PGSTAT_STAT_PERMANENT_FILENAME : pgstat_stat_filename;

	/*
	 * Open the statistics temp file to write out the current values.
	 */
	fpout = AllocateFile(tmpfile, PG_BINARY_W);
	if (fpout == NULL)
	{
		ereport(LOG,
				(errcode_for_file_access(),
				 errmsg("could not open temporary statistics file \"%s\": %m",
						tmpfile)));
		return;
	}

	/*
	 * Set the timestamp of the stats file.
	 */
	globalStats.stats_timestamp = GetCurrentTimestamp();

	/*
	 * Write the file header --- currently just a format ID.
	 */
	format_id = PGSTAT_FILE_FORMAT_ID;
	fwrite(&format_id, sizeof(format_id), 1, fpout);

	/*
	 * Write global stats struct
	 */
	fwrite(&globalStats, sizeof(globalStats), 1, fpout);

	/*
	 * Walk through the database table.
	 */
	hash_seq_init(&hstat, pgStatDBHash);
	while ((dbentry = (PgStat_StatDBEntry *) hash_seq_search(&hstat)) != NULL)
	{
		/*
		 * Write out the DB entry including the number of live backends. We
		 * don't write the tables or functions pointers, since they're of no
		 * use to any other process.
		 */
		fputc('D', fpout);
		fwrite(dbentry, offsetof(PgStat_StatDBEntry, tables), 1, fpout);

		/*
		 * Walk through the database's access stats per table.
		 */
		hash_seq_init(&tstat, dbentry->tables);
		while ((tabentry = (PgStat_StatTabEntry *) hash_seq_search(&tstat)) != NULL)
		{
			fputc('T', fpout);
			fwrite(tabentry, sizeof(PgStat_StatTabEntry), 1, fpout);
		}

		/*
		 * Walk through the database's function stats table.
		 */
		hash_seq_init(&fstat, dbentry->functions);
		while ((funcentry = (PgStat_StatFuncEntry *) hash_seq_search(&fstat)) != NULL)
		{
			fputc('F', fpout);
			fwrite(funcentry, sizeof(PgStat_StatFuncEntry), 1, fpout);
	}

	/*
		 * Mark the end of this DB
	 */
		fputc('d', fpout);
	}

	/*
	 * No more output to be done. Close the temp file and replace the old
	 * pgstat.stat with it.  The ferror() check replaces testing for error
	 * after each individual fputc or fwrite above.
	 */
	fputc('E', fpout);

	if (ferror(fpout))
	{
		ereport(LOG,
				(errcode_for_file_access(),
			   errmsg("could not write temporary statistics file \"%s\": %m",
					  tmpfile)));
		FreeFile(fpout);
		unlink(tmpfile);
	}
	else if (FreeFile(fpout) < 0)
	{
		ereport(LOG,
				(errcode_for_file_access(),
			   errmsg("could not close temporary statistics file \"%s\": %m",
					  tmpfile)));
		unlink(tmpfile);
	}
	else if (rename(tmpfile, statfile) < 0)
	{
		ereport(LOG,
				(errcode_for_file_access(),
				 errmsg("could not rename temporary statistics file \"%s\" to \"%s\": %m",
						tmpfile, statfile)));
		unlink(tmpfile);
	}
	else
	{
		/*
		 * Successful write, so update last_statwrite.
		 */
		last_statwrite = globalStats.stats_timestamp;

		/*
		 * It's not entirely clear whether there could be clock skew between
		 * backends and the collector; but just in case someone manages to
		 * send us a stats request time that's far in the future, reset it.
		 * This ensures that no inquiry message can cause more than one stats
		 * file write to occur.
		 */
		last_statrequest = last_statwrite;
	}

	if (permanent)
		unlink(pgstat_stat_filename);
}


/* ----------
 * pgstat_read_statsfile() -
 *
 *	Reads in an existing statistics collector file and initializes the
 *	databases' hash table (whose entries point to the tables' hash tables).
 * ----------
 */
static HTAB *
pgstat_read_statsfile(Oid onlydb, bool permanent)
{
	PgStat_StatDBEntry *dbentry;
	PgStat_StatDBEntry dbbuf;
	PgStat_StatTabEntry *tabentry;
	PgStat_StatTabEntry tabbuf;
	PgStat_StatFuncEntry funcbuf;
	PgStat_StatFuncEntry *funcentry;
	PgStat_StatQueueEntry queuebuf;	/* GPDB */
	PgStat_StatQueueEntry *queueentry; /* GPDB */
	HASHCTL		hash_ctl;
	HTAB	   *dbhash;
	HTAB	   *tabhash = NULL;
	HTAB	   *funchash = NULL;
	HTAB      *queuehash = NULL;  /* GPDB */	
	FILE	   *fpin;
	int32		format_id;
	bool		found;
	const char *statfile = permanent ? PGSTAT_STAT_PERMANENT_FILENAME : pgstat_stat_filename;

	/*
	 * The tables will live in pgStatLocalContext.
	 */
	pgstat_setup_memcxt();

	/*
	 * Create the DB hashtable
	 */
	memset(&hash_ctl, 0, sizeof(hash_ctl));
	hash_ctl.keysize = sizeof(Oid);
	hash_ctl.entrysize = sizeof(PgStat_StatDBEntry);
	hash_ctl.hash = oid_hash;
	hash_ctl.hcxt = pgStatLocalContext;
	dbhash = hash_create("Databases hash", PGSTAT_DB_HASH_SIZE, &hash_ctl,
						 HASH_ELEM | HASH_FUNCTION | HASH_CONTEXT);

	/*
	 * Clear out global statistics so they start from zero in case we can't
	 * load an existing statsfile.
	 */
	memset(&globalStats, 0, sizeof(globalStats));

<<<<<<< HEAD

	/**
	 ** Create the Queue hashtable
	 **/
	memset(&hash_ctl, 0, sizeof(hash_ctl));
	hash_ctl.keysize = sizeof(Oid);
	hash_ctl.entrysize = sizeof(PgStat_StatQueueEntry);
	hash_ctl.hash = oid_hash;
	hash_ctl.hcxt = pgStatLocalContext;
	queuehash = hash_create("Queues hash", PGSTAT_QUEUE_HASH_SIZE, &hash_ctl,
						  HASH_ELEM | HASH_FUNCTION | HASH_CONTEXT);
	pgStatQueueHash = queuehash;

	/*
	 * Clear out global statistics so they start from zero in case we can't
	 * load an existing statsfile.
	 */
	memset(&globalStats, 0, sizeof(globalStats));

=======
>>>>>>> d13f41d2
	/*
	 * Try to open the status file. If it doesn't exist, the backends simply
	 * return zero for anything and the collector simply starts from scratch
	 * with empty counters.
	 */
	if ((fpin = AllocateFile(statfile, PG_BINARY_R)) == NULL)
		return dbhash;

		/*
	 * Try to open the status file. If it doesn't exist, the backends simply
	 * return zero for anything and the collector simply starts from scratch
	 * with empty counters.
	 */
	if ((fpin = AllocateFile(statfile, PG_BINARY_R)) == NULL)
		return dbhash;

	/*
	 * Verify it's of the expected format.
	 */
	if (fread(&format_id, 1, sizeof(format_id), fpin) != sizeof(format_id)
		|| format_id != PGSTAT_FILE_FORMAT_ID)
	{
		ereport(pgStatRunningInCollector ? LOG : WARNING,
				(errmsg("corrupted pgstat.stat file")));
		goto done;
	}

	/*
	 * Read global stats struct
	 */
	if (fread(&globalStats, 1, sizeof(globalStats), fpin) != sizeof(globalStats))
	{
		ereport(pgStatRunningInCollector ? LOG : WARNING,
				(errmsg("corrupted pgstat.stat file")));
		goto done;
	}

	/*
	 * We found an existing collector stats file. Read it and put all the
	 * hashtable entries into place.
	 */
	for (;;)
	{
		switch (fgetc(fpin))
		{
				/*
				 * 'D'	A PgStat_StatDBEntry struct describing a database
				 * follows. Subsequently, zero to many 'T' and 'F' entries
				 * will follow until a 'd' is encountered.
				 */
			case 'D':
				if (fread(&dbbuf, 1, offsetof(PgStat_StatDBEntry, tables),
						  fpin) != offsetof(PgStat_StatDBEntry, tables))
				{
					ereport(pgStatRunningInCollector ? LOG : WARNING,
							(errmsg("corrupted pgstat.stat file")));
					goto done;
				}

				/*
				 * Add to the DB hash
				 */
				dbentry = (PgStat_StatDBEntry *) hash_search(dbhash,
												  (void *) &dbbuf.databaseid,
															 HASH_ENTER,
															 &found);
				if (found)
				{
					ereport(pgStatRunningInCollector ? LOG : WARNING,
							(errmsg("corrupted pgstat.stat file")));
					goto done;
				}

				memcpy(dbentry, &dbbuf, sizeof(PgStat_StatDBEntry));
				dbentry->tables = NULL;
				dbentry->functions = NULL;

				/*
				 * Don't collect tables if not the requested DB (or the
				 * shared-table info)
				 */
				if (onlydb != InvalidOid)
				{
					if (dbbuf.databaseid != onlydb &&
						dbbuf.databaseid != InvalidOid)
						break;
				}

				memset(&hash_ctl, 0, sizeof(hash_ctl));
				hash_ctl.keysize = sizeof(Oid);
				hash_ctl.entrysize = sizeof(PgStat_StatTabEntry);
				hash_ctl.hash = oid_hash;
				hash_ctl.hcxt = pgStatLocalContext;
				dbentry->tables = hash_create("Per-database table",
											  PGSTAT_TAB_HASH_SIZE,
											  &hash_ctl,
								   HASH_ELEM | HASH_FUNCTION | HASH_CONTEXT);
<<<<<<< HEAD

				memset(&hash_ctl, 0, sizeof(hash_ctl));
				hash_ctl.keysize = sizeof(Oid);
				hash_ctl.entrysize = sizeof(PgStat_StatFuncEntry);
				hash_ctl.hash = oid_hash;
				hash_ctl.hcxt = pgStatLocalContext;
				dbentry->functions = hash_create("Per-database function",
												 PGSTAT_FUNCTION_HASH_SIZE,
												 &hash_ctl,
								   HASH_ELEM | HASH_FUNCTION | HASH_CONTEXT);
=======
>>>>>>> d13f41d2

				/*
				 * Arrange that following records add entries to this
				 * database's hash tables.
				 */
				tabhash = dbentry->tables;
				funchash = dbentry->functions;
				break;

				/*
				 * 'd'	End of this database.
				 */
			case 'd':
				tabhash = NULL;
				funchash = NULL;
				break;

				/*
				 * 'T'	A PgStat_StatTabEntry follows.
				 */
			case 'T':
				if (fread(&tabbuf, 1, sizeof(PgStat_StatTabEntry),
						  fpin) != sizeof(PgStat_StatTabEntry))
				{
					ereport(pgStatRunningInCollector ? LOG : WARNING,
							(errmsg("corrupted pgstat.stat file")));
					goto done;
				}

				/*
				 * Skip if table belongs to a not requested database.
				 */
				if (tabhash == NULL)
					break;

				tabentry = (PgStat_StatTabEntry *) hash_search(tabhash,
													(void *) &tabbuf.tableid,
														 HASH_ENTER, &found);

				if (found)
				{
					ereport(pgStatRunningInCollector ? LOG : WARNING,
							(errmsg("corrupted pgstat.stat file")));
					goto done;
				}

				memcpy(tabentry, &tabbuf, sizeof(tabbuf));
				break;

				/*
				 * 'F'	A PgStat_StatFuncEntry follows.
				 */
            case 'F':
				if (fread(&funcbuf, 1, sizeof(PgStat_StatFuncEntry),
						  fpin) != sizeof(PgStat_StatFuncEntry))
				{
					ereport(pgStatRunningInCollector ? LOG : WARNING,
							(errmsg("corrupted pgstat.stat file")));
					goto done;
				}

				/*
				 * Skip if function belongs to a not requested database.
				 */
				if (funchash == NULL)
					break;

				funcentry = (PgStat_StatFuncEntry *) hash_search(funchash,
												(void *) &funcbuf.functionid,
														 HASH_ENTER, &found);

				if (found)
				{
					ereport(pgStatRunningInCollector ? LOG : WARNING,
							(errmsg("corrupted pgstat.stat file")));
					goto done;
				}

				memcpy(funcentry, &funcbuf, sizeof(funcbuf));
				break;
				/*
				 * 'Q'	A PgStat_StatQueueEntry follows.  (GPDB)
				 */
			case 'Q':
				if (fread(&queuebuf, 1, sizeof(PgStat_StatQueueEntry),
						  fpin) != sizeof(PgStat_StatQueueEntry))
				{
					ereport(pgStatRunningInCollector ? LOG : WARNING,
							(errmsg("corrupted pgstat.stat file")));
					goto done;
				}

				if (queuehash == NULL)
					break;

				/*
				 * Add it to the queue hash.
				 */
				queueentry = (PgStat_StatQueueEntry *) hash_search(queuehash,
													(void *) &queuebuf.queueid,
														 HASH_ENTER, &found);
				
				if (found)
				{
					ereport(pgStatRunningInCollector ? LOG : WARNING,
							(errmsg("corrupted pgstat.stat file")));
					goto done;
				}

				memcpy(queueentry, &queuebuf, sizeof(PgStat_StatQueueEntry));
				break;

				/*
				 * 'E'	The EOF marker of a complete stats file.
				 */
			case 'E':
				goto done;

			default:
				ereport(pgStatRunningInCollector ? LOG : WARNING,
						(errmsg("corrupted pgstat.stat file")));
				goto done;
		}
	}

done:
	FreeFile(fpin);

	if (permanent)
		unlink(PGSTAT_STAT_PERMANENT_FILENAME);

	return dbhash;
}

/* ----------
 * pgstat_read_statsfile_timestamp() -
 *
 *	Attempt to fetch the timestamp of an existing stats file.
 *	Returns TRUE if successful (timestamp is stored at *ts).
 * ----------
 */
static bool
pgstat_read_statsfile_timestamp(bool permanent, TimestampTz *ts)
{
	PgStat_GlobalStats myGlobalStats;
	FILE	   *fpin;
	int32		format_id;
	const char *statfile = permanent ? PGSTAT_STAT_PERMANENT_FILENAME : pgstat_stat_filename;

	/*
	 * Try to open the status file.
	 */
	if ((fpin = AllocateFile(statfile, PG_BINARY_R)) == NULL)
		return false;

	/*
	 * Verify it's of the expected format.
	 */
	if (fread(&format_id, 1, sizeof(format_id), fpin) != sizeof(format_id)
		|| format_id != PGSTAT_FILE_FORMAT_ID)
	{
		FreeFile(fpin);
		return false;
	}

	/*
	 * Read global stats struct
	 */
	if (fread(&myGlobalStats, 1, sizeof(myGlobalStats), fpin) != sizeof(myGlobalStats))
	{
		FreeFile(fpin);
		return false;
	}

	*ts = myGlobalStats.stats_timestamp;

	FreeFile(fpin);
	return true;
}

/*
 * If not already done, read the statistics collector stats file into
 * some hash tables.  The results will be kept until pgstat_clear_snapshot()
 * is called (typically, at end of transaction).
 */
static void
backend_read_statsfile(void)
{
	TimestampTz min_ts;
	int			count;

		/* already read it? */
		if (pgStatDBHash)
			return;
		Assert(!pgStatRunningInCollector);

	/*
	 * We set the minimum acceptable timestamp to PGSTAT_STAT_INTERVAL msec
	 * before now.	This indirectly ensures that the collector needn't write
	 * the file more often than PGSTAT_STAT_INTERVAL.  In an autovacuum
	 * worker, however, we want a lower delay to avoid using stale data, so we
	 * use PGSTAT_RETRY_DELAY (since the number of worker is low, this
	 * shouldn't be a problem).
	 *
	 * Note that we don't recompute min_ts after sleeping; so we might end up
	 * accepting a file a bit older than PGSTAT_STAT_INTERVAL.	In practice
	 * that shouldn't happen, though, as long as the sleep time is less than
	 * PGSTAT_STAT_INTERVAL; and we don't want to lie to the collector about
	 * what our cutoff time really is.
	 */
	if (IsAutoVacuumWorkerProcess())
		min_ts = TimestampTzPlusMilliseconds(GetCurrentTimestamp(),
											 -PGSTAT_RETRY_DELAY);
	else
	 	min_ts = TimestampTzPlusMilliseconds(GetCurrentTimestamp(),
	 										 -PGSTAT_STAT_INTERVAL);

	/*
	 * Loop until fresh enough stats file is available or we ran out of time.
	 * The stats inquiry message is sent repeatedly in case collector drops
	 * it.
	 */
	for (count = 0; count < PGSTAT_POLL_LOOP_COUNT; count++)
	{
		TimestampTz file_ts = 0;

		CHECK_FOR_INTERRUPTS();

		if (pgstat_read_statsfile_timestamp(false, &file_ts) &&
			file_ts >= min_ts)
			break;

		/* Not there or too old, so kick the collector and wait a bit */
		pgstat_send_inquiry(min_ts);
		pg_usleep(PGSTAT_RETRY_DELAY * 1000L);
	}

	if (count >= PGSTAT_POLL_LOOP_COUNT)
		elog(WARNING, "pgstat wait timeout");

	/* Autovacuum launcher wants stats about all databases */
	pgStatDBHash = pgstat_read_statsfile(InvalidOid, false);
}


/* ----------
 * pgstat_setup_memcxt() -
 *
 *	Create pgStatLocalContext, if not already done.
 * ----------
 */
static void
pgstat_setup_memcxt(void)
{
	if (!pgStatLocalContext)
		pgStatLocalContext = AllocSetContextCreate(TopMemoryContext,
												   "Statistics snapshot",
												   ALLOCSET_SMALL_MINSIZE,
												   ALLOCSET_SMALL_INITSIZE,
												   ALLOCSET_SMALL_MAXSIZE);
}


/* ----------
 * pgstat_clear_snapshot() -
 *
 *	Discard any data collected in the current transaction.	Any subsequent
 *	request will cause new snapshots to be read.
 *
 *	This is also invoked during transaction commit or abort to discard
 *	the no-longer-wanted snapshot.
 * ----------
 */
void
pgstat_clear_snapshot(void)
{
	/* Release memory, if any was allocated */
	if (pgStatLocalContext)
		MemoryContextDelete(pgStatLocalContext);

	/* Reset variables */
	pgStatLocalContext = NULL;
	pgStatDBHash = NULL;
	localBackendStatusTable = NULL;
	localNumBackends = 0;
}


/* ----------
 * pgstat_recv_inquiry() -
 *
 *	Process stat inquiry requests.
 * ----------
 */
static void
pgstat_recv_inquiry(PgStat_MsgInquiry *msg, int len)
{
	if (msg->inquiry_time > last_statrequest)
		last_statrequest = msg->inquiry_time;
}


/* ----------
 * pgstat_recv_tabstat() -
 *
 *	Count what the backend has done.
 * ----------
 */
static void
pgstat_recv_tabstat(PgStat_MsgTabstat *msg, int len)
{
	PgStat_TableEntry *tabmsg = &(msg->m_entry[0]);
	PgStat_StatDBEntry *dbentry;
	PgStat_StatTabEntry *tabentry;
	int			i;
	bool		found;

	dbentry = pgstat_get_db_entry(msg->m_databaseid, true);

	/*
	 * Update database-wide stats.
	 */
	dbentry->n_xact_commit += (PgStat_Counter) (msg->m_xact_commit);
	dbentry->n_xact_rollback += (PgStat_Counter) (msg->m_xact_rollback);

	/*
	 * Process all table entries in the message.
	 */
	for (i = 0; i < msg->m_nentries; i++)
	{
		tabentry = (PgStat_StatTabEntry *) hash_search(dbentry->tables,
												  (void *) &(tabmsg[i].t_id),
													   HASH_ENTER, &found);

		if (!found)
		{
			/*
			 * If it's a new table entry, initialize counters to the values we
			 * just got.
			 */
			tabentry->numscans = tabmsg[i].t_counts.t_numscans;
			tabentry->tuples_returned = tabmsg[i].t_counts.t_tuples_returned;
			tabentry->tuples_fetched = tabmsg[i].t_counts.t_tuples_fetched;
			tabentry->tuples_inserted = tabmsg[i].t_counts.t_tuples_inserted;
			tabentry->tuples_updated = tabmsg[i].t_counts.t_tuples_updated;
			tabentry->tuples_deleted = tabmsg[i].t_counts.t_tuples_deleted;
			tabentry->tuples_hot_updated = tabmsg[i].t_counts.t_tuples_hot_updated;
			tabentry->n_live_tuples = tabmsg[i].t_counts.t_new_live_tuples;
			tabentry->n_dead_tuples = tabmsg[i].t_counts.t_new_dead_tuples;
			tabentry->blocks_fetched = tabmsg[i].t_counts.t_blocks_fetched;
			tabentry->blocks_hit = tabmsg[i].t_counts.t_blocks_hit;

			tabentry->last_anl_tuples = 0;
			tabentry->vacuum_timestamp = 0;
			tabentry->autovac_vacuum_timestamp = 0;
			tabentry->analyze_timestamp = 0;
			tabentry->autovac_analyze_timestamp = 0;
		}
		else
		{
			/*
			 * Otherwise add the values to the existing entry.
			 */
			tabentry->numscans += tabmsg[i].t_counts.t_numscans;
			tabentry->tuples_returned += tabmsg[i].t_counts.t_tuples_returned;
			tabentry->tuples_fetched += tabmsg[i].t_counts.t_tuples_fetched;
			tabentry->tuples_inserted += tabmsg[i].t_counts.t_tuples_inserted;
			tabentry->tuples_updated += tabmsg[i].t_counts.t_tuples_updated;
			tabentry->tuples_deleted += tabmsg[i].t_counts.t_tuples_deleted;
			tabentry->tuples_hot_updated += tabmsg[i].t_counts.t_tuples_hot_updated;
			tabentry->n_live_tuples += tabmsg[i].t_counts.t_new_live_tuples;
			tabentry->n_dead_tuples += tabmsg[i].t_counts.t_new_dead_tuples;
			tabentry->blocks_fetched += tabmsg[i].t_counts.t_blocks_fetched;
			tabentry->blocks_hit += tabmsg[i].t_counts.t_blocks_hit;
		}

		/* Clamp n_live_tuples in case of negative new_live_tuples */
		tabentry->n_live_tuples = Max(tabentry->n_live_tuples, 0);
		/* Likewise for n_dead_tuples */
		tabentry->n_dead_tuples = Max(tabentry->n_dead_tuples, 0);

		/*
		 * Add per-table stats to the per-database entry, too.
		 */
		dbentry->n_tuples_returned += tabmsg[i].t_counts.t_tuples_returned;
		dbentry->n_tuples_fetched += tabmsg[i].t_counts.t_tuples_fetched;
		dbentry->n_tuples_inserted += tabmsg[i].t_counts.t_tuples_inserted;
		dbentry->n_tuples_updated += tabmsg[i].t_counts.t_tuples_updated;
		dbentry->n_tuples_deleted += tabmsg[i].t_counts.t_tuples_deleted;
		dbentry->n_blocks_fetched += tabmsg[i].t_counts.t_blocks_fetched;
		dbentry->n_blocks_hit += tabmsg[i].t_counts.t_blocks_hit;
	}
}


/* ----------
 * pgstat_recv_tabpurge() -
 *
 *	Arrange for dead table removal.
 * ----------
 */
static void
pgstat_recv_tabpurge(PgStat_MsgTabpurge *msg, int len)
{
	PgStat_StatDBEntry *dbentry;
	int			i;

	dbentry = pgstat_get_db_entry(msg->m_databaseid, false);

	/*
	 * No need to purge if we don't even know the database.
	 */
	if (!dbentry || !dbentry->tables)
		return;

	/*
	 * Process all table entries in the message.
	 */
	for (i = 0; i < msg->m_nentries; i++)
	{
		/* Remove from hashtable if present; we don't care if it's not. */
		(void) hash_search(dbentry->tables,
						   (void *) &(msg->m_tableid[i]),
						   HASH_REMOVE, NULL);
	}
}


/* ----------
 * pgstat_recv_dropdb() -
 *
 *	Arrange for dead database removal
 * ----------
 */
static void
pgstat_recv_dropdb(PgStat_MsgDropdb *msg, int len)
{
	PgStat_StatDBEntry *dbentry;

	/*
	 * Lookup the database in the hashtable.
	 */
	dbentry = pgstat_get_db_entry(msg->m_databaseid, false);

	/*
	 * If found, remove it.
	 */
	if (dbentry)
	{
		if (dbentry->tables != NULL)
			hash_destroy(dbentry->tables);
		if (dbentry->functions != NULL)
			hash_destroy(dbentry->functions);

		if (hash_search(pgStatDBHash,
						(void *) &(dbentry->databaseid),
						HASH_REMOVE, NULL) == NULL)
			ereport(ERROR,
					(errmsg("database hash table corrupted "
							"during cleanup --- abort")));
	}
}


/* ----------
 * pgstat_recv_resetcounter() -
 *
 *	Reset the statistics for the specified database.
 * ----------
 */
static void
pgstat_recv_resetcounter(PgStat_MsgResetcounter *msg, int len)
{
	HASHCTL		hash_ctl;
	PgStat_StatDBEntry *dbentry;

	/*
	 * Lookup the database in the hashtable.  Nothing to do if not there.
	 */
	dbentry = pgstat_get_db_entry(msg->m_databaseid, false);

	if (!dbentry)
		return;

	/*
	 * We simply throw away all the database's table entries by recreating a
	 * new hash table for them.
	 */
	if (dbentry->tables != NULL)
		hash_destroy(dbentry->tables);
	if (dbentry->functions != NULL)
		hash_destroy(dbentry->functions);

	dbentry->tables = NULL;
	dbentry->functions = NULL;
	dbentry->n_xact_commit = 0;
	dbentry->n_xact_rollback = 0;
	dbentry->n_blocks_fetched = 0;
	dbentry->n_blocks_hit = 0;

	memset(&hash_ctl, 0, sizeof(hash_ctl));
	hash_ctl.keysize = sizeof(Oid);
	hash_ctl.entrysize = sizeof(PgStat_StatTabEntry);
	hash_ctl.hash = oid_hash;
	dbentry->tables = hash_create("Per-database table",
								  PGSTAT_TAB_HASH_SIZE,
								  &hash_ctl,
								  HASH_ELEM | HASH_FUNCTION);

	hash_ctl.keysize = sizeof(Oid);
	hash_ctl.entrysize = sizeof(PgStat_StatFuncEntry);
	hash_ctl.hash = oid_hash;
	dbentry->functions = hash_create("Per-database function",
									 PGSTAT_FUNCTION_HASH_SIZE,
									 &hash_ctl,
									 HASH_ELEM | HASH_FUNCTION);
}

/* ----------
 * pgstat_recv_autovac() -
 *
 *	Process an autovacuum signalling message.
 * ----------
 */
static void
pgstat_recv_autovac(PgStat_MsgAutovacStart *msg, int len)
{
	PgStat_StatDBEntry *dbentry;

	/*
	 * Lookup the database in the hashtable.  Don't create the entry if it
	 * doesn't exist, because autovacuum may be processing a template
	 * database.  If this isn't the case, the database is most likely to have
	 * an entry already.  (If it doesn't, not much harm is done anyway --
	 * it'll get created as soon as somebody actually uses the database.)
	 */
	dbentry = pgstat_get_db_entry(msg->m_databaseid, false);
	if (dbentry == NULL)
		return;

	/*
	 * Store the last autovacuum time in the database entry.
	 */
	dbentry->last_autovac_time = msg->m_start_time;
}

/* ----------
 * pgstat_recv_vacuum() -
 *
 *	Process a VACUUM message.
 * ----------
 */
static void
pgstat_recv_vacuum(PgStat_MsgVacuum *msg, int len)
{
	PgStat_StatDBEntry *dbentry;
	PgStat_StatTabEntry *tabentry;

	/*
	 * Don't create either the database or table entry if it doesn't already
	 * exist.  This avoids bloating the stats with entries for stuff that is
	 * only touched by vacuum and not by live operations.
	 */
	dbentry = pgstat_get_db_entry(msg->m_databaseid, false);
	if (dbentry == NULL)
		return;

	tabentry = hash_search(dbentry->tables, &(msg->m_tableoid),
						   HASH_FIND, NULL);
	if (tabentry == NULL)
		return;

	if (msg->m_autovacuum)
		tabentry->autovac_vacuum_timestamp = msg->m_vacuumtime;
	else
		tabentry->vacuum_timestamp = msg->m_vacuumtime;
	if (msg->m_scanned_all)
	tabentry->n_live_tuples = msg->m_tuples;
	/* Resetting dead_tuples to 0 is an approximation ... */
	tabentry->n_dead_tuples = 0;
	if (msg->m_analyze)
	{
		if (msg->m_scanned_all)
		tabentry->last_anl_tuples = msg->m_tuples;
		else
		{
			/* last_anl_tuples must never exceed n_live_tuples+n_dead_tuples */
			tabentry->last_anl_tuples = Min(tabentry->last_anl_tuples,
											tabentry->n_live_tuples);
		}

		if (msg->m_autovacuum)
			tabentry->autovac_analyze_timestamp = msg->m_vacuumtime;
		else
			tabentry->analyze_timestamp = msg->m_vacuumtime;
	}
	else
	{
		/* last_anl_tuples must never exceed n_live_tuples+n_dead_tuples */
		tabentry->last_anl_tuples = Min(tabentry->last_anl_tuples,
										tabentry->n_live_tuples);
	}
}

/* ----------
 * pgstat_recv_analyze() -
 *
 *	Process an ANALYZE message.
 * ----------
 */
static void
pgstat_recv_analyze(PgStat_MsgAnalyze *msg, int len)
{
	PgStat_StatDBEntry *dbentry;
	PgStat_StatTabEntry *tabentry;

	/*
	 * Don't create either the database or table entry if it doesn't already
	 * exist.  This avoids bloating the stats with entries for stuff that is
	 * only touched by analyze and not by live operations.
	 */
	dbentry = pgstat_get_db_entry(msg->m_databaseid, false);
	if (dbentry == NULL)
		return;

	tabentry = hash_search(dbentry->tables, &(msg->m_tableoid),
						   HASH_FIND, NULL);
	if (tabentry == NULL)
		return;

	if (msg->m_autovacuum)
		tabentry->autovac_analyze_timestamp = msg->m_analyzetime;
	else
		tabentry->analyze_timestamp = msg->m_analyzetime;
	tabentry->n_live_tuples = msg->m_live_tuples;
	tabentry->n_dead_tuples = msg->m_dead_tuples;
	tabentry->last_anl_tuples = msg->m_live_tuples + msg->m_dead_tuples;
}


/* ----------
 * pgstat_recv_bgwriter() -
 *
 *	Process a BGWRITER message.
 * ----------
 */
static void
pgstat_recv_bgwriter(PgStat_MsgBgWriter *msg, int len)
{
	globalStats.timed_checkpoints += msg->m_timed_checkpoints;
	globalStats.requested_checkpoints += msg->m_requested_checkpoints;
	globalStats.buf_written_checkpoints += msg->m_buf_written_checkpoints;
	globalStats.buf_written_clean += msg->m_buf_written_clean;
	globalStats.maxwritten_clean += msg->m_maxwritten_clean;
	globalStats.buf_written_backend += msg->m_buf_written_backend;
	globalStats.buf_alloc += msg->m_buf_alloc;
<<<<<<< HEAD
}


/*
 * GPDB: Lookup the hash table entry for the specified resource queue. If no hash
 * table entry exists, initialize it, if the create parameter is true.
 * Else, return NULL.
 */
static PgStat_StatQueueEntry *
pgstat_get_queue_entry(Oid queueid, bool create)
{
	PgStat_StatQueueEntry *result;
	bool		found;
	HASHACTION	action = (create ? HASH_ENTER : HASH_FIND);

	/* Lookup or create the hash table entry for this queue */
	result = (PgStat_StatQueueEntry *) hash_search(pgStatQueueHash,
												   &queueid,
												   action, &found);

	if (!create && !found)
		return NULL;

	/* If not found, initialize the new one. */
	if (!found)
	{
		result->queueid = queueid;
		result->n_queries_exec = 0;
		result->n_queries_wait = 0;
		result->elapsed_exec = 0;
		result->elapsed_wait = 0;
	}

	return result;
}

/* ----------
 * pgstat_recv_queuestat() -
 *
 *	Process resource queue activity for a backend.
 * ----------
 */
static void
pgstat_recv_queuestat(PgStat_MsgQueuestat *msg, int len)
{
	PgStat_StatQueueEntry	*queueentry;

	/* Get or create an entry for this resource queue. */
	queueentry = pgstat_get_queue_entry(msg->m_queueid, true);

	/* Update the metrics. */
	queueentry->n_queries_exec += msg->m_queries_exec;
	queueentry->n_queries_wait += msg->m_queries_wait;
	queueentry->elapsed_exec += msg->m_elapsed_exec;
	queueentry->elapsed_wait += msg->m_elapsed_wait;

}


/* ----------
 * pgstat_init_localportalhash() -
 *
 *  Cache for portal statistics for a backend.
 * ----------
 */
void
pgstat_init_localportalhash(void)
{

	HASHCTL		info;
	int			hash_flags;


	info.keysize = sizeof(uint32);
	info.entrysize = sizeof(PgStat_StatPortalEntry);
	info.hash = tag_hash;
	hash_flags = (HASH_ELEM | HASH_FUNCTION);

	localStatPortalHash = hash_create("Local Stat Portal Hash",
									 1,
									 &info,
									 hash_flags);

	return;
}


/* ----------
 * pgstat_getportalentry() -
 *
 *  Return the (PgStat_StatPortalEntry *) for a given portal (and backend).
 * ----------
 */
PgStat_StatPortalEntry *
pgstat_getportalentry(uint32 portalid, Oid queueid)
{
	PgStat_StatPortalEntry	*portalentry;
	
	bool					found;

	portalentry = hash_search(localStatPortalHash,
							  (void *) &portalid,
							  HASH_ENTER, &found);

	Assert(portalentry != NULL);

	/* Initialize if this we have not seen this portal before! */
	if (!found)
	{
		portalentry->portalid = portalid;
		portalentry->queueentry.queueid = queueid;
		portalentry->queueentry.n_queries_exec = 0;
		portalentry->queueentry.n_queries_wait = 0;
		portalentry->queueentry.elapsed_exec = 0;
		portalentry->queueentry.elapsed_wait = 0;
	}
	
	return portalentry;
}


/* ----------
 * pgstat_report_queuestat() -
 *
 *	Called from tcop/postgres.c to send the so far collected
 *	per resource queue statistics to the collector.
 * ----------
 */
void
pgstat_report_queuestat()
{
	HASH_SEQ_STATUS			hstat;
	PgStat_StatPortalEntry	*pentry;
	PgStat_MsgQueuestat		msg;

	if (pgStatSock < 0 || !pgstat_collect_queuelevel)
	{
		return;			/* Not collecting queue stats or collector disabled. */
	}

	
	/* Do a sequential scan through the local portal/queue hash*/
	hash_seq_init(&hstat, localStatPortalHash);
	while ((pentry = (PgStat_StatPortalEntry *) hash_seq_search(&hstat)) != NULL)
	{
		/* Skip if message payload will be trivial. */
		if (pentry->queueentry.n_queries_exec == 0 &&
			pentry->queueentry.n_queries_wait == 0 &&
			pentry->queueentry.elapsed_exec == 0 &&
			pentry->queueentry.elapsed_wait == 0)
			continue;

		/* Initialize a message to send to the collector. */
		pgstat_setheader(&msg.m_hdr, PGSTAT_MTYPE_QUEUESTAT);
		msg.m_queueid = pentry->queueentry.queueid;
		msg.m_queries_exec = pentry->queueentry.n_queries_exec;
		msg.m_queries_wait = pentry->queueentry.n_queries_wait;
		msg.m_elapsed_exec = pentry->queueentry.elapsed_exec;
		msg.m_elapsed_wait = pentry->queueentry.elapsed_wait;

		/* Reset the counters for this entry. */
		pentry->queueentry.n_queries_exec = 0;
		pentry->queueentry.n_queries_wait = 0;
		pentry->queueentry.elapsed_exec = 0;
		pentry->queueentry.elapsed_wait = 0;

		pgstat_send(&msg, sizeof(msg));

	}


}


/* ----------
 * pgstat_fetch_stat_queueentry() -
 *
 *	Support function for the SQL-callable pgstat* functions. Returns
 *	the collected statistics for one resource queue or NULL. NULL doesn't mean
 *	that the queue doesn't exist, it is just not yet known by the
 *	collector, so the caller is better off to report ZERO instead.
 * ----------
 */
PgStat_StatQueueEntry *
pgstat_fetch_stat_queueentry(Oid queueid)
{
	/*
	 * If not done for this transaction, read the statistics collector stats
	 * file into some hash tables.
	 */
	backend_read_statsfile();

	/*
	 * Lookup the requested database; return NULL if not found
	 */
	return (PgStat_StatQueueEntry *) hash_search(pgStatQueueHash,
											  (void *) &queueid,
											  HASH_FIND, NULL);
}


/* ----------
 * pgstat_recv_funcstat() -
 *
 *	Count what the backend has done.
 * ----------
 */
static void
pgstat_recv_funcstat(PgStat_MsgFuncstat *msg, int len)
{
	PgStat_FunctionEntry *funcmsg = &(msg->m_entry[0]);
	PgStat_StatDBEntry *dbentry;
	PgStat_StatFuncEntry *funcentry;
	int			i;
	bool		found;

	dbentry = pgstat_get_db_entry(msg->m_databaseid, true);

	/*
	 * Process all function entries in the message.
	 */
	for (i = 0; i < msg->m_nentries; i++, funcmsg++)
	{
		funcentry = (PgStat_StatFuncEntry *) hash_search(dbentry->functions,
												   (void *) &(funcmsg->f_id),
														 HASH_ENTER, &found);

		if (!found)
		{
			/*
			 * If it's a new function entry, initialize counters to the values
			 * we just got.
			 */
			funcentry->f_numcalls = funcmsg->f_numcalls;
			funcentry->f_time = funcmsg->f_time;
			funcentry->f_time_self = funcmsg->f_time_self;
		}
		else
		{
			/*
			 * Otherwise add the values to the existing entry.
			 */
			funcentry->f_numcalls += funcmsg->f_numcalls;
			funcentry->f_time += funcmsg->f_time;
			funcentry->f_time_self += funcmsg->f_time_self;
		}
	}
}

/* ----------
 * pgstat_recv_funcpurge() -
 *
 *	Arrange for dead function removal.
 * ----------
 */
static void
pgstat_recv_funcpurge(PgStat_MsgFuncpurge *msg, int len)
{
	PgStat_StatDBEntry *dbentry;
	int			i;

	dbentry = pgstat_get_db_entry(msg->m_databaseid, false);

	/*
	 * No need to purge if we don't even know the database.
	 */
	if (!dbentry || !dbentry->functions)
		return;

	/*
	 * Process all function entries in the message.
	 */
	for (i = 0; i < msg->m_nentries; i++)
	{
		/* Remove from hashtable if present; we don't care if it's not. */
		(void) hash_search(dbentry->functions,
						   (void *) &(msg->m_functionid[i]),
						   HASH_REMOVE, NULL);
	}
=======
>>>>>>> d13f41d2
}<|MERGE_RESOLUTION|>--- conflicted
+++ resolved
@@ -11,15 +11,9 @@
  *			- Add a pgstat config column to pg_database, so this
  *			  entire thing can be enabled/disabled on a per db basis.
  *
-<<<<<<< HEAD
  *	Copyright (c) 2001-2009, PostgreSQL Global Development Group
  *
- *    $PostgreSQL: pgsql/src/backend/postmaster/pgstat.c,v 1.151 2007/03/28 22:17:12 alvherre Exp $ 
-=======
- *	Copyright (c) 2001-2008, PostgreSQL Global Development Group
- *
  *	$PostgreSQL: pgsql/src/backend/postmaster/pgstat.c,v 1.169.2.2 2009/10/02 22:50:03 tgl Exp $
->>>>>>> d13f41d2
  * ----------
  */
 #include "postgres.h"
@@ -121,7 +115,6 @@
 bool		pgstat_track_activities = false;
 bool		pgstat_track_counts = false;
 
-<<<<<<< HEAD
 bool		pgstat_collect_queuelevel = false;
 
 int			pgstat_track_functions = TRACK_FUNC_OFF;
@@ -133,8 +126,6 @@
 char	   *pgstat_stat_filename = NULL;
 char	   *pgstat_stat_tmpname = NULL;
 
-=======
->>>>>>> d13f41d2
 /*
  * BgWriter global statistics counters (unused in other processes).
  * Stored directly in a stats message structure so it can be sent
@@ -166,11 +157,7 @@
  * repeatedly opened during a transaction.
  */
 #define TABSTAT_QUANTUM		100 /* we alloc this many at a time */
-<<<<<<< HEAD
- 
-=======
-
->>>>>>> d13f41d2
+
 typedef struct TabStatusArray
 {
 	struct TabStatusArray *tsa_next;	/* link to next array, if any */
@@ -179,7 +166,6 @@
 } TabStatusArray;
 
 static TabStatusArray *pgStatTabList = NULL;
-<<<<<<< HEAD
 
 /*
  * Backends store per-function info that's waiting to be sent to the collector
@@ -192,8 +178,6 @@
  * sent to the collector.
  */
 static bool have_function_stats = false;
-=======
->>>>>>> d13f41d2
 
 /*
  * Tuple insertion/deletion counts for an open transaction can't be propagated
@@ -242,15 +226,12 @@
  */
 static PgStat_GlobalStats globalStats;
 
-<<<<<<< HEAD
 /* Last time the collector successfully wrote the stats file */
 static TimestampTz last_statwrite;
 
 /* Latest statistics request time from backends */
 static TimestampTz last_statrequest;
 
-=======
->>>>>>> d13f41d2
 static volatile bool need_exit = false;
 static volatile bool got_SIGHUP = false;
 
@@ -285,10 +266,7 @@
 static void pgstat_read_current_status(void);
 
 static void pgstat_send_tabstat(PgStat_MsgTabstat *tsmsg);
-<<<<<<< HEAD
 static void pgstat_send_funcstats(void);
-=======
->>>>>>> d13f41d2
 static HTAB *pgstat_collect_oids(Oid catalogid);
 
 static PgStat_TableStatus *get_tabstat_entry(Oid rel_id, bool isshared);
@@ -306,14 +284,10 @@
 static void pgstat_recv_autovac(PgStat_MsgAutovacStart *msg, int len);
 static void pgstat_recv_vacuum(PgStat_MsgVacuum *msg, int len);
 static void pgstat_recv_analyze(PgStat_MsgAnalyze *msg, int len);
-<<<<<<< HEAD
 static void pgstat_recv_queuestat(PgStat_MsgQueuestat *msg, int len); /* GPDB */
 static void pgstat_recv_bgwriter(PgStat_MsgBgWriter *msg, int len);
 static void pgstat_recv_funcstat(PgStat_MsgFuncstat *msg, int len);
 static void pgstat_recv_funcpurge(PgStat_MsgFuncpurge *msg, int len);
-=======
-static void pgstat_recv_bgwriter(PgStat_MsgBgWriter *msg, int len);
->>>>>>> d13f41d2
 
 
 /* ------------------------------------------------------------
@@ -347,7 +321,6 @@
 #define TESTBYTEVAL ((char) 199)
 
 	/*
-<<<<<<< HEAD
 	 * Create stats temp directory if not present; ignore errors.
 	 * This avoids the need to initdb... This is temporary code, and
 	 * can be removed in the future, as initdb does this for us.
@@ -355,8 +328,6 @@
 	mkdir("pg_stat_tmp", 0700);
 	
 	/*
-=======
->>>>>>> d13f41d2
 	 * Create the UDP socket for sending and receiving statistic messages
 	 */
 	hints.ai_flags = AI_PASSIVE;
@@ -577,14 +548,8 @@
 	 * use PGC_S_OVERRIDE because there is no point in trying to turn it back
 	 * on from postgresql.conf without a restart.
 	 */
-<<<<<<< HEAD
-
 	SetConfigOption("track_counts", "off", PGC_INTERNAL, PGC_S_OVERRIDE);
-	pgstat_track_counts = false;
 	pgstat_collect_queuelevel = false;
-=======
-	SetConfigOption("track_counts", "off", PGC_INTERNAL, PGC_S_OVERRIDE);
->>>>>>> d13f41d2
 }
 
 /*
@@ -714,7 +679,6 @@
  * pgstat_report_stat() -
  *
  *	Called from tcop/postgres.c to send the so far collected per-table
-<<<<<<< HEAD
  *	and function usage statistics to the collector.  Note that this is
  *	called only when not within a transaction, so it is fair to use
  *	transaction stop time as an approximation of current time.
@@ -722,15 +686,6 @@
  */
 void
 pgstat_report_stat(bool force)
-=======
- *	access statistics to the collector.  Note that this is called only
- *	when not within a transaction, so it is fair to use transaction stop
- *	time as an approximation of current time.
- * ----------
- */
-void
-pgstat_report_tabstat(bool force)
->>>>>>> d13f41d2
 {
 	/* we assume this inits to all zeroes: */
 	static const PgStat_TableCounts all_zeroes;
@@ -743,9 +698,8 @@
 	int			i;
 
 	/* Don't expend a clock check if nothing to do */
-<<<<<<< HEAD
-	if ((pgStatTabList == NULL || pgStatTabList->tsa_used == 0)
-		&& !have_function_stats)
+	if ((pgStatTabList == NULL || pgStatTabList->tsa_used == 0) &&
+		!have_function_stats)
 		return;
 
 	/*
@@ -820,101 +774,16 @@
 
 	/* Now, send function statistics */
 	pgstat_send_funcstats();
-	}
-
-	/*
+}
+
+/*
  * Subroutine for pgstat_report_stat: finish and send a tabstat message
-	 */
+ */
 static void
 pgstat_send_tabstat(PgStat_MsgTabstat *tsmsg)
-	{
-		int			n;
-		int			len;
-=======
-	if (pgStatTabList == NULL ||
-		pgStatTabList->tsa_used == 0)
-		return;
-
-	/*
-	 * Don't send a message unless it's been at least PGSTAT_STAT_INTERVAL
-	 * msec since we last sent one, or the caller wants to force stats out.
-	 */
-	now = GetCurrentTransactionStopTimestamp();
-	if (!force &&
-		!TimestampDifferenceExceeds(last_report, now, PGSTAT_STAT_INTERVAL))
-		return;
-	last_report = now;
-
-	/*
-	 * Scan through the TabStatusArray struct(s) to find tables that actually
-	 * have counts, and build messages to send.  We have to separate shared
-	 * relations from regular ones because the databaseid field in the message
-	 * header has to depend on that.
-	 */
-	regular_msg.m_databaseid = MyDatabaseId;
-	shared_msg.m_databaseid = InvalidOid;
-	regular_msg.m_nentries = 0;
-	shared_msg.m_nentries = 0;
-
-	for (tsa = pgStatTabList; tsa != NULL; tsa = tsa->tsa_next)
-	{
-		for (i = 0; i < tsa->tsa_used; i++)
-		{
-			PgStat_TableStatus *entry = &tsa->tsa_entries[i];
-			PgStat_MsgTabstat *this_msg;
-			PgStat_TableEntry *this_ent;
-
-			/* Shouldn't have any pending transaction-dependent counts */
-			Assert(entry->trans == NULL);
-
-			/*
-			 * Ignore entries that didn't accumulate any actual counts, such
-			 * as indexes that were opened by the planner but not used.
-			 */
-			if (memcmp(&entry->t_counts, &all_zeroes,
-					   sizeof(PgStat_TableCounts)) == 0)
-				continue;
-
-			/*
-			 * OK, insert data into the appropriate message, and send if full.
-			 */
-			this_msg = entry->t_shared ? &shared_msg : &regular_msg;
-			this_ent = &this_msg->m_entry[this_msg->m_nentries];
-			this_ent->t_id = entry->t_id;
-			memcpy(&this_ent->t_counts, &entry->t_counts,
-				   sizeof(PgStat_TableCounts));
-			if (++this_msg->m_nentries >= PGSTAT_NUM_TABENTRIES)
-			{
-				pgstat_send_tabstat(this_msg);
-				this_msg->m_nentries = 0;
-			}
-		}
-		/* zero out TableStatus structs after use */
-		MemSet(tsa->tsa_entries, 0,
-			   tsa->tsa_used * sizeof(PgStat_TableStatus));
-		tsa->tsa_used = 0;
-	}
-
-	/*
-	 * Send partial messages.  If force is true, make sure that any pending
-	 * xact commit/abort gets counted, even if no table stats to send.
-	 */
-	if (regular_msg.m_nentries > 0 ||
-		(force && (pgStatXactCommit > 0 || pgStatXactRollback > 0)))
-		pgstat_send_tabstat(&regular_msg);
-	if (shared_msg.m_nentries > 0)
-		pgstat_send_tabstat(&shared_msg);
-}
-
-/*
- * Subroutine for pgstat_report_tabstat: finish and send a tabstat message
- */
-static void
-pgstat_send_tabstat(PgStat_MsgTabstat *tsmsg)
 {
 	int			n;
 	int			len;
->>>>>>> d13f41d2
 
 	/* It's unlikely we'd get here with no socket, but maybe not impossible */
 	if (pgStatSock < 0)
@@ -935,16 +804,15 @@
 	{
 		tsmsg->m_xact_commit = 0;
 		tsmsg->m_xact_rollback = 0;
-<<<<<<< HEAD
-	}
-
-		n = tsmsg->m_nentries;
-		len = offsetof(PgStat_MsgTabstat, m_entry[0]) +
-			n * sizeof(PgStat_TableEntry);
-
-		pgstat_setheader(&tsmsg->m_hdr, PGSTAT_MTYPE_TABSTAT);
-		pgstat_send(tsmsg, len);
-	}
+	}
+
+	n = tsmsg->m_nentries;
+	len = offsetof(PgStat_MsgTabstat, m_entry[0]) +
+		n * sizeof(PgStat_TableEntry);
+
+	pgstat_setheader(&tsmsg->m_hdr, PGSTAT_MTYPE_TABSTAT);
+	pgstat_send(tsmsg, len);
+}
 
 /*
  * Subroutine for pgstat_report_stat: populate and send a function stat message
@@ -999,16 +867,6 @@
 					msg.m_nentries * sizeof(PgStat_FunctionEntry));
 
 	have_function_stats = false;
-=======
-	}
-
-	n = tsmsg->m_nentries;
-	len = offsetof(PgStat_MsgTabstat, m_entry[0]) +
-		n * sizeof(PgStat_TableEntry);
-
-	pgstat_setheader(&tsmsg->m_hdr, PGSTAT_MTYPE_TABSTAT);
-	pgstat_send(tsmsg, len);
->>>>>>> d13f41d2
 }
 
 
@@ -1261,17 +1119,10 @@
  *
  *	Tell the collector that we just dropped a relation.
  *	(If the message gets lost, we will still clean the dead entry eventually
-<<<<<<< HEAD
  *	via future invocations of pgstat_vacuum_stat().)
  *
  *	Currently not used for lack of any good place to call it; we rely
  *	entirely on pgstat_vacuum_stat() to clean out stats for dead rels.
-=======
- *	via future invocations of pgstat_vacuum_tabstat().)
- *
- *	Currently not used for lack of any good place to call it; we rely
- *	entirely on pgstat_vacuum_tabstat() to clean out stats for dead rels.
->>>>>>> d13f41d2
  * ----------
  */
 #ifdef NOT_USED
@@ -1387,16 +1238,6 @@
 		return;
 
 	/*
-<<<<<<< HEAD
-	 * Unlike VACUUM, ANALYZE might be running inside a transaction that has
-	 * already inserted and/or deleted rows in the target table. ANALYZE will
-	 * have counted such rows as live or dead respectively. Because we will
-	 * report our counts of such rows at transaction end, we should subtract
-	 * off these counts from what we send to the collector now, else they'll
-	 * be double-counted after commit.	(This approach also ensures that the
-	 * collector ends up with the right numbers if we abort instead of
-	 * committing.)
-=======
 	 * Unlike VACUUM, ANALYZE might be running inside a transaction that
 	 * has already inserted and/or deleted rows in the target table.
 	 * ANALYZE will have counted such rows as live or dead respectively.
@@ -1405,7 +1246,6 @@
 	 * now, else they'll be double-counted after commit.  (This approach also
 	 * ensures that the collector ends up with the right numbers if we abort
 	 * instead of committing.)
->>>>>>> d13f41d2
 	 */
 	if (rel->pgstat_info != NULL)
 	{
@@ -1452,7 +1292,6 @@
 	pgstat_send(&msg, sizeof(msg));
 }
 
-<<<<<<< HEAD
 /* ----------
  * pgstat_send_inquiry() -
  *
@@ -1575,211 +1414,6 @@
 	have_function_stats = true;
 }
 
-
-/* ----------
- * pgstat_initstats() -
- *
- *	Initialize a relcache entry to count access statistics.
- *	Called whenever a relation is opened.
- *
- *	We assume that a relcache entry's pgstat_info field is zeroed by
- *	relcache.c when the relcache entry is made; thereafter it is long-lived
- *	data.  We can avoid repeated searches of the TabStatus arrays when the
- *	same relation is touched repeatedly within a transaction.
- * ----------
- */
-void
-pgstat_initstats(Relation rel)
-{
-	Oid			rel_id = rel->rd_id;
-	char		relkind = rel->rd_rel->relkind;
-
-	/* We only count stats for things that have storage */
-	if (!(relkind == RELKIND_RELATION ||
-		  relkind == RELKIND_INDEX ||
-		  relkind == RELKIND_TOASTVALUE ||
-		  relkind == RELKIND_SEQUENCE))
-	{
-		rel->pgstat_info = NULL;
-		return;
-	}
-
-	if (pgStatSock < 0 || !pgstat_track_counts)
-	{
-		/* We're not counting at all */
-		rel->pgstat_info = NULL;
-		return;
-	}
-
-	/*
-	 * If we already set up this relation in the current transaction, nothing
-	 * to do.
-	 */
-	if (rel->pgstat_info != NULL &&
-		rel->pgstat_info->t_id == rel_id)
-		return;
-
-	/* Else find or make the PgStat_TableStatus entry, and update link */
-	rel->pgstat_info = get_tabstat_entry(rel_id, rel->rd_rel->relisshared);
-}
-
-/*
- * get_tabstat_entry - find or create a PgStat_TableStatus entry for rel
- */
-static PgStat_TableStatus *
-get_tabstat_entry(Oid rel_id, bool isshared)
-{
-	PgStat_TableStatus *entry;
-	TabStatusArray *tsa;
-	TabStatusArray *prev_tsa;
-	int			i;
-
-	/*
-	 * Search the already-used tabstat slots for this relation.
-	 */
-	prev_tsa = NULL;
-	for (tsa = pgStatTabList; tsa != NULL; prev_tsa = tsa, tsa = tsa->tsa_next)
-	{
-		for (i = 0; i < tsa->tsa_used; i++)
-		{
-			entry = &tsa->tsa_entries[i];
-			if (entry->t_id == rel_id)
-				return entry;
-		}
-
-		if (tsa->tsa_used < TABSTAT_QUANTUM)
-		{
-			/*
-			 * It must not be present, but we found a free slot instead. Fine,
-			 * let's use this one.  We assume the entry was already zeroed,
-			 * either at creation or after last use.
-			 */
-			entry = &tsa->tsa_entries[tsa->tsa_used++];
-			entry->t_id = rel_id;
-			entry->t_shared = isshared;
-			return entry;
-		}
-	}
-
-	/*
-	 * We ran out of tabstat slots, so allocate more.  Be sure they're zeroed.
-	 */
-	tsa = (TabStatusArray *) MemoryContextAllocZero(TopMemoryContext,
-													sizeof(TabStatusArray));
-	if (prev_tsa)
-		prev_tsa->tsa_next = tsa;
-	else
-		pgStatTabList = tsa;
-
-	/*
-	 * Use the first entry of the new TabStatusArray.
-	 */
-	entry = &tsa->tsa_entries[tsa->tsa_used++];
-	entry->t_id = rel_id;
-	entry->t_shared = isshared;
-	return entry;
-}
-
-/*
- * get_tabstat_stack_level - add a new (sub)transaction stack entry if needed
- */
-static PgStat_SubXactStatus *
-get_tabstat_stack_level(int nest_level)
-{
-	PgStat_SubXactStatus *xact_state;
-
-	xact_state = pgStatXactStack;
-	if (xact_state == NULL || xact_state->nest_level != nest_level)
-	{
-		xact_state = (PgStat_SubXactStatus *)
-			MemoryContextAlloc(TopTransactionContext,
-							   sizeof(PgStat_SubXactStatus));
-		xact_state->nest_level = nest_level;
-		xact_state->prev = pgStatXactStack;
-		xact_state->first = NULL;
-		pgStatXactStack = xact_state;
-	}
-	return xact_state;
-}
-
-/*
- * add_tabstat_xact_level - add a new (sub)transaction state record
- */
-static void
-add_tabstat_xact_level(PgStat_TableStatus *pgstat_info, int nest_level)
-{
-	PgStat_SubXactStatus *xact_state;
-	PgStat_TableXactStatus *trans;
-
-	/*
-	 * If this is the first rel to be modified at the current nest level, we
-	 * first have to push a transaction stack entry.
-	 */
-	xact_state = get_tabstat_stack_level(nest_level);
-
-	/* Now make a per-table stack entry */
-	trans = (PgStat_TableXactStatus *)
-		MemoryContextAllocZero(TopTransactionContext,
-							   sizeof(PgStat_TableXactStatus));
-	trans->nest_level = nest_level;
-	trans->upper = pgstat_info->trans;
-	trans->parent = pgstat_info;
-	trans->next = xact_state->first;
-	xact_state->first = trans;
-	pgstat_info->trans = trans;
-}
-
-/*
- * pgstat_count_heap_insert - count a tuple insertion
- */
-void
-pgstat_count_heap_insert(Relation rel)
-{
-	PgStat_TableStatus *pgstat_info = rel->pgstat_info;
-
-	if (pgstat_track_counts && pgstat_info != NULL)
-	{
-		int			nest_level = GetCurrentTransactionNestLevel();
-
-		/* t_tuples_inserted is nontransactional, so just advance it */
-		pgstat_info->t_counts.t_tuples_inserted++;
-
-		/* We have to log the transactional effect at the proper level */
-		if (pgstat_info->trans == NULL ||
-			pgstat_info->trans->nest_level != nest_level)
-			add_tabstat_xact_level(pgstat_info, nest_level);
-
-		pgstat_info->trans->tuples_inserted++;
-	}
-}
-
-/*
- * pgstat_count_heap_update - count a tuple update
- */
-void
-pgstat_count_heap_update(Relation rel, bool hot)
-{
-	PgStat_TableStatus *pgstat_info = rel->pgstat_info;
-
-	if (pgstat_track_counts && pgstat_info != NULL)
-	{
-		int			nest_level = GetCurrentTransactionNestLevel();
-
-		/* t_tuples_updated is nontransactional, so just advance it */
-		pgstat_info->t_counts.t_tuples_updated++;
-		/* ditto for the hot_update counter */
-		if (hot)
-			pgstat_info->t_counts.t_tuples_hot_updated++;
-
-		/* We have to log the transactional effect at the proper level */
-		if (pgstat_info->trans == NULL ||
-			pgstat_info->trans->nest_level != nest_level)
-			add_tabstat_xact_level(pgstat_info, nest_level);
-
-		/* An UPDATE both inserts a new tuple and deletes the old */
-		pgstat_info->trans->tuples_inserted++;
-		pgstat_info->trans->tuples_deleted++;
-=======
 
 /* ----------
  * pgstat_initstats() -
@@ -2237,304 +1871,6 @@
 			tabstat = trans->parent;
 			tabstat->trans = NULL;
 		}
->>>>>>> d13f41d2
-	}
-	pgStatXactStack = NULL;
-
-	/* Make sure any stats snapshot is thrown away */
-	pgstat_clear_snapshot();
-}
-
-/*
- * 2PC processing routine for COMMIT PREPARED case.
- *
- * Load the saved counts into our local pgstats state.
- */
-void
-pgstat_twophase_postcommit(TransactionId xid, uint16 info,
-						   void *recdata, uint32 len)
-{
-	TwoPhasePgStatRecord *rec = (TwoPhasePgStatRecord *) recdata;
-	PgStat_TableStatus *pgstat_info;
-
-	/* Find or create a tabstat entry for the rel */
-	pgstat_info = get_tabstat_entry(rec->t_id, rec->t_shared);
-
-	pgstat_info->t_counts.t_new_live_tuples +=
-		rec->tuples_inserted - rec->tuples_deleted;
-	pgstat_info->t_counts.t_new_dead_tuples += rec->tuples_deleted;
-}
-
-/*
- * 2PC processing routine for ROLLBACK PREPARED case.
- *
- * Load the saved counts into our local pgstats state, but treat them
- * as aborted.
- */
-void
-pgstat_twophase_postabort(TransactionId xid, uint16 info,
-						  void *recdata, uint32 len)
-{
-	TwoPhasePgStatRecord *rec = (TwoPhasePgStatRecord *) recdata;
-	PgStat_TableStatus *pgstat_info;
-
-	/* Find or create a tabstat entry for the rel */
-	pgstat_info = get_tabstat_entry(rec->t_id, rec->t_shared);
-
-	/* inserted tuples are dead, deleted tuples are no-ops */
-	pgstat_info->t_counts.t_new_dead_tuples += rec->tuples_inserted;
-}
-
-/*
- * pgstat_count_heap_delete - count a tuple deletion
- */
-void
-pgstat_count_heap_delete(Relation rel)
-{
-	PgStat_TableStatus *pgstat_info = rel->pgstat_info;
-
-	if (pgstat_track_counts && pgstat_info != NULL)
-	{
-		int			nest_level = GetCurrentTransactionNestLevel();
-
-		/* t_tuples_deleted is nontransactional, so just advance it */
-		pgstat_info->t_counts.t_tuples_deleted++;
-
-		/* We have to log the transactional effect at the proper level */
-		if (pgstat_info->trans == NULL ||
-			pgstat_info->trans->nest_level != nest_level)
-			add_tabstat_xact_level(pgstat_info, nest_level);
-
-		pgstat_info->trans->tuples_deleted++;
-	}
-}
-
-/*
- * pgstat_update_heap_dead_tuples - update dead-tuples count
- *
- * The semantics of this are that we are reporting the nontransactional
- * recovery of "delta" dead tuples; so t_new_dead_tuples decreases
- * rather than increasing, and the change goes straight into the per-table
- * counter, not into transactional state.
- */
-void
-pgstat_update_heap_dead_tuples(Relation rel, int delta)
-{
-	PgStat_TableStatus *pgstat_info = rel->pgstat_info;
-
-	if (pgstat_track_counts && pgstat_info != NULL)
-		pgstat_info->t_counts.t_new_dead_tuples -= delta;
-}
-
-
-/* ----------
- * AtEOXact_PgStat
- *
- *	Called from access/transam/xact.c at top-level transaction commit/abort.
- * ----------
- */
-void
-AtEOXact_PgStat(bool isCommit)
-{
-	PgStat_SubXactStatus *xact_state;
-
-	/*
-	 * Count transaction commit or abort.  (We use counters, not just bools,
-	 * in case the reporting message isn't sent right away.)
-	 */
-	if (isCommit)
-	pgStatXactCommit++;
-	else
-		pgStatXactRollback++;
-
-	/*
-	 * Transfer transactional insert/update counts into the base tabstat
-	 * entries.  We don't bother to free any of the transactional state, since
-	 * it's all in TopTransactionContext and will go away anyway.
-	 */
-	xact_state = pgStatXactStack;
-	if (xact_state != NULL)
-	{
-		PgStat_TableXactStatus *trans;
-
-		Assert(xact_state->nest_level == 1);
-		Assert(xact_state->prev == NULL);
-		for (trans = xact_state->first; trans != NULL; trans = trans->next)
-		{
-			PgStat_TableStatus *tabstat;
-
-			Assert(trans->nest_level == 1);
-			Assert(trans->upper == NULL);
-			tabstat = trans->parent;
-			Assert(tabstat->trans == trans);
-			if (isCommit)
-			{
-				tabstat->t_counts.t_new_live_tuples +=
-					trans->tuples_inserted - trans->tuples_deleted;
-				tabstat->t_counts.t_new_dead_tuples += trans->tuples_deleted;
-			}
-			else
-			{
-				/* inserted tuples are dead, deleted tuples are unaffected */
-				tabstat->t_counts.t_new_dead_tuples += trans->tuples_inserted;
-			}
-			tabstat->trans = NULL;
-		}
-	}
-	pgStatXactStack = NULL;
-
-	/* Make sure any stats snapshot is thrown away */
-	pgstat_clear_snapshot();
-}
-
-/* ----------
- * AtEOSubXact_PgStat
- *
- *	Called from access/transam/xact.c at subtransaction commit/abort.
- * ----------
- */
-void
-AtEOSubXact_PgStat(bool isCommit, int nestDepth)
-{
-	PgStat_SubXactStatus *xact_state;
-
-	/*
-	 * Transfer transactional insert/update counts into the next higher
-	 * subtransaction state.
-	 */
-	xact_state = pgStatXactStack;
-	if (xact_state != NULL &&
-		xact_state->nest_level >= nestDepth)
-	{
-		PgStat_TableXactStatus *trans;
-		PgStat_TableXactStatus *next_trans;
-
-		/* delink xact_state from stack immediately to simplify reuse case */
-		pgStatXactStack = xact_state->prev;
-
-		for (trans = xact_state->first; trans != NULL; trans = next_trans)
-		{
-			PgStat_TableStatus *tabstat;
-
-			next_trans = trans->next;
-			Assert(trans->nest_level == nestDepth);
-			tabstat = trans->parent;
-			Assert(tabstat->trans == trans);
-			if (isCommit)
-			{
-				if (trans->upper && trans->upper->nest_level == nestDepth - 1)
-				{
-					trans->upper->tuples_inserted += trans->tuples_inserted;
-					trans->upper->tuples_deleted += trans->tuples_deleted;
-					tabstat->trans = trans->upper;
-					pfree(trans);
-				}
-				else
-				{
-					/*
-					 * When there isn't an immediate parent state, we can just
-					 * reuse the record instead of going through a
-					 * palloc/pfree pushup (this works since it's all in
-					 * TopTransactionContext anyway).  We have to re-link it
-					 * into the parent level, though, and that might mean
-					 * pushing a new entry into the pgStatXactStack.
-					 */
-					PgStat_SubXactStatus *upper_xact_state;
-
-					upper_xact_state = get_tabstat_stack_level(nestDepth - 1);
-					trans->next = upper_xact_state->first;
-					upper_xact_state->first = trans;
-					trans->nest_level = nestDepth - 1;
-				}
-			}
-			else
-			{
-				/*
-				 * On abort, inserted tuples are dead (and can be bounced out
-				 * to the top-level tabstat), deleted tuples are unaffected
-				 */
-				tabstat->t_counts.t_new_dead_tuples += trans->tuples_inserted;
-				tabstat->trans = trans->upper;
-				pfree(trans);
-			}
-		}
-		pfree(xact_state);
-	}
-}
-
-
-/*
- * AtPrepare_PgStat
- *		Save the transactional stats state at 2PC transaction prepare.
- *
- * In this phase we just generate 2PC records for all the pending
- * transaction-dependent stats work.
-	 */
-void
-AtPrepare_PgStat(void)
-{
-	PgStat_SubXactStatus *xact_state;
-
-	xact_state = pgStatXactStack;
-	if (xact_state != NULL)
-	{
-		PgStat_TableXactStatus *trans;
-
-		Assert(xact_state->nest_level == 1);
-		Assert(xact_state->prev == NULL);
-		for (trans = xact_state->first; trans != NULL; trans = trans->next)
-		{
-			PgStat_TableStatus *tabstat;
-			TwoPhasePgStatRecord record;
-
-			Assert(trans->nest_level == 1);
-			Assert(trans->upper == NULL);
-			tabstat = trans->parent;
-			Assert(tabstat->trans == trans);
-
-			record.tuples_inserted = trans->tuples_inserted;
-			record.tuples_deleted = trans->tuples_deleted;
-			record.t_id = tabstat->t_id;
-			record.t_shared = tabstat->t_shared;
-
-			RegisterTwoPhaseRecord(TWOPHASE_RM_PGSTAT_ID, 0,
-								   &record, sizeof(TwoPhasePgStatRecord));
-		}
-	}
-}
-
-/*
- * PostPrepare_PgStat
- *		Clean up after successful PREPARE.
- *
- * All we need do here is unlink the transaction stats state from the
- * nontransactional state.	The nontransactional action counts will be
- * reported to the stats collector immediately, while the effects on live
- * and dead tuple counts are preserved in the 2PC state file.
- *
- * Note: AtEOXact_PgStat is not called during PREPARE.
- */
-void
-PostPrepare_PgStat(void)
-{
-	PgStat_SubXactStatus *xact_state;
-
-	/*
-	 * We don't bother to free any of the transactional state, since it's all
-	 * in TopTransactionContext and will go away anyway.
-	 */
-	xact_state = pgStatXactStack;
-	if (xact_state != NULL)
-	{
-		PgStat_TableXactStatus *trans;
-
-		for (trans = xact_state->first; trans != NULL; trans = trans->next)
-		{
-			PgStat_TableStatus *tabstat;
-
-			tabstat = trans->parent;
-			tabstat->trans = NULL;
-		}
 	}
 	pgStatXactStack = NULL;
 
@@ -2848,10 +2184,7 @@
  *	Called from InitPostgres.  MyBackendId must be set,
  *	but we must not have started any transaction yet (since the
  *	exit hook must run after the last transaction exit).
-<<<<<<< HEAD
  *	NOTE: MyDatabaseId isn't set yet; so the shutdown hook has to be careful.
-=======
->>>>>>> d13f41d2
  * ----------
  */
 void
@@ -2869,12 +2202,7 @@
  * pgstat_bestart() -
  *
  *	Initialize this backend's entry in the PgBackendStatus array.
-<<<<<<< HEAD
- *	Called from InitPostgres.
- *	MyDatabaseId, session userid, and application_name must be set
-=======
  *	Called from InitPostgres.  MyDatabaseId and session userid must be set
->>>>>>> d13f41d2
  *	(hence, this cannot be combined with pgstat_initialize).
  * ----------
  */
@@ -2938,25 +2266,15 @@
 
 	beentry->st_changecount++;
 	Assert((beentry->st_changecount & 1) == 0);
-<<<<<<< HEAD
 
 	/*
 	 * GPDB: Initialize per-portal statistics hash for resource queues.
 	 */
 	pgstat_init_localportalhash();
-	
-
-	/*
-	 * GPDB: Set up a process-exit hook to clean up.
-	 */
-	on_shmem_exit(pgstat_beshutdown_hook, 0);
-	
 	
 	/* Update app name to current GUC setting */
 	if (application_name)
 		pgstat_report_appname(application_name);
-=======
->>>>>>> d13f41d2
 }
 
 /*
@@ -2973,7 +2291,6 @@
 {
 	volatile PgBackendStatus *beentry = MyBEEntry;
 
-<<<<<<< HEAD
 	/*
 	 * If we got as far as discovering our own database ID, we can report what
 	 * we did to the collector.  Otherwise, we'd be sending an invalid
@@ -2981,10 +2298,7 @@
 	 * during failed backend starts might never get counted.)
 	 */
 	if (OidIsValid(MyDatabaseId))
-	    pgstat_report_stat(true);
-=======
-	pgstat_report_tabstat(true);
->>>>>>> d13f41d2
+		pgstat_report_stat(true);
 
 	/*
 	 * Clear my status entry, following the protocol of bumping st_changecount
@@ -3015,11 +2329,6 @@
 	TimestampTz start_timestamp;
 	int			len;
 
-<<<<<<< HEAD
-	// TRACE_POSTGRESQL_STATEMENT_STATUS(cmd_str);
-
-=======
->>>>>>> d13f41d2
 	if (!pgstat_track_activities || !beentry)
 		return;
 
@@ -3126,6 +2435,7 @@
 	 */
 	beentry->st_waiting = waiting;
 }
+
 
 /* ----------
  * pgstat_read_current_status() -
@@ -3438,17 +2748,8 @@
 	/*
 	 * Arrange to write the initial status file right away
 	 */
-<<<<<<< HEAD
     last_statrequest = GetCurrentTimestamp();
 	last_statwrite = last_statrequest - 1;
-=======
-	need_statwrite = true;
-
-	/* Preset the delay between status file writes */
-	MemSet(&write_timeout, 0, sizeof(struct itimerval));
-	write_timeout.it_value.tv_sec = PGSTAT_STAT_INTERVAL / 1000;
-	write_timeout.it_value.tv_usec = (PGSTAT_STAT_INTERVAL % 1000) * 1000;
->>>>>>> d13f41d2
 
 	/*
 	 * Read in an existing statistics stats file or initialize the stats to
@@ -3626,7 +2927,6 @@
 
 				case PGSTAT_MTYPE_BGWRITER:
 					pgstat_recv_bgwriter((PgStat_MsgBgWriter *) &msg, len);
-<<<<<<< HEAD
                     break;
 
 				case PGSTAT_MTYPE_QUEUESTAT:  /* GPDB */
@@ -3635,11 +2935,6 @@
 
 				case PGSTAT_MTYPE_FUNCSTAT:
 					pgstat_recv_funcstat((PgStat_MsgFuncstat *) &msg, len);
-=======
-					break;
-
-				default:
->>>>>>> d13f41d2
 					break;
 
 				case PGSTAT_MTYPE_FUNCPURGE:
@@ -3830,11 +3125,11 @@
 		{
 			fputc('F', fpout);
 			fwrite(funcentry, sizeof(PgStat_StatFuncEntry), 1, fpout);
-	}
-
-	/*
+		}
+
+		/*
 		 * Mark the end of this DB
-	 */
+		 */
 		fputc('d', fpout);
 	}
 
@@ -3942,8 +3237,6 @@
 	 */
 	memset(&globalStats, 0, sizeof(globalStats));
 
-<<<<<<< HEAD
-
 	/**
 	 ** Create the Queue hashtable
 	 **/
@@ -3962,8 +3255,6 @@
 	 */
 	memset(&globalStats, 0, sizeof(globalStats));
 
-=======
->>>>>>> d13f41d2
 	/*
 	 * Try to open the status file. If it doesn't exist, the backends simply
 	 * return zero for anything and the collector simply starts from scratch
@@ -4061,7 +3352,6 @@
 											  PGSTAT_TAB_HASH_SIZE,
 											  &hash_ctl,
 								   HASH_ELEM | HASH_FUNCTION | HASH_CONTEXT);
-<<<<<<< HEAD
 
 				memset(&hash_ctl, 0, sizeof(hash_ctl));
 				hash_ctl.keysize = sizeof(Oid);
@@ -4072,8 +3362,6 @@
 												 PGSTAT_FUNCTION_HASH_SIZE,
 												 &hash_ctl,
 								   HASH_ELEM | HASH_FUNCTION | HASH_CONTEXT);
-=======
->>>>>>> d13f41d2
 
 				/*
 				 * Arrange that following records add entries to this
@@ -4730,7 +4018,6 @@
 	globalStats.maxwritten_clean += msg->m_maxwritten_clean;
 	globalStats.buf_written_backend += msg->m_buf_written_backend;
 	globalStats.buf_alloc += msg->m_buf_alloc;
-<<<<<<< HEAD
 }
 
 
@@ -5010,6 +4297,4 @@
 						   (void *) &(msg->m_functionid[i]),
 						   HASH_REMOVE, NULL);
 	}
-=======
->>>>>>> d13f41d2
 }