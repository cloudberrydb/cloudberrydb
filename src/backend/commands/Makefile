#-------------------------------------------------------------------------
#
# Makefile--
#    Makefile for backend/commands
#
# IDENTIFICATION
#    src/backend/commands/Makefile
#
#-------------------------------------------------------------------------

subdir = src/backend/commands
top_builddir = ../../..
include $(top_builddir)/src/Makefile.global
override CPPFLAGS := -I$(libpq_srcdir) $(CPPFLAGS)

explain.o: explain_gp.c

OBJS = aggregatecmds.o alter.o analyze.o async.o cluster.o comment.o  \
<<<<<<< HEAD
	constraint.o conversioncmds.o copy.o \
	dbcommands.o define.o discard.o explain.o extension.o foreigncmds.o functioncmds.o \
=======
	collationcmds.o constraint.o conversioncmds.o copy.o \
	dbcommands.o define.o discard.o explain.o extension.o \
	foreigncmds.o functioncmds.o \
>>>>>>> a4bebdd9
	indexcmds.o lockcmds.o operatorcmds.o opclasscmds.o \
	portalcmds.o prepare.o proclang.o \
	schemacmds.o seclabel.o sequence.o tablecmds.o tablespace.o trigger.o \
	tsearchcmds.o typecmds.o user.o vacuum.o vacuumlazy.o \
	variable.o view.o

OBJS += analyzefuncs.o extprotocolcmds.o exttablecmds.o queue.o
OBJS += resgroupcmds.o

include $(top_srcdir)/src/backend/common.mk<|MERGE_RESOLUTION|>--- conflicted
+++ resolved
@@ -16,14 +16,9 @@
 explain.o: explain_gp.c
 
 OBJS = aggregatecmds.o alter.o analyze.o async.o cluster.o comment.o  \
-<<<<<<< HEAD
-	constraint.o conversioncmds.o copy.o \
-	dbcommands.o define.o discard.o explain.o extension.o foreigncmds.o functioncmds.o \
-=======
 	collationcmds.o constraint.o conversioncmds.o copy.o \
 	dbcommands.o define.o discard.o explain.o extension.o \
 	foreigncmds.o functioncmds.o \
->>>>>>> a4bebdd9
 	indexcmds.o lockcmds.o operatorcmds.o opclasscmds.o \
 	portalcmds.o prepare.o proclang.o \
 	schemacmds.o seclabel.o sequence.o tablecmds.o tablespace.o trigger.o \
