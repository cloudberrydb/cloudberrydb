--- conflicted
+++ resolved
@@ -52,7 +52,6 @@
 #include "utils/rls.h"
 #include "utils/snapmgr.h"
 
-<<<<<<< HEAD
 #include "catalog/oid_dispatch.h"
 #include "cdb/cdbappendonlyam.h"
 #include "cdb/cdbaocsam.h"
@@ -64,8 +63,6 @@
 #include "utils/metrics_utils.h"
 #include "utils/faultinjector.h"
 
-=======
->>>>>>> d457cb4e
 typedef struct
 {
 	DestReceiver pub;			/* publicly-known function pointers */
@@ -313,22 +310,10 @@
 
 	Assert(Gp_role != GP_ROLE_EXECUTE);
 
-<<<<<<< HEAD
-	if (stmt->if_not_exists)
-	{
-		Oid			nspid;
-
-		nspid = RangeVarGetCreationNamespace(stmt->into->rel);
-
-		if (get_relname_relid(stmt->into->rel->relname, nspid))
-		{
-			ereport(NOTICE,
-					(errcode(ERRCODE_DUPLICATE_TABLE),
-					 errmsg("relation \"%s\" already exists, skipping",
-							stmt->into->rel->relname)));
-			return InvalidObjectAddress;
-		}
-	}
+	/* Check if the relation exists or not */
+	if (CreateTableAsRelExists(stmt))
+		return InvalidObjectAddress;
+
 #ifdef FAULT_INJECTOR
 	if (SIMPLE_FAULT_INJECTOR("change_string_guc") == FaultInjectorTypeSkip)
 	{
@@ -337,12 +322,7 @@
 						 GUC_ACTION_SAVE, true, 0, false);
 	}
 #endif
-=======
-	/* Check if the relation exists or not */
-	if (CreateTableAsRelExists(stmt))
-		return InvalidObjectAddress;
-
->>>>>>> d457cb4e
+
 	/*
 	 * Create the tuple receiver object and insert info it will need
 	 */
@@ -454,7 +434,6 @@
 		/* run the plan to completion */
 		ExecutorRun(queryDesc, ForwardScanDirection, 0L, true);
 
-<<<<<<< HEAD
 		/* and clean up */
 		ExecutorFinish(queryDesc);
 		ExecutorEnd(queryDesc);
@@ -472,16 +451,9 @@
 		/* get object address that intorel_startup saved for us */
 		address = ((DR_intorel *) dest)->reladdr;
 
-		/* save the rowcount if we're given a completionTag to fill */
-		if (completionTag)
-			snprintf(completionTag, COMPLETION_TAG_BUFSIZE,
-					 "SELECT " UINT64_FORMAT,
-					 queryDesc->es_processed);
-=======
 		/* save the rowcount if we're given a qc to fill */
 		if (qc)
-			SetQueryCompletion(qc, CMDTAG_SELECT, queryDesc->estate->es_processed);
->>>>>>> d457cb4e
+			SetQueryCompletion(qc, CMDTAG_SELECT, queryDesc->es_processed);
 
 		/* MPP-14001: Running auto_stats */
 		if (Gp_role == GP_ROLE_DISPATCH)
@@ -787,14 +759,11 @@
 intorel_shutdown(DestReceiver *self)
 {
 	DR_intorel *myState = (DR_intorel *) self;
-<<<<<<< HEAD
+	IntoClause *into = myState->into;
 	Relation	into_rel = myState->rel;
 
 	if (into_rel == NULL)
 		return;
-=======
-	IntoClause *into = myState->into;
->>>>>>> d457cb4e
 
 	if (!into->skipData)
 	{
