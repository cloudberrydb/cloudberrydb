--- conflicted
+++ resolved
@@ -45,7 +45,7 @@
 #include "utils/syscache.h"
 #include "utils/varlena.h"
 
-<<<<<<< HEAD
+
 #include "catalog/heap.h"
 #include "catalog/oid_dispatch.h"
 #include "cdb/cdbdisp_query.h"
@@ -54,8 +54,6 @@
 /* Same as MAXNUMMESSAGES in sinvaladt.c */
 #define MAX_RELCACHE_INVAL_MSGS 4096
 
-=======
->>>>>>> d457cb4e
 static List *OpenTableList(List *tables);
 static void CloseTableList(List *rels);
 static void PublicationAddTables(Oid pubid, List *rels, bool if_not_exists,
@@ -254,7 +252,14 @@
 
 	InvokeObjectPostCreateHook(PublicationRelationId, puboid, 0);
 
-<<<<<<< HEAD
+	if (wal_level != WAL_LEVEL_LOGICAL)
+	{
+		ereport(WARNING,
+				(errcode(ERRCODE_OBJECT_NOT_IN_PREREQUISITE_STATE),
+				 errmsg("wal_level is insufficient to publish logical changes"),
+				 errhint("Set wal_level to logical before creating subscriptions.")));
+	}
+
 	if (Gp_role == GP_ROLE_DISPATCH)
 	{
 		CdbDispatchUtilityStatement((Node *) stmt,
@@ -266,14 +271,6 @@
 
 		/* MPP-6929: metadata tracking */
 		MetaTrackAddObject(PublicationRelationId, myself.objectId, GetUserId(), "CREATE", "PUBLICATION");
-=======
-	if (wal_level != WAL_LEVEL_LOGICAL)
-	{
-		ereport(WARNING,
-				(errcode(ERRCODE_OBJECT_NOT_IN_PREREQUISITE_STATE),
-				 errmsg("wal_level is insufficient to publish logical changes"),
-				 errhint("Set wal_level to logical before creating subscriptions.")));
->>>>>>> d457cb4e
 	}
 
 	return myself;
