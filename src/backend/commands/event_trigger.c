/*-------------------------------------------------------------------------
 *
 * event_trigger.c
 *	  PostgreSQL EVENT TRIGGER support code.
 *
 * Portions Copyright (c) 1996-2021, PostgreSQL Global Development Group
 * Portions Copyright (c) 1994, Regents of the University of California
 *
 * IDENTIFICATION
 *	  src/backend/commands/event_trigger.c
 *
 *-------------------------------------------------------------------------
 */
#include "postgres.h"

#include "access/htup_details.h"
#include "access/table.h"
#include "access/xact.h"
#include "catalog/catalog.h"
#include "catalog/dependency.h"
#include "catalog/indexing.h"
#include "catalog/objectaccess.h"
#include "catalog/pg_event_trigger.h"
#include "catalog/pg_namespace.h"
#include "catalog/pg_opclass.h"
#include "catalog/pg_opfamily.h"
#include "catalog/pg_proc.h"
#include "catalog/pg_trigger.h"
#include "catalog/pg_ts_config.h"
#include "catalog/pg_type.h"
#include "commands/dbcommands.h"
#include "commands/event_trigger.h"
#include "commands/extension.h"
#include "commands/trigger.h"
#include "funcapi.h"
#include "lib/ilist.h"
#include "miscadmin.h"
#include "parser/parse_func.h"
#include "pgstat.h"
#include "tcop/deparse_utility.h"
#include "tcop/utility.h"
#include "utils/acl.h"
#include "utils/builtins.h"
#include "utils/evtcache.h"
#include "utils/fmgroids.h"
#include "utils/lsyscache.h"
#include "utils/memutils.h"
#include "utils/rel.h"
#include "utils/syscache.h"

typedef struct EventTriggerQueryState
{
	/* memory context for this state's objects */
	MemoryContext cxt;

	/* sql_drop */
	slist_head	SQLDropList;
	bool		in_sql_drop;

	/* table_rewrite */
	Oid			table_rewrite_oid;	/* InvalidOid, or set for table_rewrite
									 * event */
	int			table_rewrite_reason;	/* AT_REWRITE reason */

	/* Support for command collection */
	bool		commandCollectionInhibited;
	CollectedCommand *currentCommand;
	List	   *commandList;	/* list of CollectedCommand; see
								 * deparse_utility.h */
	struct EventTriggerQueryState *previous;
} EventTriggerQueryState;

static EventTriggerQueryState *currentEventTriggerState = NULL;

<<<<<<< HEAD
typedef struct
{
	const char *obtypename;
	bool		supported;
} event_trigger_support_data;

typedef enum
{
	EVENT_TRIGGER_COMMAND_TAG_OK,
	EVENT_TRIGGER_COMMAND_TAG_NOT_SUPPORTED,
	EVENT_TRIGGER_COMMAND_TAG_NOT_RECOGNIZED
} event_trigger_command_tag_check_result;

/* XXX merge this with ObjectTypeMap? */
static const event_trigger_support_data event_trigger_support[] = {
	{"ACCESS METHOD", true},
	{"AGGREGATE", true},
	{"CAST", true},
	{"CONSTRAINT", true},
	{"COLLATION", true},
	{"CONVERSION", true},
	{"DATABASE", false},
	{"DOMAIN", true},
	{"EXTENSION", true},
	{"EVENT TRIGGER", false},
	{"FOREIGN DATA WRAPPER", true},
	{"FOREIGN TABLE", true},
	{"FUNCTION", true},
	{"INDEX", true},
	{"LANGUAGE", true},
	{"MATERIALIZED VIEW", true},
	{"OPERATOR", true},
	{"OPERATOR CLASS", true},
	{"OPERATOR FAMILY", true},
	{"POLICY", true},
	{"PROCEDURE", true},
	{"PUBLICATION", true},
	{"ROLE", false},
	{"ROUTINE", true},
	{"RULE", true},
	{"SCHEMA", true},
	{"SEQUENCE", true},
	{"SERVER", true},
	{"STATISTICS", true},
	{"SUBSCRIPTION", true},
	{"TABLE", true},
	{"TABLESPACE", false},
	{"TRANSFORM", true},
	{"TRIGGER", true},
	{"TEXT SEARCH CONFIGURATION", true},
	{"TEXT SEARCH DICTIONARY", true},
	{"TEXT SEARCH PARSER", true},
	{"TEXT SEARCH TEMPLATE", true},
	{"TYPE", true},
	{"USER MAPPING", true},
	{"VIEW", true},

	/* GPDB additions */
	{"EXTERNAL TABLE", true},
	{"PROTOCOL", true},

	{NULL, false}
};

=======
>>>>>>> d457cb4e
/* Support for dropped objects */
typedef struct SQLDropObject
{
	ObjectAddress address;
	const char *schemaname;
	const char *objname;
	const char *objidentity;
	const char *objecttype;
	List	   *addrnames;
	List	   *addrargs;
	bool		original;
	bool		normal;
	bool		istemp;
	slist_node	next;
} SQLDropObject;

static void AlterEventTriggerOwner_internal(Relation rel,
											HeapTuple tup,
											Oid newOwnerId);
static void error_duplicate_filter_variable(const char *defname);
static Datum filter_list_to_array(List *filterlist);
static Oid	insert_event_trigger_tuple(const char *trigname, const char *eventname,
									   Oid evtOwner, Oid funcoid, List *tags);
static void validate_ddl_tags(const char *filtervar, List *taglist);
static void validate_table_rewrite_tags(const char *filtervar, List *taglist);
static void EventTriggerInvoke(List *fn_oid_list, EventTriggerData *trigdata);
static const char *stringify_grant_objtype(ObjectType objtype);
static const char *stringify_adefprivs_objtype(ObjectType objtype);

/*
 * Create an event trigger.
 */
Oid
CreateEventTrigger(CreateEventTrigStmt *stmt)
{
	HeapTuple	tuple;
	Oid			funcoid;
	Oid			funcrettype;
	Oid			evtowner = GetUserId();
	ListCell   *lc;
	List	   *tags = NULL;

	/*
	 * It would be nice to allow database owners or even regular users to do
	 * this, but there are obvious privilege escalation risks which would have
	 * to somehow be plugged first.
	 */
	if (!superuser())
		ereport(ERROR,
				(errcode(ERRCODE_INSUFFICIENT_PRIVILEGE),
				 errmsg("permission denied to create event trigger \"%s\"",
						stmt->trigname),
				 errhint("Must be superuser to create an event trigger.")));

	/* Validate event name. */
	if (strcmp(stmt->eventname, "ddl_command_start") != 0 &&
		strcmp(stmt->eventname, "ddl_command_end") != 0 &&
		strcmp(stmt->eventname, "sql_drop") != 0 &&
		strcmp(stmt->eventname, "table_rewrite") != 0)
		ereport(ERROR,
				(errcode(ERRCODE_SYNTAX_ERROR),
				 errmsg("unrecognized event name \"%s\"",
						stmt->eventname)));

	/* Validate filter conditions. */
	foreach(lc, stmt->whenclause)
	{
		DefElem    *def = (DefElem *) lfirst(lc);

		if (strcmp(def->defname, "tag") == 0)
		{
			if (tags != NULL)
				error_duplicate_filter_variable(def->defname);
			tags = (List *) def->arg;
		}
		else
			ereport(ERROR,
					(errcode(ERRCODE_SYNTAX_ERROR),
					 errmsg("unrecognized filter variable \"%s\"", def->defname)));
	}

	/* Validate tag list, if any. */
	if ((strcmp(stmt->eventname, "ddl_command_start") == 0 ||
		 strcmp(stmt->eventname, "ddl_command_end") == 0 ||
		 strcmp(stmt->eventname, "sql_drop") == 0)
		&& tags != NULL)
		validate_ddl_tags("tag", tags);
	else if (strcmp(stmt->eventname, "table_rewrite") == 0
			 && tags != NULL)
		validate_table_rewrite_tags("tag", tags);

	/*
	 * Give user a nice error message if an event trigger of the same name
	 * already exists.
	 */
	tuple = SearchSysCache1(EVENTTRIGGERNAME, CStringGetDatum(stmt->trigname));
	if (HeapTupleIsValid(tuple))
		ereport(ERROR,
				(errcode(ERRCODE_DUPLICATE_OBJECT),
				 errmsg("event trigger \"%s\" already exists",
						stmt->trigname)));

	/* Find and validate the trigger function. */
	funcoid = LookupFuncName(stmt->funcname, 0, NULL, false);
	funcrettype = get_func_rettype(funcoid);
	if (funcrettype != EVENT_TRIGGEROID)
		ereport(ERROR,
				(errcode(ERRCODE_INVALID_OBJECT_DEFINITION),
				 errmsg("function %s must return type %s",
						NameListToString(stmt->funcname), "event_trigger")));

	/* Insert catalog entries. */
	return insert_event_trigger_tuple(stmt->trigname, stmt->eventname,
									  evtowner, funcoid, tags);
}

/*
 * Validate DDL command tags.
 */
static void
validate_ddl_tags(const char *filtervar, List *taglist)
{
	ListCell   *lc;

	foreach(lc, taglist)
	{
		const char *tagstr = strVal(lfirst(lc));
		CommandTag	commandTag = GetCommandTagEnum(tagstr);

		if (commandTag == CMDTAG_UNKNOWN)
			ereport(ERROR,
					(errcode(ERRCODE_SYNTAX_ERROR),
					 errmsg("filter value \"%s\" not recognized for filter variable \"%s\"",
							tagstr, filtervar)));
		if (!command_tag_event_trigger_ok(commandTag))
			ereport(ERROR,
					(errcode(ERRCODE_FEATURE_NOT_SUPPORTED),
			/* translator: %s represents an SQL statement name */
					 errmsg("event triggers are not supported for %s",
							tagstr)));
	}
}

/*
 * Validate DDL command tags for event table_rewrite.
 */
static void
validate_table_rewrite_tags(const char *filtervar, List *taglist)
{
	ListCell   *lc;

	foreach(lc, taglist)
	{
		const char *tagstr = strVal(lfirst(lc));
		CommandTag	commandTag = GetCommandTagEnum(tagstr);

		if (!command_tag_table_rewrite_ok(commandTag))
			ereport(ERROR,
					(errcode(ERRCODE_FEATURE_NOT_SUPPORTED),
			/* translator: %s represents an SQL statement name */
					 errmsg("event triggers are not supported for %s",
							tagstr)));
	}
}

/*
 * Complain about a duplicate filter variable.
 */
static void
error_duplicate_filter_variable(const char *defname)
{
	ereport(ERROR,
			(errcode(ERRCODE_SYNTAX_ERROR),
			 errmsg("filter variable \"%s\" specified more than once",
					defname)));
}

/*
 * Insert the new pg_event_trigger row and record dependencies.
 */
static Oid
insert_event_trigger_tuple(const char *trigname, const char *eventname, Oid evtOwner,
						   Oid funcoid, List *taglist)
{
	Relation	tgrel;
	Oid			trigoid;
	HeapTuple	tuple;
	Datum		values[Natts_pg_trigger];
	bool		nulls[Natts_pg_trigger];
	NameData	evtnamedata,
				evteventdata;
	ObjectAddress myself,
				referenced;

	/* Open pg_event_trigger. */
	tgrel = table_open(EventTriggerRelationId, RowExclusiveLock);

	/* Build the new pg_trigger tuple. */
	trigoid = GetNewOidWithIndex(tgrel, EventTriggerOidIndexId,
								 Anum_pg_event_trigger_oid);
	values[Anum_pg_event_trigger_oid - 1] = ObjectIdGetDatum(trigoid);
	memset(nulls, false, sizeof(nulls));
	namestrcpy(&evtnamedata, trigname);
	values[Anum_pg_event_trigger_evtname - 1] = NameGetDatum(&evtnamedata);
	namestrcpy(&evteventdata, eventname);
	values[Anum_pg_event_trigger_evtevent - 1] = NameGetDatum(&evteventdata);
	values[Anum_pg_event_trigger_evtowner - 1] = ObjectIdGetDatum(evtOwner);
	values[Anum_pg_event_trigger_evtfoid - 1] = ObjectIdGetDatum(funcoid);
	values[Anum_pg_event_trigger_evtenabled - 1] =
		CharGetDatum(TRIGGER_FIRES_ON_ORIGIN);
	if (taglist == NIL)
		nulls[Anum_pg_event_trigger_evttags - 1] = true;
	else
		values[Anum_pg_event_trigger_evttags - 1] =
			filter_list_to_array(taglist);

	/* Insert heap tuple. */
	tuple = heap_form_tuple(tgrel->rd_att, values, nulls);
	CatalogTupleInsert(tgrel, tuple);
	heap_freetuple(tuple);

	/* Depend on owner. */
	recordDependencyOnOwner(EventTriggerRelationId, trigoid, evtOwner);

	/* Depend on event trigger function. */
	myself.classId = EventTriggerRelationId;
	myself.objectId = trigoid;
	myself.objectSubId = 0;
	referenced.classId = ProcedureRelationId;
	referenced.objectId = funcoid;
	referenced.objectSubId = 0;
	recordDependencyOn(&myself, &referenced, DEPENDENCY_NORMAL);

	/* Depend on extension, if any. */
	recordDependencyOnCurrentExtension(&myself, false);

	/* Post creation hook for new event trigger */
	InvokeObjectPostCreateHook(EventTriggerRelationId, trigoid, 0);

	/* Close pg_event_trigger. */
	table_close(tgrel, RowExclusiveLock);

	return trigoid;
}

/*
 * In the parser, a clause like WHEN tag IN ('cmd1', 'cmd2') is represented
 * by a DefElem whose value is a List of String nodes; in the catalog, we
 * store the list of strings as a text array.  This function transforms the
 * former representation into the latter one.
 *
 * For cleanliness, we store command tags in the catalog as text.  It's
 * possible (although not currently anticipated) that we might have
 * a case-sensitive filter variable in the future, in which case this would
 * need some further adjustment.
 */
static Datum
filter_list_to_array(List *filterlist)
{
	ListCell   *lc;
	Datum	   *data;
	int			i = 0,
				l = list_length(filterlist);

	data = (Datum *) palloc(l * sizeof(Datum));

	foreach(lc, filterlist)
	{
		const char *value = strVal(lfirst(lc));
		char	   *result,
				   *p;

		result = pstrdup(value);
		for (p = result; *p; p++)
			*p = pg_ascii_toupper((unsigned char) *p);
		data[i++] = PointerGetDatum(cstring_to_text(result));
		pfree(result);
	}

	return PointerGetDatum(construct_array(data, l, TEXTOID,
										   -1, false, TYPALIGN_INT));
}

/*
 * ALTER EVENT TRIGGER foo ENABLE|DISABLE|ENABLE ALWAYS|REPLICA
 */
Oid
AlterEventTrigger(AlterEventTrigStmt *stmt)
{
	Relation	tgrel;
	HeapTuple	tup;
	Oid			trigoid;
	Form_pg_event_trigger evtForm;
	char		tgenabled = stmt->tgenabled;

	tgrel = table_open(EventTriggerRelationId, RowExclusiveLock);

	tup = SearchSysCacheCopy1(EVENTTRIGGERNAME,
							  CStringGetDatum(stmt->trigname));
	if (!HeapTupleIsValid(tup))
		ereport(ERROR,
				(errcode(ERRCODE_UNDEFINED_OBJECT),
				 errmsg("event trigger \"%s\" does not exist",
						stmt->trigname)));

	evtForm = (Form_pg_event_trigger) GETSTRUCT(tup);
	trigoid = evtForm->oid;

	if (!pg_event_trigger_ownercheck(trigoid, GetUserId()))
		aclcheck_error(ACLCHECK_NOT_OWNER, OBJECT_EVENT_TRIGGER,
					   stmt->trigname);

	/* tuple is a copy, so we can modify it below */
	evtForm->evtenabled = tgenabled;

	CatalogTupleUpdate(tgrel, &tup->t_self, tup);

	InvokeObjectPostAlterHook(EventTriggerRelationId,
							  trigoid, 0);

	/* clean up */
	heap_freetuple(tup);
	table_close(tgrel, RowExclusiveLock);

	return trigoid;
}

/*
 * Change event trigger's owner -- by name
 */
ObjectAddress
AlterEventTriggerOwner(const char *name, Oid newOwnerId)
{
	Oid			evtOid;
	HeapTuple	tup;
	Form_pg_event_trigger evtForm;
	Relation	rel;
	ObjectAddress address;

	rel = table_open(EventTriggerRelationId, RowExclusiveLock);

	tup = SearchSysCacheCopy1(EVENTTRIGGERNAME, CStringGetDatum(name));

	if (!HeapTupleIsValid(tup))
		ereport(ERROR,
				(errcode(ERRCODE_UNDEFINED_OBJECT),
				 errmsg("event trigger \"%s\" does not exist", name)));

	evtForm = (Form_pg_event_trigger) GETSTRUCT(tup);
	evtOid = evtForm->oid;

	AlterEventTriggerOwner_internal(rel, tup, newOwnerId);

	ObjectAddressSet(address, EventTriggerRelationId, evtOid);

	heap_freetuple(tup);

	table_close(rel, RowExclusiveLock);

	return address;
}

/*
 * Change event trigger owner, by OID
 */
void
AlterEventTriggerOwner_oid(Oid trigOid, Oid newOwnerId)
{
	HeapTuple	tup;
	Relation	rel;

	rel = table_open(EventTriggerRelationId, RowExclusiveLock);

	tup = SearchSysCacheCopy1(EVENTTRIGGEROID, ObjectIdGetDatum(trigOid));

	if (!HeapTupleIsValid(tup))
		ereport(ERROR,
				(errcode(ERRCODE_UNDEFINED_OBJECT),
				 errmsg("event trigger with OID %u does not exist", trigOid)));

	AlterEventTriggerOwner_internal(rel, tup, newOwnerId);

	heap_freetuple(tup);

	table_close(rel, RowExclusiveLock);
}

/*
 * Internal workhorse for changing an event trigger's owner
 */
static void
AlterEventTriggerOwner_internal(Relation rel, HeapTuple tup, Oid newOwnerId)
{
	Form_pg_event_trigger form;

	form = (Form_pg_event_trigger) GETSTRUCT(tup);

	if (form->evtowner == newOwnerId)
		return;

	if (!pg_event_trigger_ownercheck(form->oid, GetUserId()))
		aclcheck_error(ACLCHECK_NOT_OWNER, OBJECT_EVENT_TRIGGER,
					   NameStr(form->evtname));

	/* New owner must be a superuser */
	if (!superuser_arg(newOwnerId))
		ereport(ERROR,
				(errcode(ERRCODE_INSUFFICIENT_PRIVILEGE),
				 errmsg("permission denied to change owner of event trigger \"%s\"",
						NameStr(form->evtname)),
				 errhint("The owner of an event trigger must be a superuser.")));

	form->evtowner = newOwnerId;
	CatalogTupleUpdate(rel, &tup->t_self, tup);

	/* Update owner dependency reference */
	changeDependencyOnOwner(EventTriggerRelationId,
							form->oid,
							newOwnerId);

	InvokeObjectPostAlterHook(EventTriggerRelationId,
							  form->oid, 0);
}

/*
 * get_event_trigger_oid - Look up an event trigger by name to find its OID.
 *
 * If missing_ok is false, throw an error if trigger not found.  If
 * true, just return InvalidOid.
 */
Oid
get_event_trigger_oid(const char *trigname, bool missing_ok)
{
	Oid			oid;

	oid = GetSysCacheOid1(EVENTTRIGGERNAME, Anum_pg_event_trigger_oid,
						  CStringGetDatum(trigname));
	if (!OidIsValid(oid) && !missing_ok)
		ereport(ERROR,
				(errcode(ERRCODE_UNDEFINED_OBJECT),
				 errmsg("event trigger \"%s\" does not exist", trigname)));
	return oid;
}

/*
 * Return true when we want to fire given Event Trigger and false otherwise,
 * filtering on the session replication role and the event trigger registered
 * tags matching.
 */
static bool
filter_event_trigger(CommandTag tag, EventTriggerCacheItem *item)
{
	/*
	 * Filter by session replication role, knowing that we never see disabled
	 * items down here.
	 */
	if (SessionReplicationRole == SESSION_REPLICATION_ROLE_REPLICA)
	{
		if (item->enabled == TRIGGER_FIRES_ON_ORIGIN)
			return false;
	}
	else
	{
		if (item->enabled == TRIGGER_FIRES_ON_REPLICA)
			return false;
	}

	/* Filter by tags, if any were specified. */
	if (!bms_is_empty(item->tagset) && !bms_is_member(tag, item->tagset))
		return false;

	/* if we reach that point, we're not filtering out this item */
	return true;
}

/*
 * Setup for running triggers for the given event.  Return value is an OID list
 * of functions to run; if there are any, trigdata is filled with an
 * appropriate EventTriggerData for them to receive.
 */
static List *
EventTriggerCommonSetup(Node *parsetree,
						EventTriggerEvent event, const char *eventstr,
						EventTriggerData *trigdata)
{
	CommandTag	tag;
	List	   *cachelist;
	ListCell   *lc;
	List	   *runlist = NIL;

	/*
	 * We want the list of command tags for which this procedure is actually
	 * invoked to match up exactly with the list that CREATE EVENT TRIGGER
	 * accepts.  This debugging cross-check will throw an error if this
	 * function is invoked for a command tag that CREATE EVENT TRIGGER won't
	 * accept.  (Unfortunately, there doesn't seem to be any simple, automated
	 * way to verify that CREATE EVENT TRIGGER doesn't accept extra stuff that
	 * never reaches this control point.)
	 *
	 * If this cross-check fails for you, you probably need to either adjust
	 * standard_ProcessUtility() not to invoke event triggers for the command
	 * type in question, or you need to adjust event_trigger_ok to accept the
	 * relevant command tag.
	 */
#ifdef USE_ASSERT_CHECKING
	{
		CommandTag	dbgtag;

		dbgtag = CreateCommandTag(parsetree);
		if (event == EVT_DDLCommandStart ||
			event == EVT_DDLCommandEnd ||
			event == EVT_SQLDrop)
		{
			if (!command_tag_event_trigger_ok(dbgtag))
				elog(ERROR, "unexpected command tag \"%s\"", GetCommandTagName(dbgtag));
		}
		else if (event == EVT_TableRewrite)
		{
			if (!command_tag_table_rewrite_ok(dbgtag))
				elog(ERROR, "unexpected command tag \"%s\"", GetCommandTagName(dbgtag));
		}
	}
#endif

	/* Use cache to find triggers for this event; fast exit if none. */
	cachelist = EventCacheLookup(event);
	if (cachelist == NIL)
		return NIL;

	/* Get the command tag. */
	tag = CreateCommandTag(parsetree);

	/*
	 * Filter list of event triggers by command tag, and copy them into our
	 * memory context.  Once we start running the command triggers, or indeed
	 * once we do anything at all that touches the catalogs, an invalidation
	 * might leave cachelist pointing at garbage, so we must do this before we
	 * can do much else.
	 */
	foreach(lc, cachelist)
	{
		EventTriggerCacheItem *item = lfirst(lc);

		if (filter_event_trigger(tag, item))
		{
			/* We must plan to fire this trigger. */
			runlist = lappend_oid(runlist, item->fnoid);
		}
	}

	/* don't spend any more time on this if no functions to run */
	if (runlist == NIL)
		return NIL;

	trigdata->type = T_EventTriggerData;
	trigdata->event = eventstr;
	trigdata->parsetree = parsetree;
	trigdata->tag = tag;

	return runlist;
}

/*
 * Fire ddl_command_start triggers.
 */
void
EventTriggerDDLCommandStart(Node *parsetree)
{
	List	   *runlist;
	EventTriggerData trigdata;

	/*
	 * Event Triggers are completely disabled in standalone mode.  There are
	 * (at least) two reasons for this:
	 *
	 * 1. A sufficiently broken event trigger might not only render the
	 * database unusable, but prevent disabling itself to fix the situation.
	 * In this scenario, restarting in standalone mode provides an escape
	 * hatch.
	 *
	 * 2. BuildEventTriggerCache relies on systable_beginscan_ordered, and
	 * therefore will malfunction if pg_event_trigger's indexes are damaged.
	 * To allow recovery from a damaged index, we need some operating mode
	 * wherein event triggers are disabled.  (Or we could implement
	 * heapscan-and-sort logic for that case, but having disaster recovery
	 * scenarios depend on code that's otherwise untested isn't appetizing.)
	 */
	if (!IsUnderPostmaster)
		return;

	runlist = EventTriggerCommonSetup(parsetree,
									  EVT_DDLCommandStart,
									  "ddl_command_start",
									  &trigdata);
	if (runlist == NIL)
		return;

	/* Run the triggers. */
	EventTriggerInvoke(runlist, &trigdata);

	/* Cleanup. */
	list_free(runlist);

	/*
	 * Make sure anything the event triggers did will be visible to the main
	 * command.
	 */
	CommandCounterIncrement();
}

/*
 * Fire ddl_command_end triggers.
 */
void
EventTriggerDDLCommandEnd(Node *parsetree)
{
	List	   *runlist;
	EventTriggerData trigdata;

	/*
	 * See EventTriggerDDLCommandStart for a discussion about why event
	 * triggers are disabled in single user mode.
	 */
	if (!IsUnderPostmaster)
		return;

	/*
	 * Also do nothing if our state isn't set up, which it won't be if there
	 * weren't any relevant event triggers at the start of the current DDL
	 * command.  This test might therefore seem optional, but it's important
	 * because EventTriggerCommonSetup might find triggers that didn't exist
	 * at the time the command started.  Although this function itself
	 * wouldn't crash, the event trigger functions would presumably call
	 * pg_event_trigger_ddl_commands which would fail.  Better to do nothing
	 * until the next command.
	 */
	if (!currentEventTriggerState)
		return;

	runlist = EventTriggerCommonSetup(parsetree,
									  EVT_DDLCommandEnd, "ddl_command_end",
									  &trigdata);
	if (runlist == NIL)
		return;

	/*
	 * Make sure anything the main command did will be visible to the event
	 * triggers.
	 */
	CommandCounterIncrement();

	/* Run the triggers. */
	EventTriggerInvoke(runlist, &trigdata);

	/* Cleanup. */
	list_free(runlist);
}

/*
 * Fire sql_drop triggers.
 */
void
EventTriggerSQLDrop(Node *parsetree)
{
	List	   *runlist;
	EventTriggerData trigdata;

	/*
	 * See EventTriggerDDLCommandStart for a discussion about why event
	 * triggers are disabled in single user mode.
	 */
	if (!IsUnderPostmaster)
		return;

	/*
	 * Use current state to determine whether this event fires at all.  If
	 * there are no triggers for the sql_drop event, then we don't have
	 * anything to do here.  Note that dropped object collection is disabled
	 * if this is the case, so even if we were to try to run, the list would
	 * be empty.
	 */
	if (!currentEventTriggerState ||
		slist_is_empty(&currentEventTriggerState->SQLDropList))
		return;

	runlist = EventTriggerCommonSetup(parsetree,
									  EVT_SQLDrop, "sql_drop",
									  &trigdata);

	/*
	 * Nothing to do if run list is empty.  Note this typically can't happen,
	 * because if there are no sql_drop events, then objects-to-drop wouldn't
	 * have been collected in the first place and we would have quit above.
	 * But it could occur if event triggers were dropped partway through.
	 */
	if (runlist == NIL)
		return;

	/*
	 * Make sure anything the main command did will be visible to the event
	 * triggers.
	 */
	CommandCounterIncrement();

	/*
	 * Make sure pg_event_trigger_dropped_objects only works when running
	 * these triggers.  Use PG_TRY to ensure in_sql_drop is reset even when
	 * one trigger fails.  (This is perhaps not necessary, as the currentState
	 * variable will be removed shortly by our caller, but it seems better to
	 * play safe.)
	 */
	currentEventTriggerState->in_sql_drop = true;

	/* Run the triggers. */
	PG_TRY();
	{
		EventTriggerInvoke(runlist, &trigdata);
	}
	PG_FINALLY();
	{
		currentEventTriggerState->in_sql_drop = false;
	}
	PG_END_TRY();

	/* Cleanup. */
	list_free(runlist);
}


/*
 * Fire table_rewrite triggers.
 */
void
EventTriggerTableRewrite(Node *parsetree, Oid tableOid, int reason)
{
	List	   *runlist;
	EventTriggerData trigdata;

	/*
	 * See EventTriggerDDLCommandStart for a discussion about why event
	 * triggers are disabled in single user mode.
	 */
	if (!IsUnderPostmaster)
		return;

	/*
	 * Also do nothing if our state isn't set up, which it won't be if there
	 * weren't any relevant event triggers at the start of the current DDL
	 * command.  This test might therefore seem optional, but it's
	 * *necessary*, because EventTriggerCommonSetup might find triggers that
	 * didn't exist at the time the command started.
	 */
	if (!currentEventTriggerState)
		return;

	runlist = EventTriggerCommonSetup(parsetree,
									  EVT_TableRewrite,
									  "table_rewrite",
									  &trigdata);
	if (runlist == NIL)
		return;

	/*
	 * Make sure pg_event_trigger_table_rewrite_oid only works when running
	 * these triggers. Use PG_TRY to ensure table_rewrite_oid is reset even
	 * when one trigger fails. (This is perhaps not necessary, as the
	 * currentState variable will be removed shortly by our caller, but it
	 * seems better to play safe.)
	 */
	currentEventTriggerState->table_rewrite_oid = tableOid;
	currentEventTriggerState->table_rewrite_reason = reason;

	/* Run the triggers. */
	PG_TRY();
	{
		EventTriggerInvoke(runlist, &trigdata);
	}
	PG_FINALLY();
	{
		currentEventTriggerState->table_rewrite_oid = InvalidOid;
		currentEventTriggerState->table_rewrite_reason = 0;
	}
	PG_END_TRY();

	/* Cleanup. */
	list_free(runlist);

	/*
	 * Make sure anything the event triggers did will be visible to the main
	 * command.
	 */
	CommandCounterIncrement();
}

/*
 * Invoke each event trigger in a list of event triggers.
 */
static void
EventTriggerInvoke(List *fn_oid_list, EventTriggerData *trigdata)
{
	MemoryContext context;
	MemoryContext oldcontext;
	ListCell   *lc;
	bool		first = true;

	/* Guard against stack overflow due to recursive event trigger */
	check_stack_depth();

	/*
	 * Let's evaluate event triggers in their own memory context, so that any
	 * leaks get cleaned up promptly.
	 */
	context = AllocSetContextCreate(CurrentMemoryContext,
									"event trigger context",
									ALLOCSET_DEFAULT_SIZES);
	oldcontext = MemoryContextSwitchTo(context);

	/* Call each event trigger. */
	foreach(lc, fn_oid_list)
	{
		LOCAL_FCINFO(fcinfo, 0);
		Oid			fnoid = lfirst_oid(lc);
		FmgrInfo	flinfo;
		PgStat_FunctionCallUsage fcusage;

		elog(DEBUG1, "EventTriggerInvoke %u", fnoid);

		/*
		 * We want each event trigger to be able to see the results of the
		 * previous event trigger's action.  Caller is responsible for any
		 * command-counter increment that is needed between the event trigger
		 * and anything else in the transaction.
		 */
		if (first)
			first = false;
		else
			CommandCounterIncrement();

		/* Look up the function */
		fmgr_info(fnoid, &flinfo);

		/* Call the function, passing no arguments but setting a context. */
		InitFunctionCallInfoData(*fcinfo, &flinfo, 0,
								 InvalidOid, (Node *) trigdata, NULL);
		pgstat_init_function_usage(fcinfo, &fcusage);
		FunctionCallInvoke(fcinfo);
		pgstat_end_function_usage(&fcusage, true);

		/* Reclaim memory. */
		MemoryContextReset(context);
	}

	/* Restore old memory context and delete the temporary one. */
	MemoryContextSwitchTo(oldcontext);
	MemoryContextDelete(context);
}

/*
 * Do event triggers support this object type?
 */
bool
EventTriggerSupportsObjectType(ObjectType obtype)
{
	switch (obtype)
	{
		case OBJECT_DATABASE:
		case OBJECT_TABLESPACE:
		case OBJECT_ROLE:
			/* no support for global objects */
			return false;
		case OBJECT_EVENT_TRIGGER:
			/* no support for event triggers on event triggers */
			return false;
		case OBJECT_ACCESS_METHOD:
		case OBJECT_AGGREGATE:
		case OBJECT_AMOP:
		case OBJECT_AMPROC:
		case OBJECT_ATTRIBUTE:
		case OBJECT_CAST:
		case OBJECT_COLUMN:
		case OBJECT_COLLATION:
		case OBJECT_CONVERSION:
		case OBJECT_DEFACL:
		case OBJECT_DEFAULT:
		case OBJECT_DOMAIN:
		case OBJECT_DOMCONSTRAINT:
		case OBJECT_EXTENSION:
		case OBJECT_FDW:
		case OBJECT_FOREIGN_SERVER:
		case OBJECT_FOREIGN_TABLE:
		case OBJECT_FUNCTION:
		case OBJECT_INDEX:
		case OBJECT_LANGUAGE:
		case OBJECT_LARGEOBJECT:
		case OBJECT_MATVIEW:
		case OBJECT_OPCLASS:
		case OBJECT_OPERATOR:
		case OBJECT_OPFAMILY:
		case OBJECT_POLICY:
		case OBJECT_PROCEDURE:
		case OBJECT_PUBLICATION:
		case OBJECT_PUBLICATION_REL:
		case OBJECT_ROUTINE:
		case OBJECT_RULE:
		case OBJECT_SCHEMA:
		case OBJECT_SEQUENCE:
		case OBJECT_SUBSCRIPTION:
		case OBJECT_STATISTIC_EXT:
		case OBJECT_TABCONSTRAINT:
		case OBJECT_TABLE:
		case OBJECT_TRANSFORM:
		case OBJECT_TRIGGER:
		case OBJECT_TSCONFIGURATION:
		case OBJECT_TSDICTIONARY:
		case OBJECT_TSPARSER:
		case OBJECT_TSTEMPLATE:
		case OBJECT_TYPE:
		case OBJECT_USER_MAPPING:
		case OBJECT_VIEW:
			return true;

		/* GPDB additions */
		case OBJECT_EXTPROTOCOL:
			return true;
		case OBJECT_RESQUEUE:
		case OBJECT_RESGROUP:
			return false;

			/*
			 * There's intentionally no default: case here; we want the
			 * compiler to warn if a new ObjectType hasn't been handled above.
			 */
	}

	/* Shouldn't get here, but if we do, say "no support" */
	return false;
}

/*
 * Do event triggers support this object class?
 */
bool
EventTriggerSupportsObjectClass(ObjectClass objclass)
{
	switch (objclass)
	{
		case OCLASS_DATABASE:
		case OCLASS_TBLSPACE:
		case OCLASS_ROLE:
			/* no support for global objects */
			return false;
		case OCLASS_EVENT_TRIGGER:
			/* no support for event triggers on event triggers */
			return false;
		case OCLASS_CLASS:
		case OCLASS_PROC:
		case OCLASS_TYPE:
		case OCLASS_CAST:
		case OCLASS_COLLATION:
		case OCLASS_CONSTRAINT:
		case OCLASS_CONVERSION:
		case OCLASS_DEFAULT:
		case OCLASS_LANGUAGE:
		case OCLASS_LARGEOBJECT:
		case OCLASS_OPERATOR:
		case OCLASS_OPCLASS:
		case OCLASS_OPFAMILY:
		case OCLASS_AM:
		case OCLASS_AMOP:
		case OCLASS_AMPROC:
		case OCLASS_REWRITE:
		case OCLASS_TRIGGER:
		case OCLASS_SCHEMA:
		case OCLASS_STATISTIC_EXT:
		case OCLASS_TSPARSER:
		case OCLASS_TSDICT:
		case OCLASS_TSTEMPLATE:
		case OCLASS_TSCONFIG:
		case OCLASS_FDW:
		case OCLASS_FOREIGN_SERVER:
		case OCLASS_USER_MAPPING:
		case OCLASS_DEFACL:
		case OCLASS_EXTENSION:
		case OCLASS_POLICY:
		case OCLASS_PUBLICATION:
		case OCLASS_PUBLICATION_REL:
		case OCLASS_SUBSCRIPTION:
		case OCLASS_TRANSFORM:
			return true;
		case OCLASS_EXTPROTOCOL:
			return false;

			/*
			 * There's intentionally no default: case here; we want the
			 * compiler to warn if a new OCLASS hasn't been handled above.
			 */
	}

	return true;
}

/*
 * Prepare event trigger state for a new complete query to run, if necessary;
 * returns whether this was done.  If it was, EventTriggerEndCompleteQuery must
 * be called when the query is done, regardless of whether it succeeds or fails
 * -- so use of a PG_TRY block is mandatory.
 */
bool
EventTriggerBeginCompleteQuery(void)
{
	EventTriggerQueryState *state;
	MemoryContext cxt;

	/*
	 * Currently, sql_drop, table_rewrite, ddl_command_end events are the only
	 * reason to have event trigger state at all; so if there are none, don't
	 * install one.
	 */
	if (!trackDroppedObjectsNeeded())
		return false;

	cxt = AllocSetContextCreate(TopMemoryContext,
								"event trigger state",
								ALLOCSET_DEFAULT_SIZES);
	state = MemoryContextAlloc(cxt, sizeof(EventTriggerQueryState));
	state->cxt = cxt;
	slist_init(&(state->SQLDropList));
	state->in_sql_drop = false;
	state->table_rewrite_oid = InvalidOid;

	state->commandCollectionInhibited = currentEventTriggerState ?
		currentEventTriggerState->commandCollectionInhibited : false;
	state->currentCommand = NULL;
	state->commandList = NIL;
	state->previous = currentEventTriggerState;
	currentEventTriggerState = state;

	return true;
}

/*
 * Query completed (or errored out) -- clean up local state, return to previous
 * one.
 *
 * Note: it's an error to call this routine if EventTriggerBeginCompleteQuery
 * returned false previously.
 *
 * Note: this might be called in the PG_CATCH block of a failing transaction,
 * so be wary of running anything unnecessary.  (In particular, it's probably
 * unwise to try to allocate memory.)
 */
void
EventTriggerEndCompleteQuery(void)
{
	EventTriggerQueryState *prevstate;

	prevstate = currentEventTriggerState->previous;

	/* this avoids the need for retail pfree of SQLDropList items: */
	MemoryContextDelete(currentEventTriggerState->cxt);

	currentEventTriggerState = prevstate;
}

/*
 * Do we need to keep close track of objects being dropped?
 *
 * This is useful because there is a cost to running with them enabled.
 */
bool
trackDroppedObjectsNeeded(void)
{
	/*
	 * true if any sql_drop, table_rewrite, ddl_command_end event trigger
	 * exists
	 */
	return list_length(EventCacheLookup(EVT_SQLDrop)) > 0 ||
		list_length(EventCacheLookup(EVT_TableRewrite)) > 0 ||
		list_length(EventCacheLookup(EVT_DDLCommandEnd)) > 0;
}

/*
 * Support for dropped objects information on event trigger functions.
 *
 * We keep the list of objects dropped by the current command in current
 * state's SQLDropList (comprising SQLDropObject items).  Each time a new
 * command is to start, a clean EventTriggerQueryState is created; commands
 * that drop objects do the dependency.c dance to drop objects, which
 * populates the current state's SQLDropList; when the event triggers are
 * invoked they can consume the list via pg_event_trigger_dropped_objects().
 * When the command finishes, the EventTriggerQueryState is cleared, and
 * the one from the previous command is restored (when no command is in
 * execution, the current state is NULL).
 *
 * All this lets us support the case that an event trigger function drops
 * objects "reentrantly".
 */

/*
 * Register one object as being dropped by the current command.
 */
void
EventTriggerSQLDropAddObject(const ObjectAddress *object, bool original, bool normal)
{
	SQLDropObject *obj;
	MemoryContext oldcxt;

	if (!currentEventTriggerState)
		return;

	Assert(EventTriggerSupportsObjectClass(getObjectClass(object)));

	/* don't report temp schemas except my own */
	if (object->classId == NamespaceRelationId &&
		(isAnyTempNamespace(object->objectId) &&
		 !isTempNamespace(object->objectId)))
		return;

	oldcxt = MemoryContextSwitchTo(currentEventTriggerState->cxt);

	obj = palloc0(sizeof(SQLDropObject));
	obj->address = *object;
	obj->original = original;
	obj->normal = normal;

	/*
	 * Obtain schema names from the object's catalog tuple, if one exists;
	 * this lets us skip objects in temp schemas.  We trust that
	 * ObjectProperty contains all object classes that can be
	 * schema-qualified.
	 */
	if (is_objectclass_supported(object->classId))
	{
		Relation	catalog;
		HeapTuple	tuple;

		catalog = table_open(obj->address.classId, AccessShareLock);
		tuple = get_catalog_object_by_oid(catalog,
										  get_object_attnum_oid(object->classId),
										  obj->address.objectId);

		if (tuple)
		{
			AttrNumber	attnum;
			Datum		datum;
			bool		isnull;

			attnum = get_object_attnum_namespace(obj->address.classId);
			if (attnum != InvalidAttrNumber)
			{
				datum = heap_getattr(tuple, attnum,
									 RelationGetDescr(catalog), &isnull);
				if (!isnull)
				{
					Oid			namespaceId;

					namespaceId = DatumGetObjectId(datum);
					/* temp objects are only reported if they are my own */
					if (isTempNamespace(namespaceId))
					{
						obj->schemaname = "pg_temp";
						obj->istemp = true;
					}
					else if (isAnyTempNamespace(namespaceId))
					{
						pfree(obj);
						table_close(catalog, AccessShareLock);
						MemoryContextSwitchTo(oldcxt);
						return;
					}
					else
					{
						obj->schemaname = get_namespace_name(namespaceId);
						obj->istemp = false;
					}
				}
			}

			if (get_object_namensp_unique(obj->address.classId) &&
				obj->address.objectSubId == 0)
			{
				attnum = get_object_attnum_name(obj->address.classId);
				if (attnum != InvalidAttrNumber)
				{
					datum = heap_getattr(tuple, attnum,
										 RelationGetDescr(catalog), &isnull);
					if (!isnull)
						obj->objname = pstrdup(NameStr(*DatumGetName(datum)));
				}
			}
		}

		table_close(catalog, AccessShareLock);
	}
	else
	{
		if (object->classId == NamespaceRelationId &&
			isTempNamespace(object->objectId))
			obj->istemp = true;
	}

	/* object identity, objname and objargs */
	obj->objidentity =
		getObjectIdentityParts(&obj->address, &obj->addrnames, &obj->addrargs,
							   false);

	/* object type */
	obj->objecttype = getObjectTypeDescription(&obj->address, false);

	slist_push_head(&(currentEventTriggerState->SQLDropList), &obj->next);

	MemoryContextSwitchTo(oldcxt);
}

/*
 * pg_event_trigger_dropped_objects
 *
 * Make the list of dropped objects available to the user function run by the
 * Event Trigger.
 */
Datum
pg_event_trigger_dropped_objects(PG_FUNCTION_ARGS)
{
	ReturnSetInfo *rsinfo = (ReturnSetInfo *) fcinfo->resultinfo;
	TupleDesc	tupdesc;
	Tuplestorestate *tupstore;
	MemoryContext per_query_ctx;
	MemoryContext oldcontext;
	slist_iter	iter;

	/*
	 * Protect this function from being called out of context
	 */
	if (!currentEventTriggerState ||
		!currentEventTriggerState->in_sql_drop)
		ereport(ERROR,
				(errcode(ERRCODE_E_R_I_E_EVENT_TRIGGER_PROTOCOL_VIOLATED),
				 errmsg("%s can only be called in a sql_drop event trigger function",
						"pg_event_trigger_dropped_objects()")));

	/* check to see if caller supports us returning a tuplestore */
	if (rsinfo == NULL || !IsA(rsinfo, ReturnSetInfo))
		ereport(ERROR,
				(errcode(ERRCODE_FEATURE_NOT_SUPPORTED),
				 errmsg("set-valued function called in context that cannot accept a set")));
	if (!(rsinfo->allowedModes & SFRM_Materialize))
		ereport(ERROR,
				(errcode(ERRCODE_FEATURE_NOT_SUPPORTED),
				 errmsg("materialize mode required, but it is not allowed in this context")));

	/* Build a tuple descriptor for our result type */
	if (get_call_result_type(fcinfo, NULL, &tupdesc) != TYPEFUNC_COMPOSITE)
		elog(ERROR, "return type must be a row type");

	/* Build tuplestore to hold the result rows */
	per_query_ctx = rsinfo->econtext->ecxt_per_query_memory;
	oldcontext = MemoryContextSwitchTo(per_query_ctx);

	tupstore = tuplestore_begin_heap(true, false, work_mem);
	rsinfo->returnMode = SFRM_Materialize;
	rsinfo->setResult = tupstore;
	rsinfo->setDesc = tupdesc;

	MemoryContextSwitchTo(oldcontext);

	slist_foreach(iter, &(currentEventTriggerState->SQLDropList))
	{
		SQLDropObject *obj;
		int			i = 0;
		Datum		values[12];
		bool		nulls[12];

		obj = slist_container(SQLDropObject, next, iter.cur);

		MemSet(values, 0, sizeof(values));
		MemSet(nulls, 0, sizeof(nulls));

		/* classid */
		values[i++] = ObjectIdGetDatum(obj->address.classId);

		/* objid */
		values[i++] = ObjectIdGetDatum(obj->address.objectId);

		/* objsubid */
		values[i++] = Int32GetDatum(obj->address.objectSubId);

		/* original */
		values[i++] = BoolGetDatum(obj->original);

		/* normal */
		values[i++] = BoolGetDatum(obj->normal);

		/* is_temporary */
		values[i++] = BoolGetDatum(obj->istemp);

		/* object_type */
		values[i++] = CStringGetTextDatum(obj->objecttype);

		/* schema_name */
		if (obj->schemaname)
			values[i++] = CStringGetTextDatum(obj->schemaname);
		else
			nulls[i++] = true;

		/* object_name */
		if (obj->objname)
			values[i++] = CStringGetTextDatum(obj->objname);
		else
			nulls[i++] = true;

		/* object_identity */
		if (obj->objidentity)
			values[i++] = CStringGetTextDatum(obj->objidentity);
		else
			nulls[i++] = true;

		/* address_names and address_args */
		if (obj->addrnames)
		{
			values[i++] = PointerGetDatum(strlist_to_textarray(obj->addrnames));

			if (obj->addrargs)
				values[i++] = PointerGetDatum(strlist_to_textarray(obj->addrargs));
			else
				values[i++] = PointerGetDatum(construct_empty_array(TEXTOID));
		}
		else
		{
			nulls[i++] = true;
			nulls[i++] = true;
		}

		tuplestore_putvalues(tupstore, tupdesc, values, nulls);
	}

	/* clean up and return the tuplestore */
	tuplestore_donestoring(tupstore);

	return (Datum) 0;
}

/*
 * pg_event_trigger_table_rewrite_oid
 *
 * Make the Oid of the table going to be rewritten available to the user
 * function run by the Event Trigger.
 */
Datum
pg_event_trigger_table_rewrite_oid(PG_FUNCTION_ARGS)
{
	/*
	 * Protect this function from being called out of context
	 */
	if (!currentEventTriggerState ||
		currentEventTriggerState->table_rewrite_oid == InvalidOid)
		ereport(ERROR,
				(errcode(ERRCODE_E_R_I_E_EVENT_TRIGGER_PROTOCOL_VIOLATED),
				 errmsg("%s can only be called in a table_rewrite event trigger function",
						"pg_event_trigger_table_rewrite_oid()")));

	PG_RETURN_OID(currentEventTriggerState->table_rewrite_oid);
}

/*
 * pg_event_trigger_table_rewrite_reason
 *
 * Make the rewrite reason available to the user.
 */
Datum
pg_event_trigger_table_rewrite_reason(PG_FUNCTION_ARGS)
{
	/*
	 * Protect this function from being called out of context
	 */
	if (!currentEventTriggerState ||
		currentEventTriggerState->table_rewrite_reason == 0)
		ereport(ERROR,
				(errcode(ERRCODE_E_R_I_E_EVENT_TRIGGER_PROTOCOL_VIOLATED),
				 errmsg("%s can only be called in a table_rewrite event trigger function",
						"pg_event_trigger_table_rewrite_reason()")));

	PG_RETURN_INT32(currentEventTriggerState->table_rewrite_reason);
}

/*-------------------------------------------------------------------------
 * Support for DDL command deparsing
 *
 * The routines below enable an event trigger function to obtain a list of
 * DDL commands as they are executed.  There are three main pieces to this
 * feature:
 *
 * 1) Within ProcessUtilitySlow, or some sub-routine thereof, each DDL command
 * adds a struct CollectedCommand representation of itself to the command list,
 * using the routines below.
 *
 * 2) Some time after that, ddl_command_end fires and the command list is made
 * available to the event trigger function via pg_event_trigger_ddl_commands();
 * the complete command details are exposed as a column of type pg_ddl_command.
 *
 * 3) An extension can install a function capable of taking a value of type
 * pg_ddl_command and transform it into some external, user-visible and/or
 * -modifiable representation.
 *-------------------------------------------------------------------------
 */

/*
 * Inhibit DDL command collection.
 */
void
EventTriggerInhibitCommandCollection(void)
{
	if (!currentEventTriggerState)
		return;

	currentEventTriggerState->commandCollectionInhibited = true;
}

/*
 * Re-establish DDL command collection.
 */
void
EventTriggerUndoInhibitCommandCollection(void)
{
	if (!currentEventTriggerState)
		return;

	currentEventTriggerState->commandCollectionInhibited = false;
}

/*
 * EventTriggerCollectSimpleCommand
 *		Save data about a simple DDL command that was just executed
 *
 * address identifies the object being operated on.  secondaryObject is an
 * object address that was related in some way to the executed command; its
 * meaning is command-specific.
 *
 * For instance, for an ALTER obj SET SCHEMA command, objtype is the type of
 * object being moved, objectId is its OID, and secondaryOid is the OID of the
 * old schema.  (The destination schema OID can be obtained by catalog lookup
 * of the object.)
 */
void
EventTriggerCollectSimpleCommand(ObjectAddress address,
								 ObjectAddress secondaryObject,
								 Node *parsetree)
{
	MemoryContext oldcxt;
	CollectedCommand *command;

	/* ignore if event trigger context not set, or collection disabled */
	if (!currentEventTriggerState ||
		currentEventTriggerState->commandCollectionInhibited)
		return;

	oldcxt = MemoryContextSwitchTo(currentEventTriggerState->cxt);

	command = palloc(sizeof(CollectedCommand));

	command->type = SCT_Simple;
	command->in_extension = creating_extension;

	command->d.simple.address = address;
	command->d.simple.secondaryObject = secondaryObject;
	command->parsetree = copyObject(parsetree);

	currentEventTriggerState->commandList = lappend(currentEventTriggerState->commandList,
													command);

	MemoryContextSwitchTo(oldcxt);
}

/*
 * EventTriggerAlterTableStart
 *		Prepare to receive data on an ALTER TABLE command about to be executed
 *
 * Note we don't collect the command immediately; instead we keep it in
 * currentCommand, and only when we're done processing the subcommands we will
 * add it to the command list.
 */
void
EventTriggerAlterTableStart(Node *parsetree)
{
	MemoryContext oldcxt;
	CollectedCommand *command;

	/* ignore if event trigger context not set, or collection disabled */
	if (!currentEventTriggerState ||
		currentEventTriggerState->commandCollectionInhibited)
		return;

	oldcxt = MemoryContextSwitchTo(currentEventTriggerState->cxt);

	command = palloc(sizeof(CollectedCommand));

	command->type = SCT_AlterTable;
	command->in_extension = creating_extension;

	command->d.alterTable.classId = RelationRelationId;
	command->d.alterTable.objectId = InvalidOid;
	command->d.alterTable.subcmds = NIL;
	command->parsetree = copyObject(parsetree);

	command->parent = currentEventTriggerState->currentCommand;
	currentEventTriggerState->currentCommand = command;

	MemoryContextSwitchTo(oldcxt);
}

/*
 * Remember the OID of the object being affected by an ALTER TABLE.
 *
 * This is needed because in some cases we don't know the OID until later.
 */
void
EventTriggerAlterTableRelid(Oid objectId)
{
	if (!currentEventTriggerState ||
		currentEventTriggerState->commandCollectionInhibited)
		return;

	currentEventTriggerState->currentCommand->d.alterTable.objectId = objectId;
}

/*
 * EventTriggerCollectAlterTableSubcmd
 *		Save data about a single part of an ALTER TABLE.
 *
 * Several different commands go through this path, but apart from ALTER TABLE
 * itself, they are all concerned with AlterTableCmd nodes that are generated
 * internally, so that's all that this code needs to handle at the moment.
 */
void
EventTriggerCollectAlterTableSubcmd(Node *subcmd, ObjectAddress address)
{
	MemoryContext oldcxt;
	CollectedATSubcmd *newsub;

	/* ignore if event trigger context not set, or collection disabled */
	if (!currentEventTriggerState ||
		currentEventTriggerState->commandCollectionInhibited)
		return;

	Assert(IsA(subcmd, AlterTableCmd));
	Assert(currentEventTriggerState->currentCommand != NULL);
	Assert(OidIsValid(currentEventTriggerState->currentCommand->d.alterTable.objectId));

	oldcxt = MemoryContextSwitchTo(currentEventTriggerState->cxt);

	newsub = palloc(sizeof(CollectedATSubcmd));
	newsub->address = address;
	newsub->parsetree = copyObject(subcmd);

	currentEventTriggerState->currentCommand->d.alterTable.subcmds =
		lappend(currentEventTriggerState->currentCommand->d.alterTable.subcmds, newsub);

	MemoryContextSwitchTo(oldcxt);
}

/*
 * EventTriggerAlterTableEnd
 *		Finish up saving an ALTER TABLE command, and add it to command list.
 *
 * FIXME this API isn't considering the possibility that an xact/subxact is
 * aborted partway through.  Probably it's best to add an
 * AtEOSubXact_EventTriggers() to fix this.
 */
void
EventTriggerAlterTableEnd(void)
{
	CollectedCommand *parent;

	/* ignore if event trigger context not set, or collection disabled */
	if (!currentEventTriggerState ||
		currentEventTriggerState->commandCollectionInhibited)
		return;

	parent = currentEventTriggerState->currentCommand->parent;

	/* If no subcommands, don't collect */
	if (list_length(currentEventTriggerState->currentCommand->d.alterTable.subcmds) != 0)
	{
		MemoryContext oldcxt;

		oldcxt = MemoryContextSwitchTo(currentEventTriggerState->cxt);

		currentEventTriggerState->commandList =
			lappend(currentEventTriggerState->commandList,
					currentEventTriggerState->currentCommand);

		MemoryContextSwitchTo(oldcxt);
	}
	else
		pfree(currentEventTriggerState->currentCommand);

	currentEventTriggerState->currentCommand = parent;
}

/*
 * EventTriggerCollectGrant
 *		Save data about a GRANT/REVOKE command being executed
 *
 * This function creates a copy of the InternalGrant, as the original might
 * not have the right lifetime.
 */
void
EventTriggerCollectGrant(InternalGrant *istmt)
{
	MemoryContext oldcxt;
	CollectedCommand *command;
	InternalGrant *icopy;
	ListCell   *cell;

	/* ignore if event trigger context not set, or collection disabled */
	if (!currentEventTriggerState ||
		currentEventTriggerState->commandCollectionInhibited)
		return;

	oldcxt = MemoryContextSwitchTo(currentEventTriggerState->cxt);

	/*
	 * This is tedious, but necessary.
	 */
	icopy = palloc(sizeof(InternalGrant));
	memcpy(icopy, istmt, sizeof(InternalGrant));
	icopy->objects = list_copy(istmt->objects);
	icopy->grantees = list_copy(istmt->grantees);
	icopy->col_privs = NIL;
	foreach(cell, istmt->col_privs)
		icopy->col_privs = lappend(icopy->col_privs, copyObject(lfirst(cell)));

	/* Now collect it, using the copied InternalGrant */
	command = palloc(sizeof(CollectedCommand));
	command->type = SCT_Grant;
	command->in_extension = creating_extension;
	command->d.grant.istmt = icopy;
	command->parsetree = NULL;

	currentEventTriggerState->commandList =
		lappend(currentEventTriggerState->commandList, command);

	MemoryContextSwitchTo(oldcxt);
}

/*
 * EventTriggerCollectAlterOpFam
 *		Save data about an ALTER OPERATOR FAMILY ADD/DROP command being
 *		executed
 */
void
EventTriggerCollectAlterOpFam(AlterOpFamilyStmt *stmt, Oid opfamoid,
							  List *operators, List *procedures)
{
	MemoryContext oldcxt;
	CollectedCommand *command;

	/* ignore if event trigger context not set, or collection disabled */
	if (!currentEventTriggerState ||
		currentEventTriggerState->commandCollectionInhibited)
		return;

	oldcxt = MemoryContextSwitchTo(currentEventTriggerState->cxt);

	command = palloc(sizeof(CollectedCommand));
	command->type = SCT_AlterOpFamily;
	command->in_extension = creating_extension;
	ObjectAddressSet(command->d.opfam.address,
					 OperatorFamilyRelationId, opfamoid);
	command->d.opfam.operators = operators;
	command->d.opfam.procedures = procedures;
	command->parsetree = (Node *) copyObject(stmt);

	currentEventTriggerState->commandList =
		lappend(currentEventTriggerState->commandList, command);

	MemoryContextSwitchTo(oldcxt);
}

/*
 * EventTriggerCollectCreateOpClass
 *		Save data about a CREATE OPERATOR CLASS command being executed
 */
void
EventTriggerCollectCreateOpClass(CreateOpClassStmt *stmt, Oid opcoid,
								 List *operators, List *procedures)
{
	MemoryContext oldcxt;
	CollectedCommand *command;

	/* ignore if event trigger context not set, or collection disabled */
	if (!currentEventTriggerState ||
		currentEventTriggerState->commandCollectionInhibited)
		return;

	oldcxt = MemoryContextSwitchTo(currentEventTriggerState->cxt);

	command = palloc0(sizeof(CollectedCommand));
	command->type = SCT_CreateOpClass;
	command->in_extension = creating_extension;
	ObjectAddressSet(command->d.createopc.address,
					 OperatorClassRelationId, opcoid);
	command->d.createopc.operators = operators;
	command->d.createopc.procedures = procedures;
	command->parsetree = (Node *) copyObject(stmt);

	currentEventTriggerState->commandList =
		lappend(currentEventTriggerState->commandList, command);

	MemoryContextSwitchTo(oldcxt);
}

/*
 * EventTriggerCollectAlterTSConfig
 *		Save data about an ALTER TEXT SEARCH CONFIGURATION command being
 *		executed
 */
void
EventTriggerCollectAlterTSConfig(AlterTSConfigurationStmt *stmt, Oid cfgId,
								 Oid *dictIds, int ndicts)
{
	MemoryContext oldcxt;
	CollectedCommand *command;

	/* ignore if event trigger context not set, or collection disabled */
	if (!currentEventTriggerState ||
		currentEventTriggerState->commandCollectionInhibited)
		return;

	oldcxt = MemoryContextSwitchTo(currentEventTriggerState->cxt);

	command = palloc0(sizeof(CollectedCommand));
	command->type = SCT_AlterTSConfig;
	command->in_extension = creating_extension;
	ObjectAddressSet(command->d.atscfg.address,
					 TSConfigRelationId, cfgId);
	command->d.atscfg.dictIds = palloc(sizeof(Oid) * ndicts);
	memcpy(command->d.atscfg.dictIds, dictIds, sizeof(Oid) * ndicts);
	command->d.atscfg.ndicts = ndicts;
	command->parsetree = (Node *) copyObject(stmt);

	currentEventTriggerState->commandList =
		lappend(currentEventTriggerState->commandList, command);

	MemoryContextSwitchTo(oldcxt);
}

/*
 * EventTriggerCollectAlterDefPrivs
 *		Save data about an ALTER DEFAULT PRIVILEGES command being
 *		executed
 */
void
EventTriggerCollectAlterDefPrivs(AlterDefaultPrivilegesStmt *stmt)
{
	MemoryContext oldcxt;
	CollectedCommand *command;

	/* ignore if event trigger context not set, or collection disabled */
	if (!currentEventTriggerState ||
		currentEventTriggerState->commandCollectionInhibited)
		return;

	oldcxt = MemoryContextSwitchTo(currentEventTriggerState->cxt);

	command = palloc0(sizeof(CollectedCommand));
	command->type = SCT_AlterDefaultPrivileges;
	command->d.defprivs.objtype = stmt->action->objtype;
	command->in_extension = creating_extension;
	command->parsetree = (Node *) copyObject(stmt);

	currentEventTriggerState->commandList =
		lappend(currentEventTriggerState->commandList, command);
	MemoryContextSwitchTo(oldcxt);
}

/*
 * In a ddl_command_end event trigger, this function reports the DDL commands
 * being run.
 */
Datum
pg_event_trigger_ddl_commands(PG_FUNCTION_ARGS)
{
	ReturnSetInfo *rsinfo = (ReturnSetInfo *) fcinfo->resultinfo;
	TupleDesc	tupdesc;
	Tuplestorestate *tupstore;
	MemoryContext per_query_ctx;
	MemoryContext oldcontext;
	ListCell   *lc;

	/*
	 * Protect this function from being called out of context
	 */
	if (!currentEventTriggerState)
		ereport(ERROR,
				(errcode(ERRCODE_E_R_I_E_EVENT_TRIGGER_PROTOCOL_VIOLATED),
				 errmsg("%s can only be called in an event trigger function",
						"pg_event_trigger_ddl_commands()")));

	/* check to see if caller supports us returning a tuplestore */
	if (rsinfo == NULL || !IsA(rsinfo, ReturnSetInfo))
		ereport(ERROR,
				(errcode(ERRCODE_FEATURE_NOT_SUPPORTED),
				 errmsg("set-valued function called in context that cannot accept a set")));
	if (!(rsinfo->allowedModes & SFRM_Materialize))
		ereport(ERROR,
				(errcode(ERRCODE_FEATURE_NOT_SUPPORTED),
				 errmsg("materialize mode required, but it is not allowed in this context")));

	/* Build a tuple descriptor for our result type */
	if (get_call_result_type(fcinfo, NULL, &tupdesc) != TYPEFUNC_COMPOSITE)
		elog(ERROR, "return type must be a row type");

	/* Build tuplestore to hold the result rows */
	per_query_ctx = rsinfo->econtext->ecxt_per_query_memory;
	oldcontext = MemoryContextSwitchTo(per_query_ctx);

	tupstore = tuplestore_begin_heap(true, false, work_mem);
	rsinfo->returnMode = SFRM_Materialize;
	rsinfo->setResult = tupstore;
	rsinfo->setDesc = tupdesc;

	MemoryContextSwitchTo(oldcontext);

	foreach(lc, currentEventTriggerState->commandList)
	{
		CollectedCommand *cmd = lfirst(lc);
		Datum		values[9];
		bool		nulls[9];
		ObjectAddress addr;
		int			i = 0;

		/*
		 * For IF NOT EXISTS commands that attempt to create an existing
		 * object, the returned OID is Invalid.  Don't return anything.
		 *
		 * One might think that a viable alternative would be to look up the
		 * Oid of the existing object and run the deparse with that.  But
		 * since the parse tree might be different from the one that created
		 * the object in the first place, we might not end up in a consistent
		 * state anyway.
		 */
		if (cmd->type == SCT_Simple &&
			!OidIsValid(cmd->d.simple.address.objectId))
			continue;

		MemSet(nulls, 0, sizeof(nulls));

		switch (cmd->type)
		{
			case SCT_Simple:
			case SCT_AlterTable:
			case SCT_AlterOpFamily:
			case SCT_CreateOpClass:
			case SCT_AlterTSConfig:
				{
					char	   *identity;
					char	   *type;
					char	   *schema = NULL;

					if (cmd->type == SCT_Simple)
						addr = cmd->d.simple.address;
					else if (cmd->type == SCT_AlterTable)
						ObjectAddressSet(addr,
										 cmd->d.alterTable.classId,
										 cmd->d.alterTable.objectId);
					else if (cmd->type == SCT_AlterOpFamily)
						addr = cmd->d.opfam.address;
					else if (cmd->type == SCT_CreateOpClass)
						addr = cmd->d.createopc.address;
					else if (cmd->type == SCT_AlterTSConfig)
						addr = cmd->d.atscfg.address;

					/*
					 * If an object was dropped in the same command we may end
					 * up in a situation where we generated a message but can
					 * no longer look for the object information, so skip it
					 * rather than failing.  This can happen for example with
					 * some subcommand combinations of ALTER TABLE.
					 */
					identity = getObjectIdentity(&addr, true);
					if (identity == NULL)
						continue;

					/* The type can never be NULL. */
					type = getObjectTypeDescription(&addr, true);

					/*
					 * Obtain schema name, if any ("pg_temp" if a temp
					 * object). If the object class is not in the supported
					 * list here, we assume it's a schema-less object type,
					 * and thus "schema" remains set to NULL.
					 */
					if (is_objectclass_supported(addr.classId))
					{
						AttrNumber	nspAttnum;

						nspAttnum = get_object_attnum_namespace(addr.classId);
						if (nspAttnum != InvalidAttrNumber)
						{
							Relation	catalog;
							HeapTuple	objtup;
							Oid			schema_oid;
							bool		isnull;

							catalog = table_open(addr.classId, AccessShareLock);
							objtup = get_catalog_object_by_oid(catalog,
															   get_object_attnum_oid(addr.classId),
															   addr.objectId);
							if (!HeapTupleIsValid(objtup))
								elog(ERROR, "cache lookup failed for object %u/%u",
									 addr.classId, addr.objectId);
							schema_oid =
								heap_getattr(objtup, nspAttnum,
											 RelationGetDescr(catalog), &isnull);
							if (isnull)
								elog(ERROR,
									 "invalid null namespace in object %u/%u/%d",
									 addr.classId, addr.objectId, addr.objectSubId);
							/* XXX not quite get_namespace_name_or_temp */
							if (isAnyTempNamespace(schema_oid))
								schema = pstrdup("pg_temp");
							else
								schema = get_namespace_name(schema_oid);

							table_close(catalog, AccessShareLock);
						}
					}

					/* classid */
					values[i++] = ObjectIdGetDatum(addr.classId);
					/* objid */
					values[i++] = ObjectIdGetDatum(addr.objectId);
					/* objsubid */
					values[i++] = Int32GetDatum(addr.objectSubId);
					/* command tag */
					values[i++] = CStringGetTextDatum(CreateCommandName(cmd->parsetree));
					/* object_type */
					values[i++] = CStringGetTextDatum(type);
					/* schema */
					if (schema == NULL)
						nulls[i++] = true;
					else
						values[i++] = CStringGetTextDatum(schema);
					/* identity */
					values[i++] = CStringGetTextDatum(identity);
					/* in_extension */
					values[i++] = BoolGetDatum(cmd->in_extension);
					/* command */
					values[i++] = PointerGetDatum(cmd);
				}
				break;

			case SCT_AlterDefaultPrivileges:
				/* classid */
				nulls[i++] = true;
				/* objid */
				nulls[i++] = true;
				/* objsubid */
				nulls[i++] = true;
				/* command tag */
				values[i++] = CStringGetTextDatum(CreateCommandName(cmd->parsetree));
				/* object_type */
				values[i++] = CStringGetTextDatum(stringify_adefprivs_objtype(cmd->d.defprivs.objtype));
				/* schema */
				nulls[i++] = true;
				/* identity */
				nulls[i++] = true;
				/* in_extension */
				values[i++] = BoolGetDatum(cmd->in_extension);
				/* command */
				values[i++] = PointerGetDatum(cmd);
				break;

			case SCT_Grant:
				/* classid */
				nulls[i++] = true;
				/* objid */
				nulls[i++] = true;
				/* objsubid */
				nulls[i++] = true;
				/* command tag */
				values[i++] = CStringGetTextDatum(cmd->d.grant.istmt->is_grant ?
												  "GRANT" : "REVOKE");
				/* object_type */
				values[i++] = CStringGetTextDatum(stringify_grant_objtype(cmd->d.grant.istmt->objtype));
				/* schema */
				nulls[i++] = true;
				/* identity */
				nulls[i++] = true;
				/* in_extension */
				values[i++] = BoolGetDatum(cmd->in_extension);
				/* command */
				values[i++] = PointerGetDatum(cmd);
				break;
		}

		tuplestore_putvalues(tupstore, tupdesc, values, nulls);
	}

	/* clean up and return the tuplestore */
	tuplestore_donestoring(tupstore);

	PG_RETURN_VOID();
}

/*
 * Return the ObjectType as a string, as it would appear in GRANT and
 * REVOKE commands.
 */
static const char *
stringify_grant_objtype(ObjectType objtype)
{
	switch (objtype)
	{
		case OBJECT_COLUMN:
			return "COLUMN";
		case OBJECT_TABLE:
			return "TABLE";
		case OBJECT_SEQUENCE:
			return "SEQUENCE";
		case OBJECT_DATABASE:
			return "DATABASE";
		case OBJECT_DOMAIN:
			return "DOMAIN";
		case OBJECT_FDW:
			return "FOREIGN DATA WRAPPER";
		case OBJECT_FOREIGN_SERVER:
			return "FOREIGN SERVER";
		case OBJECT_FUNCTION:
			return "FUNCTION";
		case OBJECT_LANGUAGE:
			return "LANGUAGE";
		case OBJECT_LARGEOBJECT:
			return "LARGE OBJECT";
		case OBJECT_SCHEMA:
			return "SCHEMA";
		case OBJECT_PROCEDURE:
			return "PROCEDURE";
		case OBJECT_ROUTINE:
			return "ROUTINE";
		case OBJECT_TABLESPACE:
			return "TABLESPACE";
		case OBJECT_TYPE:
			return "TYPE";
			/* these currently aren't used */
		case OBJECT_ACCESS_METHOD:
		case OBJECT_AGGREGATE:
		case OBJECT_AMOP:
		case OBJECT_AMPROC:
		case OBJECT_ATTRIBUTE:
		case OBJECT_CAST:
		case OBJECT_COLLATION:
		case OBJECT_CONVERSION:
		case OBJECT_DEFAULT:
		case OBJECT_DEFACL:
		case OBJECT_DOMCONSTRAINT:
		case OBJECT_EVENT_TRIGGER:
		case OBJECT_EXTENSION:
		case OBJECT_FOREIGN_TABLE:
		case OBJECT_INDEX:
		case OBJECT_MATVIEW:
		case OBJECT_OPCLASS:
		case OBJECT_OPERATOR:
		case OBJECT_OPFAMILY:
		case OBJECT_POLICY:
		case OBJECT_PUBLICATION:
		case OBJECT_PUBLICATION_REL:
		case OBJECT_ROLE:
		case OBJECT_RULE:
		case OBJECT_STATISTIC_EXT:
		case OBJECT_SUBSCRIPTION:
		case OBJECT_TABCONSTRAINT:
		case OBJECT_TRANSFORM:
		case OBJECT_TRIGGER:
		case OBJECT_TSCONFIGURATION:
		case OBJECT_TSDICTIONARY:
		case OBJECT_TSPARSER:
		case OBJECT_TSTEMPLATE:
		case OBJECT_USER_MAPPING:
		case OBJECT_VIEW:
		case OBJECT_EXTPROTOCOL:
		case OBJECT_RESQUEUE:
		case OBJECT_RESGROUP:
			elog(ERROR, "unsupported object type: %d", (int) objtype);
	}

	return "???";				/* keep compiler quiet */
}

/*
 * Return the ObjectType as a string; as above, but use the spelling
 * in ALTER DEFAULT PRIVILEGES commands instead.  Generally this is just
 * the plural.
 */
static const char *
stringify_adefprivs_objtype(ObjectType objtype)
{
	switch (objtype)
	{
		case OBJECT_COLUMN:
			return "COLUMNS";
		case OBJECT_TABLE:
			return "TABLES";
		case OBJECT_SEQUENCE:
			return "SEQUENCES";
		case OBJECT_DATABASE:
			return "DATABASES";
		case OBJECT_DOMAIN:
			return "DOMAINS";
		case OBJECT_FDW:
			return "FOREIGN DATA WRAPPERS";
		case OBJECT_FOREIGN_SERVER:
			return "FOREIGN SERVERS";
		case OBJECT_FUNCTION:
			return "FUNCTIONS";
		case OBJECT_LANGUAGE:
			return "LANGUAGES";
		case OBJECT_LARGEOBJECT:
			return "LARGE OBJECTS";
		case OBJECT_SCHEMA:
			return "SCHEMAS";
		case OBJECT_PROCEDURE:
			return "PROCEDURES";
		case OBJECT_ROUTINE:
			return "ROUTINES";
		case OBJECT_TABLESPACE:
			return "TABLESPACES";
		case OBJECT_TYPE:
			return "TYPES";
			/* these currently aren't used */
		case OBJECT_ACCESS_METHOD:
		case OBJECT_AGGREGATE:
		case OBJECT_AMOP:
		case OBJECT_AMPROC:
		case OBJECT_ATTRIBUTE:
		case OBJECT_CAST:
		case OBJECT_COLLATION:
		case OBJECT_CONVERSION:
		case OBJECT_DEFAULT:
		case OBJECT_DEFACL:
		case OBJECT_DOMCONSTRAINT:
		case OBJECT_EVENT_TRIGGER:
		case OBJECT_EXTENSION:
		case OBJECT_FOREIGN_TABLE:
		case OBJECT_INDEX:
		case OBJECT_MATVIEW:
		case OBJECT_OPCLASS:
		case OBJECT_OPERATOR:
		case OBJECT_OPFAMILY:
		case OBJECT_POLICY:
		case OBJECT_PUBLICATION:
		case OBJECT_PUBLICATION_REL:
		case OBJECT_ROLE:
		case OBJECT_RULE:
		case OBJECT_STATISTIC_EXT:
		case OBJECT_SUBSCRIPTION:
		case OBJECT_TABCONSTRAINT:
		case OBJECT_TRANSFORM:
		case OBJECT_TRIGGER:
		case OBJECT_TSCONFIGURATION:
		case OBJECT_TSDICTIONARY:
		case OBJECT_TSPARSER:
		case OBJECT_TSTEMPLATE:
		case OBJECT_USER_MAPPING:
		case OBJECT_VIEW:
		case OBJECT_EXTPROTOCOL:
		case OBJECT_RESQUEUE:
		case OBJECT_RESGROUP:
			elog(ERROR, "unsupported object type: %d", (int) objtype);
	}

	return "???";				/* keep compiler quiet */
}<|MERGE_RESOLUTION|>--- conflicted
+++ resolved
@@ -72,73 +72,6 @@
 
 static EventTriggerQueryState *currentEventTriggerState = NULL;
 
-<<<<<<< HEAD
-typedef struct
-{
-	const char *obtypename;
-	bool		supported;
-} event_trigger_support_data;
-
-typedef enum
-{
-	EVENT_TRIGGER_COMMAND_TAG_OK,
-	EVENT_TRIGGER_COMMAND_TAG_NOT_SUPPORTED,
-	EVENT_TRIGGER_COMMAND_TAG_NOT_RECOGNIZED
-} event_trigger_command_tag_check_result;
-
-/* XXX merge this with ObjectTypeMap? */
-static const event_trigger_support_data event_trigger_support[] = {
-	{"ACCESS METHOD", true},
-	{"AGGREGATE", true},
-	{"CAST", true},
-	{"CONSTRAINT", true},
-	{"COLLATION", true},
-	{"CONVERSION", true},
-	{"DATABASE", false},
-	{"DOMAIN", true},
-	{"EXTENSION", true},
-	{"EVENT TRIGGER", false},
-	{"FOREIGN DATA WRAPPER", true},
-	{"FOREIGN TABLE", true},
-	{"FUNCTION", true},
-	{"INDEX", true},
-	{"LANGUAGE", true},
-	{"MATERIALIZED VIEW", true},
-	{"OPERATOR", true},
-	{"OPERATOR CLASS", true},
-	{"OPERATOR FAMILY", true},
-	{"POLICY", true},
-	{"PROCEDURE", true},
-	{"PUBLICATION", true},
-	{"ROLE", false},
-	{"ROUTINE", true},
-	{"RULE", true},
-	{"SCHEMA", true},
-	{"SEQUENCE", true},
-	{"SERVER", true},
-	{"STATISTICS", true},
-	{"SUBSCRIPTION", true},
-	{"TABLE", true},
-	{"TABLESPACE", false},
-	{"TRANSFORM", true},
-	{"TRIGGER", true},
-	{"TEXT SEARCH CONFIGURATION", true},
-	{"TEXT SEARCH DICTIONARY", true},
-	{"TEXT SEARCH PARSER", true},
-	{"TEXT SEARCH TEMPLATE", true},
-	{"TYPE", true},
-	{"USER MAPPING", true},
-	{"VIEW", true},
-
-	/* GPDB additions */
-	{"EXTERNAL TABLE", true},
-	{"PROTOCOL", true},
-
-	{NULL, false}
-};
-
-=======
->>>>>>> d457cb4e
 /* Support for dropped objects */
 typedef struct SQLDropObject
 {
