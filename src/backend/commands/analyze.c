--- conflicted
+++ resolved
@@ -3,7 +3,6 @@
  * analyze.c
  *	  the Postgres statistics generator
  *
-<<<<<<< HEAD
  *
  * There are a few things in Greenplum that make this more complicated
  * than in upstream:
@@ -65,10 +64,7 @@
  *
  * TODO: explain how this works.
  *
- * Portions Copyright (c) 1996-2015, PostgreSQL Global Development Group
-=======
  * Portions Copyright (c) 1996-2016, PostgreSQL Global Development Group
->>>>>>> b5bce6c1
  * Portions Copyright (c) 1994, Regents of the University of California
  *
  *
@@ -879,27 +875,21 @@
 	{
 		BlockNumber relallvisible;
 
-		visibilitymap_count(onerel, &relallvisible, NULL);
+		if (RelationIsAppendOptimized(onerel))
+			relallvisible = 0;
+		else
+			visibilitymap_count(onerel, &relallvisible, NULL);
 
 		vac_update_relstats(onerel,
 							relpages,
 							totalrows,
-<<<<<<< HEAD
-							RelationIsAppendOptimized(onerel) ?
-							   0 : visibilitymap_count(onerel),
+							relallvisible,
 							hasindex,
 							InvalidTransactionId,
 							InvalidMultiXactId,
 							in_outer_xact,
 							false /* isvacuum */);
-=======
-							relallvisible,
-							hasindex,
-							InvalidTransactionId,
-							InvalidMultiXactId,
-							in_outer_xact);
-	}
->>>>>>> b5bce6c1
+	}
 
 	/*
 	 * Same for indexes. Vacuum always scans all indexes, so if we're part of
@@ -2683,17 +2673,10 @@
 					  AnalyzeAttrFetchFunc fetchfunc,
 					  int samplerows,
 					  double totalrows);
-<<<<<<< HEAD
-static void compute_very_minimal_stats(VacAttrStatsP stats,
-					  AnalyzeAttrFetchFunc fetchfunc,
-					  int samplerows,
-					  double totalrows);
-=======
 static void compute_distinct_stats(VacAttrStatsP stats,
 					   AnalyzeAttrFetchFunc fetchfunc,
 					   int samplerows,
 					   double totalrows);
->>>>>>> b5bce6c1
 static void compute_scalar_stats(VacAttrStatsP stats,
 					 AnalyzeAttrFetchFunc fetchfunc,
 					 int samplerows,
@@ -2739,7 +2722,6 @@
 	/*
 	 * Determine which standard statistics algorithm to use
 	 */
-<<<<<<< HEAD
 	List *va_cols = list_make1_int(stats->attr->attnum);
 	if (rel_part_status(attr->attrelid) == PART_STATUS_ROOT &&
 		leaf_parts_analyzed(stats->attr->attrelid, InvalidOid, va_cols, stats->elevel) &&
@@ -2749,10 +2731,7 @@
 		stats->compute_stats = merge_leaf_stats;
 		stats->minrows = 300 * attr->attstattarget;
 	}
-	else if (OidIsValid(ltopr) && OidIsValid(eqopr))
-=======
-	if (OidIsValid(eqopr) && OidIsValid(ltopr))
->>>>>>> b5bce6c1
+	else if (OidIsValid(eqopr) && OidIsValid(ltopr))
 	{
 		/* Seems to be a scalar datatype */
 		stats->compute_stats = compute_scalar_stats;
@@ -2778,8 +2757,6 @@
 		stats->minrows = 300 * attr->attstattarget;
 	}
 	else if (OidIsValid(eqopr))
-<<<<<<< HEAD
-=======
 	{
 		/* We can still recognize distinct values */
 		stats->compute_stats = compute_distinct_stats;
@@ -2787,17 +2764,9 @@
 		stats->minrows = 300 * attr->attstattarget;
 	}
 	else
->>>>>>> b5bce6c1
 	{
 		/* Can't do much but the trivial stuff */
 		stats->compute_stats = compute_trivial_stats;
-		/* Might as well use the same minrows as above */
-		stats->minrows = 300 * attr->attstattarget;
-	}
-	else
-	{
-		/* Can't do much but the very minimal stuff */
-		stats->compute_stats = compute_very_minimal_stats;
 		/* Might as well use the same minrows as above */
 		stats->minrows = 300 * attr->attstattarget;
 	}
@@ -3238,98 +3207,6 @@
 			 * been set before we were called (see vacuum.h)
 			 */
 		}
-	}
-	else if (null_cnt > 0)
-	{
-		/* We found only nulls; assume the column is entirely null */
-		stats->stats_valid = true;
-		stats->stanullfrac = 1.0;
-		if (is_varwidth)
-			stats->stawidth = 0;	/* "unknown" */
-		else
-			stats->stawidth = stats->attrtype->typlen;
-		stats->stadistinct = 0.0;		/* "unknown" */
-	}
-
-	/* We don't need to bother cleaning up any of our temporary palloc's */
-}
-
-
-/*
- *	compute_very_minimal_stats() -- compute minimal column statistics
- *
- *	We use this when we cannot even find an "=" operator for the datatype.
- *	We determine the fraction of non-null rows and the average width. There
- *	isn't much else we can do. These stats are not too useful, but ORCA
- *	gives warnings if a column doesn't have a pg_statistics row, so any
- *	statistics at all is better than none.
- */
-static void
-compute_very_minimal_stats(VacAttrStatsP stats,
-						   AnalyzeAttrFetchFunc fetchfunc,
-						   int samplerows,
-						   double totalrows)
-{
-	int			i;
-	int			null_cnt = 0;
-	int			nonnull_cnt = 0;
-	double		total_width = 0;
-	bool		is_varlena = (!stats->attr->attbyval &&
-							  stats->attr->attlen == -1);
-	bool		is_varwidth = (!stats->attr->attbyval &&
-							   stats->attr->attlen < 0);
-
-	ereport(DEBUG2,
-			(errmsg("Computing Very Minimal Stats for column %s",
-					get_attname(stats->attr->attrelid, stats->attr->attnum))));
-
-	for (i = 0; i < samplerows; i++)
-	{
-		Datum		value;
-		bool		isnull;
-
-		vacuum_delay_point();
-
-		value = fetchfunc(stats, i, &isnull);
-
-		/* Check for null/nonnull */
-		if (isnull)
-		{
-			null_cnt++;
-			continue;
-		}
-		nonnull_cnt++;
-
-		/*
-		 * If it's a variable-width field, add up widths for average width
-		 * calculation.  Note that if the value is toasted, we use the toasted
-		 * width.  We don't bother with this calculation if it's a fixed-width
-		 * type.
-		 */
-		if (is_varlena)
-		{
-			total_width += VARSIZE_ANY(DatumGetPointer(value));
-		}
-		else if (is_varwidth)
-		{
-			/* must be cstring */
-			total_width += strlen(DatumGetCString(value)) + 1;
-		}
-	}
-
-	/* We can only compute real stats if we found some non-null values. */
-	if (nonnull_cnt > 0)
-	{
-		stats->stats_valid = true;
-		/* Do the simple null-frac and width stats */
-		stats->stanullfrac = (double) null_cnt / (double) samplerows;
-		if (is_varwidth)
-			stats->stawidth = total_width / (double) nonnull_cnt;
-		else
-			stats->stawidth = stats->attrtype->typlen;
-
-		/* Assume it's a unique column */
-		stats->stadistinct = -1.0;
 	}
 	else if (null_cnt > 0)
 	{
