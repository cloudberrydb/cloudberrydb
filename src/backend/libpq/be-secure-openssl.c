/*-------------------------------------------------------------------------
 *
 * be-secure-openssl.c
 *	  functions for OpenSSL support in the backend.
 *
 *
 * Portions Copyright (c) 1996-2019, PostgreSQL Global Development Group
 * Portions Copyright (c) 1994, Regents of the University of California
 *
 *
 * IDENTIFICATION
 *	  src/backend/libpq/be-secure-openssl.c
 *
 *-------------------------------------------------------------------------
 */

#include "postgres.h"

#include <sys/stat.h>
#include <signal.h>
#include <fcntl.h>
#include <ctype.h>
#include <sys/socket.h>
#include <unistd.h>
#include <netdb.h>
#include <netinet/in.h>
#ifdef HAVE_NETINET_TCP_H
#include <netinet/tcp.h>
#include <arpa/inet.h>
#endif

#include <openssl/ssl.h>
#include <openssl/dh.h>
#include <openssl/conf.h>
#ifndef OPENSSL_NO_ECDH
#include <openssl/ec.h>
#endif

#include "libpq/libpq.h"
#include "miscadmin.h"
#include "pgstat.h"
#include "storage/fd.h"
#include "storage/latch.h"
#include "tcop/tcopprot.h"
#include "utils/memutils.h"


static int	my_sock_read(BIO *h, char *buf, int size);
static int	my_sock_write(BIO *h, const char *buf, int size);
static BIO_METHOD *my_BIO_s_socket(void);
static int	my_SSL_set_fd(Port *port, int fd);

<<<<<<< HEAD
static DH  *generate_dh_parameters(int prime_len, int generator);
static DH  *load_dh_file(int keylength);
static DH  *load_dh_buffer(const char *, size_t);
static DH  *generate_dh_parameters(int prime_len, int generator);
static DH  *tmp_dh_cb(SSL *s, int is_export, int keylength);
=======
static DH  *load_dh_file(char *filename, bool isServerStart);
static DH  *load_dh_buffer(const char *, size_t);
static int	ssl_external_passwd_cb(char *buf, int size, int rwflag, void *userdata);
static int	dummy_ssl_passwd_cb(char *buf, int size, int rwflag, void *userdata);
>>>>>>> 9e1c9f95
static int	verify_cb(int, X509_STORE_CTX *);
static void info_cb(const SSL *ssl, int type, int args);
static bool initialize_dh(SSL_CTX *context, bool isServerStart);
static bool initialize_ecdh(SSL_CTX *context, bool isServerStart);
static const char *SSLerrmessage(unsigned long ecode);

static char *X509_NAME_to_cstring(X509_NAME *name);

static SSL_CTX *SSL_context = NULL;
<<<<<<< HEAD


/* ------------------------------------------------------------ */
/*						 Hardcoded values						*/
/* ------------------------------------------------------------ */

/*
 *	Hardcoded DH parameters, used in ephemeral DH keying.
 *	As discussed above, EDH protects the confidentiality of
 *	sessions even if the static private key is compromised,
 *	so we are *highly* motivated to ensure that we can use
 *	EDH even if the DBA... or an attacker... deletes the
 *	$DataDir/dh*.pem files.
 *
 *	We could refuse SSL connections unless a good DH parameter
 *	file exists, but some clients may quietly renegotiate an
 *	unsecured connection without fully informing the user.
 *	Very uncool.
 *
 *	Alternatively, the backend could attempt to load these files
 *	on startup if SSL is enabled - and refuse to start if any
 *	do not exist - but this would tend to piss off DBAs.
 *
 *	If you want to create your own hardcoded DH parameters
 *	for fun and profit, review "Assigned Number for SKIP
 *	Protocols" (http://www.skip-vpn.org/spec/numbers.html)
 *	for suggestions.
 */

static const char file_dh512[] =
"-----BEGIN DH PARAMETERS-----\n\
MEYCQQD1Kv884bEpQBgRjXyEpwpy1obEAxnIByl6ypUM2Zafq9AKUJsCRtMIPWak\n\
XUGfnHy9iUsiGSa6q6Jew1XpKgVfAgEC\n\
-----END DH PARAMETERS-----\n";

static const char file_dh1024[] =
"-----BEGIN DH PARAMETERS-----\n\
MIGHAoGBAPSI/VhOSdvNILSd5JEHNmszbDgNRR0PfIizHHxbLY7288kjwEPwpVsY\n\
jY67VYy4XTjTNP18F1dDox0YbN4zISy1Kv884bEpQBgRjXyEpwpy1obEAxnIByl6\n\
ypUM2Zafq9AKUJsCRtMIPWakXUGfnHy9iUsiGSa6q6Jew1XpL3jHAgEC\n\
-----END DH PARAMETERS-----\n";

static const char file_dh2048[] =
"-----BEGIN DH PARAMETERS-----\n\
MIIBCAKCAQEA9kJXtwh/CBdyorrWqULzBej5UxE5T7bxbrlLOCDaAadWoxTpj0BV\n\
89AHxstDqZSt90xkhkn4DIO9ZekX1KHTUPj1WV/cdlJPPT2N286Z4VeSWc39uK50\n\
T8X8dryDxUcwYc58yWb/Ffm7/ZFexwGq01uejaClcjrUGvC/RgBYK+X0iP1YTknb\n\
zSC0neSRBzZrM2w4DUUdD3yIsxx8Wy2O9vPJI8BD8KVbGI2Ou1WMuF040zT9fBdX\n\
Q6MdGGzeMyEstSr/POGxKUAYEY18hKcKctaGxAMZyAcpesqVDNmWn6vQClCbAkbT\n\
CD1mpF1Bn5x8vYlLIhkmuquiXsNV6TILOwIBAg==\n\
-----END DH PARAMETERS-----\n";

static const char file_dh4096[] =
"-----BEGIN DH PARAMETERS-----\n\
MIICCAKCAgEA+hRyUsFN4VpJ1O8JLcCo/VWr19k3BCgJ4uk+d+KhehjdRqNDNyOQ\n\
l/MOyQNQfWXPeGKmOmIig6Ev/nm6Nf9Z2B1h3R4hExf+zTiHnvVPeRBhjdQi81rt\n\
Xeoh6TNrSBIKIHfUJWBh3va0TxxjQIs6IZOLeVNRLMqzeylWqMf49HsIXqbcokUS\n\
Vt1BkvLdW48j8PPv5DsKRN3tloTxqDJGo9tKvj1Fuk74A+Xda1kNhB7KFlqMyN98\n\
VETEJ6c7KpfOo30mnK30wqw3S8OtaIR/maYX72tGOno2ehFDkq3pnPtEbD2CScxc\n\
alJC+EL7RPk5c/tgeTvCngvc1KZn92Y//EI7G9tPZtylj2b56sHtMftIoYJ9+ODM\n\
sccD5Piz/rejE3Ome8EOOceUSCYAhXn8b3qvxVI1ddd1pED6FHRhFvLrZxFvBEM9\n\
ERRMp5QqOaHJkM+Dxv8Cj6MqrCbfC4u+ZErxodzuusgDgvZiLF22uxMZbobFWyte\n\
OvOzKGtwcTqO/1wV5gKkzu1ZVswVUQd5Gg8lJicwqRWyyNRczDDoG9jVDxmogKTH\n\
AaqLulO7R8Ifa1SwF2DteSGVtgWEN8gDpN3RBmmPTDngyF2DHb5qmpnznwtFKdTL\n\
KWbuHn491xNO25CQWMtem80uKw+pTnisBRF/454n1Jnhub144YRBoN8CAQI=\n\
-----END DH PARAMETERS-----\n";
=======
static bool SSL_initialized = false;
static bool dummy_ssl_passwd_cb_called = false;
static bool ssl_is_server_start;

static int	ssl_protocol_version_to_openssl(int v, const char *guc_name,
											int loglevel);
#ifndef SSL_CTX_set_min_proto_version
static int	SSL_CTX_set_min_proto_version(SSL_CTX *ctx, int version);
static int	SSL_CTX_set_max_proto_version(SSL_CTX *ctx, int version);
#endif
>>>>>>> 9e1c9f95


/* ------------------------------------------------------------ */
/*						 Public interface						*/
/* ------------------------------------------------------------ */

int
be_tls_init(bool isServerStart)
{
	STACK_OF(X509_NAME) *root_cert_list = NULL;
	SSL_CTX    *context;

	/* This stuff need be done only once. */
	if (!SSL_initialized)
	{
#ifdef HAVE_OPENSSL_INIT_SSL
<<<<<<< HEAD
#if OPENSSL_VERSION_NUMBER >= 0x10100000L
		OPENSSL_init_ssl(OPENSSL_INIT_LOAD_CONFIG, NULL);
#else
		OPENSSL_config(NULL);
#endif
#else
		SSL_library_init();
		SSL_load_error_strings();
#endif
=======
		OPENSSL_init_ssl(OPENSSL_INIT_LOAD_CONFIG, NULL);
#else
		OPENSSL_config(NULL);
		SSL_library_init();
		SSL_load_error_strings();
#endif
		SSL_initialized = true;
	}
>>>>>>> 9e1c9f95

	/*
	 * We use SSLv23_method() because it can negotiate use of the highest
	 * mutually supported protocol version, while alternatives like
	 * TLSv1_2_method() permit only one specific version.  Note that we don't
	 * actually allow SSL v2 or v3, only TLS protocols (see below).
	 */
	context = SSL_CTX_new(SSLv23_method());
	if (!context)
	{
		ereport(isServerStart ? FATAL : LOG,
				(errmsg("could not create SSL context: %s",
						SSLerrmessage(ERR_get_error()))));
		goto error;
	}

	/*
	 * Disable OpenSSL's moving-write-buffer sanity check, because it causes
	 * unnecessary failures in nonblocking send cases.
	 */
	SSL_CTX_set_mode(context, SSL_MODE_ACCEPT_MOVING_WRITE_BUFFER);

	/*
	 * Set password callback
	 */
	if (isServerStart)
	{
		if (ssl_passphrase_command[0])
			SSL_CTX_set_default_passwd_cb(context, ssl_external_passwd_cb);
	}
	else
	{
		if (ssl_passphrase_command[0] && ssl_passphrase_command_supports_reload)
			SSL_CTX_set_default_passwd_cb(context, ssl_external_passwd_cb);
		else

			/*
			 * If reloading and no external command is configured, override
			 * OpenSSL's default handling of passphrase-protected files,
			 * because we don't want to prompt for a passphrase in an
			 * already-running server.
			 */
			SSL_CTX_set_default_passwd_cb(context, dummy_ssl_passwd_cb);
	}
	/* used by the callback */
	ssl_is_server_start = isServerStart;

	/*
	 * Load and verify server's certificate and private key
	 */
	if (SSL_CTX_use_certificate_chain_file(context, ssl_cert_file) != 1)
	{
		ereport(isServerStart ? FATAL : LOG,
				(errcode(ERRCODE_CONFIG_FILE_ERROR),
				 errmsg("could not load server certificate file \"%s\": %s",
						ssl_cert_file, SSLerrmessage(ERR_get_error()))));
		goto error;
	}

	if (!check_ssl_key_file_permissions(ssl_key_file, isServerStart))
		goto error;

	/*
	 * OK, try to load the private key file.
	 */
	dummy_ssl_passwd_cb_called = false;

	if (SSL_CTX_use_PrivateKey_file(context,
									ssl_key_file,
									SSL_FILETYPE_PEM) != 1)
	{
		if (dummy_ssl_passwd_cb_called)
			ereport(isServerStart ? FATAL : LOG,
					(errcode(ERRCODE_CONFIG_FILE_ERROR),
					 errmsg("private key file \"%s\" cannot be reloaded because it requires a passphrase",
							ssl_key_file)));
		else
			ereport(isServerStart ? FATAL : LOG,
					(errcode(ERRCODE_CONFIG_FILE_ERROR),
					 errmsg("could not load private key file \"%s\": %s",
							ssl_key_file, SSLerrmessage(ERR_get_error()))));
		goto error;
	}

	if (SSL_CTX_check_private_key(context) != 1)
	{
		ereport(isServerStart ? FATAL : LOG,
				(errcode(ERRCODE_CONFIG_FILE_ERROR),
				 errmsg("check of private key failed: %s",
						SSLerrmessage(ERR_get_error()))));
		goto error;
	}

	if (ssl_min_protocol_version)
	{
		int			ssl_ver = ssl_protocol_version_to_openssl(ssl_min_protocol_version,
															  "ssl_min_protocol_version",
															  isServerStart ? FATAL : LOG);

<<<<<<< HEAD
	/* disallow SSL session tickets */
#ifdef SSL_OP_NO_TICKET			/* added in openssl 0.9.8f */
	SSL_CTX_set_options(SSL_context, SSL_OP_NO_TICKET);
#endif

	/* disallow SSL session caching, too */
	SSL_CTX_set_session_cache_mode(SSL_context, SSL_SESS_CACHE_OFF);

	/* set up ephemeral ECDH keys */
	initialize_ecdh();
=======
		if (ssl_ver == -1)
			goto error;
		SSL_CTX_set_min_proto_version(context, ssl_ver);
	}

	if (ssl_max_protocol_version)
	{
		int			ssl_ver = ssl_protocol_version_to_openssl(ssl_max_protocol_version,
															  "ssl_max_protocol_version",
															  isServerStart ? FATAL : LOG);

		if (ssl_ver == -1)
			goto error;
		SSL_CTX_set_max_proto_version(context, ssl_ver);
	}

	/* disallow SSL session tickets */
#ifdef SSL_OP_NO_TICKET			/* added in OpenSSL 0.9.8f */
	SSL_CTX_set_options(context, SSL_OP_NO_TICKET);
#endif

	/* disallow SSL session caching, too */
	SSL_CTX_set_session_cache_mode(context, SSL_SESS_CACHE_OFF);

	/* set up ephemeral DH and ECDH keys */
	if (!initialize_dh(context, isServerStart))
		goto error;
	if (!initialize_ecdh(context, isServerStart))
		goto error;
>>>>>>> 9e1c9f95

	/* set up the allowed cipher list */
	if (SSL_CTX_set_cipher_list(context, SSLCipherSuites) != 1)
	{
		ereport(isServerStart ? FATAL : LOG,
				(errcode(ERRCODE_CONFIG_FILE_ERROR),
				 errmsg("could not set the cipher list (no valid ciphers available)")));
		goto error;
	}

	/* Let server choose order */
	if (SSLPreferServerCiphers)
		SSL_CTX_set_options(context, SSL_OP_CIPHER_SERVER_PREFERENCE);

	/*
	 * Load CA store, so we can verify client certificates if needed.
	 */
	if (ssl_ca_file[0])
	{
		if (SSL_CTX_load_verify_locations(context, ssl_ca_file, NULL) != 1 ||
			(root_cert_list = SSL_load_client_CA_file(ssl_ca_file)) == NULL)
		{
			ereport(isServerStart ? FATAL : LOG,
					(errcode(ERRCODE_CONFIG_FILE_ERROR),
					 errmsg("could not load root certificate file \"%s\": %s",
							ssl_ca_file, SSLerrmessage(ERR_get_error()))));
			goto error;
		}
	}

	/*----------
	 * Load the Certificate Revocation List (CRL).
	 * http://searchsecurity.techtarget.com/sDefinition/0,,sid14_gci803160,00.html
	 *----------
	 */
	if (ssl_crl_file[0])
	{
		X509_STORE *cvstore = SSL_CTX_get_cert_store(context);

		if (cvstore)
		{
			/* Set the flags to check against the complete CRL chain */
			if (X509_STORE_load_locations(cvstore, ssl_crl_file, NULL) == 1)
			{
				/* OpenSSL 0.96 does not support X509_V_FLAG_CRL_CHECK */
#ifdef X509_V_FLAG_CRL_CHECK
				X509_STORE_set_flags(cvstore,
									 X509_V_FLAG_CRL_CHECK | X509_V_FLAG_CRL_CHECK_ALL);
#else
				ereport(LOG,
						(errcode(ERRCODE_CONFIG_FILE_ERROR),
						 errmsg("SSL certificate revocation list file \"%s\" ignored",
								ssl_crl_file),
						 errdetail("SSL library does not support certificate revocation lists.")));
#endif
			}
			else
			{
				ereport(isServerStart ? FATAL : LOG,
						(errcode(ERRCODE_CONFIG_FILE_ERROR),
						 errmsg("could not load SSL certificate revocation list file \"%s\": %s",
								ssl_crl_file, SSLerrmessage(ERR_get_error()))));
				goto error;
			}
		}
	}

	if (ssl_ca_file[0])
	{
		/*
		 * Always ask for SSL client cert, but don't fail if it's not
		 * presented.  We might fail such connections later, depending on what
		 * we find in pg_hba.conf.
		 */
		SSL_CTX_set_verify(context,
						   (SSL_VERIFY_PEER |
							SSL_VERIFY_CLIENT_ONCE),
						   verify_cb);

		/*
		 * Tell OpenSSL to send the list of root certs we trust to clients in
		 * CertificateRequests.  This lets a client with a keystore select the
		 * appropriate client certificate to send to us.
		 */
		SSL_CTX_set_client_CA_list(context, root_cert_list);
	}

	/*
	 * Success!  Replace any existing SSL_context.
	 */
	if (SSL_context)
		SSL_CTX_free(SSL_context);

	SSL_context = context;

	/*
	 * Set flag to remember whether CA store has been loaded into SSL_context.
	 */
	if (ssl_ca_file[0])
		ssl_loaded_verify_locations = true;
	else
		ssl_loaded_verify_locations = false;

	return 0;

error:
	if (context)
		SSL_CTX_free(context);
	return -1;
}

void
be_tls_destroy(void)
{
	if (SSL_context)
		SSL_CTX_free(SSL_context);
	SSL_context = NULL;
	ssl_loaded_verify_locations = false;
}

int
be_tls_open_server(Port *port)
{
	int			r;
	int			err;
	int			waitfor;
	unsigned long ecode;

	Assert(!port->ssl);
	Assert(!port->peer);

	if (!SSL_context)
	{
		ereport(COMMERROR,
				(errcode(ERRCODE_PROTOCOL_VIOLATION),
				 errmsg("could not initialize SSL connection: SSL context not set up")));
		return -1;
	}

	if (!(port->ssl = SSL_new(SSL_context)))
	{
		ereport(COMMERROR,
				(errcode(ERRCODE_PROTOCOL_VIOLATION),
				 errmsg("could not initialize SSL connection: %s",
						SSLerrmessage(ERR_get_error()))));
		return -1;
	}
	if (!my_SSL_set_fd(port, port->sock))
	{
		ereport(COMMERROR,
				(errcode(ERRCODE_PROTOCOL_VIOLATION),
				 errmsg("could not set SSL socket: %s",
						SSLerrmessage(ERR_get_error()))));
		return -1;
	}
	port->ssl_in_use = true;

aloop:

	/*
	 * Prepare to call SSL_get_error() by clearing thread's OpenSSL error
	 * queue.  In general, the current thread's error queue must be empty
	 * before the TLS/SSL I/O operation is attempted, or SSL_get_error() will
	 * not work reliably.  An extension may have failed to clear the
	 * per-thread error queue following another call to an OpenSSL I/O
	 * routine.
	 */
	ERR_clear_error();
	r = SSL_accept(port->ssl);
	if (r <= 0)
	{
		err = SSL_get_error(port->ssl, r);

		/*
		 * Other clients of OpenSSL in the backend may fail to call
		 * ERR_get_error(), but we always do, so as to not cause problems for
		 * OpenSSL clients that don't call ERR_clear_error() defensively.  Be
		 * sure that this happens by calling now. SSL_get_error() relies on
		 * the OpenSSL per-thread error queue being intact, so this is the
		 * earliest possible point ERR_get_error() may be called.
		 */
		ecode = ERR_get_error();
		switch (err)
		{
			case SSL_ERROR_WANT_READ:
			case SSL_ERROR_WANT_WRITE:
				/* not allowed during connection establishment */
				Assert(!port->noblock);

				/*
				 * No need to care about timeouts/interrupts here. At this
				 * point authentication_timeout still employs
				 * StartupPacketTimeoutHandler() which directly exits.
				 */
				if (err == SSL_ERROR_WANT_READ)
					waitfor = WL_SOCKET_READABLE | WL_EXIT_ON_PM_DEATH;
				else
					waitfor = WL_SOCKET_WRITEABLE | WL_EXIT_ON_PM_DEATH;

				(void) WaitLatchOrSocket(MyLatch, waitfor, port->sock, 0,
										 WAIT_EVENT_SSL_OPEN_SERVER);
				goto aloop;
			case SSL_ERROR_SYSCALL:
				if (r < 0)
					ereport(COMMERROR,
							(errcode_for_socket_access(),
							 errmsg("could not accept SSL connection: %m")));
				else
					ereport(COMMERROR,
							(errcode(ERRCODE_PROTOCOL_VIOLATION),
							 errmsg("could not accept SSL connection: EOF detected")));
				break;
			case SSL_ERROR_SSL:
				ereport(COMMERROR,
						(errcode(ERRCODE_PROTOCOL_VIOLATION),
						 errmsg("could not accept SSL connection: %s",
								SSLerrmessage(ecode))));
				break;
			case SSL_ERROR_ZERO_RETURN:
				ereport(COMMERROR,
						(errcode(ERRCODE_PROTOCOL_VIOLATION),
						 errmsg("could not accept SSL connection: EOF detected")));
				break;
			default:
				ereport(COMMERROR,
						(errcode(ERRCODE_PROTOCOL_VIOLATION),
						 errmsg("unrecognized SSL error code: %d",
								err)));
				break;
		}
		return -1;
	}

	/* Get client certificate, if available. */
	port->peer = SSL_get_peer_certificate(port->ssl);

	/* and extract the Common Name from it. */
	port->peer_cn = NULL;
	port->peer_cert_valid = false;
	if (port->peer != NULL)
	{
		int			len;

		len = X509_NAME_get_text_by_NID(X509_get_subject_name(port->peer),
										NID_commonName, NULL, 0);
		if (len != -1)
		{
			char	   *peer_cn;

			peer_cn = MemoryContextAlloc(TopMemoryContext, len + 1);
			r = X509_NAME_get_text_by_NID(X509_get_subject_name(port->peer),
										  NID_commonName, peer_cn, len + 1);
			peer_cn[len] = '\0';
			if (r != len)
			{
				/* shouldn't happen */
				pfree(peer_cn);
				return -1;
			}

			/*
			 * Reject embedded NULLs in certificate common name to prevent
			 * attacks like CVE-2009-4034.
			 */
			if (len != strlen(peer_cn))
			{
				ereport(COMMERROR,
						(errcode(ERRCODE_PROTOCOL_VIOLATION),
						 errmsg("SSL certificate's common name contains embedded null")));
				pfree(peer_cn);
				return -1;
			}

			port->peer_cn = peer_cn;
		}
		port->peer_cert_valid = true;
	}

	/* set up debugging/info callback */
	SSL_CTX_set_info_callback(SSL_context, info_cb);

	return 0;
}

void
be_tls_close(Port *port)
{
	if (port->ssl)
	{
		SSL_shutdown(port->ssl);
		SSL_free(port->ssl);
		port->ssl = NULL;
		port->ssl_in_use = false;
	}

	if (port->peer)
	{
		X509_free(port->peer);
		port->peer = NULL;
	}

	if (port->peer_cn)
	{
		pfree(port->peer_cn);
		port->peer_cn = NULL;
	}
}

ssize_t
be_tls_read(Port *port, void *ptr, size_t len, int *waitfor)
{
	ssize_t		n;
	int			err;
	unsigned long ecode;

	errno = 0;
	ERR_clear_error();
	n = SSL_read(port->ssl, ptr, len);
	err = SSL_get_error(port->ssl, n);
	ecode = (err != SSL_ERROR_NONE || n < 0) ? ERR_get_error() : 0;
	switch (err)
	{
		case SSL_ERROR_NONE:
			/* a-ok */
			break;
		case SSL_ERROR_WANT_READ:
			*waitfor = WL_SOCKET_READABLE;
			errno = EWOULDBLOCK;
			n = -1;
			break;
		case SSL_ERROR_WANT_WRITE:
			*waitfor = WL_SOCKET_WRITEABLE;
			errno = EWOULDBLOCK;
			n = -1;
			break;
		case SSL_ERROR_SYSCALL:
			/* leave it to caller to ereport the value of errno */
			if (n != -1)
			{
				errno = ECONNRESET;
				n = -1;
			}
			break;
		case SSL_ERROR_SSL:
			ereport(COMMERROR,
					(errcode(ERRCODE_PROTOCOL_VIOLATION),
					 errmsg("SSL error: %s", SSLerrmessage(ecode))));
			errno = ECONNRESET;
			n = -1;
			break;
		case SSL_ERROR_ZERO_RETURN:
			/* connection was cleanly shut down by peer */
			n = 0;
			break;
		default:
			ereport(COMMERROR,
					(errcode(ERRCODE_PROTOCOL_VIOLATION),
					 errmsg("unrecognized SSL error code: %d",
							err)));
			errno = ECONNRESET;
			n = -1;
			break;
	}

	return n;
}

ssize_t
be_tls_write(Port *port, void *ptr, size_t len, int *waitfor)
{
	ssize_t		n;
	int			err;
	unsigned long ecode;

	errno = 0;
	ERR_clear_error();
	n = SSL_write(port->ssl, ptr, len);
	err = SSL_get_error(port->ssl, n);
	ecode = (err != SSL_ERROR_NONE || n < 0) ? ERR_get_error() : 0;
	switch (err)
	{
		case SSL_ERROR_NONE:
			/* a-ok */
			break;
		case SSL_ERROR_WANT_READ:
			*waitfor = WL_SOCKET_READABLE;
			errno = EWOULDBLOCK;
			n = -1;
			break;
		case SSL_ERROR_WANT_WRITE:
			*waitfor = WL_SOCKET_WRITEABLE;
			errno = EWOULDBLOCK;
			n = -1;
			break;
		case SSL_ERROR_SYSCALL:
			/* leave it to caller to ereport the value of errno */
			if (n != -1)
			{
				errno = ECONNRESET;
				n = -1;
			}
			break;
		case SSL_ERROR_SSL:
			ereport(COMMERROR,
					(errcode(ERRCODE_PROTOCOL_VIOLATION),
					 errmsg("SSL error: %s", SSLerrmessage(ecode))));
			errno = ECONNRESET;
			n = -1;
			break;
		case SSL_ERROR_ZERO_RETURN:

			/*
			 * the SSL connection was closed, leave it to the caller to
			 * ereport it
			 */
			errno = ECONNRESET;
			n = -1;
			break;
		default:
			ereport(COMMERROR,
					(errcode(ERRCODE_PROTOCOL_VIOLATION),
					 errmsg("unrecognized SSL error code: %d",
							err)));
			errno = ECONNRESET;
			n = -1;
			break;
	}

	return n;
}

/* ------------------------------------------------------------ */
/*						Internal functions						*/
/* ------------------------------------------------------------ */


/*
 *	Generate DH parameters.
 *
 *	Last resort if we can't load precomputed nor hardcoded
 *	parameters.
 */
static DH  *
generate_dh_parameters(int prime_len, int generator)
{
#if (OPENSSL_VERSION_NUMBER >= 0x0090800fL)
	DH		   *dh;

	if ((dh = DH_new()) == NULL)
		return NULL;

	if (DH_generate_parameters_ex(dh, prime_len, generator, NULL))
		return dh;

	DH_free(dh);
	return NULL;
#else
	return DH_generate_parameters(prime_len, generator, NULL, NULL);
#endif
}

/*
 * Private substitute BIO: this does the sending and receiving using send() and
 * recv() instead. This is so that we can enable and disable interrupts
 * just while calling recv(). We cannot have interrupts occurring while
 * the bulk of OpenSSL runs, because it uses malloc() and possibly other
 * non-reentrant libc facilities. We also need to call send() and recv()
 * directly so it gets passed through the socket/signals layer on Win32.
 *
 * These functions are closely modelled on the standard socket BIO in OpenSSL;
 * see sock_read() and sock_write() in OpenSSL's crypto/bio/bss_sock.c.
 * XXX OpenSSL 1.0.1e considers many more errcodes than just EINTR as reasons
 * to retry; do we need to adopt their logic for that?
 */

<<<<<<< HEAD
#if OPENSSL_VERSION_NUMBER < 0x10100000L
=======
#ifndef HAVE_BIO_GET_DATA
>>>>>>> 9e1c9f95
#define BIO_get_data(bio) (bio->ptr)
#define BIO_set_data(bio, data) (bio->ptr = data)
#endif

static BIO_METHOD *my_bio_methods = NULL;

static int
my_sock_read(BIO *h, char *buf, int size)
{
	int			res = 0;

	if (buf != NULL)
	{
		res = secure_raw_read(((Port *) BIO_get_data(h)), buf, size);
		BIO_clear_retry_flags(h);
		if (res <= 0)
		{
			/* If we were interrupted, tell caller to retry */
			if (errno == EINTR || errno == EWOULDBLOCK || errno == EAGAIN)
			{
				BIO_set_retry_read(h);
			}
		}
	}

	return res;
}

static int
my_sock_write(BIO *h, const char *buf, int size)
{
	int			res = 0;

	res = secure_raw_write(((Port *) BIO_get_data(h)), buf, size);
	BIO_clear_retry_flags(h);
	if (res <= 0)
	{
		/* If we were interrupted, tell caller to retry */
		if (errno == EINTR || errno == EWOULDBLOCK || errno == EAGAIN)
		{
			BIO_set_retry_write(h);
		}
	}

	return res;
}

static BIO_METHOD *
my_BIO_s_socket(void)
{
	if (!my_bio_methods)
	{
		BIO_METHOD *biom = (BIO_METHOD *) BIO_s_socket();
<<<<<<< HEAD
#if OPENSSL_VERSION_NUMBER >= 0x10100000L
=======
#ifdef HAVE_BIO_METH_NEW
>>>>>>> 9e1c9f95
		int			my_bio_index;

		my_bio_index = BIO_get_new_index();
		if (my_bio_index == -1)
			return NULL;
		my_bio_methods = BIO_meth_new(my_bio_index, "PostgreSQL backend socket");
		if (!my_bio_methods)
			return NULL;
		if (!BIO_meth_set_write(my_bio_methods, my_sock_write) ||
			!BIO_meth_set_read(my_bio_methods, my_sock_read) ||
			!BIO_meth_set_gets(my_bio_methods, BIO_meth_get_gets(biom)) ||
			!BIO_meth_set_puts(my_bio_methods, BIO_meth_get_puts(biom)) ||
			!BIO_meth_set_ctrl(my_bio_methods, BIO_meth_get_ctrl(biom)) ||
			!BIO_meth_set_create(my_bio_methods, BIO_meth_get_create(biom)) ||
			!BIO_meth_set_destroy(my_bio_methods, BIO_meth_get_destroy(biom)) ||
			!BIO_meth_set_callback_ctrl(my_bio_methods, BIO_meth_get_callback_ctrl(biom)))
		{
			BIO_meth_free(my_bio_methods);
			my_bio_methods = NULL;
			return NULL;
		}
#else
		my_bio_methods = malloc(sizeof(BIO_METHOD));
		if (!my_bio_methods)
			return NULL;
		memcpy(my_bio_methods, biom, sizeof(BIO_METHOD));
		my_bio_methods->bread = my_sock_read;
		my_bio_methods->bwrite = my_sock_write;
#endif
	}
	return my_bio_methods;
}

/* This should exactly match OpenSSL's SSL_set_fd except for using my BIO */
static int
my_SSL_set_fd(Port *port, int fd)
{
	int			ret = 0;
	BIO		   *bio;
	BIO_METHOD *bio_method;

	bio_method = my_BIO_s_socket();
	if (bio_method == NULL)
	{
		SSLerr(SSL_F_SSL_SET_FD, ERR_R_BUF_LIB);
		goto err;
	}
	bio = BIO_new(bio_method);

	if (bio == NULL)
	{
		SSLerr(SSL_F_SSL_SET_FD, ERR_R_BUF_LIB);
		goto err;
	}
	BIO_set_data(bio, port);

	BIO_set_fd(bio, fd, BIO_NOCLOSE);
	SSL_set_bio(port->ssl, bio, bio);
	ret = 1;
err:
	return ret;
}

/*
 *	Load precomputed DH parameters.
 *
 *	To prevent "downgrade" attacks, we perform a number of checks
 *	to verify that the DBA-generated DH parameters file contains
 *	what we expect it to contain.
 */
static DH  *
load_dh_file(char *filename, bool isServerStart)
{
	FILE	   *fp;
	DH		   *dh = NULL;
	int			codes;

	/* attempt to open file.  It's not an error if it doesn't exist. */
	if ((fp = AllocateFile(filename, "r")) == NULL)
	{
		ereport(isServerStart ? FATAL : LOG,
				(errcode_for_file_access(),
				 errmsg("could not open DH parameters file \"%s\": %m",
						filename)));
		return NULL;
	}

	dh = PEM_read_DHparams(fp, NULL, NULL, NULL);
	FreeFile(fp);

	if (dh == NULL)
	{
		ereport(isServerStart ? FATAL : LOG,
				(errcode(ERRCODE_CONFIG_FILE_ERROR),
				 errmsg("could not load DH parameters file: %s",
						SSLerrmessage(ERR_get_error()))));
		return NULL;
	}

	/* make sure the DH parameters are usable */
	if (DH_check(dh, &codes) == 0)
	{
		ereport(isServerStart ? FATAL : LOG,
				(errcode(ERRCODE_CONFIG_FILE_ERROR),
				 errmsg("invalid DH parameters: %s",
						SSLerrmessage(ERR_get_error()))));
		return NULL;
	}
	if (codes & DH_CHECK_P_NOT_PRIME)
	{
		ereport(isServerStart ? FATAL : LOG,
				(errcode(ERRCODE_CONFIG_FILE_ERROR),
				 errmsg("invalid DH parameters: p is not prime")));
		return NULL;
	}
	if ((codes & DH_NOT_SUITABLE_GENERATOR) &&
		(codes & DH_CHECK_P_NOT_SAFE_PRIME))
	{
		ereport(isServerStart ? FATAL : LOG,
				(errcode(ERRCODE_CONFIG_FILE_ERROR),
				 errmsg("invalid DH parameters: neither suitable generator or safe prime")));
		return NULL;
	}

	return dh;
}

/*
 *	Load hardcoded DH parameters.
 *
 *	To prevent problems if the DH parameters files don't even
 *	exist, we can load DH parameters hardcoded into this file.
 */
static DH  *
load_dh_buffer(const char *buffer, size_t len)
{
	BIO		   *bio;
	DH		   *dh = NULL;

	bio = BIO_new_mem_buf(unconstify(char *, buffer), len);
	if (bio == NULL)
		return NULL;
	dh = PEM_read_bio_DHparams(bio, NULL, NULL, NULL);
	if (dh == NULL)
		ereport(DEBUG2,
				(errmsg_internal("DH load buffer: %s",
								 SSLerrmessage(ERR_get_error()))));
	BIO_free(bio);

	return dh;
}

/*
 *	Passphrase collection callback using ssl_passphrase_command
 */
static int
ssl_external_passwd_cb(char *buf, int size, int rwflag, void *userdata)
{
	/* same prompt as OpenSSL uses internally */
	const char *prompt = "Enter PEM pass phrase:";

	Assert(rwflag == 0);

<<<<<<< HEAD
		default:
			if (dh == NULL)
				dh = load_dh_file(keylength);
			r = dh;
	}

	/* this may take a long time, but it may be necessary... */
	if (r == NULL || 8 * DH_size(r) < keylength)
	{
		ereport(DEBUG2,
				(errmsg_internal("DH: generating parameters (%d bits)",
								 keylength)));
		r = generate_dh_parameters(keylength, DH_GENERATOR_2);
	}
=======
	return run_ssl_passphrase_command(prompt, ssl_is_server_start, buf, size);
}
>>>>>>> 9e1c9f95

/*
 * Dummy passphrase callback
 *
 * If OpenSSL is told to use a passphrase-protected server key, by default
 * it will issue a prompt on /dev/tty and try to read a key from there.
 * That's no good during a postmaster SIGHUP cycle, not to mention SSL context
 * reload in an EXEC_BACKEND postmaster child.  So override it with this dummy
 * function that just returns an empty passphrase, guaranteeing failure.
 */
static int
dummy_ssl_passwd_cb(char *buf, int size, int rwflag, void *userdata)
{
	/* Set flag to change the error message we'll report */
	dummy_ssl_passwd_cb_called = true;
	/* And return empty string */
	Assert(size > 0);
	buf[0] = '\0';
	return 0;
}

/*
 *	Certificate verification callback
 *
 *	This callback allows us to log intermediate problems during
 *	verification, but for now we'll see if the final error message
 *	contains enough information.
 *
 *	This callback also allows us to override the default acceptance
 *	criteria (e.g., accepting self-signed or expired certs), but
 *	for now we accept the default checks.
 */
static int
verify_cb(int ok, X509_STORE_CTX *ctx)
{
	return ok;
}

/*
 *	This callback is used to copy SSL information messages
 *	into the PostgreSQL log.
 */
static void
info_cb(const SSL *ssl, int type, int args)
{
	switch (type)
	{
		case SSL_CB_HANDSHAKE_START:
			ereport(DEBUG4,
					(errmsg_internal("SSL: handshake start")));
			break;
		case SSL_CB_HANDSHAKE_DONE:
			ereport(DEBUG4,
					(errmsg_internal("SSL: handshake done")));
			break;
		case SSL_CB_ACCEPT_LOOP:
			ereport(DEBUG4,
					(errmsg_internal("SSL: accept loop")));
			break;
		case SSL_CB_ACCEPT_EXIT:
			ereport(DEBUG4,
					(errmsg_internal("SSL: accept exit (%d)", args)));
			break;
		case SSL_CB_CONNECT_LOOP:
			ereport(DEBUG4,
					(errmsg_internal("SSL: connect loop")));
			break;
		case SSL_CB_CONNECT_EXIT:
			ereport(DEBUG4,
					(errmsg_internal("SSL: connect exit (%d)", args)));
			break;
		case SSL_CB_READ_ALERT:
			ereport(DEBUG4,
					(errmsg_internal("SSL: read alert (0x%04x)", args)));
			break;
		case SSL_CB_WRITE_ALERT:
			ereport(DEBUG4,
					(errmsg_internal("SSL: write alert (0x%04x)", args)));
			break;
	}
}

/*
 * Set DH parameters for generating ephemeral DH keys.  The
 * DH parameters can take a long time to compute, so they must be
 * precomputed.
 *
 * Since few sites will bother to create a parameter file, we also
 * provide a fallback to the parameters provided by the OpenSSL
 * project.
 *
 * These values can be static (once loaded or computed) since the
 * OpenSSL library can efficiently generate random keys from the
 * information provided.
 */
static bool
initialize_dh(SSL_CTX *context, bool isServerStart)
{
	DH		   *dh = NULL;

	SSL_CTX_set_options(context, SSL_OP_SINGLE_DH_USE);

	if (ssl_dh_params_file[0])
		dh = load_dh_file(ssl_dh_params_file, isServerStart);
	if (!dh)
		dh = load_dh_buffer(FILE_DH2048, sizeof(FILE_DH2048));
	if (!dh)
	{
		ereport(isServerStart ? FATAL : LOG,
				(errcode(ERRCODE_CONFIG_FILE_ERROR),
				 (errmsg("DH: could not load DH parameters"))));
		return false;
	}

	if (SSL_CTX_set_tmp_dh(context, dh) != 1)
	{
		ereport(isServerStart ? FATAL : LOG,
				(errcode(ERRCODE_CONFIG_FILE_ERROR),
				 (errmsg("DH: could not set DH parameters: %s",
						 SSLerrmessage(ERR_get_error())))));
		return false;
	}
	return true;
}

/*
 * Set ECDH parameters for generating ephemeral Elliptic Curve DH
 * keys.  This is much simpler than the DH parameters, as we just
 * need to provide the name of the curve to OpenSSL.
 */
static bool
initialize_ecdh(SSL_CTX *context, bool isServerStart)
{
#ifndef OPENSSL_NO_ECDH
	EC_KEY	   *ecdh;
	int			nid;

	nid = OBJ_sn2nid(SSLECDHCurve);
	if (!nid)
	{
		ereport(isServerStart ? FATAL : LOG,
				(errcode(ERRCODE_CONFIG_FILE_ERROR),
				 errmsg("ECDH: unrecognized curve name: %s", SSLECDHCurve)));
		return false;
	}

	ecdh = EC_KEY_new_by_curve_name(nid);
	if (!ecdh)
	{
		ereport(isServerStart ? FATAL : LOG,
				(errcode(ERRCODE_CONFIG_FILE_ERROR),
				 errmsg("ECDH: could not create key")));
		return false;
	}

	SSL_CTX_set_options(context, SSL_OP_SINGLE_ECDH_USE);
	SSL_CTX_set_tmp_ecdh(context, ecdh);
	EC_KEY_free(ecdh);
#endif

	return true;
}

/*
 * Obtain reason string for passed SSL errcode
 *
 * ERR_get_error() is used by caller to get errcode to pass here.
 *
 * Some caution is needed here since ERR_reason_error_string will
 * return NULL if it doesn't recognize the error code.  We don't
 * want to return NULL ever.
 */
static const char *
SSLerrmessage(unsigned long ecode)
{
	const char *errreason;
	static char errbuf[36];

	if (ecode == 0)
		return _("no SSL error reported");
	errreason = ERR_reason_error_string(ecode);
	if (errreason != NULL)
		return errreason;
	snprintf(errbuf, sizeof(errbuf), _("SSL error code %lu"), ecode);
	return errbuf;
}

int
be_tls_get_cipher_bits(Port *port)
{
	int			bits;

	if (port->ssl)
	{
		SSL_get_cipher_bits(port->ssl, &bits);
		return bits;
	}
	else
		return 0;
}

bool
be_tls_get_compression(Port *port)
{
	if (port->ssl)
		return (SSL_get_current_compression(port->ssl) != NULL);
	else
		return false;
}

const char *
be_tls_get_version(Port *port)
{
	if (port->ssl)
		return SSL_get_version(port->ssl);
	else
		return NULL;
}

const char *
be_tls_get_cipher(Port *port)
{
	if (port->ssl)
		return SSL_get_cipher(port->ssl);
	else
		return NULL;
}

void
be_tls_get_peer_subject_name(Port *port, char *ptr, size_t len)
{
	if (port->peer)
		strlcpy(ptr, X509_NAME_to_cstring(X509_get_subject_name(port->peer)), len);
	else
		ptr[0] = '\0';
}

void
be_tls_get_peer_issuer_name(Port *port, char *ptr, size_t len)
{
	if (port->peer)
		strlcpy(ptr, X509_NAME_to_cstring(X509_get_issuer_name(port->peer)), len);
	else
		ptr[0] = '\0';
}

void
be_tls_get_peer_serial(Port *port, char *ptr, size_t len)
{
	if (port->peer)
	{
		ASN1_INTEGER *serial;
		BIGNUM	   *b;
		char	   *decimal;

		serial = X509_get_serialNumber(port->peer);
		b = ASN1_INTEGER_to_BN(serial, NULL);
		decimal = BN_bn2dec(b);

		BN_free(b);
		strlcpy(ptr, decimal, len);
		OPENSSL_free(decimal);
	}
	else
		ptr[0] = '\0';
}

#ifdef HAVE_X509_GET_SIGNATURE_NID
char *
be_tls_get_certificate_hash(Port *port, size_t *len)
{
	X509	   *server_cert;
	char	   *cert_hash;
	const EVP_MD *algo_type = NULL;
	unsigned char hash[EVP_MAX_MD_SIZE];	/* size for SHA-512 */
	unsigned int hash_size;
	int			algo_nid;

	*len = 0;
	server_cert = SSL_get_certificate(port->ssl);
	if (server_cert == NULL)
		return NULL;

	/*
	 * Get the signature algorithm of the certificate to determine the hash
	 * algorithm to use for the result.
	 */
	if (!OBJ_find_sigid_algs(X509_get_signature_nid(server_cert),
							 &algo_nid, NULL))
		elog(ERROR, "could not determine server certificate signature algorithm");

	/*
	 * The TLS server's certificate bytes need to be hashed with SHA-256 if
	 * its signature algorithm is MD5 or SHA-1 as per RFC 5929
	 * (https://tools.ietf.org/html/rfc5929#section-4.1).  If something else
	 * is used, the same hash as the signature algorithm is used.
	 */
	switch (algo_nid)
	{
		case NID_md5:
		case NID_sha1:
			algo_type = EVP_sha256();
			break;
		default:
			algo_type = EVP_get_digestbynid(algo_nid);
			if (algo_type == NULL)
				elog(ERROR, "could not find digest for NID %s",
					 OBJ_nid2sn(algo_nid));
			break;
	}

	/* generate and save the certificate hash */
	if (!X509_digest(server_cert, algo_type, hash, &hash_size))
		elog(ERROR, "could not generate server certificate hash");

	cert_hash = palloc(hash_size);
	memcpy(cert_hash, hash, hash_size);
	*len = hash_size;

	return cert_hash;
}
#endif

/*
 * Convert an X509 subject name to a cstring.
 *
 */
static char *
X509_NAME_to_cstring(X509_NAME *name)
{
	BIO		   *membuf = BIO_new(BIO_s_mem());
	int			i,
				nid,
				count = X509_NAME_entry_count(name);
	X509_NAME_ENTRY *e;
	ASN1_STRING *v;
	const char *field_name;
	size_t		size;
	char		nullterm;
	char	   *sp;
	char	   *dp;
	char	   *result;

	(void) BIO_set_close(membuf, BIO_CLOSE);
	for (i = 0; i < count; i++)
	{
		e = X509_NAME_get_entry(name, i);
		nid = OBJ_obj2nid(X509_NAME_ENTRY_get_object(e));
		v = X509_NAME_ENTRY_get_data(e);
		field_name = OBJ_nid2sn(nid);
		if (!field_name)
			field_name = OBJ_nid2ln(nid);
		BIO_printf(membuf, "/%s=", field_name);
		ASN1_STRING_print_ex(membuf, v,
							 ((ASN1_STRFLGS_RFC2253 & ~ASN1_STRFLGS_ESC_MSB)
							  | ASN1_STRFLGS_UTF8_CONVERT));
	}

	/* ensure null termination of the BIO's content */
	nullterm = '\0';
	BIO_write(membuf, &nullterm, 1);
	size = BIO_get_mem_data(membuf, &sp);
	dp = pg_any_to_server(sp, size - 1, PG_UTF8);

	result = pstrdup(dp);
	if (dp != sp)
		pfree(dp);
	BIO_free(membuf);

	return result;
}

/*
 * Convert TLS protocol version GUC enum to OpenSSL values
 *
 * This is a straightforward one-to-one mapping, but doing it this way makes
 * guc.c independent of OpenSSL availability and version.
 *
 * If a version is passed that is not supported by the current OpenSSL
 * version, then we log with the given loglevel and return (if we return) -1.
 * If a nonnegative value is returned, subsequent code can assume it's working
 * with a supported version.
 */
static int
ssl_protocol_version_to_openssl(int v, const char *guc_name, int loglevel)
{
	switch (v)
	{
		case PG_TLS_ANY:
			return 0;
		case PG_TLS1_VERSION:
			return TLS1_VERSION;
		case PG_TLS1_1_VERSION:
#ifdef TLS1_1_VERSION
			return TLS1_1_VERSION;
#else
			break;
#endif
		case PG_TLS1_2_VERSION:
#ifdef TLS1_2_VERSION
			return TLS1_2_VERSION;
#else
			break;
#endif
		case PG_TLS1_3_VERSION:
#ifdef TLS1_3_VERSION
			return TLS1_3_VERSION;
#else
			break;
#endif
	}

	ereport(loglevel,
			(errmsg("%s setting %s not supported by this build",
					guc_name,
					GetConfigOption(guc_name, false, false))));
	return -1;
}

/*
 * Replacements for APIs present in newer versions of OpenSSL
 */
#ifndef SSL_CTX_set_min_proto_version

/*
 * OpenSSL versions that support TLS 1.3 shouldn't get here because they
 * already have these functions.  So we don't have to keep updating the below
 * code for every new TLS version, and eventually it can go away.  But let's
 * just check this to make sure ...
 */
#ifdef TLS1_3_VERSION
#error OpenSSL version mismatch
#endif

static int
SSL_CTX_set_min_proto_version(SSL_CTX *ctx, int version)
{
	int			ssl_options = SSL_OP_NO_SSLv2 | SSL_OP_NO_SSLv3;

	if (version > TLS1_VERSION)
		ssl_options |= SSL_OP_NO_TLSv1;
#ifdef TLS1_1_VERSION
	if (version > TLS1_1_VERSION)
		ssl_options |= SSL_OP_NO_TLSv1_1;
#endif
#ifdef TLS1_2_VERSION
	if (version > TLS1_2_VERSION)
		ssl_options |= SSL_OP_NO_TLSv1_2;
#endif

	SSL_CTX_set_options(ctx, ssl_options);

	return 1;					/* success */
}

static int
SSL_CTX_set_max_proto_version(SSL_CTX *ctx, int version)
{
	int			ssl_options = 0;

	AssertArg(version != 0);

#ifdef TLS1_1_VERSION
	if (version < TLS1_1_VERSION)
		ssl_options |= SSL_OP_NO_TLSv1_1;
#endif
#ifdef TLS1_2_VERSION
	if (version < TLS1_2_VERSION)
		ssl_options |= SSL_OP_NO_TLSv1_2;
#endif

	SSL_CTX_set_options(ctx, ssl_options);

	return 1;					/* success */
}

#endif							/* !SSL_CTX_set_min_proto_version */<|MERGE_RESOLUTION|>--- conflicted
+++ resolved
@@ -50,18 +50,10 @@
 static BIO_METHOD *my_BIO_s_socket(void);
 static int	my_SSL_set_fd(Port *port, int fd);
 
-<<<<<<< HEAD
-static DH  *generate_dh_parameters(int prime_len, int generator);
-static DH  *load_dh_file(int keylength);
-static DH  *load_dh_buffer(const char *, size_t);
-static DH  *generate_dh_parameters(int prime_len, int generator);
-static DH  *tmp_dh_cb(SSL *s, int is_export, int keylength);
-=======
 static DH  *load_dh_file(char *filename, bool isServerStart);
 static DH  *load_dh_buffer(const char *, size_t);
 static int	ssl_external_passwd_cb(char *buf, int size, int rwflag, void *userdata);
 static int	dummy_ssl_passwd_cb(char *buf, int size, int rwflag, void *userdata);
->>>>>>> 9e1c9f95
 static int	verify_cb(int, X509_STORE_CTX *);
 static void info_cb(const SSL *ssl, int type, int args);
 static bool initialize_dh(SSL_CTX *context, bool isServerStart);
@@ -71,74 +63,6 @@
 static char *X509_NAME_to_cstring(X509_NAME *name);
 
 static SSL_CTX *SSL_context = NULL;
-<<<<<<< HEAD
-
-
-/* ------------------------------------------------------------ */
-/*						 Hardcoded values						*/
-/* ------------------------------------------------------------ */
-
-/*
- *	Hardcoded DH parameters, used in ephemeral DH keying.
- *	As discussed above, EDH protects the confidentiality of
- *	sessions even if the static private key is compromised,
- *	so we are *highly* motivated to ensure that we can use
- *	EDH even if the DBA... or an attacker... deletes the
- *	$DataDir/dh*.pem files.
- *
- *	We could refuse SSL connections unless a good DH parameter
- *	file exists, but some clients may quietly renegotiate an
- *	unsecured connection without fully informing the user.
- *	Very uncool.
- *
- *	Alternatively, the backend could attempt to load these files
- *	on startup if SSL is enabled - and refuse to start if any
- *	do not exist - but this would tend to piss off DBAs.
- *
- *	If you want to create your own hardcoded DH parameters
- *	for fun and profit, review "Assigned Number for SKIP
- *	Protocols" (http://www.skip-vpn.org/spec/numbers.html)
- *	for suggestions.
- */
-
-static const char file_dh512[] =
-"-----BEGIN DH PARAMETERS-----\n\
-MEYCQQD1Kv884bEpQBgRjXyEpwpy1obEAxnIByl6ypUM2Zafq9AKUJsCRtMIPWak\n\
-XUGfnHy9iUsiGSa6q6Jew1XpKgVfAgEC\n\
------END DH PARAMETERS-----\n";
-
-static const char file_dh1024[] =
-"-----BEGIN DH PARAMETERS-----\n\
-MIGHAoGBAPSI/VhOSdvNILSd5JEHNmszbDgNRR0PfIizHHxbLY7288kjwEPwpVsY\n\
-jY67VYy4XTjTNP18F1dDox0YbN4zISy1Kv884bEpQBgRjXyEpwpy1obEAxnIByl6\n\
-ypUM2Zafq9AKUJsCRtMIPWakXUGfnHy9iUsiGSa6q6Jew1XpL3jHAgEC\n\
------END DH PARAMETERS-----\n";
-
-static const char file_dh2048[] =
-"-----BEGIN DH PARAMETERS-----\n\
-MIIBCAKCAQEA9kJXtwh/CBdyorrWqULzBej5UxE5T7bxbrlLOCDaAadWoxTpj0BV\n\
-89AHxstDqZSt90xkhkn4DIO9ZekX1KHTUPj1WV/cdlJPPT2N286Z4VeSWc39uK50\n\
-T8X8dryDxUcwYc58yWb/Ffm7/ZFexwGq01uejaClcjrUGvC/RgBYK+X0iP1YTknb\n\
-zSC0neSRBzZrM2w4DUUdD3yIsxx8Wy2O9vPJI8BD8KVbGI2Ou1WMuF040zT9fBdX\n\
-Q6MdGGzeMyEstSr/POGxKUAYEY18hKcKctaGxAMZyAcpesqVDNmWn6vQClCbAkbT\n\
-CD1mpF1Bn5x8vYlLIhkmuquiXsNV6TILOwIBAg==\n\
------END DH PARAMETERS-----\n";
-
-static const char file_dh4096[] =
-"-----BEGIN DH PARAMETERS-----\n\
-MIICCAKCAgEA+hRyUsFN4VpJ1O8JLcCo/VWr19k3BCgJ4uk+d+KhehjdRqNDNyOQ\n\
-l/MOyQNQfWXPeGKmOmIig6Ev/nm6Nf9Z2B1h3R4hExf+zTiHnvVPeRBhjdQi81rt\n\
-Xeoh6TNrSBIKIHfUJWBh3va0TxxjQIs6IZOLeVNRLMqzeylWqMf49HsIXqbcokUS\n\
-Vt1BkvLdW48j8PPv5DsKRN3tloTxqDJGo9tKvj1Fuk74A+Xda1kNhB7KFlqMyN98\n\
-VETEJ6c7KpfOo30mnK30wqw3S8OtaIR/maYX72tGOno2ehFDkq3pnPtEbD2CScxc\n\
-alJC+EL7RPk5c/tgeTvCngvc1KZn92Y//EI7G9tPZtylj2b56sHtMftIoYJ9+ODM\n\
-sccD5Piz/rejE3Ome8EOOceUSCYAhXn8b3qvxVI1ddd1pED6FHRhFvLrZxFvBEM9\n\
-ERRMp5QqOaHJkM+Dxv8Cj6MqrCbfC4u+ZErxodzuusgDgvZiLF22uxMZbobFWyte\n\
-OvOzKGtwcTqO/1wV5gKkzu1ZVswVUQd5Gg8lJicwqRWyyNRczDDoG9jVDxmogKTH\n\
-AaqLulO7R8Ifa1SwF2DteSGVtgWEN8gDpN3RBmmPTDngyF2DHb5qmpnznwtFKdTL\n\
-KWbuHn491xNO25CQWMtem80uKw+pTnisBRF/454n1Jnhub144YRBoN8CAQI=\n\
------END DH PARAMETERS-----\n";
-=======
 static bool SSL_initialized = false;
 static bool dummy_ssl_passwd_cb_called = false;
 static bool ssl_is_server_start;
@@ -149,7 +73,6 @@
 static int	SSL_CTX_set_min_proto_version(SSL_CTX *ctx, int version);
 static int	SSL_CTX_set_max_proto_version(SSL_CTX *ctx, int version);
 #endif
->>>>>>> 9e1c9f95
 
 
 /* ------------------------------------------------------------ */
@@ -166,17 +89,6 @@
 	if (!SSL_initialized)
 	{
 #ifdef HAVE_OPENSSL_INIT_SSL
-<<<<<<< HEAD
-#if OPENSSL_VERSION_NUMBER >= 0x10100000L
-		OPENSSL_init_ssl(OPENSSL_INIT_LOAD_CONFIG, NULL);
-#else
-		OPENSSL_config(NULL);
-#endif
-#else
-		SSL_library_init();
-		SSL_load_error_strings();
-#endif
-=======
 		OPENSSL_init_ssl(OPENSSL_INIT_LOAD_CONFIG, NULL);
 #else
 		OPENSSL_config(NULL);
@@ -185,7 +97,6 @@
 #endif
 		SSL_initialized = true;
 	}
->>>>>>> 9e1c9f95
 
 	/*
 	 * We use SSLv23_method() because it can negotiate use of the highest
@@ -285,18 +196,6 @@
 															  "ssl_min_protocol_version",
 															  isServerStart ? FATAL : LOG);
 
-<<<<<<< HEAD
-	/* disallow SSL session tickets */
-#ifdef SSL_OP_NO_TICKET			/* added in openssl 0.9.8f */
-	SSL_CTX_set_options(SSL_context, SSL_OP_NO_TICKET);
-#endif
-
-	/* disallow SSL session caching, too */
-	SSL_CTX_set_session_cache_mode(SSL_context, SSL_SESS_CACHE_OFF);
-
-	/* set up ephemeral ECDH keys */
-	initialize_ecdh();
-=======
 		if (ssl_ver == -1)
 			goto error;
 		SSL_CTX_set_min_proto_version(context, ssl_ver);
@@ -326,7 +225,6 @@
 		goto error;
 	if (!initialize_ecdh(context, isServerStart))
 		goto error;
->>>>>>> 9e1c9f95
 
 	/* set up the allowed cipher list */
 	if (SSL_CTX_set_cipher_list(context, SSLCipherSuites) != 1)
@@ -762,32 +660,6 @@
 /*						Internal functions						*/
 /* ------------------------------------------------------------ */
 
-
-/*
- *	Generate DH parameters.
- *
- *	Last resort if we can't load precomputed nor hardcoded
- *	parameters.
- */
-static DH  *
-generate_dh_parameters(int prime_len, int generator)
-{
-#if (OPENSSL_VERSION_NUMBER >= 0x0090800fL)
-	DH		   *dh;
-
-	if ((dh = DH_new()) == NULL)
-		return NULL;
-
-	if (DH_generate_parameters_ex(dh, prime_len, generator, NULL))
-		return dh;
-
-	DH_free(dh);
-	return NULL;
-#else
-	return DH_generate_parameters(prime_len, generator, NULL, NULL);
-#endif
-}
-
 /*
  * Private substitute BIO: this does the sending and receiving using send() and
  * recv() instead. This is so that we can enable and disable interrupts
@@ -802,11 +674,7 @@
  * to retry; do we need to adopt their logic for that?
  */
 
-<<<<<<< HEAD
-#if OPENSSL_VERSION_NUMBER < 0x10100000L
-=======
 #ifndef HAVE_BIO_GET_DATA
->>>>>>> 9e1c9f95
 #define BIO_get_data(bio) (bio->ptr)
 #define BIO_set_data(bio, data) (bio->ptr = data)
 #endif
@@ -860,11 +728,7 @@
 	if (!my_bio_methods)
 	{
 		BIO_METHOD *biom = (BIO_METHOD *) BIO_s_socket();
-<<<<<<< HEAD
-#if OPENSSL_VERSION_NUMBER >= 0x10100000L
-=======
 #ifdef HAVE_BIO_METH_NEW
->>>>>>> 9e1c9f95
 		int			my_bio_index;
 
 		my_bio_index = BIO_get_new_index();
@@ -1028,25 +892,8 @@
 
 	Assert(rwflag == 0);
 
-<<<<<<< HEAD
-		default:
-			if (dh == NULL)
-				dh = load_dh_file(keylength);
-			r = dh;
-	}
-
-	/* this may take a long time, but it may be necessary... */
-	if (r == NULL || 8 * DH_size(r) < keylength)
-	{
-		ereport(DEBUG2,
-				(errmsg_internal("DH: generating parameters (%d bits)",
-								 keylength)));
-		r = generate_dh_parameters(keylength, DH_GENERATOR_2);
-	}
-=======
 	return run_ssl_passphrase_command(prompt, ssl_is_server_start, buf, size);
 }
->>>>>>> 9e1c9f95
 
 /*
  * Dummy passphrase callback
