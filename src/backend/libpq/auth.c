/*-------------------------------------------------------------------------
 *
 * auth.c
 *	  Routines to handle network authentication
 *
 * Portions Copyright (c) 1996-2019, PostgreSQL Global Development Group
 * Portions Copyright (c) 1994, Regents of the University of California
 *
 *
 * IDENTIFICATION
 *	  src/backend/libpq/auth.c
 *
 *-------------------------------------------------------------------------
 */

#include "postgres.h"

#include <sys/param.h>
#include <sys/socket.h>
#include <netinet/in.h>
#include <unistd.h>
#ifdef HAVE_SYS_SELECT_H
#include <sys/select.h>
#endif

#include "commands/user.h"
#include "common/ip.h"
#include "common/md5.h"
#include "common/scram-common.h"
#include "libpq/auth.h"
#include "libpq/crypt.h"
#include "libpq/libpq.h"
#include "libpq/pqformat.h"
#include "libpq/scram.h"
#include "miscadmin.h"
#include "port/pg_bswap.h"
#include "replication/walsender.h"
#include "storage/ipc.h"
#include "utils/memutils.h"
#include "utils/timestamp.h"

#include "access/genam.h"
#include "access/heapam.h"
#include "catalog/indexing.h"
#include "catalog/pg_authid.h"
#include "catalog/pg_auth_time_constraint.h"
#include "cdb/cdbvars.h"
#include "pgtime.h"
#include "postmaster/postmaster.h"
#include "utils/builtins.h"
#include "utils/datetime.h"
#include "utils/fmgroids.h"
#include "utils/guc.h"
#include "utils/relcache.h"
#include "utils/syscache.h"
#include "utils/timestamp.h"
#include "utils/tqual.h"

extern bool gp_reject_internal_tcp_conn;

#if defined(_AIX)
int     getpeereid(int, uid_t *__restrict__, gid_t *__restrict__);
#endif

/*----------------------------------------------------------------
 * Global authentication functions
 *----------------------------------------------------------------
 */
static void sendAuthRequest(Port *port, AuthRequest areq, const char *extradata,
							int extralen);
static void auth_failed(Port *port, int status, char *logdetail);
static char *recv_password_packet(Port *port);


/*----------------------------------------------------------------
 * Password-based authentication methods (password, md5, and scram-sha-256)
 *----------------------------------------------------------------
 */
static int	CheckPasswordAuth(Port *port, char **logdetail);
static int	CheckPWChallengeAuth(Port *port, char **logdetail);

static int	CheckMD5Auth(Port *port, char *shadow_pass, char **logdetail);
static int	CheckSCRAMAuth(Port *port, char *shadow_pass, char **logdetail);


/*----------------------------------------------------------------
 * Ident authentication
 *----------------------------------------------------------------
 */
/* Max size of username ident server can return */
#define IDENT_USERNAME_MAX 512

/* Standard TCP port number for Ident service.  Assigned by IANA */
#define IDENT_PORT 113

static int	ident_inet(hbaPort *port);

#ifdef HAVE_UNIX_SOCKETS
static int	auth_peer(hbaPort *port);
#endif


/*----------------------------------------------------------------
 * PAM authentication
 *----------------------------------------------------------------
 */
#ifdef USE_PAM
#ifdef HAVE_PAM_PAM_APPL_H
#include <pam/pam_appl.h>
#endif
#ifdef HAVE_SECURITY_PAM_APPL_H
#include <security/pam_appl.h>
#endif

#define PGSQL_PAM_SERVICE "postgresql"	/* Service name passed to PAM */

static int	CheckPAMAuth(Port *port, const char *user, const char *password);
static int	pam_passwd_conv_proc(int num_msg, const struct pam_message **msg,
								 struct pam_response **resp, void *appdata_ptr);

static struct pam_conv pam_passw_conv = {
	&pam_passwd_conv_proc,
	NULL
};

static const char *pam_passwd = NULL;	/* Workaround for Solaris 2.6
										 * brokenness */
static Port *pam_port_cludge;	/* Workaround for passing "Port *port" into
								 * pam_passwd_conv_proc */
#endif							/* USE_PAM */


/*----------------------------------------------------------------
 * BSD authentication
 *----------------------------------------------------------------
 */
#ifdef USE_BSD_AUTH
#include <bsd_auth.h>

static int	CheckBSDAuth(Port *port, char *user);
#endif							/* USE_BSD_AUTH */


/*----------------------------------------------------------------
 * LDAP authentication
 *----------------------------------------------------------------
 */
#ifdef USE_LDAP
#ifndef WIN32
/* We use a deprecated function to keep the codepath the same as win32. */
#define LDAP_DEPRECATED 1
#include <ldap.h>
#else
#include <winldap.h>

/* Correct header from the Platform SDK */
typedef
ULONG		(*__ldap_start_tls_sA) (
									IN PLDAP ExternalHandle,
									OUT PULONG ServerReturnValue,
									OUT LDAPMessage **result,
									IN PLDAPControlA * ServerControls,
									IN PLDAPControlA * ClientControls
);
#endif

static int	CheckLDAPAuth(Port *port);

/* LDAP_OPT_DIAGNOSTIC_MESSAGE is the newer spelling */
#ifndef LDAP_OPT_DIAGNOSTIC_MESSAGE
#define LDAP_OPT_DIAGNOSTIC_MESSAGE LDAP_OPT_ERROR_STRING
#endif

#endif							/* USE_LDAP */

/*----------------------------------------------------------------
 * Cert authentication
 *----------------------------------------------------------------
 */
#ifdef USE_SSL
static int	CheckCertAuth(Port *port);
#endif


/*----------------------------------------------------------------
 * Kerberos and GSSAPI GUCs
 *----------------------------------------------------------------
 */
char	   *pg_krb_server_keyfile;
bool		pg_krb_caseins_users;


/*----------------------------------------------------------------
 * GSSAPI Authentication
 *----------------------------------------------------------------
 */
#ifdef ENABLE_GSS
#include "libpq/be-gssapi-common.h"

static int	pg_GSS_checkauth(Port *port);
static int	pg_GSS_recvauth(Port *port);
<<<<<<< HEAD
static int	check_valid_until_for_gssapi(Port *port);
#endif   /* ENABLE_GSS */
=======
#endif							/* ENABLE_GSS */
>>>>>>> 9e1c9f95


/*----------------------------------------------------------------
 * SSPI Authentication
 *----------------------------------------------------------------
 */
#ifdef ENABLE_SSPI
typedef SECURITY_STATUS
			(WINAPI * QUERY_SECURITY_CONTEXT_TOKEN_FN) (
														PCtxtHandle, void **);
static int	pg_SSPI_recvauth(Port *port);
static int	pg_SSPI_make_upn(char *accountname,
							 size_t accountnamesize,
							 char *domainname,
							 size_t domainnamesize,
							 bool update_accountname);
#endif

/*----------------------------------------------------------------
 * RADIUS Authentication
 *----------------------------------------------------------------
 */
static int	CheckRADIUSAuth(Port *port);
static int	PerformRadiusTransaction(const char *server, const char *secret, const char *portstr, const char *identifier, const char *user_name, const char *passwd);


/*
 * Maximum accepted size of GSS and SSPI authentication tokens.
 *
 * Kerberos tickets are usually quite small, but the TGTs issued by Windows
 * domain controllers include an authorization field known as the Privilege
 * Attribute Certificate (PAC), which contains the user's Windows permissions
 * (group memberships etc.). The PAC is copied into all tickets obtained on
 * the basis of this TGT (even those issued by Unix realms which the Windows
 * realm trusts), and can be several kB in size. The maximum token size
 * accepted by Windows systems is determined by the MaxAuthToken Windows
 * registry setting. Microsoft recommends that it is not set higher than
 * 65535 bytes, so that seems like a reasonable limit for us as well.
 */
#define PG_MAX_AUTH_TOKEN_LENGTH	65535

/*
 * Maximum accepted size of SASL messages.
 *
 * The messages that the server or libpq generate are much smaller than this,
 * but have some headroom.
 */
#define PG_MAX_SASL_MESSAGE_LENGTH	1024

/*----------------------------------------------------------------
 * Global authentication functions
 *----------------------------------------------------------------
 */

/*
 * This hook allows plugins to get control following client authentication,
 * but before the user has been informed about the results.  It could be used
 * to record login events, insert a delay after failed authentication, etc.
 */
ClientAuthentication_hook_type ClientAuthentication_hook = NULL;

/*
 * Tell the user the authentication failed, but not (much about) why.
 *
 * There is a tradeoff here between security concerns and making life
 * unnecessarily difficult for legitimate users.  We would not, for example,
 * want to report the password we were expecting to receive...
 * But it seems useful to report the username and authorization method
 * in use, and these are items that must be presumed known to an attacker
 * anyway.
 * Note that many sorts of failure report additional information in the
 * postmaster log, which we hope is only readable by good guys.  In
 * particular, if logdetail isn't NULL, we send that string to the log.
 */
static void
auth_failed(Port *port, int status, char *logdetail)
{
	const char *errstr;
	char	   *cdetail;
	int			errcode_return = ERRCODE_INVALID_AUTHORIZATION_SPECIFICATION;

	/*
	 * If we failed due to EOF from client, just quit; there's no point in
	 * trying to send a message to the client, and not much point in logging
	 * the failure in the postmaster log.  (Logging the failure might be
	 * desirable, were it not for the fact that libpq closes the connection
	 * unceremoniously if challenged for a password when it hasn't got one to
	 * send.  We'll get a useless log entry for every psql connection under
	 * password auth, even if it's perfectly successful, if we log STATUS_EOF
	 * events.)
	 */
	if (status == STATUS_EOF)
		proc_exit(0);

	/* internal communication failure */
	if (!port->hba)
	{
		errstr = gettext_noop("authentication failed for user \"%s\": "
							  "invalid authentication method");
	}
	else
	{
	  switch (port->hba->auth_method)
	  {
		case uaReject:
		case uaImplicitReject:
			errstr = gettext_noop("authentication failed for user \"%s\": host rejected");
			break;
		case uaTrust:
			errstr = gettext_noop("\"trust\" authentication failed for user \"%s\"");
			break;
		case uaIdent:
			errstr = gettext_noop("Ident authentication failed for user \"%s\"");
			break;
		case uaPeer:
			errstr = gettext_noop("Peer authentication failed for user \"%s\"");
			break;
		case uaPassword:
		case uaMD5:
		case uaSCRAM:
			errstr = gettext_noop("password authentication failed for user \"%s\"");
			/* We use it to indicate if a .pgpass password failed. */
			errcode_return = ERRCODE_INVALID_PASSWORD;
			break;
		case uaGSS:
			errstr = gettext_noop("GSSAPI authentication failed for user \"%s\"");
			break;
		case uaSSPI:
			errstr = gettext_noop("SSPI authentication failed for user \"%s\"");
			break;
		case uaPAM:
			errstr = gettext_noop("PAM authentication failed for user \"%s\"");
			break;
		case uaBSD:
			errstr = gettext_noop("BSD authentication failed for user \"%s\"");
			break;
		case uaLDAP:
			errstr = gettext_noop("LDAP authentication failed for user \"%s\"");
			break;
		case uaCert:
			errstr = gettext_noop("certificate authentication failed for user \"%s\"");
			break;
		case uaRADIUS:
			errstr = gettext_noop("RADIUS authentication failed for user \"%s\"");
			break;
		default:
			errstr = gettext_noop("authentication failed for user \"%s\": invalid authentication method");
			break;
	  }
	}

	cdetail = psprintf(_("Connection matched pg_hba.conf line %d: \"%s\""),
					   port->hba->linenumber, port->hba->rawline);
	if (logdetail)
		logdetail = psprintf("%s\n%s", logdetail, cdetail);
	else
		logdetail = cdetail;

	ereport(FATAL,
			(errcode(errcode_return),
			 errmsg(errstr, port->user_name),
			 logdetail ? errdetail_log("%s", logdetail) : 0));

	/* doesn't return */
}

/*
 * Special client authentication for QD to QE connections. This is run at the
 * QE. This is non-trivial because a QE some times runs at the master (i.e., an
 * entry-DB for things like master only tables).
 */
static int
internal_client_authentication(Port *port)
{
	if (IS_QUERY_DISPATCHER())
	{
		/* 
		 * The entry-DB (or QE at the master) case.
		 *
		 * The goal here is to block network connection from out of
		 * master to master db with magic bit packet.
		 * So, only when it comes from the same host, the connection
		 * is authenticated, if this connection is TCP/UDP. We
		 * don't assume the connection is via unix domain socket,
		 * but if it comes, just authenticate it. We'll need to
		 * verify user on UDS case, but for now we don't do too much
		 * for the goal described above.
		 */
		if(port->raddr.addr.ss_family == AF_INET
#ifdef HAVE_IPV6
				|| port->raddr.addr.ss_family == AF_INET6
#endif   /* HAVE_IPV6 */
			   )
		{
			if (check_same_host_or_net(&port->raddr, ipCmpSameHost) &&
				!gp_reject_internal_tcp_conn)
			{
				elog(DEBUG1, "received same host internal TCP connection");
				FakeClientAuthentication(port);
			}
			else
			{
				/* Security violation? */
				elog(LOG, "rejecting TCP connection to master using internal"
					 "connection protocol");
				return false;
			}
			return true;
		}
#ifdef HAVE_UNIX_SOCKETS
		else if (port->raddr.addr.ss_family == AF_UNIX)
		{
			/* 
			 * Internal connection via a domain socket -- use ident
			 */
			char *local_name;
			struct passwd *pw;

			pw = getpwuid(geteuid());
			if (pw == NULL)
			{
				elog(LOG, "invalid effective UID %d ", geteuid());
				return false;
			}

			local_name = pw->pw_name;

			if (!auth_peer(port))
				return false;
			else
			{
				FakeClientAuthentication(port);
				return true;
			}
		}
#endif   /* HAVE_UNIX_SOCKETS */
		else
		{
			/* Security violation? */
			elog(LOG, "rejecting TCP connection to master using internal"
				 "connection protocol");
			return false;
		}
	}
	else
	{
		/* We're on an actual segment host */	
		FakeClientAuthentication(port);
	}

	return true;
}

static bool
is_internal_gpdb_conn(Port *port)
{
	/* 
	 * This is an internal connection if major version is three and we've set
	 * the upper bits to 7.
	 */
	if (PG_PROTOCOL_MAJOR(port->proto) == 3 &&
			IS_GPDB_INTERNAL_PROTOCOL(port->proto))
		return true;
	else
		return false;
}


/*
 * Client authentication starts here.  If there is an error, this
 * function does not return and the backend process is terminated.
 */
void
ClientAuthentication(Port *port)
{
	int			status = STATUS_ERROR;
	char	   *logdetail = NULL;

	/*
	 * If this is a QD to QE connection, we might be able to short circuit
	 * client authentication.
	 */
	if (is_internal_gpdb_conn(port))
	{
		if (internal_client_authentication(port))
			return;

		/* Else, try the normal authentication */
	}

	/*
	 * Get the authentication method to use for this frontend/database
	 * combination.  Note: we do not parse the file at this point; this has
	 * already been done elsewhere.  hba.c dropped an error message into the
	 * server logfile if parsing the hba config file failed.
	 */
	hba_getauthmethod(port);

	CHECK_FOR_INTERRUPTS();

	/*
	 * This is the first point where we have access to the hba record for the
	 * current connection, so perform any verifications based on the hba
	 * options field that should be done *before* the authentication here.
	 */
	if (port->hba->clientcert != clientCertOff)
	{
		/* If we haven't loaded a root certificate store, fail */
		if (!secure_loaded_verify_locations())
			ereport(FATAL,
					(errcode(ERRCODE_CONFIG_FILE_ERROR),
					 errmsg("client certificates can only be checked if a root certificate store is available")));

		/*
		 * If we loaded a root certificate store, and if a certificate is
		 * present on the client, then it has been verified against our root
		 * certificate store, and the connection would have been aborted
		 * already if it didn't verify ok.
		 */
		if (!port->peer_cert_valid)
			ereport(FATAL,
					(errcode(ERRCODE_INVALID_AUTHORIZATION_SPECIFICATION),
					 errmsg("connection requires a valid client certificate")));
	}

#ifdef ENABLE_GSS
	if (port->gss->enc && port->hba->auth_method != uaReject &&
		port->hba->auth_method != uaImplicitReject &&
		port->hba->auth_method != uaTrust &&
		port->hba->auth_method != uaGSS)
	{
		ereport(FATAL, (errcode(ERRCODE_INVALID_AUTHORIZATION_SPECIFICATION),
						errmsg("GSSAPI encryption can only be used with gss, trust, or reject authentication methods")));
	}
#endif

	/*
	 * Now proceed to do the actual authentication check
	 */
	switch (port->hba->auth_method)
	{
		case uaReject:

			/*
			 * An explicit "reject" entry in pg_hba.conf.  This report exposes
			 * the fact that there's an explicit reject entry, which is
			 * perhaps not so desirable from a security standpoint; but the
			 * message for an implicit reject could confuse the DBA a lot when
			 * the true situation is a match to an explicit reject.  And we
			 * don't want to change the message for an implicit reject.  As
			 * noted below, the additional information shown here doesn't
			 * expose anything not known to an attacker.
			 */
			{
				char		hostinfo[NI_MAXHOST];

				pg_getnameinfo_all(&port->raddr.addr, port->raddr.salen,
								   hostinfo, sizeof(hostinfo),
								   NULL, 0,
								   NI_NUMERICHOST);

				if (am_walsender)
				{
#ifdef USE_SSL
					ereport(FATAL,
							(errcode(ERRCODE_INVALID_AUTHORIZATION_SPECIFICATION),
							 errmsg("pg_hba.conf rejects replication connection for host \"%s\", user \"%s\", %s",
									hostinfo, port->user_name,
									port->ssl_in_use ? _("SSL on") : _("SSL off"))));
#else
					ereport(FATAL,
							(errcode(ERRCODE_INVALID_AUTHORIZATION_SPECIFICATION),
							 errmsg("pg_hba.conf rejects replication connection for host \"%s\", user \"%s\"",
									hostinfo, port->user_name)));
#endif
				}
				else
				{
#ifdef USE_SSL
					ereport(FATAL,
							(errcode(ERRCODE_INVALID_AUTHORIZATION_SPECIFICATION),
							 errmsg("pg_hba.conf rejects connection for host \"%s\", user \"%s\", database \"%s\", %s",
									hostinfo, port->user_name,
									port->database_name,
									port->ssl_in_use ? _("SSL on") : _("SSL off"))));
#else
					ereport(FATAL,
							(errcode(ERRCODE_INVALID_AUTHORIZATION_SPECIFICATION),
							 errmsg("pg_hba.conf rejects connection for host \"%s\", user \"%s\", database \"%s\"",
									hostinfo, port->user_name,
									port->database_name)));
#endif
				}
				break;
			}

		case uaImplicitReject:

			/*
			 * No matching entry, so tell the user we fell through.
			 *
			 * NOTE: the extra info reported here is not a security breach,
			 * because all that info is known at the frontend and must be
			 * assumed known to bad guys.  We're merely helping out the less
			 * clueful good guys.
			 */
			{
				char		hostinfo[NI_MAXHOST];

				pg_getnameinfo_all(&port->raddr.addr, port->raddr.salen,
								   hostinfo, sizeof(hostinfo),
								   NULL, 0,
								   NI_NUMERICHOST);

#define HOSTNAME_LOOKUP_DETAIL(port) \
				(port->remote_hostname ? \
				 (port->remote_hostname_resolv == +1 ? \
				  errdetail_log("Client IP address resolved to \"%s\", forward lookup matches.", \
								port->remote_hostname) : \
				  port->remote_hostname_resolv == 0 ? \
				  errdetail_log("Client IP address resolved to \"%s\", forward lookup not checked.", \
								port->remote_hostname) : \
				  port->remote_hostname_resolv == -1 ? \
				  errdetail_log("Client IP address resolved to \"%s\", forward lookup does not match.", \
								port->remote_hostname) : \
				  port->remote_hostname_resolv == -2 ? \
				  errdetail_log("Could not translate client host name \"%s\" to IP address: %s.", \
								port->remote_hostname, \
								gai_strerror(port->remote_hostname_errcode)) : \
				  0) \
				 : (port->remote_hostname_resolv == -2 ? \
					errdetail_log("Could not resolve client IP address to a host name: %s.", \
								  gai_strerror(port->remote_hostname_errcode)) : \
					0))

				if (am_walsender)
				{
#ifdef USE_SSL
					ereport(FATAL,
							(errcode(ERRCODE_INVALID_AUTHORIZATION_SPECIFICATION),
							 errmsg("no pg_hba.conf entry for replication connection from host \"%s\", user \"%s\", %s",
									hostinfo, port->user_name,
									port->ssl_in_use ? _("SSL on") : _("SSL off")),
							 HOSTNAME_LOOKUP_DETAIL(port)));
#else
					ereport(FATAL,
							(errcode(ERRCODE_INVALID_AUTHORIZATION_SPECIFICATION),
							 errmsg("no pg_hba.conf entry for replication connection from host \"%s\", user \"%s\"",
									hostinfo, port->user_name),
							 HOSTNAME_LOOKUP_DETAIL(port)));
#endif
				}
				else
				{
#ifdef USE_SSL
					ereport(FATAL,
							(errcode(ERRCODE_INVALID_AUTHORIZATION_SPECIFICATION),
							 errmsg("no pg_hba.conf entry for host \"%s\", user \"%s\", database \"%s\", %s",
									hostinfo, port->user_name,
									port->database_name,
									port->ssl_in_use ? _("SSL on") : _("SSL off")),
							 HOSTNAME_LOOKUP_DETAIL(port)));
#else
					ereport(FATAL,
							(errcode(ERRCODE_INVALID_AUTHORIZATION_SPECIFICATION),
							 errmsg("no pg_hba.conf entry for host \"%s\", user \"%s\", database \"%s\"",
									hostinfo, port->user_name,
									port->database_name),
							 HOSTNAME_LOOKUP_DETAIL(port)));
#endif
				}
				break;
			}

		case uaGSS:
#ifdef ENABLE_GSS
<<<<<<< HEAD
			if (check_valid_until_for_gssapi(port) == STATUS_ERROR)
			{
				ereport(FATAL,
					(errcode(ERRCODE_INVALID_AUTHORIZATION_SPECIFICATION),
					 errmsg("authentication failed for user \"%s\": valid until timestamp expired",
							port->user_name)));
			}

			sendAuthRequest(port, AUTH_REQ_GSS);
			status = pg_GSS_recvauth(port);
=======
			port->gss->auth = true;
			if (port->gss->enc)
				status = pg_GSS_checkauth(port);
			else
			{
				sendAuthRequest(port, AUTH_REQ_GSS, NULL, 0);
				status = pg_GSS_recvauth(port);
			}
>>>>>>> 9e1c9f95
#else
			Assert(false);
#endif
			break;

		case uaSSPI:
#ifdef ENABLE_SSPI
			sendAuthRequest(port, AUTH_REQ_SSPI, NULL, 0);
			status = pg_SSPI_recvauth(port);
#else
			Assert(false);
#endif
			break;

		case uaPeer:
#ifdef HAVE_UNIX_SOCKETS
			status = auth_peer(port);
#else
			Assert(false);
#endif
			break;

		case uaIdent:
			status = ident_inet(port);
			break;

		case uaMD5:
		case uaSCRAM:
			status = CheckPWChallengeAuth(port, &logdetail);
			break;

		case uaPassword:
			status = CheckPasswordAuth(port, &logdetail);
			break;

		case uaPAM:
#ifdef USE_PAM
			status = CheckPAMAuth(port, port->user_name, "");
#else
			Assert(false);
#endif							/* USE_PAM */
			break;

		case uaBSD:
#ifdef USE_BSD_AUTH
			status = CheckBSDAuth(port, port->user_name);
#else
			Assert(false);
#endif							/* USE_BSD_AUTH */
			break;

		case uaLDAP:
#ifdef USE_LDAP
			status = CheckLDAPAuth(port);
#else
			Assert(false);
#endif
			break;
		case uaRADIUS:
			status = CheckRADIUSAuth(port);
			break;
		case uaCert:
			/* uaCert will be treated as if clientcert=verify-full (uaTrust) */
		case uaTrust:
			status = STATUS_OK;
			break;
	}

	if ((status == STATUS_OK && port->hba->clientcert == clientCertFull)
		|| port->hba->auth_method == uaCert)
	{
		/*
		 * Make sure we only check the certificate if we use the cert method
		 * or verify-full option.
		 */
#ifdef USE_SSL
		status = CheckCertAuth(port);
#else
		Assert(false);
#endif
	}

	if (ClientAuthentication_hook)
		(*ClientAuthentication_hook) (port, status);

	if (status == STATUS_OK)
<<<<<<< HEAD
	{
		if (CheckAuthTimeConstraints(port->user_name) != STATUS_OK)
			ereport(FATAL,
					 (errcode(ERRCODE_INVALID_AUTHORIZATION_SPECIFICATION),
					  errmsg("authentication failed for user \"%s\": login not permitted at this time",
							 port->user_name)));
	}

	if (status == STATUS_OK)
		sendAuthRequest(port, AUTH_REQ_OK);
=======
		sendAuthRequest(port, AUTH_REQ_OK, NULL, 0);
>>>>>>> 9e1c9f95
	else
		auth_failed(port, status, logdetail);
}

void
FakeClientAuthentication(Port *port)
{
	sendAuthRequest(port, AUTH_REQ_OK);
}

/*
 * Send an authentication request packet to the frontend.
 */
static void
sendAuthRequest(Port *port, AuthRequest areq, const char *extradata, int extralen)
{
	StringInfoData buf;

	CHECK_FOR_INTERRUPTS();

	pq_beginmessage(&buf, 'R');
	pq_sendint32(&buf, (int32) areq);
	if (extralen > 0)
		pq_sendbytes(&buf, extradata, extralen);

	pq_endmessage(&buf);

	/*
	 * Flush message so client will see it, except for AUTH_REQ_OK and
	 * AUTH_REQ_SASL_FIN, which need not be sent until we are ready for
	 * queries.
	 */
	if (areq != AUTH_REQ_OK && areq != AUTH_REQ_SASL_FIN)
		pq_flush();

	CHECK_FOR_INTERRUPTS();
}

/*
 * Collect password response packet from frontend.
 *
 * Returns NULL if couldn't get password, else palloc'd string.
 */
static char *
recv_password_packet(Port *port)
{
	StringInfoData buf;

	pq_startmsgread();
	if (PG_PROTOCOL_MAJOR(port->proto) >= 3)
	{
		/* Expect 'p' message type */
		int			mtype;

		mtype = pq_getbyte();
		if (mtype != 'p')
		{
			/*
			 * If the client just disconnects without offering a password,
			 * don't make a log entry.  This is legal per protocol spec and in
			 * fact commonly done by psql, so complaining just clutters the
			 * log.
			 */
			if (mtype != EOF)
				ereport(ERROR,
						(errcode(ERRCODE_PROTOCOL_VIOLATION),
						 errmsg("expected password response, got message type %d",
								mtype)));
			return NULL;		/* EOF or bad message type */
		}
	}
	else
	{
		/* For pre-3.0 clients, avoid log entry if they just disconnect */
		if (pq_peekbyte() == EOF)
			return NULL;		/* EOF */
	}

	initStringInfo(&buf);
	if (pq_getmessage(&buf, 1000))	/* receive password */
	{
		/* EOF - pq_getmessage already logged a suitable message */
		pfree(buf.data);
		return NULL;
	}

	/*
	 * Apply sanity check: password packet length should agree with length of
	 * contained string.  Note it is safe to use strlen here because
	 * StringInfo is guaranteed to have an appended '\0'.
	 */
	if (strlen(buf.data) + 1 != buf.len)
		ereport(ERROR,
				(errcode(ERRCODE_PROTOCOL_VIOLATION),
				 errmsg("invalid password packet size")));

	/*
	 * Don't allow an empty password. Libpq treats an empty password the same
	 * as no password at all, and won't even try to authenticate. But other
	 * clients might, so allowing it would be confusing.
	 *
	 * Note that this only catches an empty password sent by the client in
<<<<<<< HEAD
	 * plaintext. There's another check in md5_crypt_verify to prevent an
	 * empty password from being used with MD5 authentication.
	 */
	if (buf.data[0] == '\0')
=======
	 * plaintext. There's also a check in CREATE/ALTER USER that prevents an
	 * empty string from being stored as a user's password in the first place.
	 * We rely on that for MD5 and SCRAM authentication, but we still need
	 * this check here, to prevent an empty password from being used with
	 * authentication methods that check the password against an external
	 * system, like PAM, LDAP and RADIUS.
	 */
	if (buf.len == 1)
>>>>>>> 9e1c9f95
		ereport(ERROR,
				(errcode(ERRCODE_INVALID_PASSWORD),
				 errmsg("empty password returned by client")));

	/* Do not echo password to logs, for security. */
	elog(DEBUG5, "received password packet");

	/*
	 * Return the received string.  Note we do not attempt to do any
	 * character-set conversion on it; since we don't yet know the client's
	 * encoding, there wouldn't be much point.
	 */
	return buf.data;
}


/*----------------------------------------------------------------
 * Password-based authentication mechanisms
 *----------------------------------------------------------------
 */

/*
 * Plaintext password authentication.
 */
static int
CheckPasswordAuth(Port *port, char **logdetail)
{
	char	   *passwd;
	int			result;
	char	   *shadow_pass;

	sendAuthRequest(port, AUTH_REQ_PASSWORD, NULL, 0);

	passwd = recv_password_packet(port);
	if (passwd == NULL)
		return STATUS_EOF;		/* client wouldn't send password */

	shadow_pass = get_role_password(port->user_name, logdetail);
	if (shadow_pass)
	{
		result = plain_crypt_verify(port->user_name, shadow_pass, passwd,
									logdetail);
	}
	else
		result = STATUS_ERROR;

	if (shadow_pass)
		pfree(shadow_pass);
	pfree(passwd);

	return result;
}

/*
 * MD5 and SCRAM authentication.
 */
static int
CheckPWChallengeAuth(Port *port, char **logdetail)
{
	int			auth_result;
	char	   *shadow_pass;
	PasswordType pwtype;

	Assert(port->hba->auth_method == uaSCRAM ||
		   port->hba->auth_method == uaMD5);

	/* First look up the user's password. */
	shadow_pass = get_role_password(port->user_name, logdetail);

	/*
	 * If the user does not exist, or has no password or it's expired, we
	 * still go through the motions of authentication, to avoid revealing to
	 * the client that the user didn't exist.  If 'md5' is allowed, we choose
	 * whether to use 'md5' or 'scram-sha-256' authentication based on current
	 * password_encryption setting.  The idea is that most genuine users
	 * probably have a password of that type, and if we pretend that this user
	 * had a password of that type, too, it "blends in" best.
	 */
	if (!shadow_pass)
		pwtype = Password_encryption;
	else
		pwtype = get_password_type(shadow_pass);

	/*
	 * If 'md5' authentication is allowed, decide whether to perform 'md5' or
	 * 'scram-sha-256' authentication based on the type of password the user
	 * has.  If it's an MD5 hash, we must do MD5 authentication, and if it's a
	 * SCRAM verifier, we must do SCRAM authentication.
	 *
	 * If MD5 authentication is not allowed, always use SCRAM.  If the user
	 * had an MD5 password, CheckSCRAMAuth() will fail.
	 */
	if (port->hba->auth_method == uaMD5 && pwtype == PASSWORD_TYPE_MD5)
		auth_result = CheckMD5Auth(port, shadow_pass, logdetail);
	else
		auth_result = CheckSCRAMAuth(port, shadow_pass, logdetail);

	if (shadow_pass)
		pfree(shadow_pass);

<<<<<<< HEAD
/*
 * Generate an error for GSSAPI authentication.  The caller should apply
 * _() to errmsg to make it translatable.
 */
static void
pg_GSS_error(int severity, char *errmsg, OM_uint32 maj_stat, OM_uint32 min_stat)
=======
	/*
	 * If get_role_password() returned error, return error, even if the
	 * authentication succeeded.
	 */
	if (!shadow_pass)
	{
		Assert(auth_result != STATUS_OK);
		return STATUS_ERROR;
	}
	return auth_result;
}

static int
CheckMD5Auth(Port *port, char *shadow_pass, char **logdetail)
>>>>>>> 9e1c9f95
{
	char		md5Salt[4];		/* Password salt */
	char	   *passwd;
	int			result;

	if (Db_user_namespace)
		ereport(FATAL,
				(errcode(ERRCODE_INVALID_AUTHORIZATION_SPECIFICATION),
				 errmsg("MD5 authentication is not supported when \"db_user_namespace\" is enabled")));

	/* include the salt to use for computing the response */
	if (!pg_strong_random(md5Salt, 4))
	{
		ereport(LOG,
				(errmsg("could not generate random MD5 salt")));
		return STATUS_ERROR;
	}

	sendAuthRequest(port, AUTH_REQ_MD5, md5Salt, 4);

	passwd = recv_password_packet(port);
	if (passwd == NULL)
		return STATUS_EOF;		/* client wouldn't send password */

	if (shadow_pass)
		result = md5_crypt_verify(port->user_name, shadow_pass, passwd,
								  md5Salt, 4, logdetail);
	else
		result = STATUS_ERROR;

	pfree(passwd);

	return result;
}

static int
CheckSCRAMAuth(Port *port, char *shadow_pass, char **logdetail)
{
	StringInfoData sasl_mechs;
	int			mtype;
	StringInfoData buf;
	void	   *scram_opaq = NULL;
	char	   *output = NULL;
	int			outputlen = 0;
	const char *input;
	int			inputlen;
	int			result;
	bool		initial;

	/*
	 * SASL auth is not supported for protocol versions before 3, because it
	 * relies on the overall message length word to determine the SASL payload
	 * size in AuthenticationSASLContinue and PasswordMessage messages.  (We
	 * used to have a hard rule that protocol messages must be parsable
	 * without relying on the length word, but we hardly care about older
	 * protocol version anymore.)
	 */
	if (PG_PROTOCOL_MAJOR(FrontendProtocol) < 3)
		ereport(FATAL,
				(errcode(ERRCODE_FEATURE_NOT_SUPPORTED),
				 errmsg("SASL authentication is not supported in protocol version 2")));

	/*
	 * Send the SASL authentication request to user.  It includes the list of
	 * authentication mechanisms that are supported.
	 */
	initStringInfo(&sasl_mechs);

	pg_be_scram_get_mechanisms(port, &sasl_mechs);
	/* Put another '\0' to mark that list is finished. */
	appendStringInfoChar(&sasl_mechs, '\0');

	sendAuthRequest(port, AUTH_REQ_SASL, sasl_mechs.data, sasl_mechs.len);
	pfree(sasl_mechs.data);

	/*
	 * Loop through SASL message exchange.  This exchange can consist of
	 * multiple messages sent in both directions.  First message is always
	 * from the client.  All messages from client to server are password
	 * packets (type 'p').
	 */
	initial = true;
	do
	{
		pq_startmsgread();
		mtype = pq_getbyte();
		if (mtype != 'p')
		{
			/* Only log error if client didn't disconnect. */
			if (mtype != EOF)
			{
				ereport(ERROR,
						(errcode(ERRCODE_PROTOCOL_VIOLATION),
						 errmsg("expected SASL response, got message type %d",
								mtype)));
			}
			else
				return STATUS_EOF;
		}

		/* Get the actual SASL message */
		initStringInfo(&buf);
		if (pq_getmessage(&buf, PG_MAX_SASL_MESSAGE_LENGTH))
		{
			/* EOF - pq_getmessage already logged error */
			pfree(buf.data);
			return STATUS_ERROR;
		}

		elog(DEBUG4, "Processing received SASL response of length %d", buf.len);

		/*
		 * The first SASLInitialResponse message is different from the others.
		 * It indicates which SASL mechanism the client selected, and contains
		 * an optional Initial Client Response payload.  The subsequent
		 * SASLResponse messages contain just the SASL payload.
		 */
		if (initial)
		{
			const char *selected_mech;

			selected_mech = pq_getmsgrawstring(&buf);

			/*
			 * Initialize the status tracker for message exchanges.
			 *
			 * If the user doesn't exist, or doesn't have a valid password, or
			 * it's expired, we still go through the motions of SASL
			 * authentication, but tell the authentication method that the
			 * authentication is "doomed". That is, it's going to fail, no
			 * matter what.
			 *
			 * This is because we don't want to reveal to an attacker what
			 * usernames are valid, nor which users have a valid password.
			 */
			scram_opaq = pg_be_scram_init(port, selected_mech, shadow_pass);

			inputlen = pq_getmsgint(&buf, 4);
			if (inputlen == -1)
				input = NULL;
			else
				input = pq_getmsgbytes(&buf, inputlen);

			initial = false;
		}
		else
		{
			inputlen = buf.len;
			input = pq_getmsgbytes(&buf, buf.len);
		}
		pq_getmsgend(&buf);

		/*
		 * The StringInfo guarantees that there's a \0 byte after the
		 * response.
		 */
		Assert(input == NULL || input[inputlen] == '\0');

		/*
		 * we pass 'logdetail' as NULL when doing a mock authentication,
		 * because we should already have a better error message in that case
		 */
		result = pg_be_scram_exchange(scram_opaq, input, inputlen,
									  &output, &outputlen,
									  logdetail);

		/* input buffer no longer used */
		pfree(buf.data);

		if (output)
		{
			/*
			 * Negotiation generated data to be sent to the client.
			 */
			elog(DEBUG4, "sending SASL challenge of length %u", outputlen);

			if (result == SASL_EXCHANGE_SUCCESS)
				sendAuthRequest(port, AUTH_REQ_SASL_FIN, output, outputlen);
			else
				sendAuthRequest(port, AUTH_REQ_SASL_CONT, output, outputlen);

			pfree(output);
		}
	} while (result == SASL_EXCHANGE_CONTINUE);

	/* Oops, Something bad happened */
	if (result != SASL_EXCHANGE_SUCCESS)
	{
		return STATUS_ERROR;
	}

	return STATUS_OK;
}

<<<<<<< HEAD
/*
 * Check to see if the password of a user is valid (using the validuntil
 * attribute associated with the pg_role) for GSSAPI based authentication.
 *
 * This logic is copied from hashed_passwd_verify(), so we need to ensure
 * these functions don't fall out of sync.
 */
static int
check_valid_until_for_gssapi(Port *port)
{
	int			retval = STATUS_ERROR;
	TimestampTz vuntil = 0;
	HeapTuple	roleTup;
	Datum		datum;
	bool		isnull;

	/* Get role info from pg_authid */
	roleTup = SearchSysCache1(AUTHNAME, PointerGetDatum(port->user_name));
	if (!HeapTupleIsValid(roleTup))
		return STATUS_ERROR;					/* no such user */

	datum = SysCacheGetAttr(AUTHNAME, roleTup,
							Anum_pg_authid_rolvaliduntil, &isnull);
	if (!isnull)
		vuntil = DatumGetTimestampTz(datum);

	ReleaseSysCache(roleTup);

	CHECK_FOR_INTERRUPTS();

	/*
	 * Now check to be sure we are not past rolvaliduntil
	 */
	if (isnull)
		retval = STATUS_OK;
	else if (vuntil < GetCurrentTimestamp())
		retval = STATUS_ERROR;
	else
		retval = STATUS_OK;

	return retval;
}

=======

/*----------------------------------------------------------------
 * GSSAPI authentication system
 *----------------------------------------------------------------
 */
#ifdef ENABLE_GSS
>>>>>>> 9e1c9f95
static int
pg_GSS_recvauth(Port *port)
{
	OM_uint32	maj_stat,
				min_stat,
				lmin_s,
				gflags;
	int			mtype;
	StringInfoData buf;
	gss_buffer_desc gbuf;

	/*
	 * GSS auth is not supported for protocol versions before 3, because it
	 * relies on the overall message length word to determine the GSS payload
	 * size in AuthenticationGSSContinue and PasswordMessage messages. (This
	 * is, in fact, a design error in our GSS support, because protocol
	 * messages are supposed to be parsable without relying on the length
	 * word; but it's not worth changing it now.)
	 */
	if (PG_PROTOCOL_MAJOR(FrontendProtocol) < 3)
		ereport(FATAL,
				(errcode(ERRCODE_FEATURE_NOT_SUPPORTED),
				 errmsg("GSSAPI is not supported in protocol version 2")));

	if (pg_krb_server_keyfile && strlen(pg_krb_server_keyfile) > 0)
	{
		/*
		 * Set default Kerberos keytab file for the Krb5 mechanism.
		 *
		 * setenv("KRB5_KTNAME", pg_krb_server_keyfile, 0); except setenv()
		 * not always available.
		 */
		if (getenv("KRB5_KTNAME") == NULL)
		{
			size_t		kt_len = strlen(pg_krb_server_keyfile) + 14;
			char	   *kt_path = malloc(kt_len);

			if (!kt_path ||
				snprintf(kt_path, kt_len, "KRB5_KTNAME=%s",
						 pg_krb_server_keyfile) != kt_len - 2 ||
				putenv(kt_path) != 0)
			{
				ereport(LOG,
						(errcode(ERRCODE_OUT_OF_MEMORY),
						 errmsg("out of memory")));
				return STATUS_ERROR;
			}
		}
	}

	/*
	 * We accept any service principal that's present in our keytab. This
	 * increases interoperability between kerberos implementations that see
	 * for example case sensitivity differently, while not really opening up
	 * any vector of attack.
	 */
	port->gss->cred = GSS_C_NO_CREDENTIAL;

	/*
	 * Initialize sequence with an empty context
	 */
	port->gss->ctx = GSS_C_NO_CONTEXT;

	/*
	 * Loop through GSSAPI message exchange. This exchange can consist of
	 * multiple messages sent in both directions. First message is always from
	 * the client. All messages from client to server are password packets
	 * (type 'p').
	 */
	do
	{
		pq_startmsgread();

		CHECK_FOR_INTERRUPTS();

		mtype = pq_getbyte();
		if (mtype != 'p')
		{
			/* Only log error if client didn't disconnect. */
			if (mtype != EOF)
				ereport(ERROR,
						(errcode(ERRCODE_PROTOCOL_VIOLATION),
						 errmsg("expected GSS response, got message type %d",
								mtype)));
			return STATUS_ERROR;
		}

		/* Get the actual GSS token */
		initStringInfo(&buf);
		if (pq_getmessage(&buf, PG_MAX_AUTH_TOKEN_LENGTH))
		{
			/* EOF - pq_getmessage already logged error */
			pfree(buf.data);
			return STATUS_ERROR;
		}

		/* Map to GSSAPI style buffer */
		gbuf.length = buf.len;
		gbuf.value = buf.data;

		elog(DEBUG4, "Processing received GSS token of length %u",
			 (unsigned int) gbuf.length);

		maj_stat = gss_accept_sec_context(
										  &min_stat,
										  &port->gss->ctx,
										  port->gss->cred,
										  &gbuf,
										  GSS_C_NO_CHANNEL_BINDINGS,
										  &port->gss->name,
										  NULL,
										  &port->gss->outbuf,
										  &gflags,
										  NULL,
										  NULL);

		/* gbuf no longer used */
		pfree(buf.data);

		elog(DEBUG5, "gss_accept_sec_context major: %d, "
			 "minor: %d, outlen: %u, outflags: %x",
			 maj_stat, min_stat,
			 (unsigned int) port->gss->outbuf.length, gflags);

		CHECK_FOR_INTERRUPTS();

		if (port->gss->outbuf.length != 0)
		{
			/*
			 * Negotiation generated data to be sent to the client.
			 */
			elog(DEBUG4, "sending GSS response token of length %u",
				 (unsigned int) port->gss->outbuf.length);

			sendAuthRequest(port, AUTH_REQ_GSS_CONT,
							port->gss->outbuf.value, port->gss->outbuf.length);

			gss_release_buffer(&lmin_s, &port->gss->outbuf);
		}

		if (maj_stat != GSS_S_COMPLETE && maj_stat != GSS_S_CONTINUE_NEEDED)
		{
			gss_delete_sec_context(&lmin_s, &port->gss->ctx, GSS_C_NO_BUFFER);
			pg_GSS_error(ERROR,
						 _("accepting GSS security context failed"),
						 maj_stat, min_stat);
		}

		if (maj_stat == GSS_S_CONTINUE_NEEDED)
			elog(DEBUG4, "GSS continue needed");

	} while (maj_stat == GSS_S_CONTINUE_NEEDED);

	if (port->gss->cred != GSS_C_NO_CREDENTIAL)
	{
		/*
		 * Release service principal credentials
		 */
		gss_release_cred(&min_stat, &port->gss->cred);
	}
	return pg_GSS_checkauth(port);
}

/*
 * Check whether the GSSAPI-authenticated user is allowed to connect as the
 * claimed username.
 */
static int
pg_GSS_checkauth(Port *port)
{
	int			ret;
	OM_uint32	maj_stat,
				min_stat,
				lmin_s;
	gss_buffer_desc gbuf;

	/*
	 * Get the name of the user that authenticated, and compare it to the pg
	 * username that was specified for the connection.
	 */
	maj_stat = gss_display_name(&min_stat, port->gss->name, &gbuf, NULL);
	if (maj_stat != GSS_S_COMPLETE)
		pg_GSS_error(ERROR,
					 _("retrieving GSS user name failed"),
					 maj_stat, min_stat);

	/*
	 * Copy the original name of the authenticated principal into our backend
	 * memory for display later.
	 */
	port->gss->princ = MemoryContextStrdup(TopMemoryContext, gbuf.value);

	/*
	 * Split the username at the realm separator
	 */
	if (strchr(gbuf.value, '@'))
	{
		char	   *cp = strchr(gbuf.value, '@');

		/*
		 * If we are not going to include the realm in the username that is
		 * passed to the ident map, destructively modify it here to remove the
		 * realm. Then advance past the separator to check the realm.
		 */
		if (!port->hba->include_realm)
			*cp = '\0';
		cp++;

		if (port->hba->krb_realm != NULL && strlen(port->hba->krb_realm))
		{
			/*
			 * Match the realm part of the name first
			 */
			if (pg_krb_caseins_users)
				ret = pg_strcasecmp(port->hba->krb_realm, cp);
			else
				ret = strcmp(port->hba->krb_realm, cp);

			if (ret)
			{
				/* GSS realm does not match */
				elog(DEBUG2,
					 "GSSAPI realm (%s) and configured realm (%s) don't match",
					 cp, port->hba->krb_realm);
				gss_release_buffer(&lmin_s, &gbuf);
				return STATUS_ERROR;
			}
		}
	}
	else if (port->hba->krb_realm && strlen(port->hba->krb_realm))
	{
		elog(DEBUG2,
			 "GSSAPI did not return realm but realm matching was requested");

		gss_release_buffer(&lmin_s, &gbuf);
		return STATUS_ERROR;
	}

	ret = check_usermap(port->hba->usermap, port->user_name, gbuf.value,
						pg_krb_caseins_users);

	gss_release_buffer(&lmin_s, &gbuf);

	return ret;
}
#endif							/* ENABLE_GSS */


/*----------------------------------------------------------------
 * SSPI authentication system
 *----------------------------------------------------------------
 */
#ifdef ENABLE_SSPI

/*
 * Generate an error for SSPI authentication.  The caller should apply
 * _() to errmsg to make it translatable.
 */
static void
pg_SSPI_error(int severity, const char *errmsg, SECURITY_STATUS r)
{
	char		sysmsg[256];

	if (FormatMessage(FORMAT_MESSAGE_IGNORE_INSERTS |
					  FORMAT_MESSAGE_FROM_SYSTEM,
					  NULL, r, 0,
					  sysmsg, sizeof(sysmsg), NULL) == 0)
		ereport(severity,
				(errmsg_internal("%s", errmsg),
				 errdetail_internal("SSPI error %x", (unsigned int) r)));
	else
		ereport(severity,
				(errmsg_internal("%s", errmsg),
				 errdetail_internal("%s (%x)", sysmsg, (unsigned int) r)));
}

static int
pg_SSPI_recvauth(Port *port)
{
	int			mtype;
	StringInfoData buf;
	SECURITY_STATUS r;
	CredHandle	sspicred;
	CtxtHandle *sspictx = NULL,
				newctx;
	TimeStamp	expiry;
	ULONG		contextattr;
	SecBufferDesc inbuf;
	SecBufferDesc outbuf;
	SecBuffer	OutBuffers[1];
	SecBuffer	InBuffers[1];
	HANDLE		token;
	TOKEN_USER *tokenuser;
	DWORD		retlen;
	char		accountname[MAXPGPATH];
	char		domainname[MAXPGPATH];
	DWORD		accountnamesize = sizeof(accountname);
	DWORD		domainnamesize = sizeof(domainname);
	SID_NAME_USE accountnameuse;
	HMODULE		secur32;

	QUERY_SECURITY_CONTEXT_TOKEN_FN _QuerySecurityContextToken;

	/*
	 * SSPI auth is not supported for protocol versions before 3, because it
	 * relies on the overall message length word to determine the SSPI payload
	 * size in AuthenticationGSSContinue and PasswordMessage messages. (This
	 * is, in fact, a design error in our SSPI support, because protocol
	 * messages are supposed to be parsable without relying on the length
	 * word; but it's not worth changing it now.)
	 */
	if (PG_PROTOCOL_MAJOR(FrontendProtocol) < 3)
		ereport(FATAL,
				(errcode(ERRCODE_FEATURE_NOT_SUPPORTED),
				 errmsg("SSPI is not supported in protocol version 2")));

	/*
	 * Acquire a handle to the server credentials.
	 */
	r = AcquireCredentialsHandle(NULL,
								 "negotiate",
								 SECPKG_CRED_INBOUND,
								 NULL,
								 NULL,
								 NULL,
								 NULL,
								 &sspicred,
								 &expiry);
	if (r != SEC_E_OK)
		pg_SSPI_error(ERROR, _("could not acquire SSPI credentials"), r);

	/*
	 * Loop through SSPI message exchange. This exchange can consist of
	 * multiple messages sent in both directions. First message is always from
	 * the client. All messages from client to server are password packets
	 * (type 'p').
	 */
	do
	{
		pq_startmsgread();
		mtype = pq_getbyte();
		if (mtype != 'p')
		{
			/* Only log error if client didn't disconnect. */
			if (mtype != EOF)
				ereport(ERROR,
						(errcode(ERRCODE_PROTOCOL_VIOLATION),
						 errmsg("expected SSPI response, got message type %d",
								mtype)));
			return STATUS_ERROR;
		}

		/* Get the actual SSPI token */
		initStringInfo(&buf);
		if (pq_getmessage(&buf, PG_MAX_AUTH_TOKEN_LENGTH))
		{
			/* EOF - pq_getmessage already logged error */
			pfree(buf.data);
			return STATUS_ERROR;
		}

		/* Map to SSPI style buffer */
		inbuf.ulVersion = SECBUFFER_VERSION;
		inbuf.cBuffers = 1;
		inbuf.pBuffers = InBuffers;
		InBuffers[0].pvBuffer = buf.data;
		InBuffers[0].cbBuffer = buf.len;
		InBuffers[0].BufferType = SECBUFFER_TOKEN;

		/* Prepare output buffer */
		OutBuffers[0].pvBuffer = NULL;
		OutBuffers[0].BufferType = SECBUFFER_TOKEN;
		OutBuffers[0].cbBuffer = 0;
		outbuf.cBuffers = 1;
		outbuf.pBuffers = OutBuffers;
		outbuf.ulVersion = SECBUFFER_VERSION;


		elog(DEBUG4, "Processing received SSPI token of length %u",
			 (unsigned int) buf.len);

		r = AcceptSecurityContext(&sspicred,
								  sspictx,
								  &inbuf,
								  ASC_REQ_ALLOCATE_MEMORY,
								  SECURITY_NETWORK_DREP,
								  &newctx,
								  &outbuf,
								  &contextattr,
								  NULL);

		/* input buffer no longer used */
		pfree(buf.data);

		if (outbuf.cBuffers > 0 && outbuf.pBuffers[0].cbBuffer > 0)
		{
			/*
			 * Negotiation generated data to be sent to the client.
			 */
			elog(DEBUG4, "sending SSPI response token of length %u",
				 (unsigned int) outbuf.pBuffers[0].cbBuffer);

			port->gss->outbuf.length = outbuf.pBuffers[0].cbBuffer;
			port->gss->outbuf.value = outbuf.pBuffers[0].pvBuffer;

			sendAuthRequest(port, AUTH_REQ_GSS_CONT,
							port->gss->outbuf.value, port->gss->outbuf.length);

			FreeContextBuffer(outbuf.pBuffers[0].pvBuffer);
		}

		if (r != SEC_E_OK && r != SEC_I_CONTINUE_NEEDED)
		{
			if (sspictx != NULL)
			{
				DeleteSecurityContext(sspictx);
				free(sspictx);
			}
			FreeCredentialsHandle(&sspicred);
			pg_SSPI_error(ERROR,
						  _("could not accept SSPI security context"), r);
		}

		/*
		 * Overwrite the current context with the one we just received. If
		 * sspictx is NULL it was the first loop and we need to allocate a
		 * buffer for it. On subsequent runs, we can just overwrite the buffer
		 * contents since the size does not change.
		 */
		if (sspictx == NULL)
		{
			sspictx = malloc(sizeof(CtxtHandle));
			if (sspictx == NULL)
				ereport(ERROR,
						(errmsg("out of memory")));
		}

		memcpy(sspictx, &newctx, sizeof(CtxtHandle));

		if (r == SEC_I_CONTINUE_NEEDED)
			elog(DEBUG4, "SSPI continue needed");

	} while (r == SEC_I_CONTINUE_NEEDED);


	/*
	 * Release service principal credentials
	 */
	FreeCredentialsHandle(&sspicred);


	/*
	 * SEC_E_OK indicates that authentication is now complete.
	 *
	 * Get the name of the user that authenticated, and compare it to the pg
	 * username that was specified for the connection.
	 *
	 * MingW is missing the export for QuerySecurityContextToken in the
	 * secur32 library, so we have to load it dynamically.
	 */

	secur32 = LoadLibrary("SECUR32.DLL");
	if (secur32 == NULL)
		ereport(ERROR,
				(errmsg_internal("could not load secur32.dll: error code %lu",
								 GetLastError())));

	_QuerySecurityContextToken = (QUERY_SECURITY_CONTEXT_TOKEN_FN)
		GetProcAddress(secur32, "QuerySecurityContextToken");
	if (_QuerySecurityContextToken == NULL)
	{
		FreeLibrary(secur32);
		ereport(ERROR,
				(errmsg_internal("could not locate QuerySecurityContextToken in secur32.dll: error code %lu",
								 GetLastError())));
	}

	r = (_QuerySecurityContextToken) (sspictx, &token);
	if (r != SEC_E_OK)
	{
		FreeLibrary(secur32);
		pg_SSPI_error(ERROR,
					  _("could not get token from SSPI security context"), r);
	}

	FreeLibrary(secur32);

	/*
	 * No longer need the security context, everything from here on uses the
	 * token instead.
	 */
	DeleteSecurityContext(sspictx);
	free(sspictx);

	if (!GetTokenInformation(token, TokenUser, NULL, 0, &retlen) && GetLastError() != 122)
		ereport(ERROR,
				(errmsg_internal("could not get token information buffer size: error code %lu",
								 GetLastError())));

	tokenuser = malloc(retlen);
	if (tokenuser == NULL)
		ereport(ERROR,
				(errmsg("out of memory")));

	if (!GetTokenInformation(token, TokenUser, tokenuser, retlen, &retlen))
		ereport(ERROR,
				(errmsg_internal("could not get token information: error code %lu",
								 GetLastError())));

	CloseHandle(token);

	if (!LookupAccountSid(NULL, tokenuser->User.Sid, accountname, &accountnamesize,
						  domainname, &domainnamesize, &accountnameuse))
		ereport(ERROR,
				(errmsg_internal("could not look up account SID: error code %lu",
								 GetLastError())));

	free(tokenuser);

	if (!port->hba->compat_realm)
	{
		int			status = pg_SSPI_make_upn(accountname, sizeof(accountname),
											  domainname, sizeof(domainname),
											  port->hba->upn_username);

		if (status != STATUS_OK)
			/* Error already reported from pg_SSPI_make_upn */
			return status;
	}

	/*
	 * Compare realm/domain if requested. In SSPI, always compare case
	 * insensitive.
	 */
	if (port->hba->krb_realm && strlen(port->hba->krb_realm))
	{
		if (pg_strcasecmp(port->hba->krb_realm, domainname) != 0)
		{
			elog(DEBUG2,
				 "SSPI domain (%s) and configured domain (%s) don't match",
				 domainname, port->hba->krb_realm);

			return STATUS_ERROR;
		}
	}

	/*
	 * We have the username (without domain/realm) in accountname, compare to
	 * the supplied value. In SSPI, always compare case insensitive.
	 *
	 * If set to include realm, append it in <username>@<realm> format.
	 */
	if (port->hba->include_realm)
	{
		char	   *namebuf;
		int			retval;

		namebuf = psprintf("%s@%s", accountname, domainname);
		retval = check_usermap(port->hba->usermap, port->user_name, namebuf, true);
		pfree(namebuf);
		return retval;
	}
	else
		return check_usermap(port->hba->usermap, port->user_name, accountname, true);
}

/*
 * Replaces the domainname with the Kerberos realm name,
 * and optionally the accountname with the Kerberos user name.
 */
static int
pg_SSPI_make_upn(char *accountname,
				 size_t accountnamesize,
				 char *domainname,
				 size_t domainnamesize,
				 bool update_accountname)
{
	char	   *samname;
	char	   *upname = NULL;
	char	   *p = NULL;
	ULONG		upnamesize = 0;
	size_t		upnamerealmsize;
	BOOLEAN		res;

	/*
	 * Build SAM name (DOMAIN\user), then translate to UPN
	 * (user@kerberos.realm). The realm name is returned in lower case, but
	 * that is fine because in SSPI auth, string comparisons are always
	 * case-insensitive.
	 */

	samname = psprintf("%s\\%s", domainname, accountname);
	res = TranslateName(samname, NameSamCompatible, NameUserPrincipal,
						NULL, &upnamesize);

	if ((!res && GetLastError() != ERROR_INSUFFICIENT_BUFFER)
		|| upnamesize == 0)
	{
		pfree(samname);
		ereport(LOG,
				(errcode(ERRCODE_INVALID_ROLE_SPECIFICATION),
				 errmsg("could not translate name")));
		return STATUS_ERROR;
	}

	/* upnamesize includes the terminating NUL. */
	upname = palloc(upnamesize);

	res = TranslateName(samname, NameSamCompatible, NameUserPrincipal,
						upname, &upnamesize);

	pfree(samname);
	if (res)
		p = strchr(upname, '@');

	if (!res || p == NULL)
	{
		pfree(upname);
		ereport(LOG,
				(errcode(ERRCODE_INVALID_ROLE_SPECIFICATION),
				 errmsg("could not translate name")));
		return STATUS_ERROR;
	}

	/* Length of realm name after the '@', including the NUL. */
	upnamerealmsize = upnamesize - (p - upname + 1);

	/* Replace domainname with realm name. */
	if (upnamerealmsize > domainnamesize)
	{
		pfree(upname);
		ereport(LOG,
				(errcode(ERRCODE_INVALID_ROLE_SPECIFICATION),
				 errmsg("realm name too long")));
		return STATUS_ERROR;
	}

	/* Length is now safe. */
	strcpy(domainname, p + 1);

	/* Replace account name as well (in case UPN != SAM)? */
	if (update_accountname)
	{
		if ((p - upname + 1) > accountnamesize)
		{
			pfree(upname);
			ereport(LOG,
					(errcode(ERRCODE_INVALID_ROLE_SPECIFICATION),
					 errmsg("translated account name too long")));
			return STATUS_ERROR;
		}

		*p = 0;
		strcpy(accountname, upname);
	}

	pfree(upname);
	return STATUS_OK;
}
#endif							/* ENABLE_SSPI */



/*----------------------------------------------------------------
 * Ident authentication system
 *----------------------------------------------------------------
 */

/*
 *	Parse the string "*ident_response" as a response from a query to an Ident
 *	server.  If it's a normal response indicating a user name, return true
 *	and store the user name at *ident_user. If it's anything else,
 *	return false.
 */
static bool
interpret_ident_response(const char *ident_response,
						 char *ident_user)
{
	const char *cursor = ident_response;	/* Cursor into *ident_response */

	/*
	 * Ident's response, in the telnet tradition, should end in crlf (\r\n).
	 */
	if (strlen(ident_response) < 2)
		return false;
	else if (ident_response[strlen(ident_response) - 2] != '\r')
		return false;
	else
	{
		while (*cursor != ':' && *cursor != '\r')
			cursor++;			/* skip port field */

		if (*cursor != ':')
			return false;
		else
		{
			/* We're positioned to colon before response type field */
			char		response_type[80];
			int			i;		/* Index into *response_type */

			cursor++;			/* Go over colon */
			while (pg_isblank(*cursor))
				cursor++;		/* skip blanks */
			i = 0;
			while (*cursor != ':' && *cursor != '\r' && !pg_isblank(*cursor) &&
				   i < (int) (sizeof(response_type) - 1))
				response_type[i++] = *cursor++;
			response_type[i] = '\0';
			while (pg_isblank(*cursor))
				cursor++;		/* skip blanks */
			if (strcmp(response_type, "USERID") != 0)
				return false;
			else
			{
				/*
				 * It's a USERID response.  Good.  "cursor" should be pointing
				 * to the colon that precedes the operating system type.
				 */
				if (*cursor != ':')
					return false;
				else
				{
					cursor++;	/* Go over colon */
					/* Skip over operating system field. */
					while (*cursor != ':' && *cursor != '\r')
						cursor++;
					if (*cursor != ':')
						return false;
					else
					{
						int			i;	/* Index into *ident_user */

						cursor++;	/* Go over colon */
						while (pg_isblank(*cursor))
							cursor++;	/* skip blanks */
						/* Rest of line is user name.  Copy it over. */
						i = 0;
						while (*cursor != '\r' && i < IDENT_USERNAME_MAX)
							ident_user[i++] = *cursor++;
						ident_user[i] = '\0';
						return true;
					}
				}
			}
		}
	}
}


/*
 *	Talk to the ident server on host "remote_ip_addr" and find out who
 *	owns the tcp connection from his port "remote_port" to port
 *	"local_port_addr" on host "local_ip_addr".  Return the user name the
 *	ident server gives as "*ident_user".
 *
 *	IP addresses and port numbers are in network byte order.
 *
 *	But iff we're unable to get the information from ident, return false.
 *
 *	XXX: Using WaitLatchOrSocket() and doing a CHECK_FOR_INTERRUPTS() if the
 *	latch was set would improve the responsiveness to timeouts/cancellations.
 */
static int
ident_inet(hbaPort *port)
{
	const SockAddr remote_addr = port->raddr;
	const SockAddr local_addr = port->laddr;
	char		ident_user[IDENT_USERNAME_MAX + 1];
	pgsocket	sock_fd = PGINVALID_SOCKET; /* for talking to Ident server */
	int			rc;				/* Return code from a locally called function */
	bool		ident_return;
	char		remote_addr_s[NI_MAXHOST];
	char		remote_port[NI_MAXSERV];
	char		local_addr_s[NI_MAXHOST];
	char		local_port[NI_MAXSERV];
	char		ident_port[NI_MAXSERV];
	char		ident_query[80];
	char		ident_response[80 + IDENT_USERNAME_MAX];
	struct addrinfo *ident_serv = NULL,
			   *la = NULL,
				hints;

	/*
	 * Might look a little weird to first convert it to text and then back to
	 * sockaddr, but it's protocol independent.
	 */
	pg_getnameinfo_all(&remote_addr.addr, remote_addr.salen,
					   remote_addr_s, sizeof(remote_addr_s),
					   remote_port, sizeof(remote_port),
					   NI_NUMERICHOST | NI_NUMERICSERV);
	pg_getnameinfo_all(&local_addr.addr, local_addr.salen,
					   local_addr_s, sizeof(local_addr_s),
					   local_port, sizeof(local_port),
					   NI_NUMERICHOST | NI_NUMERICSERV);

	snprintf(ident_port, sizeof(ident_port), "%d", IDENT_PORT);
	hints.ai_flags = AI_NUMERICHOST;
	hints.ai_family = remote_addr.addr.ss_family;
	hints.ai_socktype = SOCK_STREAM;
	hints.ai_protocol = 0;
	hints.ai_addrlen = 0;
	hints.ai_canonname = NULL;
	hints.ai_addr = NULL;
	hints.ai_next = NULL;
	rc = pg_getaddrinfo_all(remote_addr_s, ident_port, &hints, &ident_serv);
	if (rc || !ident_serv)
	{
		/* we don't expect this to happen */
		ident_return = false;
		goto ident_inet_done;
	}

	hints.ai_flags = AI_NUMERICHOST;
	hints.ai_family = local_addr.addr.ss_family;
	hints.ai_socktype = SOCK_STREAM;
	hints.ai_protocol = 0;
	hints.ai_addrlen = 0;
	hints.ai_canonname = NULL;
	hints.ai_addr = NULL;
	hints.ai_next = NULL;
	rc = pg_getaddrinfo_all(local_addr_s, NULL, &hints, &la);
	if (rc || !la)
	{
		/* we don't expect this to happen */
		ident_return = false;
		goto ident_inet_done;
	}

	sock_fd = socket(ident_serv->ai_family, ident_serv->ai_socktype,
					 ident_serv->ai_protocol);
	if (sock_fd == PGINVALID_SOCKET)
	{
		ereport(LOG,
				(errcode_for_socket_access(),
				 errmsg("could not create socket for Ident connection: %m")));
		ident_return = false;
		goto ident_inet_done;
	}

	/*
	 * Bind to the address which the client originally contacted, otherwise
	 * the ident server won't be able to match up the right connection. This
	 * is necessary if the PostgreSQL server is running on an IP alias.
	 */
	rc = bind(sock_fd, la->ai_addr, la->ai_addrlen);
	if (rc != 0)
	{
		ereport(LOG,
				(errcode_for_socket_access(),
				 errmsg("could not bind to local address \"%s\": %m",
						local_addr_s)));
		ident_return = false;
		goto ident_inet_done;
	}

	rc = connect(sock_fd, ident_serv->ai_addr,
				 ident_serv->ai_addrlen);
	if (rc != 0)
	{
		ereport(LOG,
				(errcode_for_socket_access(),
				 errmsg("could not connect to Ident server at address \"%s\", port %s: %m",
						remote_addr_s, ident_port)));
		ident_return = false;
		goto ident_inet_done;
	}

	/* The query we send to the Ident server */
	snprintf(ident_query, sizeof(ident_query), "%s,%s\r\n",
			 remote_port, local_port);

	/* loop in case send is interrupted */
	do
	{
		CHECK_FOR_INTERRUPTS();

		rc = send(sock_fd, ident_query, strlen(ident_query), 0);
	} while (rc < 0 && errno == EINTR);

	if (rc < 0)
	{
		ereport(LOG,
				(errcode_for_socket_access(),
				 errmsg("could not send query to Ident server at address \"%s\", port %s: %m",
						remote_addr_s, ident_port)));
		ident_return = false;
		goto ident_inet_done;
	}

	do
	{
		CHECK_FOR_INTERRUPTS();

		rc = recv(sock_fd, ident_response, sizeof(ident_response) - 1, 0);
	} while (rc < 0 && errno == EINTR);

	if (rc < 0)
	{
		ereport(LOG,
				(errcode_for_socket_access(),
				 errmsg("could not receive response from Ident server at address \"%s\", port %s: %m",
						remote_addr_s, ident_port)));
		ident_return = false;
		goto ident_inet_done;
	}

	ident_response[rc] = '\0';
	ident_return = interpret_ident_response(ident_response, ident_user);
	if (!ident_return)
		ereport(LOG,
				(errmsg("invalidly formatted response from Ident server: \"%s\"",
						ident_response)));

ident_inet_done:
	if (sock_fd != PGINVALID_SOCKET)
		closesocket(sock_fd);
	if (ident_serv)
		pg_freeaddrinfo_all(remote_addr.addr.ss_family, ident_serv);
	if (la)
		pg_freeaddrinfo_all(local_addr.addr.ss_family, la);

	if (ident_return)
		/* Success! Check the usermap */
		return check_usermap(port->hba->usermap, port->user_name, ident_user, false);
	return STATUS_ERROR;
}

/*
 *	Ask kernel about the credentials of the connecting process,
 *	determine the symbolic name of the corresponding user, and check
 *	if valid per the usermap.
 *
 *	Iff authorized, return STATUS_OK, otherwise return STATUS_ERROR.
 */
#ifdef HAVE_UNIX_SOCKETS

static int
auth_peer(hbaPort *port)
{
	char		ident_user[IDENT_USERNAME_MAX + 1];
	uid_t		uid;
	gid_t		gid;
	struct passwd *pw;

	if (getpeereid(port->sock, &uid, &gid) != 0)
	{
		/* Provide special error message if getpeereid is a stub */
		if (errno == ENOSYS)
			ereport(LOG,
					(errcode(ERRCODE_FEATURE_NOT_SUPPORTED),
					 errmsg("peer authentication is not supported on this platform")));
		else
			ereport(LOG,
					(errcode_for_socket_access(),
					 errmsg("could not get peer credentials: %m")));
		return STATUS_ERROR;
	}

	errno = 0;					/* clear errno before call */
	pw = getpwuid(uid);
	if (!pw)
	{
		int			save_errno = errno;

		ereport(LOG,
				(errmsg("could not look up local user ID %ld: %s",
						(long) uid,
						save_errno ? strerror(save_errno) : _("user does not exist"))));
		return STATUS_ERROR;
	}

	strlcpy(ident_user, pw->pw_name, IDENT_USERNAME_MAX + 1);

	/*
	 * GPDB: check for port->hba == NULL here, because auth_peer is used
	 * without an HBA entry in the short-circuited QD->QE authentication,
	 * from internal_client_authentication().
	 */
	return check_usermap(port->hba ? port->hba->usermap : NULL,
						 port->user_name, ident_user, false);
}
#endif							/* HAVE_UNIX_SOCKETS */

/*----------------------------------------------------------------
 * PAM authentication system
 *----------------------------------------------------------------
 */
#ifdef USE_PAM

/*
 * PAM conversation function
 */


#if defined(_AIX)
static int
pam_passwd_conv_proc(int num_msg, struct pam_message **msg,
					struct pam_response **resp, void *appdata_ptr)
#else
static int
<<<<<<< HEAD
pam_passwd_conv_proc(int num_msg, const struct pam_message ** msg,
					 struct pam_response ** resp, void *appdata_ptr)
#endif
=======
pam_passwd_conv_proc(int num_msg, const struct pam_message **msg,
					 struct pam_response **resp, void *appdata_ptr)
>>>>>>> 9e1c9f95
{
	const char *passwd;
	struct pam_response *reply;
	int			i;

	if (appdata_ptr)
		passwd = (char *) appdata_ptr;
	else
	{
		/*
		 * Workaround for Solaris 2.6 where the PAM library is broken and does
		 * not pass appdata_ptr to the conversation routine
		 */
		passwd = pam_passwd;
	}

	*resp = NULL;				/* in case of error exit */

	if (num_msg <= 0 || num_msg > PAM_MAX_NUM_MSG)
		return PAM_CONV_ERR;

	/*
	 * Explicitly not using palloc here - PAM will free this memory in
	 * pam_end()
	 */
	if ((reply = calloc(num_msg, sizeof(struct pam_response))) == NULL)
	{
		ereport(LOG,
				(errcode(ERRCODE_OUT_OF_MEMORY),
				 errmsg("out of memory")));
		return PAM_CONV_ERR;
	}

	for (i = 0; i < num_msg; i++)
	{
		switch (msg[i]->msg_style)
		{
			case PAM_PROMPT_ECHO_OFF:
				if (strlen(passwd) == 0)
				{
					/*
					 * Password wasn't passed to PAM the first time around -
					 * let's go ask the client to send a password, which we
					 * then stuff into PAM.
					 */
					sendAuthRequest(pam_port_cludge, AUTH_REQ_PASSWORD, NULL, 0);
					passwd = recv_password_packet(pam_port_cludge);
					if (passwd == NULL)
					{
						/*
						 * Client didn't want to send password.  We
						 * intentionally do not log anything about this.
						 */
						goto fail;
					}
				}
				if ((reply[i].resp = strdup(passwd)) == NULL)
					goto fail;
				reply[i].resp_retcode = PAM_SUCCESS;
				break;
			case PAM_ERROR_MSG:
				ereport(LOG,
						(errmsg("error from underlying PAM layer: %s",
								msg[i]->msg)));
				/* FALL THROUGH */
			case PAM_TEXT_INFO:
				/* we don't bother to log TEXT_INFO messages */
				if ((reply[i].resp = strdup("")) == NULL)
					goto fail;
				reply[i].resp_retcode = PAM_SUCCESS;
				break;
			default:
				elog(LOG, "unsupported PAM conversation %d/\"%s\"",
					 msg[i]->msg_style,
					 msg[i]->msg ? msg[i]->msg : "(none)");
				goto fail;
		}
	}

	*resp = reply;
	return PAM_SUCCESS;

fail:
	/* free up whatever we allocated */
	for (i = 0; i < num_msg; i++)
	{
		if (reply[i].resp != NULL)
			free(reply[i].resp);
	}
	free(reply);

	return PAM_CONV_ERR;
}


/*
 * Check authentication against PAM.
 */
static int
CheckPAMAuth(Port *port, const char *user, const char *password)
{
	int			retval;
	pam_handle_t *pamh = NULL;

	/*
	 * We can't entirely rely on PAM to pass through appdata --- it appears
	 * not to work on at least Solaris 2.6.  So use these ugly static
	 * variables instead.
	 */
	pam_passwd = password;
	pam_port_cludge = port;

	/*
	 * Set the application data portion of the conversation struct.  This is
	 * later used inside the PAM conversation to pass the password to the
	 * authentication module.
	 */
	pam_passw_conv.appdata_ptr = unconstify(char *, password);	/* from password above,
																 * not allocated */

	/* Optionally, one can set the service name in pg_hba.conf */
	if (port->hba->pamservice && port->hba->pamservice[0] != '\0')
		retval = pam_start(port->hba->pamservice, "pgsql@",
						   &pam_passw_conv, &pamh);
	else
		retval = pam_start(PGSQL_PAM_SERVICE, "pgsql@",
						   &pam_passw_conv, &pamh);

	if (retval != PAM_SUCCESS)
	{
		ereport(LOG,
				(errmsg("could not create PAM authenticator: %s",
						pam_strerror(pamh, retval))));
		pam_passwd = NULL;		/* Unset pam_passwd */
		return STATUS_ERROR;
	}

	retval = pam_set_item(pamh, PAM_USER, user);

	if (retval != PAM_SUCCESS)
	{
		ereport(LOG,
				(errmsg("pam_set_item(PAM_USER) failed: %s",
						pam_strerror(pamh, retval))));
		pam_passwd = NULL;		/* Unset pam_passwd */
		return STATUS_ERROR;
	}

	if (port->hba->conntype != ctLocal)
	{
		char		hostinfo[NI_MAXHOST];
		int			flags;

		if (port->hba->pam_use_hostname)
			flags = 0;
		else
			flags = NI_NUMERICHOST | NI_NUMERICSERV;

		retval = pg_getnameinfo_all(&port->raddr.addr, port->raddr.salen,
									hostinfo, sizeof(hostinfo), NULL, 0,
									flags);
		if (retval != 0)
		{
			ereport(WARNING,
					(errmsg_internal("pg_getnameinfo_all() failed: %s",
									 gai_strerror(retval))));
			return STATUS_ERROR;
		}

		retval = pam_set_item(pamh, PAM_RHOST, hostinfo);

		if (retval != PAM_SUCCESS)
		{
			ereport(LOG,
					(errmsg("pam_set_item(PAM_RHOST) failed: %s",
							pam_strerror(pamh, retval))));
			pam_passwd = NULL;
			return STATUS_ERROR;
		}
	}

	retval = pam_set_item(pamh, PAM_CONV, &pam_passw_conv);

	if (retval != PAM_SUCCESS)
	{
		ereport(LOG,
				(errmsg("pam_set_item(PAM_CONV) failed: %s",
						pam_strerror(pamh, retval))));
		pam_passwd = NULL;		/* Unset pam_passwd */
		return STATUS_ERROR;
	}

	retval = pam_authenticate(pamh, 0);

	if (retval != PAM_SUCCESS)
	{
		ereport(LOG,
				(errmsg("pam_authenticate failed: %s",
						pam_strerror(pamh, retval))));
		pam_passwd = NULL;		/* Unset pam_passwd */
		return STATUS_ERROR;
	}

	retval = pam_acct_mgmt(pamh, 0);

	if (retval != PAM_SUCCESS)
	{
		ereport(LOG,
				(errmsg("pam_acct_mgmt failed: %s",
						pam_strerror(pamh, retval))));
		pam_passwd = NULL;		/* Unset pam_passwd */
		return STATUS_ERROR;
	}

	retval = pam_end(pamh, retval);

	if (retval != PAM_SUCCESS)
	{
		ereport(LOG,
				(errmsg("could not release PAM authenticator: %s",
						pam_strerror(pamh, retval))));
	}

	pam_passwd = NULL;			/* Unset pam_passwd */

	return (retval == PAM_SUCCESS ? STATUS_OK : STATUS_ERROR);
}
#endif							/* USE_PAM */


/*----------------------------------------------------------------
 * BSD authentication system
 *----------------------------------------------------------------
 */
#ifdef USE_BSD_AUTH
static int
CheckBSDAuth(Port *port, char *user)
{
	char	   *passwd;
	int			retval;

	/* Send regular password request to client, and get the response */
	sendAuthRequest(port, AUTH_REQ_PASSWORD, NULL, 0);

	passwd = recv_password_packet(port);
	if (passwd == NULL)
		return STATUS_EOF;

	/*
	 * Ask the BSD auth system to verify password.  Note that auth_userokay
	 * will overwrite the password string with zeroes, but it's just a
	 * temporary string so we don't care.
	 */
	retval = auth_userokay(user, NULL, "auth-postgresql", passwd);

	pfree(passwd);

	if (!retval)
		return STATUS_ERROR;

	return STATUS_OK;
}
#endif							/* USE_BSD_AUTH */


/*----------------------------------------------------------------
 * LDAP authentication system
 *----------------------------------------------------------------
 */
#ifdef USE_LDAP

static int	errdetail_for_ldap(LDAP *ldap);

/*
 * Initialize a connection to the LDAP server, including setting up
 * TLS if requested.
 */
static int
InitializeLDAPConnection(Port *port, LDAP **ldap)
{
	const char *scheme;
	int			ldapversion = LDAP_VERSION3;
	int			r;

<<<<<<< HEAD
	if (strncmp(port->hba->ldapserver, "ldaps://", 8) == 0 ||
		strncmp(port->hba->ldapserver, "ldap://",  7) == 0)
	{
		if ((r = ldap_initialize(ldap, port->hba->ldapserver)) != LDAP_SUCCESS)
		{
			ereport(LOG,
					(errmsg("could not initialize LDAP: code: %d, msg: %s",
							r, ldap_err2string(r))));
			*ldap = NULL;
			return STATUS_ERROR;
		}
	}
	else
	{
		*ldap = ldap_init(port->hba->ldapserver, port->hba->ldapport);
	}

=======
	scheme = port->hba->ldapscheme;
	if (scheme == NULL)
		scheme = "ldap";
#ifdef WIN32
	if (strcmp(scheme, "ldaps") == 0)
		*ldap = ldap_sslinit(port->hba->ldapserver, port->hba->ldapport, 1);
	else
		*ldap = ldap_init(port->hba->ldapserver, port->hba->ldapport);
>>>>>>> 9e1c9f95
	if (!*ldap)
	{
		ereport(LOG,
				(errmsg("could not initialize LDAP: error code %d",
						(int) LdapGetLastError())));

		return STATUS_ERROR;
	}
#else
#ifdef HAVE_LDAP_INITIALIZE

	/*
	 * OpenLDAP provides a non-standard extension ldap_initialize() that takes
	 * a list of URIs, allowing us to request "ldaps" instead of "ldap".  It
	 * also provides ldap_domain2hostlist() to find LDAP servers automatically
	 * using DNS SRV.  They were introduced in the same version, so for now we
	 * don't have an extra configure check for the latter.
	 */
	{
		StringInfoData uris;
		char	   *hostlist = NULL;
		char	   *p;
		bool		append_port;

		/* We'll build a space-separated scheme://hostname:port list here */
		initStringInfo(&uris);

		/*
		 * If pg_hba.conf provided no hostnames, we can ask OpenLDAP to try to
		 * find some by extracting a domain name from the base DN and looking
		 * up DSN SRV records for _ldap._tcp.<domain>.
		 */
		if (!port->hba->ldapserver || port->hba->ldapserver[0] == '\0')
		{
			char	   *domain;

			/* ou=blah,dc=foo,dc=bar -> foo.bar */
			if (ldap_dn2domain(port->hba->ldapbasedn, &domain))
			{
				ereport(LOG,
						(errmsg("could not extract domain name from ldapbasedn")));
				return STATUS_ERROR;
			}

			/* Look up a list of LDAP server hosts and port numbers */
			if (ldap_domain2hostlist(domain, &hostlist))
			{
				ereport(LOG,
						(errmsg("LDAP authentication could not find DNS SRV records for \"%s\"",
								domain),
						 (errhint("Set an LDAP server name explicitly."))));
				ldap_memfree(domain);
				return STATUS_ERROR;
			}
			ldap_memfree(domain);

			/* We have a space-separated list of host:port entries */
			p = hostlist;
			append_port = false;
		}
		else
		{
			/* We have a space-separated list of hosts from pg_hba.conf */
			p = port->hba->ldapserver;
			append_port = true;
		}

		/* Convert the list of host[:port] entries to full URIs */
		do
		{
			size_t		size;

			/* Find the span of the next entry */
			size = strcspn(p, " ");

			/* Append a space separator if this isn't the first URI */
			if (uris.len > 0)
				appendStringInfoChar(&uris, ' ');

			/* Append scheme://host:port */
			appendStringInfoString(&uris, scheme);
			appendStringInfoString(&uris, "://");
			appendBinaryStringInfo(&uris, p, size);
			if (append_port)
				appendStringInfo(&uris, ":%d", port->hba->ldapport);

			/* Step over this entry and any number of trailing spaces */
			p += size;
			while (*p == ' ')
				++p;
		} while (*p);

		/* Free memory from OpenLDAP if we looked up SRV records */
		if (hostlist)
			ldap_memfree(hostlist);

		/* Finally, try to connect using the URI list */
		r = ldap_initialize(ldap, uris.data);
		pfree(uris.data);
		if (r != LDAP_SUCCESS)
		{
			ereport(LOG,
					(errmsg("could not initialize LDAP: %s",
							ldap_err2string(r))));

			return STATUS_ERROR;
		}
	}
#else
	if (strcmp(scheme, "ldaps") == 0)
	{
		ereport(LOG,
				(errmsg("ldaps not supported with this LDAP library")));

		return STATUS_ERROR;
	}
	*ldap = ldap_init(port->hba->ldapserver, port->hba->ldapport);
	if (!*ldap)
	{
		ereport(LOG,
				(errmsg("could not initialize LDAP: %m")));

		return STATUS_ERROR;
	}
#endif
#endif

	if ((r = ldap_set_option(*ldap, LDAP_OPT_PROTOCOL_VERSION, &ldapversion)) != LDAP_SUCCESS)
	{
		ereport(LOG,
				(errmsg("could not set LDAP protocol version: %s",
						ldap_err2string(r)),
				 errdetail_for_ldap(*ldap)));
		ldap_unbind(*ldap);
		return STATUS_ERROR;
	}

	if (port->hba->ldaptls)
	{
#ifndef WIN32
		if ((r = ldap_start_tls_s(*ldap, NULL, NULL)) != LDAP_SUCCESS)
#else
		static __ldap_start_tls_sA _ldap_start_tls_sA = NULL;

		if (_ldap_start_tls_sA == NULL)
		{
			/*
			 * Need to load this function dynamically because it does not
			 * exist on Windows 2000, and causes a load error for the whole
			 * exe if referenced.
			 */
			HANDLE		ldaphandle;

			ldaphandle = LoadLibrary("WLDAP32.DLL");
			if (ldaphandle == NULL)
			{
				/*
				 * should never happen since we import other files from
				 * wldap32, but check anyway
				 */
				ereport(LOG,
						(errmsg("could not load wldap32.dll")));
				ldap_unbind(*ldap);
				return STATUS_ERROR;
			}
			_ldap_start_tls_sA = (__ldap_start_tls_sA) GetProcAddress(ldaphandle, "ldap_start_tls_sA");
			if (_ldap_start_tls_sA == NULL)
			{
				ereport(LOG,
						(errmsg("could not load function _ldap_start_tls_sA in wldap32.dll"),
						 errdetail("LDAP over SSL is not supported on this platform.")));
				ldap_unbind(*ldap);
				return STATUS_ERROR;
			}

			/*
			 * Leak LDAP handle on purpose, because we need the library to
			 * stay open. This is ok because it will only ever be leaked once
			 * per process and is automatically cleaned up on process exit.
			 */
		}
		if ((r = _ldap_start_tls_sA(*ldap, NULL, NULL, NULL, NULL)) != LDAP_SUCCESS)
#endif
		{
			ereport(LOG,
<<<<<<< HEAD
			 (errmsg("could not start LDAP TLS session: %s, server: %s, port: %d",
					 ldap_err2string(r), port->hba->ldapserver, port->hba->ldapport)));
=======
					(errmsg("could not start LDAP TLS session: %s",
							ldap_err2string(r)),
					 errdetail_for_ldap(*ldap)));
			ldap_unbind(*ldap);
>>>>>>> 9e1c9f95
			return STATUS_ERROR;
		}
	}

	return STATUS_OK;
}

/* Placeholders recognized by FormatSearchFilter.  For now just one. */
#define LPH_USERNAME "$username"
#define LPH_USERNAME_LEN (sizeof(LPH_USERNAME) - 1)

/* Not all LDAP implementations define this. */
#ifndef LDAP_NO_ATTRS
#define LDAP_NO_ATTRS "1.1"
#endif

/* Not all LDAP implementations define this. */
#ifndef LDAPS_PORT
#define LDAPS_PORT 636
#endif

/*
 * Return a newly allocated C string copied from "pattern" with all
 * occurrences of the placeholder "$username" replaced with "user_name".
 */
static char *
FormatSearchFilter(const char *pattern, const char *user_name)
{
	StringInfoData output;

	initStringInfo(&output);
	while (*pattern != '\0')
	{
		if (strncmp(pattern, LPH_USERNAME, LPH_USERNAME_LEN) == 0)
		{
			appendStringInfoString(&output, user_name);
			pattern += LPH_USERNAME_LEN;
		}
		else
			appendStringInfoChar(&output, *pattern++);
	}

	return output.data;
}

/*
 * Perform LDAP authentication
 */
static int
CheckLDAPAuth(Port *port)
{
	char	   *passwd;
	LDAP	   *ldap;
	int			r;
	char	   *fulluser;
	const char *server_name;

#ifdef HAVE_LDAP_INITIALIZE

	/*
	 * For OpenLDAP, allow empty hostname if we have a basedn.  We'll look for
	 * servers with DNS SRV records via OpenLDAP library facilities.
	 */
	if ((!port->hba->ldapserver || port->hba->ldapserver[0] == '\0') &&
		(!port->hba->ldapbasedn || port->hba->ldapbasedn[0] == '\0'))
	{
		ereport(LOG,
				(errmsg("LDAP server not specified, and no ldapbasedn")));
		return STATUS_ERROR;
	}
#else
	if (!port->hba->ldapserver || port->hba->ldapserver[0] == '\0')
	{
		ereport(LOG,
				(errmsg("LDAP server not specified")));
		return STATUS_ERROR;
	}
#endif

	/*
	 * If we're using SRV records, we don't have a server name so we'll just
	 * show an empty string in error messages.
	 */
	server_name = port->hba->ldapserver ? port->hba->ldapserver : "";

	if (port->hba->ldapport == 0)
	{
		if (port->hba->ldapscheme != NULL &&
			strcmp(port->hba->ldapscheme, "ldaps") == 0)
			port->hba->ldapport = LDAPS_PORT;
		else
			port->hba->ldapport = LDAP_PORT;
	}

	sendAuthRequest(port, AUTH_REQ_PASSWORD, NULL, 0);

	passwd = recv_password_packet(port);
	if (passwd == NULL)
		return STATUS_EOF;		/* client wouldn't send password */

	if (InitializeLDAPConnection(port, &ldap) == STATUS_ERROR)
	{
		/* Error message already sent */
		pfree(passwd);
		return STATUS_ERROR;
	}

	if (port->hba->ldapbasedn)
	{
		/*
		 * First perform an LDAP search to find the DN for the user we are
		 * trying to log in as.
		 */
		char	   *filter;
		LDAPMessage *search_message;
		LDAPMessage *entry;
		char	   *attributes[] = {LDAP_NO_ATTRS, NULL};
		char	   *dn;
		char	   *c;
		int			count;

		/*
		 * Disallow any characters that we would otherwise need to escape,
		 * since they aren't really reasonable in a username anyway. Allowing
		 * them would make it possible to inject any kind of custom filters in
		 * the LDAP filter.
		 */
		for (c = port->user_name; *c; c++)
		{
			if (*c == '*' ||
				*c == '(' ||
				*c == ')' ||
				*c == '\\' ||
				*c == '/')
			{
				ereport(LOG,
						(errmsg("invalid character in user name for LDAP authentication")));
				ldap_unbind(ldap);
				pfree(passwd);
				return STATUS_ERROR;
			}
		}

		/*
		 * Bind with a pre-defined username/password (if available) for
		 * searching. If none is specified, this turns into an anonymous bind.
		 */
		r = ldap_simple_bind_s(ldap,
							   port->hba->ldapbinddn ? port->hba->ldapbinddn : "",
							   port->hba->ldapbindpasswd ? port->hba->ldapbindpasswd : "");
		if (r != LDAP_SUCCESS)
		{
			ereport(LOG,
					(errmsg("could not perform initial LDAP bind for ldapbinddn \"%s\" on server \"%s\": %s",
							port->hba->ldapbinddn ? port->hba->ldapbinddn : "",
<<<<<<< HEAD
							port->hba->ldapserver, ldap_err2string(r))));
=======
							server_name,
							ldap_err2string(r)),
					 errdetail_for_ldap(ldap)));
			ldap_unbind(ldap);
			pfree(passwd);
>>>>>>> 9e1c9f95
			return STATUS_ERROR;
		}

		/* Build a custom filter or a single attribute filter? */
		if (port->hba->ldapsearchfilter)
			filter = FormatSearchFilter(port->hba->ldapsearchfilter, port->user_name);
		else if (port->hba->ldapsearchattribute)
			filter = psprintf("(%s=%s)", port->hba->ldapsearchattribute, port->user_name);
		else
			filter = psprintf("(uid=%s)", port->user_name);

		r = ldap_search_s(ldap,
						  port->hba->ldapbasedn,
						  port->hba->ldapscope,
						  filter,
						  attributes,
						  0,
						  &search_message);

		if (r != LDAP_SUCCESS)
		{
			ereport(LOG,
					(errmsg("could not search LDAP for filter \"%s\" on server \"%s\": %s",
							filter, server_name, ldap_err2string(r)),
					 errdetail_for_ldap(ldap)));
			ldap_unbind(ldap);
			pfree(passwd);
			pfree(filter);
			return STATUS_ERROR;
		}

		count = ldap_count_entries(ldap, search_message);
		if (count != 1)
		{
			if (count == 0)
				ereport(LOG,
						(errmsg("LDAP user \"%s\" does not exist", port->user_name),
						 errdetail("LDAP search for filter \"%s\" on server \"%s\" returned no entries.",
								   filter, server_name)));
			else
				ereport(LOG,
						(errmsg("LDAP user \"%s\" is not unique", port->user_name),
						 errdetail_plural("LDAP search for filter \"%s\" on server \"%s\" returned %d entry.",
										  "LDAP search for filter \"%s\" on server \"%s\" returned %d entries.",
										  count,
										  filter, server_name, count)));

			ldap_unbind(ldap);
			pfree(passwd);
			pfree(filter);
			ldap_msgfree(search_message);
			return STATUS_ERROR;
		}

		entry = ldap_first_entry(ldap, search_message);
		dn = ldap_get_dn(ldap, entry);
		if (dn == NULL)
		{
			int			error;

			(void) ldap_get_option(ldap, LDAP_OPT_ERROR_NUMBER, &error);
			ereport(LOG,
					(errmsg("could not get dn for the first entry matching \"%s\" on server \"%s\": %s",
							filter, server_name,
							ldap_err2string(error)),
					 errdetail_for_ldap(ldap)));
			ldap_unbind(ldap);
			pfree(passwd);
			pfree(filter);
			ldap_msgfree(search_message);
			return STATUS_ERROR;
		}
		fulluser = pstrdup(dn);

		pfree(filter);
		ldap_memfree(dn);
		ldap_msgfree(search_message);

		/* Unbind and disconnect from the LDAP server */
		r = ldap_unbind_s(ldap);
		if (r != LDAP_SUCCESS)
		{
			ereport(LOG,
					(errmsg("could not unbind after searching for user \"%s\" on server \"%s\"",
							fulluser, server_name)));
			pfree(passwd);
			pfree(fulluser);
			return STATUS_ERROR;
		}

		/*
		 * Need to re-initialize the LDAP connection, so that we can bind to
		 * it with a different username.
		 */
		if (InitializeLDAPConnection(port, &ldap) == STATUS_ERROR)
		{
			pfree(passwd);
			pfree(fulluser);

			/* Error message already sent */
			return STATUS_ERROR;
		}
	}
	else
		fulluser = psprintf("%s%s%s",
							port->hba->ldapprefix ? port->hba->ldapprefix : "",
							port->user_name,
							port->hba->ldapsuffix ? port->hba->ldapsuffix : "");

	r = ldap_simple_bind_s(ldap, fulluser, passwd);

	if (r != LDAP_SUCCESS)
	{
		ereport(LOG,
				(errmsg("LDAP login failed for user \"%s\" on server \"%s\": %s",
						fulluser, server_name, ldap_err2string(r)),
				 errdetail_for_ldap(ldap)));
		ldap_unbind(ldap);
		pfree(passwd);
		pfree(fulluser);
		return STATUS_ERROR;
	}

	ldap_unbind(ldap);
	pfree(passwd);
	pfree(fulluser);

	return STATUS_OK;
}

/*
 * Add a detail error message text to the current error if one can be
 * constructed from the LDAP 'diagnostic message'.
 */
static int
errdetail_for_ldap(LDAP *ldap)
{
	char	   *message;
	int			rc;

	rc = ldap_get_option(ldap, LDAP_OPT_DIAGNOSTIC_MESSAGE, &message);
	if (rc == LDAP_SUCCESS && message != NULL)
	{
		errdetail("LDAP diagnostics: %s", message);
		ldap_memfree(message);
	}

	return 0;
}

#endif							/* USE_LDAP */


/*----------------------------------------------------------------
 * SSL client certificate authentication
 *----------------------------------------------------------------
 */
#ifdef USE_SSL
static int
CheckCertAuth(Port *port)
{
	int			status_check_usermap = STATUS_ERROR;

	Assert(port->ssl);

	/* Make sure we have received a username in the certificate */
	if (port->peer_cn == NULL ||
		strlen(port->peer_cn) <= 0)
	{
		ereport(LOG,
				(errmsg("certificate authentication failed for user \"%s\": client certificate contains no user name",
						port->user_name)));
		return STATUS_ERROR;
	}

	/* Just pass the certificate cn to the usermap check */
	status_check_usermap = check_usermap(port->hba->usermap, port->user_name, port->peer_cn, false);
	if (status_check_usermap != STATUS_OK)
	{
		/*
		 * If clientcert=verify-full was specified and the authentication
		 * method is other than uaCert, log the reason for rejecting the
		 * authentication.
		 */
		if (port->hba->clientcert == clientCertFull && port->hba->auth_method != uaCert)
		{
			ereport(LOG,
					(errmsg("certificate validation (clientcert=verify-full) failed for user \"%s\": cn mismatch",
							port->user_name)));
		}
	}
	return status_check_usermap;
}
#endif


/*----------------------------------------------------------------
 * RADIUS authentication
 *----------------------------------------------------------------
 */

/*
 * RADIUS authentication is described in RFC2865 (and several others).
 */

#define RADIUS_VECTOR_LENGTH 16
#define RADIUS_HEADER_LENGTH 20
#define RADIUS_MAX_PASSWORD_LENGTH 128

/* Maximum size of a RADIUS packet we will create or accept */
#define RADIUS_BUFFER_SIZE 1024

typedef struct
{
	uint8		attribute;
	uint8		length;
	uint8		data[FLEXIBLE_ARRAY_MEMBER];
} radius_attribute;

typedef struct
{
	uint8		code;
	uint8		id;
	uint16		length;
	uint8		vector[RADIUS_VECTOR_LENGTH];
	/* this is a bit longer than strictly necessary: */
	char		pad[RADIUS_BUFFER_SIZE - RADIUS_VECTOR_LENGTH];
} radius_packet;

/* RADIUS packet types */
#define RADIUS_ACCESS_REQUEST	1
#define RADIUS_ACCESS_ACCEPT	2
#define RADIUS_ACCESS_REJECT	3

/* RADIUS attributes */
#define RADIUS_USER_NAME		1
#define RADIUS_PASSWORD			2
#define RADIUS_SERVICE_TYPE		6
#define RADIUS_NAS_IDENTIFIER	32

/* RADIUS service types */
#define RADIUS_AUTHENTICATE_ONLY	8

/* Seconds to wait - XXX: should be in a config variable! */
#define RADIUS_TIMEOUT 3

static void
radius_add_attribute(radius_packet *packet, uint8 type, const unsigned char *data, int len)
{
	radius_attribute *attr;

	if (packet->length + len > RADIUS_BUFFER_SIZE)
	{
		/*
		 * With remotely realistic data, this can never happen. But catch it
		 * just to make sure we don't overrun a buffer. We'll just skip adding
		 * the broken attribute, which will in the end cause authentication to
		 * fail.
		 */
		elog(WARNING,
			 "Adding attribute code %d with length %d to radius packet would create oversize packet, ignoring",
			 type, len);
		return;
	}

	attr = (radius_attribute *) ((unsigned char *) packet + packet->length);
	attr->attribute = type;
	attr->length = len + 2;		/* total size includes type and length */
	memcpy(attr->data, data, len);
	packet->length += attr->length;
}

static int
CheckRADIUSAuth(Port *port)
{
	char	   *passwd;
<<<<<<< HEAD
	char	   *identifier = "postgresql";
=======
	ListCell   *server,
			   *secrets,
			   *radiusports,
			   *identifiers;

	/* Make sure struct alignment is correct */
	Assert(offsetof(radius_packet, vector) == 4);

	/* Verify parameters */
	if (list_length(port->hba->radiusservers) < 1)
	{
		ereport(LOG,
				(errmsg("RADIUS server not specified")));
		return STATUS_ERROR;
	}

	if (list_length(port->hba->radiussecrets) < 1)
	{
		ereport(LOG,
				(errmsg("RADIUS secret not specified")));
		return STATUS_ERROR;
	}

	/* Send regular password request to client, and get the response */
	sendAuthRequest(port, AUTH_REQ_PASSWORD, NULL, 0);

	passwd = recv_password_packet(port);
	if (passwd == NULL)
		return STATUS_EOF;		/* client wouldn't send password */

	if (strlen(passwd) > RADIUS_MAX_PASSWORD_LENGTH)
	{
		ereport(LOG,
				(errmsg("RADIUS authentication does not support passwords longer than %d characters", RADIUS_MAX_PASSWORD_LENGTH)));
		pfree(passwd);
		return STATUS_ERROR;
	}

	/*
	 * Loop over and try each server in order.
	 */
	secrets = list_head(port->hba->radiussecrets);
	radiusports = list_head(port->hba->radiusports);
	identifiers = list_head(port->hba->radiusidentifiers);
	foreach(server, port->hba->radiusservers)
	{
		int			ret = PerformRadiusTransaction(lfirst(server),
												   lfirst(secrets),
												   radiusports ? lfirst(radiusports) : NULL,
												   identifiers ? lfirst(identifiers) : NULL,
												   port->user_name,
												   passwd);

		/*------
		 * STATUS_OK = Login OK
		 * STATUS_ERROR = Login not OK, but try next server
		 * STATUS_EOF = Login not OK, and don't try next server
		 *------
		 */
		if (ret == STATUS_OK)
		{
			pfree(passwd);
			return STATUS_OK;
		}
		else if (ret == STATUS_EOF)
		{
			pfree(passwd);
			return STATUS_ERROR;
		}

		/*
		 * secret, port and identifiers either have length 0 (use default),
		 * length 1 (use the same everywhere) or the same length as servers.
		 * So if the length is >1, we advance one step. In other cases, we
		 * don't and will then reuse the correct value.
		 */
		if (list_length(port->hba->radiussecrets) > 1)
			secrets = lnext(secrets);
		if (list_length(port->hba->radiusports) > 1)
			radiusports = lnext(radiusports);
		if (list_length(port->hba->radiusidentifiers) > 1)
			identifiers = lnext(identifiers);
	}

	/* No servers left to try, so give up */
	pfree(passwd);
	return STATUS_ERROR;
}

static int
PerformRadiusTransaction(const char *server, const char *secret, const char *portstr, const char *identifier, const char *user_name, const char *passwd)
{
>>>>>>> 9e1c9f95
	radius_packet radius_send_pack;
	radius_packet radius_recv_pack;
	radius_packet *packet = &radius_send_pack;
	radius_packet *receivepacket = &radius_recv_pack;
	char	   *radius_buffer = (char *) &radius_send_pack;
	char	   *receive_buffer = (char *) &radius_recv_pack;
<<<<<<< HEAD
	int32		service = htonl(RADIUS_AUTHENTICATE_ONLY);
=======
	int32		service = pg_hton32(RADIUS_AUTHENTICATE_ONLY);
>>>>>>> 9e1c9f95
	uint8	   *cryptvector;
	int			encryptedpasswordlen;
	uint8		encryptedpassword[RADIUS_MAX_PASSWORD_LENGTH];
	uint8	   *md5trailer;
	int			packetlength;
	pgsocket	sock;

#ifdef HAVE_IPV6
	struct sockaddr_in6 localaddr;
	struct sockaddr_in6 remoteaddr;
#else
	struct sockaddr_in localaddr;
	struct sockaddr_in remoteaddr;
#endif
	struct addrinfo hint;
	struct addrinfo *serveraddrs;
	int			port;
	ACCEPT_TYPE_ARG3 addrsize;
	fd_set		fdset;
	struct timeval endtime;
	int			i,
				j,
				r;

	/* Assign default values */
	if (portstr == NULL)
		portstr = "1812";
	if (identifier == NULL)
		identifier = "postgresql";

	MemSet(&hint, 0, sizeof(hint));
	hint.ai_socktype = SOCK_DGRAM;
	hint.ai_family = AF_UNSPEC;
	port = atoi(portstr);

	r = pg_getaddrinfo_all(server, portstr, &hint, &serveraddrs);
	if (r || !serveraddrs)
	{
		ereport(LOG,
				(errmsg("could not translate RADIUS server name \"%s\" to address: %s",
						server, gai_strerror(r))));
		if (serveraddrs)
			pg_freeaddrinfo_all(hint.ai_family, serveraddrs);
		return STATUS_ERROR;
	}
	/* XXX: add support for multiple returned addresses? */

	/* Construct RADIUS packet */
	packet->code = RADIUS_ACCESS_REQUEST;
	packet->length = RADIUS_HEADER_LENGTH;
	if (!pg_strong_random(packet->vector, RADIUS_VECTOR_LENGTH))
	{
		ereport(LOG,
				(errmsg("could not generate random encryption vector")));
		pg_freeaddrinfo_all(hint.ai_family, serveraddrs);
		return STATUS_ERROR;
	}
	packet->id = packet->vector[0];
	radius_add_attribute(packet, RADIUS_SERVICE_TYPE, (const unsigned char *) &service, sizeof(service));
	radius_add_attribute(packet, RADIUS_USER_NAME, (const unsigned char *) user_name, strlen(user_name));
	radius_add_attribute(packet, RADIUS_NAS_IDENTIFIER, (const unsigned char *) identifier, strlen(identifier));

	/*
	 * RADIUS password attributes are calculated as: e[0] = p[0] XOR
	 * MD5(secret + Request Authenticator) for the first group of 16 octets,
	 * and then: e[i] = p[i] XOR MD5(secret + e[i-1]) for the following ones
	 * (if necessary)
	 */
	encryptedpasswordlen = ((strlen(passwd) + RADIUS_VECTOR_LENGTH - 1) / RADIUS_VECTOR_LENGTH) * RADIUS_VECTOR_LENGTH;
	cryptvector = palloc(strlen(secret) + RADIUS_VECTOR_LENGTH);
	memcpy(cryptvector, secret, strlen(secret));

	/* for the first iteration, we use the Request Authenticator vector */
	md5trailer = packet->vector;
	for (i = 0; i < encryptedpasswordlen; i += RADIUS_VECTOR_LENGTH)
	{
		memcpy(cryptvector + strlen(secret), md5trailer, RADIUS_VECTOR_LENGTH);

		/*
		 * .. and for subsequent iterations the result of the previous XOR
		 * (calculated below)
		 */
		md5trailer = encryptedpassword + i;

		if (!pg_md5_binary(cryptvector, strlen(secret) + RADIUS_VECTOR_LENGTH, encryptedpassword + i))
		{
			ereport(LOG,
					(errmsg("could not perform MD5 encryption of password")));
			pfree(cryptvector);
			pg_freeaddrinfo_all(hint.ai_family, serveraddrs);
			return STATUS_ERROR;
		}

		for (j = i; j < i + RADIUS_VECTOR_LENGTH; j++)
		{
			if (j < strlen(passwd))
				encryptedpassword[j] = passwd[j] ^ encryptedpassword[j];
			else
				encryptedpassword[j] = '\0' ^ encryptedpassword[j];
		}
	}
	pfree(cryptvector);

	radius_add_attribute(packet, RADIUS_PASSWORD, encryptedpassword, encryptedpasswordlen);

	/* Length needs to be in network order on the wire */
	packetlength = packet->length;
	packet->length = pg_hton16(packet->length);

	sock = socket(serveraddrs[0].ai_family, SOCK_DGRAM, 0);
	if (sock == PGINVALID_SOCKET)
	{
		ereport(LOG,
				(errmsg("could not create RADIUS socket: %m")));
		pg_freeaddrinfo_all(hint.ai_family, serveraddrs);
		return STATUS_ERROR;
	}

	memset(&localaddr, 0, sizeof(localaddr));
#ifdef HAVE_IPV6
	localaddr.sin6_family = serveraddrs[0].ai_family;
	localaddr.sin6_addr = in6addr_any;
	if (localaddr.sin6_family == AF_INET6)
		addrsize = sizeof(struct sockaddr_in6);
	else
		addrsize = sizeof(struct sockaddr_in);
#else
	localaddr.sin_family = serveraddrs[0].ai_family;
	localaddr.sin_addr.s_addr = INADDR_ANY;
	addrsize = sizeof(struct sockaddr_in);
#endif

	if (bind(sock, (struct sockaddr *) &localaddr, addrsize))
	{
		ereport(LOG,
				(errmsg("could not bind local RADIUS socket: %m")));
		closesocket(sock);
		pg_freeaddrinfo_all(hint.ai_family, serveraddrs);
		return STATUS_ERROR;
	}

	if (sendto(sock, radius_buffer, packetlength, 0,
			   serveraddrs[0].ai_addr, serveraddrs[0].ai_addrlen) < 0)
	{
		ereport(LOG,
				(errmsg("could not send RADIUS packet: %m")));
		closesocket(sock);
		pg_freeaddrinfo_all(hint.ai_family, serveraddrs);
		return STATUS_ERROR;
	}

	/* Don't need the server address anymore */
	pg_freeaddrinfo_all(hint.ai_family, serveraddrs);

	/*
	 * Figure out at what time we should time out. We can't just use a single
	 * call to select() with a timeout, since somebody can be sending invalid
	 * packets to our port thus causing us to retry in a loop and never time
	 * out.
	 *
	 * XXX: Using WaitLatchOrSocket() and doing a CHECK_FOR_INTERRUPTS() if
	 * the latch was set would improve the responsiveness to
	 * timeouts/cancellations.
	 */
	gettimeofday(&endtime, NULL);
	endtime.tv_sec += RADIUS_TIMEOUT;

	while (true)
	{
		struct timeval timeout;
		struct timeval now;
		int64		timeoutval;

		gettimeofday(&now, NULL);
		timeoutval = (endtime.tv_sec * 1000000 + endtime.tv_usec) - (now.tv_sec * 1000000 + now.tv_usec);
		if (timeoutval <= 0)
		{
			ereport(LOG,
					(errmsg("timeout waiting for RADIUS response from %s",
							server)));
			closesocket(sock);
			return STATUS_ERROR;
		}
		timeout.tv_sec = timeoutval / 1000000;
		timeout.tv_usec = timeoutval % 1000000;

		FD_ZERO(&fdset);
		FD_SET(sock, &fdset);

		r = select(sock + 1, &fdset, NULL, NULL, &timeout);
		if (r < 0)
		{
			if (errno == EINTR)
				continue;

			/* Anything else is an actual error */
			ereport(LOG,
					(errmsg("could not check status on RADIUS socket: %m")));
			closesocket(sock);
			return STATUS_ERROR;
		}
		if (r == 0)
		{
			ereport(LOG,
					(errmsg("timeout waiting for RADIUS response from %s",
							server)));
			closesocket(sock);
			return STATUS_ERROR;
		}

		/*
		 * Attempt to read the response packet, and verify the contents.
		 *
		 * Any packet that's not actually a RADIUS packet, or otherwise does
		 * not validate as an explicit reject, is just ignored and we retry
		 * for another packet (until we reach the timeout). This is to avoid
		 * the possibility to denial-of-service the login by flooding the
		 * server with invalid packets on the port that we're expecting the
		 * RADIUS response on.
		 */

		addrsize = sizeof(remoteaddr);
		packetlength = recvfrom(sock, receive_buffer, RADIUS_BUFFER_SIZE, 0,
								(struct sockaddr *) &remoteaddr, &addrsize);
		if (packetlength < 0)
		{
			ereport(LOG,
					(errmsg("could not read RADIUS response: %m")));
			closesocket(sock);
			return STATUS_ERROR;
		}

#ifdef HAVE_IPV6
		if (remoteaddr.sin6_port != pg_hton16(port))
#else
		if (remoteaddr.sin_port != pg_hton16(port))
#endif
		{
#ifdef HAVE_IPV6
			ereport(LOG,
					(errmsg("RADIUS response from %s was sent from incorrect port: %d",
							server, pg_ntoh16(remoteaddr.sin6_port))));
#else
			ereport(LOG,
					(errmsg("RADIUS response from %s was sent from incorrect port: %d",
							server, pg_ntoh16(remoteaddr.sin_port))));
#endif
			continue;
		}

		if (packetlength < RADIUS_HEADER_LENGTH)
		{
			ereport(LOG,
					(errmsg("RADIUS response from %s too short: %d", server, packetlength)));
			continue;
		}

		if (packetlength != pg_ntoh16(receivepacket->length))
		{
			ereport(LOG,
					(errmsg("RADIUS response from %s has corrupt length: %d (actual length %d)",
							server, pg_ntoh16(receivepacket->length), packetlength)));
			continue;
		}

		if (packet->id != receivepacket->id)
		{
			ereport(LOG,
					(errmsg("RADIUS response from %s is to a different request: %d (should be %d)",
							server, receivepacket->id, packet->id)));
			continue;
		}

		/*
		 * Verify the response authenticator, which is calculated as
		 * MD5(Code+ID+Length+RequestAuthenticator+Attributes+Secret)
		 */
		cryptvector = palloc(packetlength + strlen(secret));

		memcpy(cryptvector, receivepacket, 4);	/* code+id+length */
		memcpy(cryptvector + 4, packet->vector, RADIUS_VECTOR_LENGTH);	/* request
																		 * authenticator, from
																		 * original packet */
		if (packetlength > RADIUS_HEADER_LENGTH)	/* there may be no
													 * attributes at all */
			memcpy(cryptvector + RADIUS_HEADER_LENGTH, receive_buffer + RADIUS_HEADER_LENGTH, packetlength - RADIUS_HEADER_LENGTH);
		memcpy(cryptvector + packetlength, secret, strlen(secret));

		if (!pg_md5_binary(cryptvector,
						   packetlength + strlen(secret),
						   encryptedpassword))
		{
			ereport(LOG,
					(errmsg("could not perform MD5 encryption of received packet")));
			pfree(cryptvector);
			continue;
		}
		pfree(cryptvector);

		if (memcmp(receivepacket->vector, encryptedpassword, RADIUS_VECTOR_LENGTH) != 0)
		{
			ereport(LOG,
					(errmsg("RADIUS response from %s has incorrect MD5 signature",
							server)));
			continue;
		}

		if (receivepacket->code == RADIUS_ACCESS_ACCEPT)
		{
			closesocket(sock);
			return STATUS_OK;
		}
		else if (receivepacket->code == RADIUS_ACCESS_REJECT)
		{
			closesocket(sock);
			return STATUS_EOF;
		}
		else
		{
			ereport(LOG,
					(errmsg("RADIUS response from %s has invalid code (%d) for user \"%s\"",
							server, receivepacket->code, user_name)));
			continue;
		}
	}							/* while (true) */
}

/*----------------------------------------------------------------
 * Time-based authentication
 *----------------------------------------------------------------
 */
/*
 * interval_overlap -- Return true iff intersection of a, b is nonempty
 */
bool
interval_overlap(const authInterval *a, const authInterval *b)
{
	return point_cmp(&a->start, &b->end) <= 0 &&
		   point_cmp(&a->end, &b->start) >= 0;
}

/*
 * interval_contains -- Return true iff interval contains point
 */
bool
interval_contains(const authInterval *interval, const authPoint *point)
{
	return point_cmp(point, &interval->start) >= 0 &&
		   point_cmp(point, &interval->end) <= 0;
}

/* Comparator for authPoint struct */
int
point_cmp(const authPoint *a, const authPoint *b)
{
	if (a->day > b->day)
		return 1;
	else if (a->day == b->day)
		if (a->time > b->time)
			return 1;
		else if (a->time == b->time)
			return 0;
		else
			return -1;
	else
		return -1;
}

/* convert timestamptz to authPoint through use of timestamp2tm and timestamptz_time */
void
timestamptz_to_point(TimestampTz in, authPoint *out)
{
	/* from timestamptz_to_char */
	struct	pg_tm 	tm;
	fsec_t  fsec;   
	const char	*tzn;
	int 	tzp, thisdate;
	if (timestamp2tm(in, &tzp, &tm, &fsec, &tzn, NULL) != 0)
		ereport(FATAL,
				(errcode(ERRCODE_DATETIME_VALUE_OUT_OF_RANGE),
				 errmsg("current timestamp out of range")));

	thisdate = date2j(tm.tm_year, tm.tm_mon, tm.tm_mday);
	out->day = (thisdate + 1) % 7;
	out->time = DatumGetTimeADT(DirectFunctionCall1(timestamptz_time,
													TimestampTzGetDatum(in)));
}

/*
 * CheckAuthTimeConstraints - check pg_auth_time_constraint for login restrictions
 *
 * Invokes check_auth_time_constraints_internal against the current timestamp
 */
int
CheckAuthTimeConstraints(char *rolname) 
{
	if (gp_auth_time_override_str != NULL && gp_auth_time_override_str[0] != '\0')
	{
		TimestampTz timestamptz = DatumGetTimestampTz(DirectFunctionCall3(timestamptz_in,
																		  CStringGetDatum(gp_auth_time_override_str),
																		  InvalidOid,
																		  Int32GetDatum(0)));
		return check_auth_time_constraints_internal(rolname, timestamptz);
	}
	return check_auth_time_constraints_internal(rolname, GetCurrentTimestamp());
}

/*
 * check_auth_time_constraints_internal - helper to CheckAuthTimeConstraints
 *
 * Called out as separate function to facilitate unit testing, where the provided
 * timestamp is likely to be hardcoded for deterministic test runs
 *
 * Returns STATUS_ERROR iff it finds an interval that contains timestamp from
 * among the entries of pg_auth_time_constraint that pertain to rolname
 */
int
check_auth_time_constraints_internal(char *rolname, TimestampTz timestamp)
{
	Oid				roleId;
	Relation		reltimeconstr;
	ScanKeyData 	entry[1];
	SysScanDesc 	scan;
	HeapTuple		roleTup;
	HeapTuple		tuple;
	authPoint 		now;
	int				status;
	bool			isRoleSuperuser;
	bool			found = false;

	timestamptz_to_point(timestamp, &now);

	/* Look up this user in pg_authid. */
	roleTup = SearchSysCache(AUTHNAME, CStringGetDatum(rolname), 0, 0, 0);
	if (!HeapTupleIsValid(roleTup))
	{
		/*
		 * No such user. We don't error out here; it's up to other
		 * authentication steps to deny access to nonexistent roles.
		 */
		return STATUS_OK;
	}

	isRoleSuperuser = ((Form_pg_authid) GETSTRUCT(roleTup))->rolsuper;
	roleId = HeapTupleGetOid(roleTup);

	ReleaseSysCache(roleTup);
	/* Walk pg_auth_time_constraint for entries belonging to this user. */
	reltimeconstr = heap_open(AuthTimeConstraintRelationId, AccessShareLock);

	ScanKeyInit(&entry[0],
				Anum_pg_auth_time_constraint_authid,
				BTEqualStrategyNumber, F_OIDEQ,
				ObjectIdGetDatum(roleId));

	/*
	 * Since this is called during authentication, we have to make sure we don't
	 * use the index unless it's already been built. See GetDatabaseTuple for
	 * another example of this sort of logic.
	 */
	scan = systable_beginscan(reltimeconstr, AuthTimeConstraintAuthIdIndexId,
							  criticalSharedRelcachesBuilt, NULL, 1,
							  entry);

	/*
	 * Check each denied interval to see if the current timestamp is part of it.
	 */
	status = STATUS_OK;

	while (HeapTupleIsValid(tuple = systable_getnext(scan)))
	{
		Form_pg_auth_time_constraint constraint_tuple;
		Datum 			datum;
		bool			isnull;
		authInterval	given;

		/* Record that we found constraints regardless if they apply now */
		found = true;

		constraint_tuple = (Form_pg_auth_time_constraint) GETSTRUCT(tuple);
		Assert(constraint_tuple->authid == roleId);

		/* Retrieve the start of the interval. */
		datum = heap_getattr(tuple, Anum_pg_auth_time_constraint_start_time,
							 RelationGetDescr(reltimeconstr), &isnull);
		Assert(!isnull);

		given.start.day = constraint_tuple->start_day;
		given.start.time = DatumGetTimeADT(datum);

		/* Repeat for the end. */
		datum = heap_getattr(tuple, Anum_pg_auth_time_constraint_end_time,
							 RelationGetDescr(reltimeconstr), &isnull);
		Assert(!isnull);

		given.end.day = constraint_tuple->end_day;
		given.end.time = DatumGetTimeADT(datum);

		if (interval_contains(&given, &now))
		{
			status = STATUS_ERROR;
			break;
		}
	}

	/* Clean up. */
	systable_endscan(scan);
	heap_close(reltimeconstr, AccessShareLock);

	/* Time constraints shouldn't be added to superuser roles */
	if (found && isRoleSuperuser)
		ereport(WARNING,
				(errmsg("time constraints added on superuser role")));

	CHECK_FOR_INTERRUPTS();
	
	return status;
}<|MERGE_RESOLUTION|>--- conflicted
+++ resolved
@@ -53,8 +53,6 @@
 #include "utils/guc.h"
 #include "utils/relcache.h"
 #include "utils/syscache.h"
-#include "utils/timestamp.h"
-#include "utils/tqual.h"
 
 extern bool gp_reject_internal_tcp_conn;
 
@@ -155,8 +153,7 @@
 
 /* Correct header from the Platform SDK */
 typedef
-ULONG		(*__ldap_start_tls_sA) (
-									IN PLDAP ExternalHandle,
+ULONG		(*__ldap_start_tls_sA) (IN PLDAP ExternalHandle,
 									OUT PULONG ServerReturnValue,
 									OUT LDAPMessage **result,
 									IN PLDAPControlA * ServerControls,
@@ -199,12 +196,8 @@
 
 static int	pg_GSS_checkauth(Port *port);
 static int	pg_GSS_recvauth(Port *port);
-<<<<<<< HEAD
 static int	check_valid_until_for_gssapi(Port *port);
-#endif   /* ENABLE_GSS */
-=======
 #endif							/* ENABLE_GSS */
->>>>>>> 9e1c9f95
 
 
 /*----------------------------------------------------------------
@@ -681,7 +674,6 @@
 
 		case uaGSS:
 #ifdef ENABLE_GSS
-<<<<<<< HEAD
 			if (check_valid_until_for_gssapi(port) == STATUS_ERROR)
 			{
 				ereport(FATAL,
@@ -690,9 +682,6 @@
 							port->user_name)));
 			}
 
-			sendAuthRequest(port, AUTH_REQ_GSS);
-			status = pg_GSS_recvauth(port);
-=======
 			port->gss->auth = true;
 			if (port->gss->enc)
 				status = pg_GSS_checkauth(port);
@@ -701,7 +690,6 @@
 				sendAuthRequest(port, AUTH_REQ_GSS, NULL, 0);
 				status = pg_GSS_recvauth(port);
 			}
->>>>>>> 9e1c9f95
 #else
 			Assert(false);
 #endif
@@ -788,20 +776,14 @@
 		(*ClientAuthentication_hook) (port, status);
 
 	if (status == STATUS_OK)
-<<<<<<< HEAD
 	{
 		if (CheckAuthTimeConstraints(port->user_name) != STATUS_OK)
 			ereport(FATAL,
 					 (errcode(ERRCODE_INVALID_AUTHORIZATION_SPECIFICATION),
 					  errmsg("authentication failed for user \"%s\": login not permitted at this time",
 							 port->user_name)));
-	}
-
-	if (status == STATUS_OK)
-		sendAuthRequest(port, AUTH_REQ_OK);
-=======
 		sendAuthRequest(port, AUTH_REQ_OK, NULL, 0);
->>>>>>> 9e1c9f95
+	}
 	else
 		auth_failed(port, status, logdetail);
 }
@@ -809,7 +791,7 @@
 void
 FakeClientAuthentication(Port *port)
 {
-	sendAuthRequest(port, AUTH_REQ_OK);
+	sendAuthRequest(port, AUTH_REQ_OK, NULL, 0);
 }
 
 /*
@@ -904,12 +886,6 @@
 	 * clients might, so allowing it would be confusing.
 	 *
 	 * Note that this only catches an empty password sent by the client in
-<<<<<<< HEAD
-	 * plaintext. There's another check in md5_crypt_verify to prevent an
-	 * empty password from being used with MD5 authentication.
-	 */
-	if (buf.data[0] == '\0')
-=======
 	 * plaintext. There's also a check in CREATE/ALTER USER that prevents an
 	 * empty string from being stored as a user's password in the first place.
 	 * We rely on that for MD5 and SCRAM authentication, but we still need
@@ -918,7 +894,6 @@
 	 * system, like PAM, LDAP and RADIUS.
 	 */
 	if (buf.len == 1)
->>>>>>> 9e1c9f95
 		ereport(ERROR,
 				(errcode(ERRCODE_INVALID_PASSWORD),
 				 errmsg("empty password returned by client")));
@@ -1019,14 +994,6 @@
 	if (shadow_pass)
 		pfree(shadow_pass);
 
-<<<<<<< HEAD
-/*
- * Generate an error for GSSAPI authentication.  The caller should apply
- * _() to errmsg to make it translatable.
- */
-static void
-pg_GSS_error(int severity, char *errmsg, OM_uint32 maj_stat, OM_uint32 min_stat)
-=======
 	/*
 	 * If get_role_password() returned error, return error, even if the
 	 * authentication succeeded.
@@ -1041,7 +1008,6 @@
 
 static int
 CheckMD5Auth(Port *port, char *shadow_pass, char **logdetail)
->>>>>>> 9e1c9f95
 {
 	char		md5Salt[4];		/* Password salt */
 	char	   *passwd;
@@ -1236,12 +1202,17 @@
 	return STATUS_OK;
 }
 
-<<<<<<< HEAD
+
+/*----------------------------------------------------------------
+ * GSSAPI authentication system
+ *----------------------------------------------------------------
+ */
+#ifdef ENABLE_GSS
 /*
  * Check to see if the password of a user is valid (using the validuntil
  * attribute associated with the pg_role) for GSSAPI based authentication.
  *
- * This logic is copied from hashed_passwd_verify(), so we need to ensure
+ * This logic is copied from get_role_password(), so we need to ensure
  * these functions don't fall out of sync.
  */
 static int
@@ -1264,8 +1235,6 @@
 		vuntil = DatumGetTimestampTz(datum);
 
 	ReleaseSysCache(roleTup);
-
-	CHECK_FOR_INTERRUPTS();
 
 	/*
 	 * Now check to be sure we are not past rolvaliduntil
@@ -1280,14 +1249,6 @@
 	return retval;
 }
 
-=======
-
-/*----------------------------------------------------------------
- * GSSAPI authentication system
- *----------------------------------------------------------------
- */
-#ifdef ENABLE_GSS
->>>>>>> 9e1c9f95
 static int
 pg_GSS_recvauth(Port *port)
 {
@@ -2282,20 +2243,9 @@
  */
 
 
-#if defined(_AIX)
 static int
-pam_passwd_conv_proc(int num_msg, struct pam_message **msg,
-					struct pam_response **resp, void *appdata_ptr)
-#else
-static int
-<<<<<<< HEAD
-pam_passwd_conv_proc(int num_msg, const struct pam_message ** msg,
-					 struct pam_response ** resp, void *appdata_ptr)
-#endif
-=======
 pam_passwd_conv_proc(int num_msg, const struct pam_message **msg,
 					 struct pam_response **resp, void *appdata_ptr)
->>>>>>> 9e1c9f95
 {
 	const char *passwd;
 	struct pam_response *reply;
@@ -2580,25 +2530,6 @@
 	int			ldapversion = LDAP_VERSION3;
 	int			r;
 
-<<<<<<< HEAD
-	if (strncmp(port->hba->ldapserver, "ldaps://", 8) == 0 ||
-		strncmp(port->hba->ldapserver, "ldap://",  7) == 0)
-	{
-		if ((r = ldap_initialize(ldap, port->hba->ldapserver)) != LDAP_SUCCESS)
-		{
-			ereport(LOG,
-					(errmsg("could not initialize LDAP: code: %d, msg: %s",
-							r, ldap_err2string(r))));
-			*ldap = NULL;
-			return STATUS_ERROR;
-		}
-	}
-	else
-	{
-		*ldap = ldap_init(port->hba->ldapserver, port->hba->ldapport);
-	}
-
-=======
 	scheme = port->hba->ldapscheme;
 	if (scheme == NULL)
 		scheme = "ldap";
@@ -2607,7 +2538,6 @@
 		*ldap = ldap_sslinit(port->hba->ldapserver, port->hba->ldapport, 1);
 	else
 		*ldap = ldap_init(port->hba->ldapserver, port->hba->ldapport);
->>>>>>> 9e1c9f95
 	if (!*ldap)
 	{
 		ereport(LOG,
@@ -2793,15 +2723,10 @@
 #endif
 		{
 			ereport(LOG,
-<<<<<<< HEAD
-			 (errmsg("could not start LDAP TLS session: %s, server: %s, port: %d",
-					 ldap_err2string(r), port->hba->ldapserver, port->hba->ldapport)));
-=======
 					(errmsg("could not start LDAP TLS session: %s",
 							ldap_err2string(r)),
 					 errdetail_for_ldap(*ldap)));
 			ldap_unbind(*ldap);
->>>>>>> 9e1c9f95
 			return STATUS_ERROR;
 		}
 	}
@@ -2957,15 +2882,11 @@
 			ereport(LOG,
 					(errmsg("could not perform initial LDAP bind for ldapbinddn \"%s\" on server \"%s\": %s",
 							port->hba->ldapbinddn ? port->hba->ldapbinddn : "",
-<<<<<<< HEAD
-							port->hba->ldapserver, ldap_err2string(r))));
-=======
 							server_name,
 							ldap_err2string(r)),
 					 errdetail_for_ldap(ldap)));
 			ldap_unbind(ldap);
 			pfree(passwd);
->>>>>>> 9e1c9f95
 			return STATUS_ERROR;
 		}
 
@@ -3242,9 +3163,6 @@
 CheckRADIUSAuth(Port *port)
 {
 	char	   *passwd;
-<<<<<<< HEAD
-	char	   *identifier = "postgresql";
-=======
 	ListCell   *server,
 			   *secrets,
 			   *radiusports,
@@ -3337,18 +3255,13 @@
 static int
 PerformRadiusTransaction(const char *server, const char *secret, const char *portstr, const char *identifier, const char *user_name, const char *passwd)
 {
->>>>>>> 9e1c9f95
 	radius_packet radius_send_pack;
 	radius_packet radius_recv_pack;
 	radius_packet *packet = &radius_send_pack;
 	radius_packet *receivepacket = &radius_recv_pack;
 	char	   *radius_buffer = (char *) &radius_send_pack;
 	char	   *receive_buffer = (char *) &radius_recv_pack;
-<<<<<<< HEAD
-	int32		service = htonl(RADIUS_AUTHENTICATE_ONLY);
-=======
 	int32		service = pg_hton32(RADIUS_AUTHENTICATE_ONLY);
->>>>>>> 9e1c9f95
 	uint8	   *cryptvector;
 	int			encryptedpasswordlen;
 	uint8		encryptedpassword[RADIUS_MAX_PASSWORD_LENGTH];
@@ -3793,7 +3706,7 @@
 	}
 
 	isRoleSuperuser = ((Form_pg_authid) GETSTRUCT(roleTup))->rolsuper;
-	roleId = HeapTupleGetOid(roleTup);
+	roleId = ((Form_pg_authid) GETSTRUCT(roleTup))->oid;
 
 	ReleaseSysCache(roleTup);
 	/* Walk pg_auth_time_constraint for entries belonging to this user. */
