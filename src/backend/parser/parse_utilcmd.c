/*-------------------------------------------------------------------------
 *
 * parse_utilcmd.c
 *	  Perform parse analysis work for various utility commands
 *
 * Formerly we did this work during parse_analyze() in analyze.c.  However
 * that is fairly unsafe in the presence of querytree caching, since any
 * database state that we depend on in making the transformations might be
 * obsolete by the time the utility command is executed; and utility commands
 * have no infrastructure for holding locks or rechecking plan validity.
 * Hence these functions are now called at the start of execution of their
 * respective utility commands.
 *
 *
 * Portions Copyright (c) 1996-2021, PostgreSQL Global Development Group
 * Portions Copyright (c) 1994, Regents of the University of California
 *
 *	src/backend/parser/parse_utilcmd.c
 *
 *-------------------------------------------------------------------------
 */

#include "postgres.h"

#include "access/amapi.h"
#include "access/htup_details.h"
#include "access/relation.h"
#include "access/reloptions.h"
#include "access/table.h"
#include "access/toast_compression.h"
#include "catalog/dependency.h"
#include "catalog/heap.h"
#include "catalog/index.h"
#include "catalog/namespace.h"
#include "catalog/pg_am.h"
#include "catalog/pg_collation.h"
#include "catalog/pg_constraint.h"
#include "catalog/pg_opclass.h"
#include "catalog/pg_operator.h"
#include "catalog/pg_statistic_ext.h"
#include "catalog/pg_type.h"
#include "commands/comment.h"
#include "commands/defrem.h"
#include "commands/sequence.h"
#include "commands/tablecmds.h"
#include "commands/tablespace.h"
#include "miscadmin.h"
#include "nodes/makefuncs.h"
#include "nodes/nodeFuncs.h"
#include "optimizer/optimizer.h"
#include "parser/analyze.h"
#include "parser/parse_clause.h"
#include "parser/parse_coerce.h"
#include "parser/parse_collate.h"
#include "parser/parse_expr.h"
#include "parser/parse_relation.h"
#include "parser/parse_target.h"
#include "parser/parse_type.h"
#include "parser/parse_utilcmd.h"
#include "parser/parser.h"
#include "rewrite/rewriteManip.h"
#include "utils/acl.h"
#include "utils/builtins.h"
#include "utils/lsyscache.h"
#include "utils/partcache.h"
#include "utils/rel.h"
#include "utils/ruleutils.h"
#include "utils/syscache.h"
#include "utils/typcache.h"

#include "catalog/pg_compression.h"
#include "catalog/pg_type_encoding.h"
#include "cdb/cdbhash.h"
#include "cdb/cdbutil.h"
#include "cdb/cdbsreh.h"
#include "cdb/cdbvars.h"
#include "utils/fmgroids.h"
#include "utils/guc.h"
#include "utils/memutils.h"
#include "catalog/pg_appendonly.h"

/* State shared by transformCreateStmt and its subroutines */
typedef struct
{
	ParseState *pstate;			/* overall parser state */
	const char *stmtType;		/* "CREATE [FOREIGN] TABLE" or "ALTER TABLE" */
	RangeVar   *relation;		/* relation to create */
	Relation	rel;			/* opened/locked rel, if ALTER */
	List	   *inhRelations;	/* relations to inherit from */
	bool		isforeign;		/* true if CREATE/ALTER FOREIGN TABLE */
	bool		isalter;		/* true if altering existing table */
	List	   *columns;		/* ColumnDef items */
	List	   *ckconstraints;	/* CHECK constraints */
	List	   *fkconstraints;	/* FOREIGN KEY constraints */
	List	   *ixconstraints;	/* index-creating constraints */
<<<<<<< HEAD
	List	   *attr_encodings; /* List of ColumnReferenceStorageDirectives */
	List	   *inh_indexes;	/* cloned indexes from INCLUDING INDEXES */
=======
	List	   *likeclauses;	/* LIKE clauses that need post-processing */
>>>>>>> d457cb4e
	List	   *extstats;		/* cloned extended statistics */
	List	   *blist;			/* "before list" of things to do before
								 * creating the table */
	List	   *alist;			/* "after list" of things to do after creating
								 * the table */
	IndexStmt  *pkey;			/* PRIMARY KEY index, if any */
	bool		ispartitioned;	/* true if table is partitioned */
	PartitionBoundSpec *partbound;	/* transformed FOR VALUES */
	bool		ofType;			/* true if statement contains OF typename */

	MemoryContext tempCtx;
} CreateStmtContext;

/* State shared by transformCreateSchemaStmt and its subroutines */
typedef struct
{
	const char *stmtType;		/* "CREATE SCHEMA" or "ALTER SCHEMA" */
	char	   *schemaname;		/* name of schema */
	RoleSpec   *authrole;		/* owner of schema */
	List	   *sequences;		/* CREATE SEQUENCE items */
	List	   *tables;			/* CREATE TABLE items */
	List	   *views;			/* CREATE VIEW items */
	List	   *indexes;		/* CREATE INDEX items */
	List	   *triggers;		/* CREATE TRIGGER items */
	List	   *grants;			/* GRANT items */
} CreateSchemaStmtContext;


static void transformColumnDefinition(CreateStmtContext *cxt,
									  ColumnDef *column);
static void transformTableConstraint(CreateStmtContext *cxt,
									 Constraint *constraint);
static void transformTableLikeClause(CreateStmtContext *cxt,
									 TableLikeClause *table_like_clause,
									 bool forceBareCol, CreateStmt *stmt);
static void transformOfType(CreateStmtContext *cxt,
							TypeName *ofTypename);
static CreateStatsStmt *generateClonedExtStatsStmt(RangeVar *heapRel,
												   Oid heapRelid, Oid source_statsid);
static List *get_collation(Oid collation, Oid actual_datatype);
static List *get_opclass(Oid opclass, Oid actual_datatype);
static void transformIndexConstraints(CreateStmtContext *cxt);
static IndexStmt *transformIndexConstraint(Constraint *constraint,
										   CreateStmtContext *cxt);
static void transformExtendedStatistics(CreateStmtContext *cxt);
static void transformFKConstraints(CreateStmtContext *cxt,
								   bool skipValidation,
								   bool isAddConstraint);
static void transformCheckConstraints(CreateStmtContext *cxt,
									  bool skipValidation);
static void transformConstraintAttrs(CreateStmtContext *cxt,
									 List *constraintList);
static void transformColumnType(CreateStmtContext *cxt, ColumnDef *column);
static void setSchemaName(char *context_schema, char **stmt_schema_name);
static void transformPartitionCmd(CreateStmtContext *cxt, PartitionCmd *cmd);
static List *transformPartitionRangeBounds(ParseState *pstate, List *blist,
										   Relation parent);
static void validateInfiniteBounds(ParseState *pstate, List *blist);

static DistributedBy *getLikeDistributionPolicy(TableLikeClause *e);
static DistributedBy *transformDistributedBy(ParseState *pstate,
											 CreateStmtContext *cxt,
											 DistributedBy *distributedBy,
											 DistributedBy *likeDistributedBy,
											 bool bQuiet);

/*
 * transformCreateStmt -
 *	  parse analysis for CREATE TABLE
 *
 * Returns a List of utility commands to be done in sequence.  One of these
 * will be the transformed CreateStmt, but there may be additional actions
 * to be done before and after the actual DefineRelation() call.
 * In addition to normal utility commands such as AlterTableStmt and
 * IndexStmt, the result list may contain TableLikeClause(s), representing
 * the need to perform additional parse analysis after DefineRelation().
 *
 * SQL allows constraints to be scattered all over, so thumb through
 * the columns and collect all constraints into one place.
 * If there are any implied indices (e.g. UNIQUE or PRIMARY KEY)
 * then expand those into multiple IndexStmt blocks.
 *	  - thomas 1997-12-02
 */
List *
transformCreateStmt(CreateStmt *stmt, const char *queryString)
{
	ParseState *pstate;
	CreateStmtContext cxt;
	List	   *result;
	List	   *save_alist;
	ListCell   *elements;
	Oid			namespaceid;
	Oid			existing_relid;
	ParseCallbackState pcbstate;
<<<<<<< HEAD
	bool		is_foreign_table = IsA(stmt, CreateForeignTableStmt);

	DistributedBy *likeDistributedBy = NULL;
	bool		bQuiet = false;		/* shut up transformDistributedBy messages */

 	/*
	 * We don't normally care much about the memory consumption of parsing,
	 * because any memory leaked is leaked into MessageContext which is
	 * reset between each command. But if a table is heavily partitioned,
	 * the CREATE TABLE statement can be expanded into hundreds or even
	 * thousands of CreateStmts, so the leaks start to add up. To reduce
	 * the memory consumption, we use a temporary memory context that's
	 * destroyed after processing the CreateStmt for some parts of the
	 * processing.
	 */
	cxt.tempCtx =
		AllocSetContextCreate(CurrentMemoryContext,
							  "CreateStmt analyze context",
							  ALLOCSET_DEFAULT_MINSIZE,
							  ALLOCSET_DEFAULT_INITSIZE,
							  ALLOCSET_DEFAULT_MAXSIZE);

	/*
	 * We must not scribble on the passed-in CreateStmt, so copy it.  (This is
	 * overkill, but easy.)
	 */
	stmt = copyObject(stmt);
=======
>>>>>>> d457cb4e

	/* Set up pstate */
	pstate = make_parsestate(NULL);
	pstate->p_sourcetext = queryString;

	/*
	 * Look up the creation namespace.  This also checks permissions on the
	 * target namespace, locks it against concurrent drops, checks for a
	 * preexisting relation in that namespace with the same name, and updates
	 * stmt->relation->relpersistence if the selected namespace is temporary.
	 */
	setup_parser_errposition_callback(&pcbstate, pstate,
									  stmt->relation->location);
	namespaceid =
		RangeVarGetAndCheckCreationNamespace(stmt->relation, NoLock,
											 &existing_relid);
	cancel_parser_errposition_callback(&pcbstate);

	/*
	 * If the relation already exists and the user specified "IF NOT EXISTS",
	 * bail out with a NOTICE.
	 */
	if (stmt->if_not_exists && OidIsValid(existing_relid))
	{
		ereport(NOTICE,
				(errcode(ERRCODE_DUPLICATE_TABLE),
				 errmsg("relation \"%s\" already exists, skipping",
						stmt->relation->relname)));
		return NIL;
	}

	/*
	 * If the target relation name isn't schema-qualified, make it so.  This
	 * prevents some corner cases in which added-on rewritten commands might
	 * think they should apply to other relations that have the same name and
	 * are earlier in the search path.  But a local temp table is effectively
	 * specified to be in pg_temp, so no need for anything extra in that case.
	 */
	if (stmt->relation->schemaname == NULL
		&& stmt->relation->relpersistence != RELPERSISTENCE_TEMP)
		stmt->relation->schemaname = get_namespace_name(namespaceid);

	/* Set up CreateStmtContext */
	cxt.pstate = pstate;
	if (IsA(stmt, CreateForeignTableStmt))
	{
		cxt.stmtType = "CREATE FOREIGN TABLE";
		cxt.isforeign = true;
	}
	else
	{
		cxt.stmtType = "CREATE TABLE";
		cxt.isforeign = false;
	}
	cxt.relation = stmt->relation;
	cxt.rel = NULL;
	cxt.inhRelations = stmt->inhRelations;
	cxt.isalter = false;
	cxt.columns = NIL;
	cxt.ckconstraints = NIL;
	cxt.fkconstraints = NIL;
	cxt.ixconstraints = NIL;
	cxt.likeclauses = NIL;
	cxt.extstats = NIL;
	cxt.attr_encodings = stmt->attr_encodings;
	cxt.blist = NIL;
	cxt.alist = NIL;
	cxt.pkey = NULL;
	cxt.ispartitioned = stmt->partspec != NULL;
	cxt.partbound = stmt->partbound;
	cxt.ofType = (stmt->ofTypename != NULL);

	Assert(!stmt->ofTypename || !stmt->inhRelations);	/* grammar enforces */

	if (stmt->ofTypename)
		transformOfType(&cxt, stmt->ofTypename);

	if (stmt->partspec)
	{
		if (stmt->inhRelations && !stmt->partbound)
			ereport(ERROR,
					(errcode(ERRCODE_INVALID_OBJECT_DEFINITION),
					 errmsg("cannot create partitioned table as inheritance child")));
	}

	/*
	 * Run through each primary element in the table creation clause. Separate
	 * column defs from constraints, and do preliminary analysis.
	 */
	foreach(elements, stmt->tableElts)
	{
		Node	   *element = lfirst(elements);

		switch (nodeTag(element))
		{
			case T_ColumnDef:
				transformColumnDefinition(&cxt, (ColumnDef *) element);
				break;

			case T_Constraint:
				transformTableConstraint(&cxt, (Constraint *) element);
				break;

			case T_TableLikeClause:
			{
				bool            isBeginning = (cxt.columns == NIL);

				transformTableLikeClause(&cxt, (TableLikeClause *) element, false, stmt);

				if (Gp_role == GP_ROLE_DISPATCH && isBeginning &&
					stmt->distributedBy == NULL &&
					stmt->inhRelations == NIL)
				{
					likeDistributedBy = getLikeDistributionPolicy((TableLikeClause*) element);
				}
				break;
			}
			case T_ColumnReferenceStorageDirective:
				/* processed later, in DefineRelation() */
				cxt.attr_encodings = lappend(cxt.attr_encodings, element);
				break;

			default:
				elog(ERROR, "unrecognized node type: %d",
					 (int) nodeTag(element));
				break;
		}
	}

	/*
	 * Transfer anything we already have in cxt.alist into save_alist, to keep
	 * it separate from the output of transformIndexConstraints.  (This may
	 * not be necessary anymore, but we'll keep doing it to preserve the
	 * historical order of execution of the alist commands.)
	 */
	save_alist = cxt.alist;
	cxt.alist = NIL;

	Assert(stmt->constraints == NIL);

	/*
	 * Postprocess constraints that give rise to index definitions.
	 */
	transformIndexConstraints(&cxt);

	/*
	 * Re-consideration of LIKE clauses should happen after creation of
	 * indexes, but before creation of foreign keys.  This order is critical
	 * because a LIKE clause may attempt to create a primary key.  If there's
	 * also a pkey in the main CREATE TABLE list, creation of that will not
	 * check for a duplicate at runtime (since index_check_primary_key()
	 * expects that we rejected dups here).  Creation of the LIKE-generated
	 * pkey behaves like ALTER TABLE ADD, so it will check, but obviously that
	 * only works if it happens second.  On the other hand, we want to make
	 * pkeys before foreign key constraints, in case the user tries to make a
	 * self-referential FK.
	 */
	cxt.alist = list_concat(cxt.alist, cxt.likeclauses);

	/*
	 * Postprocess foreign-key constraints.
	 * But don't cascade FK constraints to parts, yet.
	 */
	transformFKConstraints(&cxt, true, false);

	/*
	 * Transform DISTRIBUTED BY (or construct a default one, if not given
	 * explicitly).
	 */
	if (stmt->relKind == RELKIND_RELATION)
	{
		stmt->distributedBy = transformDistributedBy(pstate, &cxt,
													 stmt->distributedBy,
													 likeDistributedBy, bQuiet);
	}

	if (IsA(stmt, CreateForeignTableStmt))
	{
		DistributedBy *ft_distributedBy = ((CreateForeignTableStmt *)stmt)->distributedBy;
		if (ft_distributedBy || likeDistributedBy)
			stmt->distributedBy = transformDistributedBy(pstate, &cxt, ft_distributedBy,
														 likeDistributedBy, bQuiet);
	}

	/*
	 * Postprocess check constraints.
	 *
	 * For regular tables all constraints can be marked valid immediately,
	 * because the table is new therefore empty. Not so for foreign tables.
	 */
	transformCheckConstraints(&cxt, !cxt.isforeign);

	/*
	 * Postprocess extended statistics.
	 */
	transformExtendedStatistics(&cxt);

	/*
	 * Output results.
	 */
	stmt->tableElts = cxt.columns;
	stmt->constraints = cxt.ckconstraints;
	stmt->attr_encodings = cxt.attr_encodings;

	result = lappend(cxt.blist, stmt);
	result = list_concat(result, cxt.alist);
	result = list_concat(result, save_alist);

	MemoryContextDelete(cxt.tempCtx);

	return result;
}

/*
 * generateSerialExtraStmts
 *		Generate CREATE SEQUENCE and ALTER SEQUENCE ... OWNED BY statements
 *		to create the sequence for a serial or identity column.
 *
 * This includes determining the name the sequence will have.  The caller
 * can ask to get back the name components by passing non-null pointers
 * for snamespace_p and sname_p.
 */
static void
generateSerialExtraStmts(CreateStmtContext *cxt, ColumnDef *column,
						 Oid seqtypid, List *seqoptions,
						 bool for_identity, bool col_exists,
						 char **snamespace_p, char **sname_p)
{
	ListCell   *option;
	DefElem    *nameEl = NULL;
	Oid			snamespaceid;
	char	   *snamespace;
	char	   *sname;
	CreateSeqStmt *seqstmt;
	AlterSeqStmt *altseqstmt;
	List	   *attnamelist;
<<<<<<< HEAD
	bool		has_cache_option = false;
=======
	int			nameEl_idx = -1;
>>>>>>> d457cb4e

	/*
	 * Determine namespace and name to use for the sequence.
	 *
	 * First, check if a sequence name was passed in as an option.  This is
	 * used by pg_dump.  Else, generate a name.
	 *
	 * Although we use ChooseRelationName, it's not guaranteed that the
	 * selected sequence name won't conflict; given sufficiently long field
	 * names, two different serial columns in the same table could be assigned
	 * the same sequence name, and we'd not notice since we aren't creating
	 * the sequence quite yet.  In practice this seems quite unlikely to be a
	 * problem, especially since few people would need two serial columns in
	 * one table.
	 */
	foreach(option, seqoptions)
	{
		DefElem    *defel = lfirst_node(DefElem, option);

		if (strcmp(defel->defname, "sequence_name") == 0)
		{
			if (nameEl)
				ereport(ERROR,
						(errcode(ERRCODE_SYNTAX_ERROR),
						 errmsg("conflicting or redundant options")));
			nameEl = defel;
			nameEl_idx = foreach_current_index(option);
		}

		if (strcmp(defel->defname, "cache") == 0)
			has_cache_option = true;
	}

	if (nameEl)
	{
		RangeVar   *rv = makeRangeVarFromNameList(castNode(List, nameEl->arg));

		snamespace = rv->schemaname;
		if (!snamespace)
		{
			/* Given unqualified SEQUENCE NAME, select namespace */
			if (cxt->rel)
				snamespaceid = RelationGetNamespace(cxt->rel);
			else
				snamespaceid = RangeVarGetCreationNamespace(cxt->relation);
			snamespace = get_namespace_name(snamespaceid);
		}
		sname = rv->relname;
		/* Remove the SEQUENCE NAME item from seqoptions */
		seqoptions = list_delete_nth_cell(seqoptions, nameEl_idx);
	}
	else
	{
		if (cxt->rel)
			snamespaceid = RelationGetNamespace(cxt->rel);
		else
		{
			snamespaceid = RangeVarGetCreationNamespace(cxt->relation);
			RangeVarAdjustRelationPersistence(cxt->relation, snamespaceid);
		}
		snamespace = get_namespace_name(snamespaceid);
		sname = ChooseRelationName(cxt->relation->relname,
								   column->colname,
								   "seq",
								   snamespaceid,
								   false);
	}

	ereport(DEBUG1,
			(errmsg_internal("%s will create implicit sequence \"%s\" for serial column \"%s.%s\"",
							 cxt->stmtType, sname,
							 cxt->relation->relname, column->colname)));

	/*
	 * Build a CREATE SEQUENCE command to create the sequence object, and add
	 * it to the list of things to be done before this CREATE/ALTER TABLE.
	 */
	seqstmt = makeNode(CreateSeqStmt);
	seqstmt->for_identity = for_identity;
	seqstmt->sequence = makeRangeVar(snamespace, sname, -1);
	seqstmt->options = seqoptions;

	/*
	 * If a sequence data type was specified, add it to the options.  Prepend
	 * to the list rather than append; in case a user supplied their own AS
	 * clause, the "redundant options" error will point to their occurrence,
	 * not our synthetic one.
	 */
	if (seqtypid)
		seqstmt->options = lcons(makeDefElem("as",
											 (Node *) makeTypeNameFromOid(seqtypid, -1),
											 -1),
								 seqstmt->options);

	/*
	 * gpdb sequence default cache is 20 to avoid frequent sequence value apply
	 * in QE, we do not need this optimize here. Since each input data populate
	 * serial column in QD and then dispatch to QE
	 */
	if (!has_cache_option)
		seqstmt->options = lappend(seqstmt->options,
								   makeDefElem("cache", (Node *) makeInteger((long) 1), -1));

	/*
	 * If this is ALTER ADD COLUMN, make sure the sequence will be owned by
	 * the table's owner.  The current user might be someone else (perhaps a
	 * superuser, or someone who's only a member of the owning role), but the
	 * SEQUENCE OWNED BY mechanisms will bleat unless table and sequence have
	 * exactly the same owning role.
	 */
	if (cxt->rel)
		seqstmt->ownerId = cxt->rel->rd_rel->relowner;
	else
		seqstmt->ownerId = InvalidOid;

	cxt->blist = lappend(cxt->blist, seqstmt);

	/*
	 * Store the identity sequence name that we decided on.  ALTER TABLE ...
	 * ADD COLUMN ... IDENTITY needs this so that it can fill the new column
	 * with values from the sequence, while the association of the sequence
	 * with the table is not set until after the ALTER TABLE.
	 */
	column->identitySequence = seqstmt->sequence;

	/*
	 * Build an ALTER SEQUENCE ... OWNED BY command to mark the sequence as
	 * owned by this column, and add it to the appropriate list of things to
	 * be done along with this CREATE/ALTER TABLE.  In a CREATE or ALTER ADD
	 * COLUMN, it must be done after the statement because we don't know the
	 * column's attnum yet.  But if we do have the attnum (in AT_AddIdentity),
	 * we can do the marking immediately, which improves some ALTER TABLE
	 * behaviors.
	 */
	altseqstmt = makeNode(AlterSeqStmt);
	altseqstmt->sequence = makeRangeVar(snamespace, sname, -1);
	attnamelist = list_make3(makeString(snamespace),
							 makeString(cxt->relation->relname),
							 makeString(column->colname));
	altseqstmt->options = list_make1(makeDefElem("owned_by",
												 (Node *) attnamelist, -1));
	altseqstmt->for_identity = for_identity;

	if (col_exists)
		cxt->blist = lappend(cxt->blist, altseqstmt);
	else
		cxt->alist = lappend(cxt->alist, altseqstmt);

	if (snamespace_p)
		*snamespace_p = snamespace;
	if (sname_p)
		*sname_p = sname;
}

/*
 * transformColumnDefinition -
 *		transform a single ColumnDef within CREATE TABLE
 *		Also used in ALTER TABLE ADD COLUMN
 */
static void
transformColumnDefinition(CreateStmtContext *cxt, ColumnDef *column)
{
	bool		is_serial;
	bool		saw_nullable;
	bool		saw_default;
	bool		saw_identity;
	bool		saw_generated;
	ListCell   *clist;

	cxt->columns = lappend(cxt->columns, column);

	/* Check for SERIAL pseudo-types */
	is_serial = false;
	if (column->typeName
		&& list_length(column->typeName->names) == 1
		&& !column->typeName->pct_type)
	{
		char	   *typname = strVal(linitial(column->typeName->names));

		if (strcmp(typname, "smallserial") == 0 ||
			strcmp(typname, "serial2") == 0)
		{
			is_serial = true;
			column->typeName->names = NIL;
			column->typeName->typeOid = INT2OID;
		}
		else if (strcmp(typname, "serial") == 0 ||
				 strcmp(typname, "serial4") == 0)
		{
			is_serial = true;
			column->typeName->names = NIL;
			column->typeName->typeOid = INT4OID;
		}
		else if (strcmp(typname, "bigserial") == 0 ||
				 strcmp(typname, "serial8") == 0)
		{
			is_serial = true;
			column->typeName->names = NIL;
			column->typeName->typeOid = INT8OID;
		}

		/*
		 * We have to reject "serial[]" explicitly, because once we've set
		 * typeid, LookupTypeName won't notice arrayBounds.  We don't need any
		 * special coding for serial(typmod) though.
		 */
		if (is_serial && column->typeName->arrayBounds != NIL)
			ereport(ERROR,
					(errcode(ERRCODE_FEATURE_NOT_SUPPORTED),
					 errmsg("array of serial is not implemented"),
					 parser_errposition(cxt->pstate,
										column->typeName->location)));
	}

	/* Do necessary work on the column type declaration */
	if (column->typeName)
		transformColumnType(cxt, column);

	/* Special actions for SERIAL pseudo-types */
	if (is_serial)
	{
		char	   *snamespace;
		char	   *sname;
		char	   *qstring;
		A_Const    *snamenode;
		TypeCast   *castnode;
		FuncCall   *funccallnode;
		Constraint *constraint;

		generateSerialExtraStmts(cxt, column,
								 column->typeName->typeOid, NIL,
								 false, false,
								 &snamespace, &sname);

		/*
		 * Create appropriate constraints for SERIAL.  We do this in full,
		 * rather than shortcutting, so that we will detect any conflicting
		 * constraints the user wrote (like a different DEFAULT).
		 *
		 * Create an expression tree representing the function call
		 * nextval('sequencename').  We cannot reduce the raw tree to cooked
		 * form until after the sequence is created, but there's no need to do
		 * so.
		 */
		qstring = quote_qualified_identifier(snamespace, sname);
		snamenode = makeNode(A_Const);
		snamenode->val.type = T_String;
		snamenode->val.val.str = qstring;
		snamenode->location = -1;
		castnode = makeNode(TypeCast);
		castnode->typeName = SystemTypeName("regclass");
		castnode->arg = (Node *) snamenode;
		castnode->location = -1;
		funccallnode = makeFuncCall(SystemFuncName("nextval"),
									list_make1(castnode),
									COERCE_EXPLICIT_CALL,
									-1);
		constraint = makeNode(Constraint);
		constraint->contype = CONSTR_DEFAULT;
		constraint->location = -1;
		constraint->raw_expr = (Node *) funccallnode;
		constraint->cooked_expr = NULL;
		column->constraints = lappend(column->constraints, constraint);

		constraint = makeNode(Constraint);
		constraint->contype = CONSTR_NOTNULL;
		constraint->location = -1;
		column->constraints = lappend(column->constraints, constraint);
	}

	/* Process column constraints, if any... */
	transformConstraintAttrs(cxt, column->constraints);

	saw_nullable = false;
	saw_default = false;
	saw_identity = false;
	saw_generated = false;

	foreach(clist, column->constraints)
	{
		Constraint *constraint = lfirst_node(Constraint, clist);

		switch (constraint->contype)
		{
			case CONSTR_NULL:
				if (saw_nullable && column->is_not_null)
					ereport(ERROR,
							(errcode(ERRCODE_SYNTAX_ERROR),
							 errmsg("conflicting NULL/NOT NULL declarations for column \"%s\" of table \"%s\"",
									column->colname, cxt->relation->relname),
							 parser_errposition(cxt->pstate,
												constraint->location)));
				column->is_not_null = false;
				saw_nullable = true;
				break;

			case CONSTR_NOTNULL:
				if (saw_nullable && !column->is_not_null)
					ereport(ERROR,
							(errcode(ERRCODE_SYNTAX_ERROR),
							 errmsg("conflicting NULL/NOT NULL declarations for column \"%s\" of table \"%s\"",
									column->colname, cxt->relation->relname),
							 parser_errposition(cxt->pstate,
												constraint->location)));
				column->is_not_null = true;
				saw_nullable = true;
				break;

			case CONSTR_DEFAULT:
				if (saw_default)
					ereport(ERROR,
							(errcode(ERRCODE_SYNTAX_ERROR),
							 errmsg("multiple default values specified for column \"%s\" of table \"%s\"",
									column->colname, cxt->relation->relname),
							 parser_errposition(cxt->pstate,
												constraint->location)));
				column->raw_default = constraint->raw_expr;
				Assert(constraint->cooked_expr == NULL);
				saw_default = true;
				break;

			case CONSTR_IDENTITY:
				{
					Type		ctype;
					Oid			typeOid;

					if (cxt->ofType)
						ereport(ERROR,
								(errcode(ERRCODE_FEATURE_NOT_SUPPORTED),
								 errmsg("identity columns are not supported on typed tables")));
					if (cxt->partbound)
						ereport(ERROR,
								(errcode(ERRCODE_FEATURE_NOT_SUPPORTED),
								 errmsg("identity columns are not supported on partitions")));

					ctype = typenameType(cxt->pstate, column->typeName, NULL);
					typeOid = ((Form_pg_type) GETSTRUCT(ctype))->oid;
					ReleaseSysCache(ctype);

					if (saw_identity)
						ereport(ERROR,
								(errcode(ERRCODE_SYNTAX_ERROR),
								 errmsg("multiple identity specifications for column \"%s\" of table \"%s\"",
										column->colname, cxt->relation->relname),
								 parser_errposition(cxt->pstate,
													constraint->location)));

					generateSerialExtraStmts(cxt, column,
											 typeOid, constraint->options,
											 true, false,
											 NULL, NULL);

					column->identity = constraint->generated_when;
					saw_identity = true;

					/* An identity column is implicitly NOT NULL */
					if (saw_nullable && !column->is_not_null)
						ereport(ERROR,
								(errcode(ERRCODE_SYNTAX_ERROR),
								 errmsg("conflicting NULL/NOT NULL declarations for column \"%s\" of table \"%s\"",
										column->colname, cxt->relation->relname),
								 parser_errposition(cxt->pstate,
													constraint->location)));
					column->is_not_null = true;
					saw_nullable = true;
					break;
				}

			case CONSTR_GENERATED:
				if (cxt->ofType)
					ereport(ERROR,
							(errcode(ERRCODE_FEATURE_NOT_SUPPORTED),
							 errmsg("generated columns are not supported on typed tables")));
				if (cxt->partbound)
					ereport(ERROR,
							(errcode(ERRCODE_FEATURE_NOT_SUPPORTED),
							 errmsg("generated columns are not supported on partitions")));

				if (saw_generated)
					ereport(ERROR,
							(errcode(ERRCODE_SYNTAX_ERROR),
							 errmsg("multiple generation clauses specified for column \"%s\" of table \"%s\"",
									column->colname, cxt->relation->relname),
							 parser_errposition(cxt->pstate,
												constraint->location)));
				column->generated = ATTRIBUTE_GENERATED_STORED;
				column->raw_default = constraint->raw_expr;
				Assert(constraint->cooked_expr == NULL);
				saw_generated = true;
				break;

			case CONSTR_CHECK:
				cxt->ckconstraints = lappend(cxt->ckconstraints, constraint);
				break;

			case CONSTR_PRIMARY:
				if (cxt->isforeign)
					ereport(ERROR,
							(errcode(ERRCODE_FEATURE_NOT_SUPPORTED),
							 errmsg("primary key constraints are not supported on foreign tables"),
							 parser_errposition(cxt->pstate,
												constraint->location)));
				/* FALL THRU */

			case CONSTR_UNIQUE:
				if (cxt->isforeign)
					ereport(ERROR,
							(errcode(ERRCODE_FEATURE_NOT_SUPPORTED),
							 errmsg("unique constraints are not supported on foreign tables"),
							 parser_errposition(cxt->pstate,
												constraint->location)));
				if (constraint->keys == NIL)
					constraint->keys = list_make1(makeString(column->colname));
				cxt->ixconstraints = lappend(cxt->ixconstraints, constraint);
				break;

			case CONSTR_EXCLUSION:
				/* grammar does not allow EXCLUDE as a column constraint */
				elog(ERROR, "column exclusion constraints are not supported");
				break;

			case CONSTR_FOREIGN:
				if (cxt->isforeign)
					ereport(ERROR,
							(errcode(ERRCODE_FEATURE_NOT_SUPPORTED),
							 errmsg("foreign key constraints are not supported on foreign tables"),
							 parser_errposition(cxt->pstate,
												constraint->location)));

				/*
				 * Fill in the current attribute's name and throw it into the
				 * list of FK constraints to be processed later.
				 */
				constraint->fk_attrs = list_make1(makeString(column->colname));
				cxt->fkconstraints = lappend(cxt->fkconstraints, constraint);
				break;

			case CONSTR_ATTR_DEFERRABLE:
			case CONSTR_ATTR_NOT_DEFERRABLE:
			case CONSTR_ATTR_DEFERRED:
			case CONSTR_ATTR_IMMEDIATE:
				/* transformConstraintAttrs took care of these */
				break;

			default:
				elog(ERROR, "unrecognized constraint type: %d",
					 constraint->contype);
				break;
		}

		if (saw_default && saw_identity)
			ereport(ERROR,
					(errcode(ERRCODE_SYNTAX_ERROR),
					 errmsg("both default and identity specified for column \"%s\" of table \"%s\"",
							column->colname, cxt->relation->relname),
					 parser_errposition(cxt->pstate,
										constraint->location)));

		if (saw_default && saw_generated)
			ereport(ERROR,
					(errcode(ERRCODE_SYNTAX_ERROR),
					 errmsg("both default and generation expression specified for column \"%s\" of table \"%s\"",
							column->colname, cxt->relation->relname),
					 parser_errposition(cxt->pstate,
										constraint->location)));

		if (saw_identity && saw_generated)
			ereport(ERROR,
					(errcode(ERRCODE_SYNTAX_ERROR),
					 errmsg("both identity and generation expression specified for column \"%s\" of table \"%s\"",
							column->colname, cxt->relation->relname),
					 parser_errposition(cxt->pstate,
										constraint->location)));
	}

	/*
	 * If needed, generate ALTER FOREIGN TABLE ALTER COLUMN statement to add
	 * per-column foreign data wrapper options to this column after creation.
	 */
	if (column->fdwoptions != NIL)
	{
		AlterTableStmt *stmt;
		AlterTableCmd *cmd;

		cmd = makeNode(AlterTableCmd);
		cmd->subtype = AT_AlterColumnGenericOptions;
		cmd->name = column->colname;
		cmd->def = (Node *) column->fdwoptions;
		cmd->behavior = DROP_RESTRICT;
		cmd->missing_ok = false;

		stmt = makeNode(AlterTableStmt);
		stmt->relation = cxt->relation;
		stmt->cmds = NIL;
		stmt->objtype = OBJECT_FOREIGN_TABLE;
		stmt->cmds = lappend(stmt->cmds, cmd);

		cxt->alist = lappend(cxt->alist, stmt);
	}
}

/*
 * transformTableConstraint
 *		transform a Constraint node within CREATE TABLE or ALTER TABLE
 */
static void
transformTableConstraint(CreateStmtContext *cxt, Constraint *constraint)
{
	switch (constraint->contype)
	{
		case CONSTR_PRIMARY:
			if (cxt->isforeign)
				ereport(ERROR,
						(errcode(ERRCODE_FEATURE_NOT_SUPPORTED),
						 errmsg("primary key constraints are not supported on foreign tables"),
						 parser_errposition(cxt->pstate,
											constraint->location)));
			cxt->ixconstraints = lappend(cxt->ixconstraints, constraint);
			break;

		case CONSTR_UNIQUE:
			if (cxt->isforeign)
				ereport(ERROR,
						(errcode(ERRCODE_FEATURE_NOT_SUPPORTED),
						 errmsg("unique constraints are not supported on foreign tables"),
						 parser_errposition(cxt->pstate,
											constraint->location)));
			cxt->ixconstraints = lappend(cxt->ixconstraints, constraint);
			break;

		case CONSTR_EXCLUSION:
			if (cxt->isforeign)
				ereport(ERROR,
						(errcode(ERRCODE_FEATURE_NOT_SUPPORTED),
						 errmsg("exclusion constraints are not supported on foreign tables"),
						 parser_errposition(cxt->pstate,
											constraint->location)));
			if (cxt->ispartitioned)
				ereport(ERROR,
						(errcode(ERRCODE_FEATURE_NOT_SUPPORTED),
						 errmsg("exclusion constraints are not supported on partitioned tables"),
						 parser_errposition(cxt->pstate,
											constraint->location)));
			cxt->ixconstraints = lappend(cxt->ixconstraints, constraint);
			break;

		case CONSTR_CHECK:
			cxt->ckconstraints = lappend(cxt->ckconstraints, constraint);
			break;

		case CONSTR_FOREIGN:
			if (cxt->isforeign)
				ereport(ERROR,
						(errcode(ERRCODE_FEATURE_NOT_SUPPORTED),
						 errmsg("foreign key constraints are not supported on foreign tables"),
						 parser_errposition(cxt->pstate,
											constraint->location)));
			cxt->fkconstraints = lappend(cxt->fkconstraints, constraint);
			break;

		case CONSTR_NULL:
		case CONSTR_NOTNULL:
		case CONSTR_DEFAULT:
		case CONSTR_ATTR_DEFERRABLE:
		case CONSTR_ATTR_NOT_DEFERRABLE:
		case CONSTR_ATTR_DEFERRED:
		case CONSTR_ATTR_IMMEDIATE:
			elog(ERROR, "invalid context for constraint type %d",
				 constraint->contype);
			break;

		default:
			elog(ERROR, "unrecognized constraint type: %d",
				 constraint->contype);
			break;
	}
}

/*
 * transformTableLikeClause
 *
 * Change the LIKE <srctable> portion of a CREATE TABLE statement into
<<<<<<< HEAD
 * column definitions which recreate the user defined column portions of
 * <srctable>.
 *
 * GPDB: if forceBareCol is true we disallow inheriting any indexes/constr/defaults.
=======
 * column definitions that recreate the user defined column portions of
 * <srctable>.  Also, if there are any LIKE options that we can't fully
 * process at this point, add the TableLikeClause to cxt->likeclauses, which
 * will cause utility.c to call expandTableLikeClause() after the new
 * table has been created.
>>>>>>> d457cb4e
 */
static void
transformTableLikeClause(CreateStmtContext *cxt, TableLikeClause *table_like_clause,
						 bool forceBareCol, CreateStmt *stmt)
{
	AttrNumber	parent_attno;
	Relation	relation;
	TupleDesc	tupleDesc;
	AclResult	aclresult;
	char	   *comment;
	ParseCallbackState pcbstate;

	setup_parser_errposition_callback(&pcbstate, cxt->pstate,
									  table_like_clause->relation->location);

	/* LIKE INCLUDING is not supported for external tables */
	if (forceBareCol && table_like_clause->options != 0)
		ereport(ERROR,
				(errcode(ERRCODE_FEATURE_NOT_SUPPORTED),
				 errmsg("LIKE INCLUDING may not be used with this kind of relation")));

	/* we could support LIKE in many cases, but worry about it another day */
	if (cxt->isforeign)
		ereport(ERROR,
				(errcode(ERRCODE_FEATURE_NOT_SUPPORTED),
				 errmsg("LIKE is not supported for creating foreign tables")));

	/* Open the relation referenced by the LIKE clause */
	relation = relation_openrv(table_like_clause->relation, AccessShareLock);

	if (relation->rd_rel->relkind != RELKIND_RELATION &&
		relation->rd_rel->relkind != RELKIND_VIEW &&
		relation->rd_rel->relkind != RELKIND_MATVIEW &&
		relation->rd_rel->relkind != RELKIND_COMPOSITE_TYPE &&
		relation->rd_rel->relkind != RELKIND_FOREIGN_TABLE &&
		relation->rd_rel->relkind != RELKIND_PARTITIONED_TABLE)
		ereport(ERROR,
				(errcode(ERRCODE_WRONG_OBJECT_TYPE),
				 errmsg("\"%s\" is not a table, view, materialized view, composite type, or foreign table",
						RelationGetRelationName(relation))));

	cancel_parser_errposition_callback(&pcbstate);

	/*
	 * Check for privileges
	 */
	if (relation->rd_rel->relkind == RELKIND_COMPOSITE_TYPE)
	{
		aclresult = pg_type_aclcheck(relation->rd_rel->reltype, GetUserId(),
									 ACL_USAGE);
		if (aclresult != ACLCHECK_OK)
			aclcheck_error(aclresult, OBJECT_TYPE,
						   RelationGetRelationName(relation));
	}
	else
	{
		aclresult = pg_class_aclcheck(RelationGetRelid(relation), GetUserId(),
									  ACL_SELECT);
		if (aclresult != ACLCHECK_OK)
			aclcheck_error(aclresult, get_relkind_objtype(relation->rd_rel->relkind),
						   RelationGetRelationName(relation));
	}

	tupleDesc = RelationGetDescr(relation);

	/*
	 * Insert the copied attributes into the cxt for the new table definition.
	 * We must do this now so that they appear in the table in the relative
	 * position where the LIKE clause is, as required by SQL99.
	 */
	for (parent_attno = 1; parent_attno <= tupleDesc->natts;
		 parent_attno++)
	{
		Form_pg_attribute attribute = TupleDescAttr(tupleDesc,
													parent_attno - 1);
		char	   *attributeName = NameStr(attribute->attname);
		ColumnDef  *def;

		/*
		 * Ignore dropped columns in the parent.
		 */
		if (attribute->attisdropped)
			continue;

		/*
		 * Create a new column, which is marked as NOT inherited.
		 *
		 * For constraints, ONLY the NOT NULL constraint is inherited by the
		 * new column definition per SQL99.
		 */
		def = makeNode(ColumnDef);
		def->colname = pstrdup(attributeName);
		def->typeName = makeTypeNameFromOid(attribute->atttypid,
											attribute->atttypmod);
		def->inhcount = 0;
		def->is_local = true;
		def->is_not_null = (forceBareCol ? false : attribute->attnotnull);
		def->is_from_type = false;
		def->storage = 0;
		def->raw_default = NULL;
		def->cooked_default = NULL;
		def->collClause = NULL;
		def->collOid = attribute->attcollation;
		def->constraints = NIL;
		def->location = -1;

		/*
		 * Add to column list
		 */
		cxt->columns = lappend(cxt->columns, def);

		/*
		 * Although we don't transfer the column's default/generation
		 * expression now, we need to mark it GENERATED if appropriate.
		 */
		if (attribute->atthasdef && attribute->attgenerated &&
			(table_like_clause->options & CREATE_TABLE_LIKE_GENERATED))
			def->generated = attribute->attgenerated;

		/*
		 * Copy identity if requested
		 */
		if (attribute->attidentity &&
			(table_like_clause->options & CREATE_TABLE_LIKE_IDENTITY))
		{
			Oid			seq_relid;
			List	   *seq_options;

			/*
			 * find sequence owned by old column; extract sequence parameters;
			 * build new create sequence command
			 */
			seq_relid = getIdentitySequence(RelationGetRelid(relation), attribute->attnum, false);
			seq_options = sequence_options(seq_relid);
			generateSerialExtraStmts(cxt, def,
									 InvalidOid, seq_options,
									 true, false,
									 NULL, NULL);
			def->identity = attribute->attidentity;
		}

		/* Likewise, copy storage if requested */
		if (table_like_clause->options & CREATE_TABLE_LIKE_STORAGE)
			def->storage = attribute->attstorage;
		else
			def->storage = 0;

		/* Likewise, copy compression if requested */
		if ((table_like_clause->options & CREATE_TABLE_LIKE_COMPRESSION) != 0
			&& CompressionMethodIsValid(attribute->attcompression))
			def->compression =
				pstrdup(GetCompressionMethodName(attribute->attcompression));
		else
			def->compression = NULL;

		/* Likewise, copy comment if requested */
		if ((table_like_clause->options & CREATE_TABLE_LIKE_COMMENTS) &&
			(comment = GetComment(attribute->attrelid,
								  RelationRelationId,
								  attribute->attnum)) != NULL)
		{
			CommentStmt *stmt = makeNode(CommentStmt);

			stmt->objtype = OBJECT_COLUMN;
			stmt->object = (Node *) list_make3(makeString(cxt->relation->schemaname),
											   makeString(cxt->relation->relname),
											   makeString(def->colname));
			stmt->comment = comment;

			cxt->alist = lappend(cxt->alist, stmt);
		}
	}

	/*
	 * We cannot yet deal with defaults, CHECK constraints, or indexes, since
	 * we don't yet know what column numbers the copied columns will have in
	 * the finished table.  If any of those options are specified, add the
	 * LIKE clause to cxt->likeclauses so that expandTableLikeClause will be
	 * called after we do know that.  Also, remember the relation OID so that
	 * expandTableLikeClause is certain to open the same table.
	 */
	if (table_like_clause->options &
		(CREATE_TABLE_LIKE_DEFAULTS |
		 CREATE_TABLE_LIKE_GENERATED |
		 CREATE_TABLE_LIKE_CONSTRAINTS |
		 CREATE_TABLE_LIKE_INDEXES))
	{
		table_like_clause->relationOid = RelationGetRelid(relation);
		cxt->likeclauses = lappend(cxt->likeclauses, table_like_clause);
	}

	/*
	 * We may copy extended statistics if requested, since the representation
	 * of CreateStatsStmt doesn't depend on column numbers.
	 */
	if (table_like_clause->options & CREATE_TABLE_LIKE_STATISTICS)
	{
		List	   *parent_extstats;
		ListCell   *l;

		parent_extstats = RelationGetStatExtList(relation);

		foreach(l, parent_extstats)
		{
			Oid			parent_stat_oid = lfirst_oid(l);
			CreateStatsStmt *stats_stmt;

			stats_stmt = generateClonedExtStatsStmt(cxt->relation,
													RelationGetRelid(relation),
													parent_stat_oid);

			/* Copy comment on statistics object, if requested */
			if (table_like_clause->options & CREATE_TABLE_LIKE_COMMENTS)
			{
				comment = GetComment(parent_stat_oid, StatisticExtRelationId, 0);

				/*
				 * We make use of CreateStatsStmt's stxcomment option, so as
				 * not to need to know now what name the statistics will have.
				 */
				stats_stmt->stxcomment = comment;
			}

			cxt->extstats = lappend(cxt->extstats, stats_stmt);
		}

		list_free(parent_extstats);
	}

	/*
	 * Close the parent rel, but keep our AccessShareLock on it until xact
	 * commit.  That will prevent someone else from deleting or ALTERing the
	 * parent before we can run expandTableLikeClause.
	 */
	table_close(relation, NoLock);
}

/*
 * expandTableLikeClause
 *
 * Process LIKE options that require knowing the final column numbers
 * assigned to the new table's columns.  This executes after we have
 * run DefineRelation for the new table.  It returns a list of utility
 * commands that should be run to generate indexes etc.
 */
List *
expandTableLikeClause(RangeVar *heapRel, TableLikeClause *table_like_clause)
{
	List	   *result = NIL;
	List	   *atsubcmds = NIL;
	AttrNumber	parent_attno;
	Relation	relation;
	Relation	childrel;
	TupleDesc	tupleDesc;
	TupleConstr *constr;
	AttrMap    *attmap;
	char	   *comment;

	/*
	 * Open the relation referenced by the LIKE clause.  We should still have
	 * the table lock obtained by transformTableLikeClause (and this'll throw
	 * an assertion failure if not).  Hence, no need to recheck privileges
	 * etc.  We must open the rel by OID not name, to be sure we get the same
	 * table.
	 */
	if (!OidIsValid(table_like_clause->relationOid))
		elog(ERROR, "expandTableLikeClause called on untransformed LIKE clause");

	relation = relation_open(table_like_clause->relationOid, NoLock);

	tupleDesc = RelationGetDescr(relation);
	constr = tupleDesc->constr;

	/*
	 * Open the newly-created child relation; we have lock on that too.
	 */
	childrel = relation_openrv(heapRel, NoLock);

	/*
	 * Construct a map from the LIKE relation's attnos to the child rel's.
	 * This re-checks type match etc, although it shouldn't be possible to
	 * have a failure since both tables are locked.
	 */
	attmap = build_attrmap_by_name(RelationGetDescr(childrel),
								   tupleDesc);

	/*
	 * Process defaults, if required.
	 */
	if ((table_like_clause->options &
		 (CREATE_TABLE_LIKE_DEFAULTS | CREATE_TABLE_LIKE_GENERATED)) &&
		constr != NULL)
	{
		for (parent_attno = 1; parent_attno <= tupleDesc->natts;
			 parent_attno++)
		{
			Form_pg_attribute attribute = TupleDescAttr(tupleDesc,
														parent_attno - 1);

			/*
			 * Ignore dropped columns in the parent.
			 */
			if (attribute->attisdropped)
				continue;

			/*
			 * Copy default, if present and it should be copied.  We have
			 * separate options for plain default expressions and GENERATED
			 * defaults.
			 */
			if (attribute->atthasdef &&
				(attribute->attgenerated ?
				 (table_like_clause->options & CREATE_TABLE_LIKE_GENERATED) :
				 (table_like_clause->options & CREATE_TABLE_LIKE_DEFAULTS)))
			{
				Node	   *this_default = NULL;
				AttrDefault *attrdef = constr->defval;
				AlterTableCmd *atsubcmd;
				bool		found_whole_row;

				/* Find default in constraint structure */
				for (int i = 0; i < constr->num_defval; i++)
				{
					if (attrdef[i].adnum == parent_attno)
					{
						this_default = stringToNode(attrdef[i].adbin);
						break;
					}
				}
				if (this_default == NULL)
					elog(ERROR, "default expression not found for attribute %d of relation \"%s\"",
						 parent_attno, RelationGetRelationName(relation));

				atsubcmd = makeNode(AlterTableCmd);
				atsubcmd->subtype = AT_CookedColumnDefault;
				atsubcmd->num = attmap->attnums[parent_attno - 1];
				atsubcmd->def = map_variable_attnos(this_default,
													1, 0,
													attmap,
													InvalidOid,
													&found_whole_row);

				/*
				 * Prevent this for the same reason as for constraints below.
				 * Note that defaults cannot contain any vars, so it's OK that
				 * the error message refers to generated columns.
				 */
				if (found_whole_row)
					ereport(ERROR,
							(errcode(ERRCODE_FEATURE_NOT_SUPPORTED),
							 errmsg("cannot convert whole-row table reference"),
							 errdetail("Generation expression for column \"%s\" contains a whole-row reference to table \"%s\".",
									   NameStr(attribute->attname),
									   RelationGetRelationName(relation))));

				atsubcmds = lappend(atsubcmds, atsubcmd);
			}
		}
	}

	/*
	 * Copy CHECK constraints if requested, being careful to adjust attribute
	 * numbers so they match the child.
	 */
	if ((table_like_clause->options & CREATE_TABLE_LIKE_CONSTRAINTS) &&
		constr != NULL)
	{
		int			ccnum;

		for (ccnum = 0; ccnum < constr->num_check; ccnum++)
		{
			char	   *ccname = constr->check[ccnum].ccname;
			char	   *ccbin = constr->check[ccnum].ccbin;
			bool		ccnoinherit = constr->check[ccnum].ccnoinherit;
			Node	   *ccbin_node;
			bool		found_whole_row;
			Constraint *n;
			AlterTableCmd *atsubcmd;

			ccbin_node = map_variable_attnos(stringToNode(ccbin),
											 1, 0,
											 attmap,
											 InvalidOid, &found_whole_row);

			/*
			 * We reject whole-row variables because the whole point of LIKE
			 * is that the new table's rowtype might later diverge from the
			 * parent's.  So, while translation might be possible right now,
			 * it wouldn't be possible to guarantee it would work in future.
			 */
			if (found_whole_row)
				ereport(ERROR,
						(errcode(ERRCODE_FEATURE_NOT_SUPPORTED),
						 errmsg("cannot convert whole-row table reference"),
						 errdetail("Constraint \"%s\" contains a whole-row reference to table \"%s\".",
								   ccname,
								   RelationGetRelationName(relation))));

			n = makeNode(Constraint);
			n->contype = CONSTR_CHECK;
			n->conname = pstrdup(ccname);
			n->location = -1;
			n->is_no_inherit = ccnoinherit;
			n->raw_expr = NULL;
			n->cooked_expr = nodeToString(ccbin_node);

			/* We can skip validation, since the new table should be empty. */
			n->skip_validation = true;
			n->initially_valid = true;

			atsubcmd = makeNode(AlterTableCmd);
			atsubcmd->subtype = AT_AddConstraint;
			atsubcmd->def = (Node *) n;
			atsubcmds = lappend(atsubcmds, atsubcmd);

			/* Copy comment on constraint */
			if ((table_like_clause->options & CREATE_TABLE_LIKE_COMMENTS) &&
				(comment = GetComment(get_relation_constraint_oid(RelationGetRelid(relation),
																  n->conname, false),
									  ConstraintRelationId,
									  0)) != NULL)
			{
				CommentStmt *stmt = makeNode(CommentStmt);

				stmt->objtype = OBJECT_TABCONSTRAINT;
				stmt->object = (Node *) list_make3(makeString(heapRel->schemaname),
												   makeString(heapRel->relname),
												   makeString(n->conname));
				stmt->comment = comment;

				result = lappend(result, stmt);
			}
		}
	}

	/*
	 * If we generated any ALTER TABLE actions above, wrap them into a single
	 * ALTER TABLE command.  Stick it at the front of the result, so it runs
	 * before any CommentStmts we made above.
	 */
	if (atsubcmds)
	{
		AlterTableStmt *atcmd = makeNode(AlterTableStmt);

		atcmd->relation = copyObject(heapRel);
		atcmd->cmds = atsubcmds;
		atcmd->objtype = OBJECT_TABLE;
		atcmd->missing_ok = false;
		result = lcons(atcmd, result);
	}

	/*
	 * Process indexes if required.
	 */
	if ((table_like_clause->options & CREATE_TABLE_LIKE_INDEXES) &&
		relation->rd_rel->relhasindex)
	{
		List	   *parent_indexes;
		ListCell   *l;

		parent_indexes = RelationGetIndexList(relation);

		foreach(l, parent_indexes)
		{
			Oid			parent_index_oid = lfirst_oid(l);
			Relation	parent_index;
			IndexStmt  *index_stmt;

			parent_index = index_open(parent_index_oid, AccessShareLock);

			/* Build CREATE INDEX statement to recreate the parent_index */
			index_stmt = generateClonedIndexStmt(heapRel,
												 parent_index,
												 attmap,
												 NULL);

			/* Copy comment on index, if requested */
			if (table_like_clause->options & CREATE_TABLE_LIKE_COMMENTS)
			{
				comment = GetComment(parent_index_oid, RelationRelationId, 0);

				/*
				 * We make use of IndexStmt's idxcomment option, so as not to
				 * need to know now what name the index will have.
				 */
				index_stmt->idxcomment = comment;
			}

			result = lappend(result, index_stmt);

			index_close(parent_index, AccessShareLock);
		}
	}

<<<<<<< HEAD
	/*
	 * GPDB_12_MERGE_FIXME:
	 * 		This is wrong and creates unspecified behaviour when multiple like
	 * 		clauses are present in the statement.
	 *
	 *		Try to use a unified interface for encoding handling in a manner
	 *		similar to CREATE/ALTER commands.
	 */
	/*
	 * If STORAGE is included, we need to copy over the table storage params
	 * as well as the attribute encodings.
	 */
	if (stmt && table_like_clause->options & CREATE_TABLE_LIKE_STORAGE)
	{
		MemoryContext oldcontext;
		/*
		 * As we are modifying the utility statement we must make sure these
		 * DefElem allocations can survive outside of this context.
		 */
		oldcontext = MemoryContextSwitchTo(CurTransactionContext);

		if (RelationIsAppendOptimized(relation))
		{
			int32 blocksize;
			int32 safefswritersize;
			int16 compresslevel;
			bool  checksum;
			NameData compresstype;

			GetAppendOnlyEntryAttributes(relation->rd_id, &blocksize,
			                             &safefswritersize,&compresslevel,
			                             &checksum,&compresstype);

			stmt->accessMethod = get_am_name(relation->rd_rel->relam);

			stmt->options = lappend(stmt->options,
			                        makeDefElem("blocksize", (Node *) makeInteger(blocksize), -1));
			stmt->options = lappend(stmt->options,
			                        makeDefElem("checksum", (Node *) makeInteger(checksum), -1));
			stmt->options = lappend(stmt->options,
			                        makeDefElem("compresslevel", (Node *) makeInteger(compresslevel), -1));
			if (strlen(NameStr(compresstype)) > 0)
				stmt->options = lappend(stmt->options,
				                        makeDefElem("compresstype", (Node *) makeString(pstrdup(NameStr(compresstype))), -1));
		}

		/*
		 * Set the attribute encodings.
		 */
		cxt->attr_encodings = list_union(cxt->attr_encodings, rel_get_column_encodings(relation));
		MemoryContextSwitchTo(oldcontext);
	}

	/*
	 * Likewise, copy extended statistics if requested
	 */
	if (table_like_clause->options & CREATE_TABLE_LIKE_STATISTICS)
	{
		List	   *parent_extstats;
		ListCell   *l;

		parent_extstats = RelationGetStatExtList(relation);

		foreach(l, parent_extstats)
		{
			Oid			parent_stat_oid = lfirst_oid(l);
			CreateStatsStmt *stats_stmt;

			stats_stmt = generateClonedExtStatsStmt(cxt->relation,
													RelationGetRelid(relation),
													parent_stat_oid);

			/* Copy comment on statistics object, if requested */
			if (table_like_clause->options & CREATE_TABLE_LIKE_COMMENTS)
			{
				comment = GetComment(parent_stat_oid, StatisticExtRelationId, 0);

				/*
				 * We make use of CreateStatsStmt's stxcomment option, so as
				 * not to need to know now what name the statistics will have.
				 */
				stats_stmt->stxcomment = comment;
			}

			cxt->extstats = lappend(cxt->extstats, stats_stmt);
		}

		list_free(parent_extstats);
	}
=======
	/* Done with child rel */
	table_close(childrel, NoLock);
>>>>>>> d457cb4e

	/*
	 * Close the parent rel, but keep our AccessShareLock on it until xact
	 * commit.  That will prevent someone else from deleting or ALTERing the
	 * parent before the child is committed.
	 */
	table_close(relation, NoLock);

	return result;
}

static void
transformOfType(CreateStmtContext *cxt, TypeName *ofTypename)
{
	HeapTuple	tuple;
	TupleDesc	tupdesc;
	int			i;
	Oid			ofTypeId;

	AssertArg(ofTypename);

	tuple = typenameType(NULL, ofTypename, NULL);
	check_of_type(tuple);
	ofTypeId = ((Form_pg_type) GETSTRUCT(tuple))->oid;
	ofTypename->typeOid = ofTypeId; /* cached for later */

	tupdesc = lookup_rowtype_tupdesc(ofTypeId, -1);
	for (i = 0; i < tupdesc->natts; i++)
	{
		Form_pg_attribute attr = TupleDescAttr(tupdesc, i);
		ColumnDef  *n;

		if (attr->attisdropped)
			continue;

		n = makeNode(ColumnDef);
		n->colname = pstrdup(NameStr(attr->attname));
		n->typeName = makeTypeNameFromOid(attr->atttypid, attr->atttypmod);
		n->inhcount = 0;
		n->is_local = true;
		n->is_not_null = false;
		n->is_from_type = true;
		n->storage = 0;
		n->raw_default = NULL;
		n->cooked_default = NULL;
		n->collClause = NULL;
		n->collOid = attr->attcollation;
		n->constraints = NIL;
		n->location = -1;
		cxt->columns = lappend(cxt->columns, n);
	}
	DecrTupleDescRefCount(tupdesc);

	ReleaseSysCache(tuple);
}

/*
 * Generate an IndexStmt node using information from an already existing index
 * "source_idx".
 *
 * heapRel is stored into the IndexStmt's relation field, but we don't use it
 * otherwise; some callers pass NULL, if they don't need it to be valid.
 * (The target relation might not exist yet, so we mustn't try to access it.)
 *
 * Attribute numbers in expression Vars are adjusted according to attmap.
 *
 * If constraintOid isn't NULL, we store the OID of any constraint associated
 * with the index there.
 *
 * Unlike transformIndexConstraint, we don't make any effort to force primary
 * key columns to be NOT NULL.  The larger cloning process this is part of
 * should have cloned their NOT NULL status separately (and DefineIndex will
 * complain if that fails to happen).
 */
IndexStmt *
generateClonedIndexStmt(RangeVar *heapRel, Relation source_idx,
						const AttrMap *attmap,
						Oid *constraintOid)
{
	Oid			source_relid = RelationGetRelid(source_idx);
	HeapTuple	ht_idxrel;
	HeapTuple	ht_idx;
	HeapTuple	ht_am;
	Form_pg_class idxrelrec;
	Form_pg_index idxrec;
	Form_pg_am	amrec;
	oidvector  *indcollation;
	oidvector  *indclass;
	IndexStmt  *index;
	List	   *indexprs;
	ListCell   *indexpr_item;
	Oid			indrelid;
	Oid			constraintId = InvalidOid;
	int			keyno;
	Oid			keycoltype;
	Datum		datum;
	bool		isnull;

	if (constraintOid)
		*constraintOid = InvalidOid;

	/*
	 * Fetch pg_class tuple of source index.  We can't use the copy in the
	 * relcache entry because it doesn't include optional fields.
	 */
	ht_idxrel = SearchSysCache1(RELOID, ObjectIdGetDatum(source_relid));
	if (!HeapTupleIsValid(ht_idxrel))
		elog(ERROR, "cache lookup failed for relation %u", source_relid);
	idxrelrec = (Form_pg_class) GETSTRUCT(ht_idxrel);

	/* Fetch pg_index tuple for source index from relcache entry */
	ht_idx = source_idx->rd_indextuple;
	idxrec = (Form_pg_index) GETSTRUCT(ht_idx);
	indrelid = idxrec->indrelid;

	/* Fetch the pg_am tuple of the index' access method */
	ht_am = SearchSysCache1(AMOID, ObjectIdGetDatum(idxrelrec->relam));
	if (!HeapTupleIsValid(ht_am))
		elog(ERROR, "cache lookup failed for access method %u",
			 idxrelrec->relam);
	amrec = (Form_pg_am) GETSTRUCT(ht_am);

	/* Extract indcollation from the pg_index tuple */
	datum = SysCacheGetAttr(INDEXRELID, ht_idx,
							Anum_pg_index_indcollation, &isnull);
	Assert(!isnull);
	indcollation = (oidvector *) DatumGetPointer(datum);

	/* Extract indclass from the pg_index tuple */
	datum = SysCacheGetAttr(INDEXRELID, ht_idx,
							Anum_pg_index_indclass, &isnull);
	Assert(!isnull);
	indclass = (oidvector *) DatumGetPointer(datum);

	/* Begin building the IndexStmt */
	index = makeNode(IndexStmt);
	index->relation = heapRel;
	index->accessMethod = pstrdup(NameStr(amrec->amname));
	if (OidIsValid(idxrelrec->reltablespace))
		index->tableSpace = get_tablespace_name(idxrelrec->reltablespace);
	else
		index->tableSpace = NULL;
	index->excludeOpNames = NIL;
	index->idxcomment = NULL;
	index->indexOid = InvalidOid;
	index->oldNode = InvalidOid;
	index->oldCreateSubid = InvalidSubTransactionId;
	index->oldFirstRelfilenodeSubid = InvalidSubTransactionId;
	index->unique = idxrec->indisunique;
	index->primary = idxrec->indisprimary;
	index->transformed = true;	/* don't need transformIndexStmt */
	index->concurrent = false;
	index->if_not_exists = false;
	index->reset_default_tblspc = false;

	/*
	 * We don't try to preserve the name of the source index; instead, just
	 * let DefineIndex() choose a reasonable name.  (If we tried to preserve
	 * the name, we'd get duplicate-relation-name failures unless the source
	 * table was in a different schema.)
	 */
	index->idxname = NULL;

	/*
	 * If the index is marked PRIMARY or has an exclusion condition, it's
	 * certainly from a constraint; else, if it's not marked UNIQUE, it
	 * certainly isn't.  If it is or might be from a constraint, we have to
	 * fetch the pg_constraint record.
	 */
	if (index->primary || index->unique || idxrec->indisexclusion)
	{
		constraintId = get_index_constraint(source_relid);

		if (OidIsValid(constraintId))
		{
			HeapTuple	ht_constr;
			Form_pg_constraint conrec;

			if (constraintOid)
				*constraintOid = constraintId;

			ht_constr = SearchSysCache1(CONSTROID,
										ObjectIdGetDatum(constraintId));
			if (!HeapTupleIsValid(ht_constr))
				elog(ERROR, "cache lookup failed for constraint %u",
					 constraintId);
			conrec = (Form_pg_constraint) GETSTRUCT(ht_constr);

			index->isconstraint = true;
			index->deferrable = conrec->condeferrable;
			index->initdeferred = conrec->condeferred;

			/* If it's an exclusion constraint, we need the operator names */
			if (idxrec->indisexclusion)
			{
				Datum	   *elems;
				int			nElems;
				int			i;

				Assert(conrec->contype == CONSTRAINT_EXCLUSION);
				/* Extract operator OIDs from the pg_constraint tuple */
				datum = SysCacheGetAttr(CONSTROID, ht_constr,
										Anum_pg_constraint_conexclop,
										&isnull);
				if (isnull)
					elog(ERROR, "null conexclop for constraint %u",
						 constraintId);

				deconstruct_array(DatumGetArrayTypeP(datum),
								  OIDOID, sizeof(Oid), true, TYPALIGN_INT,
								  &elems, NULL, &nElems);

				for (i = 0; i < nElems; i++)
				{
					Oid			operid = DatumGetObjectId(elems[i]);
					HeapTuple	opertup;
					Form_pg_operator operform;
					char	   *oprname;
					char	   *nspname;
					List	   *namelist;

					opertup = SearchSysCache1(OPEROID,
											  ObjectIdGetDatum(operid));
					if (!HeapTupleIsValid(opertup))
						elog(ERROR, "cache lookup failed for operator %u",
							 operid);
					operform = (Form_pg_operator) GETSTRUCT(opertup);
					oprname = pstrdup(NameStr(operform->oprname));
					/* For simplicity we always schema-qualify the op name */
					nspname = get_namespace_name(operform->oprnamespace);
					namelist = list_make2(makeString(nspname),
										  makeString(oprname));
					index->excludeOpNames = lappend(index->excludeOpNames,
													namelist);
					ReleaseSysCache(opertup);
				}
			}

			ReleaseSysCache(ht_constr);
		}
		else
			index->isconstraint = false;
	}
	else
		index->isconstraint = false;

	/* Get the index expressions, if any */
	datum = SysCacheGetAttr(INDEXRELID, ht_idx,
							Anum_pg_index_indexprs, &isnull);
	if (!isnull)
	{
		char	   *exprsString;

		exprsString = TextDatumGetCString(datum);
		indexprs = (List *) stringToNode(exprsString);
	}
	else
		indexprs = NIL;

	/* Build the list of IndexElem */
	index->indexParams = NIL;
	index->indexIncludingParams = NIL;

	indexpr_item = list_head(indexprs);
	for (keyno = 0; keyno < idxrec->indnkeyatts; keyno++)
	{
		IndexElem  *iparam;
		AttrNumber	attnum = idxrec->indkey.values[keyno];
		Form_pg_attribute attr = TupleDescAttr(RelationGetDescr(source_idx),
											   keyno);
		int16		opt = source_idx->rd_indoption[keyno];

		iparam = makeNode(IndexElem);

		if (AttributeNumberIsValid(attnum))
		{
			/* Simple index column */
			char	   *attname;

			attname = get_attname(indrelid, attnum, false);
			keycoltype = get_atttype(indrelid, attnum);

			iparam->name = attname;
			iparam->expr = NULL;
		}
		else
		{
			/* Expressional index */
			Node	   *indexkey;
			bool		found_whole_row;

			if (indexpr_item == NULL)
				elog(ERROR, "too few entries in indexprs list");
			indexkey = (Node *) lfirst(indexpr_item);
			indexpr_item = lnext(indexprs, indexpr_item);

			/* Adjust Vars to match new table's column numbering */
			indexkey = map_variable_attnos(indexkey,
										   1, 0,
										   attmap,
										   InvalidOid, &found_whole_row);

			/* As in expandTableLikeClause, reject whole-row variables */
			if (found_whole_row)
				ereport(ERROR,
						(errcode(ERRCODE_FEATURE_NOT_SUPPORTED),
						 errmsg("cannot convert whole-row table reference"),
						 errdetail("Index \"%s\" contains a whole-row table reference.",
								   RelationGetRelationName(source_idx))));

			iparam->name = NULL;
			iparam->expr = indexkey;

			keycoltype = exprType(indexkey);
		}

		/* Copy the original index column name */
		iparam->indexcolname = pstrdup(NameStr(attr->attname));

		/* Add the collation name, if non-default */
		iparam->collation = get_collation(indcollation->values[keyno], keycoltype);

		/* Add the operator class name, if non-default */
		iparam->opclass = get_opclass(indclass->values[keyno], keycoltype);
		iparam->opclassopts =
			untransformRelOptions(get_attoptions(source_relid, keyno + 1));

		iparam->ordering = SORTBY_DEFAULT;
		iparam->nulls_ordering = SORTBY_NULLS_DEFAULT;

		/* Adjust options if necessary */
		if (source_idx->rd_indam->amcanorder)
		{
			/*
			 * If it supports sort ordering, copy DESC and NULLS opts. Don't
			 * set non-default settings unnecessarily, though, so as to
			 * improve the chance of recognizing equivalence to constraint
			 * indexes.
			 */
			if (opt & INDOPTION_DESC)
			{
				iparam->ordering = SORTBY_DESC;
				if ((opt & INDOPTION_NULLS_FIRST) == 0)
					iparam->nulls_ordering = SORTBY_NULLS_LAST;
			}
			else
			{
				if (opt & INDOPTION_NULLS_FIRST)
					iparam->nulls_ordering = SORTBY_NULLS_FIRST;
			}
		}

		index->indexParams = lappend(index->indexParams, iparam);
	}

	/* Handle included columns separately */
	for (keyno = idxrec->indnkeyatts; keyno < idxrec->indnatts; keyno++)
	{
		IndexElem  *iparam;
		AttrNumber	attnum = idxrec->indkey.values[keyno];
		Form_pg_attribute attr = TupleDescAttr(RelationGetDescr(source_idx),
											   keyno);

		iparam = makeNode(IndexElem);

		if (AttributeNumberIsValid(attnum))
		{
			/* Simple index column */
			char	   *attname;

			attname = get_attname(indrelid, attnum, false);

			iparam->name = attname;
			iparam->expr = NULL;
		}
		else
			ereport(ERROR,
					(errcode(ERRCODE_FEATURE_NOT_SUPPORTED),
					 errmsg("expressions are not supported in included columns")));

		/* Copy the original index column name */
		iparam->indexcolname = pstrdup(NameStr(attr->attname));

		index->indexIncludingParams = lappend(index->indexIncludingParams, iparam);
	}
	/* Copy reloptions if any */
	datum = SysCacheGetAttr(RELOID, ht_idxrel,
							Anum_pg_class_reloptions, &isnull);
	if (!isnull)
		index->options = untransformRelOptions(datum);

	/* If it's a partial index, decompile and append the predicate */
	datum = SysCacheGetAttr(INDEXRELID, ht_idx,
							Anum_pg_index_indpred, &isnull);
	if (!isnull)
	{
		char	   *pred_str;
		Node	   *pred_tree;
		bool		found_whole_row;

		/* Convert text string to node tree */
		pred_str = TextDatumGetCString(datum);
		pred_tree = (Node *) stringToNode(pred_str);

		/* Adjust Vars to match new table's column numbering */
		pred_tree = map_variable_attnos(pred_tree,
										1, 0,
<<<<<<< HEAD
										attmap, attmap_length,
										InvalidOid, &found_whole_row);

		/* As in transformTableLikeClause, reject whole-row variables */
		if (found_whole_row)
			ereport(ERROR,
					(errcode(ERRCODE_FEATURE_NOT_SUPPORTED),
					 errmsg("cannot convert whole-row table reference"),
					 errdetail("Index \"%s\" contains a whole-row table reference.",
							   RelationGetRelationName(source_idx))));

		index->whereClause = pred_tree;
	}

	/* Clean up */
	ReleaseSysCache(ht_idxrel);
	ReleaseSysCache(ht_am);

	return index;
}

/*
 * Generate a CreateStatsStmt node using information from an already existing
 * extended statistic "source_statsid", for the rel identified by heapRel and
 * heapRelid.
 */
static CreateStatsStmt *
generateClonedExtStatsStmt(RangeVar *heapRel, Oid heapRelid,
						   Oid source_statsid)
{
	HeapTuple	ht_stats;
	Form_pg_statistic_ext statsrec;
	CreateStatsStmt *stats;
	List	   *stat_types = NIL;
	List	   *def_names = NIL;
	bool		isnull;
	Datum		datum;
	ArrayType  *arr;
	char	   *enabled;
	int			i;

	Assert(OidIsValid(heapRelid));
	Assert(heapRel != NULL);

	/*
	 * Fetch pg_statistic_ext tuple of source statistics object.
	 */
	ht_stats = SearchSysCache1(STATEXTOID, ObjectIdGetDatum(source_statsid));
	if (!HeapTupleIsValid(ht_stats))
		elog(ERROR, "cache lookup failed for statistics object %u", source_statsid);
	statsrec = (Form_pg_statistic_ext) GETSTRUCT(ht_stats);

	/* Determine which statistics types exist */
	datum = SysCacheGetAttr(STATEXTOID, ht_stats,
							Anum_pg_statistic_ext_stxkind, &isnull);
	Assert(!isnull);
	arr = DatumGetArrayTypeP(datum);
	if (ARR_NDIM(arr) != 1 ||
		ARR_HASNULL(arr) ||
		ARR_ELEMTYPE(arr) != CHAROID)
		elog(ERROR, "stxkind is not a 1-D char array");
	enabled = (char *) ARR_DATA_PTR(arr);
	for (i = 0; i < ARR_DIMS(arr)[0]; i++)
	{
		if (enabled[i] == STATS_EXT_NDISTINCT)
			stat_types = lappend(stat_types, makeString("ndistinct"));
		else if (enabled[i] == STATS_EXT_DEPENDENCIES)
			stat_types = lappend(stat_types, makeString("dependencies"));
		else if (enabled[i] == STATS_EXT_MCV)
			stat_types = lappend(stat_types, makeString("mcv"));
		else
			elog(ERROR, "unrecognized statistics kind %c", enabled[i]);
	}

	/* Determine which columns the statistics are on */
	for (i = 0; i < statsrec->stxkeys.dim1; i++)
	{
		ColumnRef  *cref = makeNode(ColumnRef);
		AttrNumber	attnum = statsrec->stxkeys.values[i];

		cref->fields = list_make1(makeString(get_attname(heapRelid,
														 attnum, false)));
		cref->location = -1;

		def_names = lappend(def_names, cref);
	}

	/* finally, build the output node */
	stats = makeNode(CreateStatsStmt);
	stats->defnames = NULL;
	stats->stat_types = stat_types;
	stats->exprs = def_names;
	stats->relations = list_make1(heapRel);
	stats->stxcomment = NULL;
	stats->if_not_exists = false;

	/* Clean up */
	ReleaseSysCache(ht_stats);

	return stats;
}

/*
 * get_collation		- fetch qualified name of a collation
 *
 * If collation is InvalidOid or is the default for the given actual_datatype,
 * then the return value is NIL.
 */
static List *
get_collation(Oid collation, Oid actual_datatype)
{
	List	   *result;
	HeapTuple	ht_coll;
	Form_pg_collation coll_rec;
	char	   *nsp_name;
	char	   *coll_name;

	if (!OidIsValid(collation))
		return NIL;				/* easy case */
	if (collation == get_typcollation(actual_datatype))
		return NIL;				/* just let it default */

	ht_coll = SearchSysCache1(COLLOID, ObjectIdGetDatum(collation));
	if (!HeapTupleIsValid(ht_coll))
		elog(ERROR, "cache lookup failed for collation %u", collation);
	coll_rec = (Form_pg_collation) GETSTRUCT(ht_coll);

	/* For simplicity, we always schema-qualify the name */
	nsp_name = get_namespace_name(coll_rec->collnamespace);
	coll_name = pstrdup(NameStr(coll_rec->collname));
	result = list_make2(makeString(nsp_name), makeString(coll_name));

	ReleaseSysCache(ht_coll);
	return result;
}

/*
 * get_opclass			- fetch qualified name of an index operator class
 *
 * If the opclass is the default for the given actual_datatype, then
 * the return value is NIL.
 */
static List *
get_opclass(Oid opclass, Oid actual_datatype)
{
	List	   *result = NIL;
	HeapTuple	ht_opc;
	Form_pg_opclass opc_rec;

	ht_opc = SearchSysCache1(CLAOID, ObjectIdGetDatum(opclass));
	if (!HeapTupleIsValid(ht_opc))
		elog(ERROR, "cache lookup failed for opclass %u", opclass);
	opc_rec = (Form_pg_opclass) GETSTRUCT(ht_opc);

	if (GetDefaultOpClass(actual_datatype, opc_rec->opcmethod) != opclass)
	{
		/* For simplicity, we always schema-qualify the name */
		char	   *nsp_name = get_namespace_name(opc_rec->opcnamespace);
		char	   *opc_name = pstrdup(NameStr(opc_rec->opcname));

		result = list_make2(makeString(nsp_name), makeString(opc_name));
	}

	ReleaseSysCache(ht_opc);
	return result;
}

List *
transformCreateExternalStmt(CreateExternalStmt *stmt, const char *queryString)
{
	ParseState *pstate;
	CreateStmtContext cxt;
	List	   *result;
	ListCell   *elements;
	DistributedBy *likeDistributedBy = NULL;
	bool	    bQuiet = false;	/* shut up transformDistributedBy messages */
	bool		iswritable = false;

	/* Set up pstate */
	pstate = make_parsestate(NULL);
	pstate->p_sourcetext = queryString;

	memset(&cxt, 0, sizeof(CreateStmtContext));

	/*
	 * Create a temporary context in order to confine memory leaks due
	 * to expansions within a short lived context
	 */
	cxt.tempCtx = AllocSetContextCreate(CurrentMemoryContext,
							  "CreateExteranlStmt analyze context",
							  ALLOCSET_DEFAULT_MINSIZE,
							  ALLOCSET_DEFAULT_INITSIZE,
							  ALLOCSET_DEFAULT_MAXSIZE);

	/*
	 * There exist transformations that might write on the passed on stmt.
	 * Create a copy of it to both protect from (un)intentional writes and be
	 * a bit more explicit of the intended ownership.
	 */
	stmt = (CreateExternalStmt *)copyObject(stmt);

	cxt.pstate = pstate;
	cxt.stmtType = "CREATE EXTERNAL TABLE";
	cxt.relation = stmt->relation;
	cxt.inhRelations = NIL;
	cxt.isalter = false;
	cxt.columns = NIL;
	cxt.ckconstraints = NIL;
	cxt.fkconstraints = NIL;
	cxt.ixconstraints = NIL;
	cxt.attr_encodings = NIL;
	cxt.pkey = NULL;
	cxt.rel = NULL;

	cxt.blist = NIL;
	cxt.alist = NIL;

	iswritable = stmt->iswritable;

	/*
	 * Run through each primary element in the table creation clause. Separate
	 * column defs from constraints, and do preliminary analysis.
	 */
	foreach(elements, stmt->tableElts)
	{
		Node	   *element = lfirst(elements);

		switch (nodeTag(element))
		{
			case T_ColumnDef:
				transformColumnDefinition(&cxt, (ColumnDef *) element);
				break;

			case T_Constraint:
				/* should never happen. If it does fix gram.y */
				elog(ERROR, "node type %d not supported for external tables",
					 (int) nodeTag(element));
				break;

			case T_TableLikeClause:
				{
					/* LIKE */
					bool	isBeginning = (cxt.columns == NIL);

					transformTableLikeClause(&cxt, (TableLikeClause *) element, true, NULL);

					if (Gp_role == GP_ROLE_DISPATCH && isBeginning &&
						stmt->distributedBy == NULL &&
						iswritable /* dont bother if readable table */)
					{
						likeDistributedBy = getLikeDistributionPolicy((TableLikeClause *) element);
					}
				}
				break;

			default:
				elog(ERROR, "unrecognized node type: %d",
					 (int) nodeTag(element));
				break;
		}
	}

	/*
	 * Forbid LOG ERRORS and ON COORDINATOR combination.
	 */
	if (stmt->exttypedesc->exttabletype == EXTTBL_TYPE_EXECUTE)
	{
		ListCell   *exec_location_opt;

		foreach(exec_location_opt, stmt->exttypedesc->on_clause)
		{
			DefElem    *defel = (DefElem *) lfirst(exec_location_opt);

			if (strcmp(defel->defname, "coordinator") == 0)
			{
				SingleRowErrorDesc *srehDesc = (SingleRowErrorDesc *)stmt->sreh;

				if(srehDesc && srehDesc->log_error_type != LOG_ERRORS_DISABLE)
					ereport(ERROR,
							(errcode(ERRCODE_INVALID_TABLE_DEFINITION),
							 errmsg("external web table with ON COORDINATOR clause cannot use LOG ERRORS feature")));
			}
		}
	}

	/*
	 * Handle DISTRIBUTED BY clause, if any.
	 *
	 * For writeable external tables, by default we distribute RANDOMLY, or
	 * by the distribution key of the LIKE table if exists. However, if
	 * DISTRIBUTED BY was specified we use it by calling the regular
	 * transformDistributedBy and handle it like we would for non external
	 * tables.
	 *
	 * For readable external tables, don't create a policy row at all.
	 * Non-EXECUTE type external tables are implicitly randomly distributed.
	 * EXECUTE type external tables encapsulate similar information in the
	 * "ON <segment spec>" clause, which is stored in pg_foreign_table.ftoptions.
	 */
	if (iswritable)
	{
		if (stmt->distributedBy == NULL && likeDistributedBy == NULL)
		{
			/*
			 * defaults to DISTRIBUTED RANDOMLY irrespective of the
			 * gp_create_table_random_default_distribution guc.
			 */
			stmt->distributedBy = makeNode(DistributedBy);
			stmt->distributedBy->ptype = POLICYTYPE_PARTITIONED;
			stmt->distributedBy->keyCols = NIL;
			stmt->distributedBy->numsegments = GP_POLICY_DEFAULT_NUMSEGMENTS();
		}
		else
		{
			/* regular DISTRIBUTED BY transformation */
			stmt->distributedBy = transformDistributedBy(pstate, &cxt, stmt->distributedBy,
														 (DistributedBy *) likeDistributedBy,
														 bQuiet);
			if (stmt->distributedBy->ptype == POLICYTYPE_REPLICATED)
				ereport(ERROR,
						(errcode(ERRCODE_INVALID_TABLE_DEFINITION),
						 errmsg("external tables can't have DISTRIBUTED REPLICATED clause")));
		}
	}
	else if (stmt->distributedBy != NULL)
		ereport(ERROR,
				(errcode(ERRCODE_INVALID_TABLE_DEFINITION),
				 errmsg("readable external tables can\'t specify a DISTRIBUTED BY clause")));

	Assert(cxt.ckconstraints == NIL);
	Assert(cxt.fkconstraints == NIL);
	Assert(cxt.ixconstraints == NIL);

	/*
	 * Output results.
	 */
	stmt->tableElts = cxt.columns;

	result = lappend(cxt.blist, stmt);
	result = list_concat(result, cxt.alist);

	MemoryContextDelete(cxt.tempCtx);

	return result;
}

/*
 * Process a DISTRIBUTED BY clause.
 *
 * If no DISTRIBUTED BY was given, this deduces a suitable default based on
 * various things.
 *
 * NOTE: We cannot form a GpPolicy object yet, because we don't know the
 * attribute numbers the columns will get. With inheritance, the table might
 * inherit more columns from a parent table, which are not visible in the
 * CreateStmt.
 */
static DistributedBy *
transformDistributedBy(ParseState *pstate,
					   CreateStmtContext *cxt,
					   DistributedBy *distributedBy,
					   DistributedBy *likeDistributedBy,
					   bool bQuiet)
{
	ListCell	*keys = NULL;
	List		*distrkeys = NIL;
	ListCell   *lc;
	int			numsegments;

	/*
	 * utility mode creates can't have a policy.  Only the QD can have policies
	 */
	if (Gp_role != GP_ROLE_DISPATCH && !IsBinaryUpgrade)
		return NULL;

	if (distributedBy && distributedBy->numsegments > 0)
		/* If numsegments is set in DISTRIBUTED BY use the specified value */
		numsegments = distributedBy->numsegments;
	else
		/* Otherwise use DEFAULT as numsegments */
		numsegments = GP_POLICY_DEFAULT_NUMSEGMENTS();

	/* Explicitly specified distributed randomly, no further check needed */
	if (distributedBy &&
		(distributedBy->ptype == POLICYTYPE_PARTITIONED && distributedBy->keyCols == NIL))
	{
		distributedBy->numsegments = numsegments;
		return distributedBy;
	}

	/* Check replicated policy */
	if (distributedBy && distributedBy->ptype == POLICYTYPE_REPLICATED)
	{
		if (cxt->inhRelations != NIL)
			ereport(ERROR,
				(errcode(ERRCODE_FEATURE_NOT_SUPPORTED),
				 errmsg("INHERITS clause cannot be used with DISTRIBUTED REPLICATED clause")));

		distributedBy->numsegments = numsegments;
		return distributedBy;
	}

	if (distributedBy)
		distrkeys = distributedBy->keyCols;

	/*
	 * If distributedBy is NIL, the user did not explicitly say what he
	 * wanted for a distribution policy.  So, we need to assign one.
	 */
	if (distrkeys == NIL)
	{
		/*
		 * If we have a PRIMARY KEY or UNIQUE constraints, derive the distribution key
		 * from them.
		 *
		 * The distribution key chosen to be the largest common subset of columns, across
		 * all the PRIMARY KEY / UNIQUE constraints.
		 */
		/* begin with the PRIMARY KEY, if any */
		if (cxt->pkey != NULL)
		{
			IndexStmt  *index = cxt->pkey;
			List	   *indexParams;
			ListCell   *ip;

			Assert(index->indexParams != NULL);
			indexParams = index->indexParams;

			foreach(ip, indexParams)
			{
				IndexElem  *iparam = lfirst(ip);

				if (iparam && iparam->name != 0)
				{
					IndexElem *distrkey = makeNode(IndexElem);

					distrkey->name = iparam->name;
					distrkey->opclass = NULL;

					distrkeys = lappend(distrkeys, distrkey);
				}
			}
		}

		/* walk through all UNIQUE constraints next. */
		foreach(lc, cxt->ixconstraints)
		{
			Constraint *constraint = (Constraint *) lfirst(lc);
			ListCell   *ip;
			List	   *new_distrkeys = NIL;

			if (constraint->contype != CONSTR_UNIQUE)
				continue;

			if (distrkeys)
			{
				/*
				 * We saw a PRIMARY KEY or UNIQUE constraint already. Find
				 * the columns that are present in the key chosen so far,
				 * and this constraint.
				 */
				foreach(ip, constraint->keys)
				{
					Value	   *v = lfirst(ip);
					ListCell   *dkcell;

					foreach(dkcell, distrkeys)
					{
						DistributionKeyElem  *dk = (DistributionKeyElem *) lfirst(dkcell);

						if (strcmp(dk->name, strVal(v)) == 0)
						{
							new_distrkeys = lappend(new_distrkeys, dk);
							break;
						}
					}
				}

				/* If there were no common columns, we're out of luck. */
				if (new_distrkeys == NIL)
					ereport(ERROR,
							(errcode(ERRCODE_INVALID_TABLE_DEFINITION),
							 errmsg("UNIQUE or PRIMARY KEY definitions are incompatible with each other"),
							 errhint("When there are multiple PRIMARY KEY / UNIQUE constraints, they must have at least one column in common.")));
			}
			else
			{
				/*
				 * No distribution key chosen yet. Use this key as is.
				 */
				new_distrkeys = NIL;
				foreach(ip, constraint->keys)
				{
					Value	   *v = lfirst(ip);
					DistributionKeyElem  *dk = makeNode(DistributionKeyElem);

					dk->name = strVal(v);
					dk->opclass = NULL;
					dk->location = -1;

					new_distrkeys = lappend(new_distrkeys, dk);
				}
			}

			distrkeys = new_distrkeys;
		}
	}

	/*
	 * If new table INHERITS from one or more parent tables, check parents.
	 */
	if (cxt->inhRelations != NIL)
	{
		ListCell   *entry;

		foreach(entry, cxt->inhRelations)
		{
			RangeVar   *parent = (RangeVar *) lfirst(entry);
			GpPolicy   *parentPolicy;
			Relation	parentrel;

			parentrel = heap_openrv(parent, AccessShareLock);
			parentPolicy = parentrel->rd_cdbpolicy;

			if (parentrel->rd_rel->relkind == RELKIND_FOREIGN_TABLE)
			{
				ereport(ERROR,
						(errcode(ERRCODE_FEATURE_NOT_SUPPORTED),
						 errmsg("cannot inherit from foreign table \"%s\" to create table \"%s\"",
								parent->relname, cxt->relation->relname),
						 errdetail("An inheritance hierarchy cannot contain a mixture of distributed and non-distributed tables.")));
			}

			/*
			 * Partitioned child must have partitioned parents. During binary
			 * upgrade we allow to skip this check since that runs against a
			 * segment in utility mode and the distribution policy isn't stored
			 * in the segments.
			 */
			if ((parentPolicy == NULL ||
					parentPolicy->ptype == POLICYTYPE_ENTRY) &&
					!IsBinaryUpgrade)
			{
				ereport(ERROR,
						(errcode(ERRCODE_FEATURE_NOT_SUPPORTED),
						 errmsg("cannot inherit from catalog table \"%s\" to create table \"%s\"",
								parent->relname, cxt->relation->relname),
						 errdetail("An inheritance hierarchy cannot contain a mixture of distributed and non-distributed tables.")));
			}

			if ((parentPolicy == NULL ||
					GpPolicyIsReplicated(parentPolicy)) &&
					!IsBinaryUpgrade)
			{
				ereport(ERROR,
						(errcode(ERRCODE_FEATURE_NOT_SUPPORTED),
						 errmsg("cannot inherit from replicated table \"%s\" to create table \"%s\"",
								parent->relname, cxt->relation->relname),
						 errdetail("An inheritance hierarchy cannot contain a mixture of distributed and non-distributed tables.")));
			}

			/*
			 * If we still don't know what distribution to use, and this
			 * is an inherited table, set the distribution based on the
			 * parent (or one of the parents)
			 */
			if (distrkeys == NIL && parentPolicy->nattrs >= 0)
			{
				if (!bQuiet)
					ereport(NOTICE,
							(errcode(ERRCODE_UNDEFINED_OBJECT),
							 errmsg("table has parent, setting distribution columns to match parent table")));

				distributedBy = make_distributedby_for_rel(parentrel);
				heap_close(parentrel, AccessShareLock);

				distributedBy->numsegments = numsegments;
				return distributedBy;
			}
			heap_close(parentrel, AccessShareLock);
		}
	}

	if (distrkeys == NIL && likeDistributedBy != NULL)
	{
		if (!bQuiet)
			ereport(NOTICE,
					(errmsg("table doesn't have 'DISTRIBUTED BY' clause, defaulting to distribution columns from LIKE table")));

		if (likeDistributedBy->ptype == POLICYTYPE_PARTITIONED &&
			likeDistributedBy->keyCols == NIL)
		{
			distributedBy = makeNode(DistributedBy);
			distributedBy->ptype = POLICYTYPE_PARTITIONED;
			distributedBy->numsegments = numsegments;
			return distributedBy;
		}
		else if (likeDistributedBy->ptype == POLICYTYPE_REPLICATED)
		{
			distributedBy = makeNode(DistributedBy);
			distributedBy->ptype = POLICYTYPE_REPLICATED;
			distributedBy->numsegments = numsegments;
			return distributedBy;
		}

		distrkeys = likeDistributedBy->keyCols;
	}

	/**
	 * check for unique index.
	 * If distrkeys is not determined by the above process,
	 * we consider the most common columns in all unique indexes
	 * as the distribution keys. UNIQUE/PRIMARY KEY INDEX is a global constraint
	 * for the table and we require the hash distribution keys map the same values
	 * on the unique constraint to the same segment. So, the set of the distribution
	 * keys must be a subset of the set of columns on the unique constraint.
	 *
	 * Note: the UNIQUE/PRIMARY KEY index is not only an index, but also a constraint.
	 * Even CREATE TABLE LIKE clause includes only constraints, not indexes, we still
	 * check the uniqueness to compute the distribution keys.
	 */
	foreach(lc, cxt->inh_indexes)
	{
		IndexStmt  *index_stmt;
		ListCell *cell;
		List *new_distrkeys = NIL;

		index_stmt = (IndexStmt *) lfirst(lc);
		if (!index_stmt->unique && !index_stmt->primary)
			continue;

		if (distrkeys)
		{
			foreach(cell, index_stmt->indexParams)
			{
				IndexElem *iparam = lfirst(cell);
				ListCell *dkcell;

				/*
				 * The index element could be either a column name or an expression.
				 * If the index element is not a column name, it should be skipped
				 * to compute the most common columns. For example,
				 *
				 *   create table t(i int, j int, k int) distributed by (i,j);
				 *   create unique index on t(i, func1(j));
				 *
				 * The first index element is a name, the second index element
				 * is an expression. The set of distribution keys is not a subset
				 * of the column names in the index, so it violates the
				 * compatibility and finally it fails.
				 * But `create unique index on t(i, j);` will success.
				 */
				if (!iparam || !iparam->name)
					continue;
				foreach(dkcell, distrkeys)
				{
					DistributionKeyElem  *dk = (DistributionKeyElem *) lfirst(dkcell);
					if (strcmp(dk->name, iparam->name) == 0)
					{
						new_distrkeys = lappend(new_distrkeys, dk);
						break;
					}
				}
			}
			/* If there were no common columns, we're out of luck. */
			if (new_distrkeys == NIL)
				ereport(ERROR,
						(errcode(ERRCODE_INVALID_TABLE_DEFINITION),
						 errmsg("UNIQUE or PRIMARY KEY definitions are incompatible with each other"),
						 errhint("When there are multiple PRIMARY KEY / UNIQUE constraints, they must have at least one column in common.")));
		}
		else
		{
			foreach(cell, index_stmt->indexParams)
			{
				IndexElem *iparam = lfirst(cell);
				if (iparam && iparam->name)
				{
					IndexElem *distrkey = makeNode(IndexElem);
					distrkey->name = iparam->name;
					distrkey->opclass = NULL;
					new_distrkeys = lappend(new_distrkeys, distrkey);
				}
			}
		}

		distrkeys = new_distrkeys;
	}

	if (gp_create_table_random_default_distribution && NIL == distrkeys)
	{
		Assert(NULL == likeDistributedBy);

		if (!bQuiet)
		{
			ereport(NOTICE,
				(errcode(ERRCODE_SUCCESSFUL_COMPLETION),
				 errmsg("using default RANDOM distribution since no distribution was specified"),
				 errhint("Consider including the 'DISTRIBUTED BY' clause to determine the distribution of rows.")));
		}

		distributedBy = makeNode(DistributedBy);
		distributedBy->ptype = POLICYTYPE_PARTITIONED;
		distributedBy->numsegments = numsegments;
		return distributedBy;
	}
	else if (distrkeys == NIL)
	{
		/*
		 * if we get here, we haven't a clue what to use for the distribution columns.
		 * table has one or more attributes and there is still no distribution
		 * key. pick a default one. the winner is the first attribute that is
		 * an Greenplum Database-hashable data type.
		 */

		ListCell   *columns;

		if (cxt->inhRelations)
		{
			bool		found = false;
			/* try inherited tables */
			ListCell   *inher;

			foreach(inher, cxt->inhRelations)
			{
				RangeVar   *inh = (RangeVar *) lfirst(inher);
				Relation	rel;
				int			count;

				Assert(IsA(inh, RangeVar));
				rel = heap_openrv(inh, AccessShareLock);
				/* check user requested inheritance from valid relkind */
				if (rel->rd_rel->relkind != RELKIND_RELATION &&
					rel->rd_rel->relkind != RELKIND_FOREIGN_TABLE &&
					rel->rd_rel->relkind != RELKIND_PARTITIONED_TABLE)
					ereport(ERROR,
							(errcode(ERRCODE_WRONG_OBJECT_TYPE),
							 errmsg("inherited relation \"%s\" is not a table or foreign table",
									inh->relname)));
				for (count = 0; count < rel->rd_att->natts; count++)
				{
					Form_pg_attribute inhattr = TupleDescAttr(rel->rd_att, count);
					Oid typeOid = inhattr->atttypid;

					if (inhattr->attisdropped)
						continue;
					if (cdb_default_distribution_opclass_for_type(typeOid) != InvalidOid)
					{
						char	   *inhname = NameStr(inhattr->attname);
						DistributionKeyElem  *dkelem;

						dkelem = makeNode(DistributionKeyElem);
						dkelem->name = inhname;
						dkelem->opclass = NULL;
						dkelem->location = -1;

						distrkeys = list_make1(dkelem);
						if (!bQuiet)
							ereport(NOTICE,
								(errcode(ERRCODE_SUCCESSFUL_COMPLETION),
								 errmsg("Table doesn't have 'DISTRIBUTED BY' clause -- Using column "
										"named '%s' from parent table as the Greenplum Database data distribution key for this "
										"table. ", inhname),
								 errhint("The 'DISTRIBUTED BY' clause determines the distribution of data."
								 		 " Make sure column(s) chosen are the optimal data distribution key to minimize skew.")));
						found = true;
						break;
					}
				}
				heap_close(rel, NoLock);

				if (distrkeys != NIL)
					break;
			}

		}

		if (distrkeys == NIL)
		{
			foreach(columns, cxt->columns)
			{
				ColumnDef  *column = (ColumnDef *) lfirst(columns);
				Oid			typeOid;

				typeOid = typenameTypeId(NULL, column->typeName);

				/*
				 * If we can hash this type, this column will be our default
				 * key.
				 */
				if (cdb_default_distribution_opclass_for_type(typeOid))
				{
					DistributionKeyElem *dkelem = makeNode(DistributionKeyElem);

					dkelem->name = column->colname;
					dkelem->opclass = NULL;		/* or should we explicitly set the opclass we just looked up? */
					dkelem->location = -1;

					distrkeys = list_make1(dkelem);
					if (!bQuiet)
						ereport(NOTICE,
							(errcode(ERRCODE_SUCCESSFUL_COMPLETION),
							 errmsg("Table doesn't have 'DISTRIBUTED BY' clause -- Using column "
									"named '%s' as the Greenplum Database data distribution key for this "
									"table. ", column->colname),
							 errhint("The 'DISTRIBUTED BY' clause determines the distribution of data."
							 		 " Make sure column(s) chosen are the optimal data distribution key to minimize skew.")));
					break;
				}
			}
		}

		if (distrkeys == NIL)
		{
			/*
			 * There was no eligible distribution column to default to. This table
			 * will be partitioned on an empty distribution key list. In other words,
			 * tuples coming into the system will be randomly assigned a bucket.
			 */
			if (!bQuiet)
				ereport(NOTICE,
						(errcode(ERRCODE_UNDEFINED_OBJECT),
						 errmsg("Table doesn't have 'DISTRIBUTED BY' clause, and no column type is suitable for a distribution key. Creating a NULL policy entry.")));

			distributedBy = makeNode(DistributedBy);
			distributedBy->ptype = POLICYTYPE_PARTITIONED;
			distributedBy->numsegments = numsegments;
			return distributedBy;
		}
	}
	else
	{
		/*
		 * We have a DISTRIBUTED BY column list, either specified by the user
		 * or defaulted to a primary key or unique column. Process it now.
		 */
		foreach(keys, distrkeys)
		{
			DistributionKeyElem *dkelem = (DistributionKeyElem *) lfirst(keys);
			char	   *colname = dkelem->name;
			bool		found = false;
			ListCell   *columns;

			if (cxt->inhRelations)
			{
				/* try inherited tables */
				ListCell   *inher;

				foreach(inher, cxt->inhRelations)
				{
					RangeVar   *inh = (RangeVar *) lfirst(inher);
					Relation	rel;
					int			count;

					Assert(IsA(inh, RangeVar));
					rel = heap_openrv(inh, AccessShareLock);
					/* check user requested inheritance from valid relkind */
					if (rel->rd_rel->relkind != RELKIND_RELATION &&
						rel->rd_rel->relkind != RELKIND_FOREIGN_TABLE &&
						rel->rd_rel->relkind != RELKIND_PARTITIONED_TABLE)
						ereport(ERROR,
								(errcode(ERRCODE_WRONG_OBJECT_TYPE),
								 errmsg("inherited relation \"%s\" is not a table or foreign table",
										inh->relname)));
					for (count = 0; count < rel->rd_att->natts; count++)
					{
						Form_pg_attribute inhattr = TupleDescAttr(rel->rd_att, count);
						char	   *inhname = NameStr(inhattr->attname);

						if (inhattr->attisdropped)
							continue;
						if (strcmp(colname, inhname) == 0)
						{
							found = true;

							break;
						}
					}
					heap_close(rel, NoLock);
					if (found)
						elog(DEBUG1, "DISTRIBUTED BY clause refers to columns of inherited table");

					if (found)
						break;
				}
			}

			if (!found)
			{
				foreach(columns, cxt->columns)
				{
					ColumnDef *column = (ColumnDef *) lfirst(columns);
					Assert(IsA(column, ColumnDef));
=======
										attmap,
										InvalidOid, &found_whole_row);

		/* As in expandTableLikeClause, reject whole-row variables */
		if (found_whole_row)
			ereport(ERROR,
					(errcode(ERRCODE_FEATURE_NOT_SUPPORTED),
					 errmsg("cannot convert whole-row table reference"),
					 errdetail("Index \"%s\" contains a whole-row table reference.",
							   RelationGetRelationName(source_idx))));
>>>>>>> d457cb4e

					if (strcmp(column->colname, colname) == 0)
					{
						found = true;
						break;
					}
				}
			}

			/*
			 * In the ALTER TABLE case, don't complain about index keys
			 * not created in the command; they may well exist already.
			 * DefineIndex will complain about them if not, and will also
			 * take care of marking them NOT NULL.
			 */
			if (!found && !cxt->isalter)
				ereport(ERROR,
						(errcode(ERRCODE_UNDEFINED_COLUMN),
						 errmsg("column \"%s\" named in DISTRIBUTED BY clause does not exist", colname),
						 parser_errposition(pstate, dkelem->location)));
		}
	}

	/*
	 * Ok, we have decided on the distribution key columns now, and have the column
	 * names in 'distrkeys'. Perform last cross-checks between UNIQUE and PRIMARY KEY
	 * constraints and the chosen distribution key. (These tests should always pass,
	 * if the distribution key was derived from the PRIMARY KEY or UNIQUE constraints,
	 * but it doesn't hurt to check even in those cases.)
	 */
	if (cxt && cxt->pkey)
	{
		/* The distribution key must be a subset of the primary key */
		IndexStmt  *index = cxt->pkey;
		ListCell   *dk;

		foreach(dk, distrkeys)
		{
			char	   *distcolname = strVal(lfirst(dk));
			ListCell   *ip;
			bool		found = false;

			foreach(ip, index->indexParams)
			{
				IndexElem  *iparam = lfirst(ip);

				if (!iparam->name)
					elog(ERROR, "PRIMARY KEY on an expression index not supported");

				if (strcmp(iparam->name, distcolname) == 0)
				{
					found = true;
					break;
				}
			}

<<<<<<< HEAD
			if (!found)
			{
				ereport(ERROR,
						(errcode(ERRCODE_INVALID_TABLE_DEFINITION),
						 errmsg("PRIMARY KEY and DISTRIBUTED BY definitions are incompatible"),
						 errhint("When there is both a PRIMARY KEY and a DISTRIBUTED BY clause, the DISTRIBUTED BY clause must be a subset of the PRIMARY KEY.")));
			}
		}
=======
	/* Determine which statistics types exist */
	datum = SysCacheGetAttr(STATEXTOID, ht_stats,
							Anum_pg_statistic_ext_stxkind, &isnull);
	Assert(!isnull);
	arr = DatumGetArrayTypeP(datum);
	if (ARR_NDIM(arr) != 1 ||
		ARR_HASNULL(arr) ||
		ARR_ELEMTYPE(arr) != CHAROID)
		elog(ERROR, "stxkind is not a 1-D char array");
	enabled = (char *) ARR_DATA_PTR(arr);
	for (i = 0; i < ARR_DIMS(arr)[0]; i++)
	{
		if (enabled[i] == STATS_EXT_NDISTINCT)
			stat_types = lappend(stat_types, makeString("ndistinct"));
		else if (enabled[i] == STATS_EXT_DEPENDENCIES)
			stat_types = lappend(stat_types, makeString("dependencies"));
		else if (enabled[i] == STATS_EXT_MCV)
			stat_types = lappend(stat_types, makeString("mcv"));
		else if (enabled[i] == STATS_EXT_EXPRESSIONS)
			/* expression stats are not exposed to users */
			continue;
		else
			elog(ERROR, "unrecognized statistics kind %c", enabled[i]);
>>>>>>> d457cb4e
	}

	/* Make sure distribution columns match any UNIQUE and PRIMARY KEY constraints. */
	foreach (lc, cxt->ixconstraints)
	{
<<<<<<< HEAD
		Constraint *constraint = (Constraint *) lfirst(lc);
		ListCell   *dk;

		if (constraint->contype != CONSTR_PRIMARY &&
			constraint->contype != CONSTR_UNIQUE)
			continue;

		foreach(dk, distrkeys)
		{
			char	   *distcolname = strVal(lfirst(dk));
			ListCell   *ip;
			bool		found = false;

			foreach (ip, constraint->keys)
			{
				IndexElem  *iparam = lfirst(ip);
=======
		StatsElem  *selem = makeNode(StatsElem);
		AttrNumber	attnum = statsrec->stxkeys.values[i];

		selem->name = get_attname(heapRelid, attnum, false);
		selem->expr = NULL;

		def_names = lappend(def_names, selem);
	}

	/*
	 * Now handle expressions, if there are any. The order (with respect to
	 * regular attributes) does not really matter for extended stats, so we
	 * simply append them after simple column references.
	 *
	 * XXX Some places during build/estimation treat expressions as if they
	 * are before attributes, but for the CREATE command that's entirely
	 * irrelevant.
	 */
	datum = SysCacheGetAttr(STATEXTOID, ht_stats,
							Anum_pg_statistic_ext_stxexprs, &isnull);

	if (!isnull)
	{
		ListCell   *lc;
		List	   *exprs = NIL;
		char	   *exprsString;

		exprsString = TextDatumGetCString(datum);
		exprs = (List *) stringToNode(exprsString);

		foreach(lc, exprs)
		{
			StatsElem  *selem = makeNode(StatsElem);

			selem->name = NULL;
			selem->expr = (Node *) lfirst(lc);

			def_names = lappend(def_names, selem);
		}

		pfree(exprsString);
	}

	/* finally, build the output node */
	stats = makeNode(CreateStatsStmt);
	stats->defnames = NULL;
	stats->stat_types = stat_types;
	stats->exprs = def_names;
	stats->relations = list_make1(heapRel);
	stats->stxcomment = NULL;
	stats->transformed = true;	/* don't need transformStatsStmt again */
	stats->if_not_exists = false;
>>>>>>> d457cb4e

				if (!iparam->name)
					elog(ERROR, "UNIQUE constraint on an expression index not supported");

				if (strcmp(iparam->name, distcolname) == 0)
				{
					found = true;
					break;
				}
			}

			if (!found)
			{
				ereport(ERROR,
						(errcode(ERRCODE_INVALID_TABLE_DEFINITION),
						 errmsg("UNIQUE constraint and DISTRIBUTED BY definitions are incompatible"),
						 errhint("When there is both a UNIQUE constraint and a DISTRIBUTED BY clause, the DISTRIBUTED BY clause must be a subset of the UNIQUE constraint.")));
			}
		}
	}

	/* Form the resulting Distributed By clause */
	distributedBy = makeNode(DistributedBy);
	distributedBy->ptype = POLICYTYPE_PARTITIONED;
	distributedBy->keyCols = distrkeys;
	distributedBy->numsegments = numsegments;

	return distributedBy;
}

/*
 * Given a DistributedBy clause, construct a GpPolicy for it.
 */
GpPolicy *
getPolicyForDistributedBy(DistributedBy *distributedBy, TupleDesc tupdesc)
{
	List	   *policykeys;
	List	   *policyopclasses;
	ListCell   *lc;

	if (!distributedBy)
		return NULL; /* XXX or should we complain? */

	switch(distributedBy->ptype)
	{
		case POLICYTYPE_PARTITIONED:
			/* Look up the attribute numbers for each column */
			policykeys = NIL;
			policyopclasses = NIL;
			foreach(lc, distributedBy->keyCols)
			{
				DistributionKeyElem *dkelem = (DistributionKeyElem *) lfirst(lc);
				char	   *colname = dkelem->name;
				int			i;
				bool		found = false;

				for (i = 0; i < tupdesc->natts; i++)
				{
					Form_pg_attribute attr = TupleDescAttr(tupdesc, i);

					if (strcmp(colname, NameStr(attr->attname)) == 0)
					{
						Oid			opclass;

						opclass = cdb_get_opclass_for_column_def(dkelem->opclass, attr->atttypid);

						policykeys = lappend_int(policykeys, attr->attnum);
						policyopclasses = lappend_oid(policyopclasses, opclass);
						found = true;
					}
				}
				if (!found)
					ereport(ERROR,
							(errcode(ERRCODE_UNDEFINED_COLUMN),
							 errmsg("column \"%s\" does not exist", colname)));
			}

			return createHashPartitionedPolicy(policykeys,
											   policyopclasses,
											   distributedBy->numsegments);;

		case POLICYTYPE_ENTRY:
			elog(ERROR, "unexpected entry distribution policy");
			return NULL;

		case POLICYTYPE_REPLICATED:
			return createReplicatedGpPolicy(distributedBy->numsegments);
	}
	elog(ERROR, "unrecognized policy type %d", distributedBy->ptype);
	return NULL;
}

/*
 * transformIndexConstraints
 *		Handle UNIQUE, PRIMARY KEY, EXCLUDE constraints, which create indexes.
 *		We also merge in any index definitions arising from
 *		LIKE ... INCLUDING INDEXES.
 */
static void
transformIndexConstraints(CreateStmtContext *cxt)
{
	IndexStmt  *index;
	List	   *indexlist = NIL;
	List	   *finalindexlist = NIL;
	ListCell   *lc;

	/*
	 * Run through the constraints that need to generate an index. For PRIMARY
	 * KEY, mark each column as NOT NULL and create an index. For UNIQUE or
	 * EXCLUDE, create an index as for PRIMARY KEY, but do not insist on NOT
	 * NULL.
	 */
	foreach(lc, cxt->ixconstraints)
	{
		Constraint *constraint = lfirst_node(Constraint, lc);

		Assert(constraint->contype == CONSTR_PRIMARY ||
			   constraint->contype == CONSTR_UNIQUE ||
			   constraint->contype == CONSTR_EXCLUSION);

		index = transformIndexConstraint(constraint, cxt);

		indexlist = lappend(indexlist, index);
	}

	/*
	 * Scan the index list and remove any redundant index specifications. This
	 * can happen if, for instance, the user writes UNIQUE PRIMARY KEY. A
	 * strict reading of SQL would suggest raising an error instead, but that
	 * strikes me as too anal-retentive. - tgl 2001-02-14
	 *
	 * XXX in ALTER TABLE case, it'd be nice to look for duplicate
	 * pre-existing indexes, too.
	 */
	if (cxt->pkey != NULL)
	{
		/* Make sure we keep the PKEY index in preference to others... */
		finalindexlist = list_make1(cxt->pkey);
	}

	foreach(lc, indexlist)
	{
		bool		keep = true;
		bool		defer = false;
		ListCell   *k;

		index = lfirst(lc);

		/* if it's pkey, it's already in finalindexlist */
		if (index == cxt->pkey)
			continue;

		foreach(k, finalindexlist)
		{
			IndexStmt  *priorindex = lfirst(k);

			if (equal(index->indexParams, priorindex->indexParams) &&
				equal(index->indexIncludingParams, priorindex->indexIncludingParams) &&
				equal(index->whereClause, priorindex->whereClause) &&
				equal(index->excludeOpNames, priorindex->excludeOpNames) &&
				strcmp(index->accessMethod, priorindex->accessMethod) == 0 &&
				index->deferrable == priorindex->deferrable &&
				index->initdeferred == priorindex->initdeferred)
			{
				priorindex->unique |= index->unique;

				/*
				 * If the prior index is as yet unnamed, and this one is
				 * named, then transfer the name to the prior index. This
				 * ensures that if we have named and unnamed constraints,
				 * we'll use (at least one of) the names for the index.
				 */
				if (priorindex->idxname == NULL)
					priorindex->idxname = index->idxname;
				keep = false;
				break;
			}
		}
		
		defer = index->whereClause != NULL;
		if ( !defer )
		{
			ListCell *j;
			foreach(j, index->indexParams)
			{
				IndexElem *elt = (IndexElem*)lfirst(j);
				Assert(IsA(elt, IndexElem));
				
				if (elt->expr != NULL)
				{
					defer = true;
					break;
				}
			}
		}

		if (keep)
			finalindexlist = lappend(finalindexlist, index);
	}

	/*
	 * Now append all the IndexStmts to cxt->alist.  If we generated an ALTER
	 * TABLE SET NOT NULL statement to support a primary key, it's already in
	 * cxt->alist.
	 */
	cxt->alist = list_concat(cxt->alist, finalindexlist);
}

/*
 * transformIndexConstraint
 *		Transform one UNIQUE, PRIMARY KEY, or EXCLUDE constraint for
 *		transformIndexConstraints.
 *
 * We return an IndexStmt.  For a PRIMARY KEY constraint, we additionally
 * produce NOT NULL constraints, either by marking ColumnDefs in cxt->columns
 * as is_not_null or by adding an ALTER TABLE SET NOT NULL command to
 * cxt->alist.
 */
static IndexStmt *
transformIndexConstraint(Constraint *constraint, CreateStmtContext *cxt)
{
	IndexStmt  *index;
	List	   *notnullcmds = NIL;
	ListCell   *lc;

	index = makeNode(IndexStmt);

	index->unique = (constraint->contype != CONSTR_EXCLUSION);
	index->primary = (constraint->contype == CONSTR_PRIMARY);
	if (index->primary)
	{
		if (cxt->pkey != NULL)
			ereport(ERROR,
					(errcode(ERRCODE_INVALID_TABLE_DEFINITION),
					 errmsg("multiple primary keys for table \"%s\" are not allowed",
							cxt->relation->relname),
					 parser_errposition(cxt->pstate, constraint->location)));
		cxt->pkey = index;

		/*
		 * In ALTER TABLE case, a primary index might already exist, but
		 * DefineIndex will check for it.
		 */
	}
	index->isconstraint = true;
	index->deferrable = constraint->deferrable;
	index->initdeferred = constraint->initdeferred;

	if (constraint->conname != NULL)
		index->idxname = pstrdup(constraint->conname);
	else
		index->idxname = NULL;	/* DefineIndex will choose name */

	index->relation = cxt->relation;
	index->accessMethod = constraint->access_method ? constraint->access_method : DEFAULT_INDEX_TYPE;
	index->options = constraint->options;
	index->tableSpace = constraint->indexspace;
	index->whereClause = constraint->where_clause;
	index->indexParams = NIL;
	index->indexIncludingParams = NIL;
	index->excludeOpNames = NIL;
	index->idxcomment = NULL;
	index->indexOid = InvalidOid;
	index->oldNode = InvalidOid;
	index->oldCreateSubid = InvalidSubTransactionId;
	index->oldFirstRelfilenodeSubid = InvalidSubTransactionId;
	index->transformed = false;
	index->concurrent = false;
	index->if_not_exists = false;
	index->reset_default_tblspc = constraint->reset_default_tblspc;

	/*
	 * If it's ALTER TABLE ADD CONSTRAINT USING INDEX, look up the index and
	 * verify it's usable, then extract the implied column name list.  (We
	 * will not actually need the column name list at runtime, but we need it
	 * now to check for duplicate column entries below.)
	 */
	if (constraint->indexname != NULL)
	{
		char	   *index_name = constraint->indexname;
		Relation	heap_rel = cxt->rel;
		Oid			index_oid;
		Relation	index_rel;
		Form_pg_index index_form;
		oidvector  *indclass;
		Datum		indclassDatum;
		bool		isnull;
		int			i;

		/* Grammar should not allow this with explicit column list */
		Assert(constraint->keys == NIL);

		/* Grammar should only allow PRIMARY and UNIQUE constraints */
		Assert(constraint->contype == CONSTR_PRIMARY ||
			   constraint->contype == CONSTR_UNIQUE);

		/* Must be ALTER, not CREATE, but grammar doesn't enforce that */
		if (!cxt->isalter)
			ereport(ERROR,
					(errcode(ERRCODE_FEATURE_NOT_SUPPORTED),
					 errmsg("cannot use an existing index in CREATE TABLE"),
					 parser_errposition(cxt->pstate, constraint->location)));

		/* Look for the index in the same schema as the table */
		index_oid = get_relname_relid(index_name, RelationGetNamespace(heap_rel));

		if (!OidIsValid(index_oid))
			ereport(ERROR,
					(errcode(ERRCODE_UNDEFINED_OBJECT),
					 errmsg("index \"%s\" does not exist", index_name),
					 parser_errposition(cxt->pstate, constraint->location)));

		/* Open the index (this will throw an error if it is not an index) */
		index_rel = index_open(index_oid, AccessShareLock);
		index_form = index_rel->rd_index;

		/* Check that it does not have an associated constraint already */
		if (OidIsValid(get_index_constraint(index_oid)))
			ereport(ERROR,
					(errcode(ERRCODE_OBJECT_NOT_IN_PREREQUISITE_STATE),
					 errmsg("index \"%s\" is already associated with a constraint",
							index_name),
					 parser_errposition(cxt->pstate, constraint->location)));

		/* Perform validity checks on the index */
		if (index_form->indrelid != RelationGetRelid(heap_rel))
			ereport(ERROR,
					(errcode(ERRCODE_OBJECT_NOT_IN_PREREQUISITE_STATE),
					 errmsg("index \"%s\" does not belong to table \"%s\"",
							index_name, RelationGetRelationName(heap_rel)),
					 parser_errposition(cxt->pstate, constraint->location)));

		if (!index_form->indisvalid)
			ereport(ERROR,
					(errcode(ERRCODE_OBJECT_NOT_IN_PREREQUISITE_STATE),
					 errmsg("index \"%s\" is not valid", index_name),
					 parser_errposition(cxt->pstate, constraint->location)));

		if (!index_form->indisunique)
			ereport(ERROR,
					(errcode(ERRCODE_WRONG_OBJECT_TYPE),
					 errmsg("\"%s\" is not a unique index", index_name),
					 errdetail("Cannot create a primary key or unique constraint using such an index."),
					 parser_errposition(cxt->pstate, constraint->location)));

		if (RelationGetIndexExpressions(index_rel) != NIL)
			ereport(ERROR,
					(errcode(ERRCODE_WRONG_OBJECT_TYPE),
					 errmsg("index \"%s\" contains expressions", index_name),
					 errdetail("Cannot create a primary key or unique constraint using such an index."),
					 parser_errposition(cxt->pstate, constraint->location)));

		if (RelationGetIndexPredicate(index_rel) != NIL)
			ereport(ERROR,
					(errcode(ERRCODE_WRONG_OBJECT_TYPE),
					 errmsg("\"%s\" is a partial index", index_name),
					 errdetail("Cannot create a primary key or unique constraint using such an index."),
					 parser_errposition(cxt->pstate, constraint->location)));

		/*
		 * It's probably unsafe to change a deferred index to non-deferred. (A
		 * non-constraint index couldn't be deferred anyway, so this case
		 * should never occur; no need to sweat, but let's check it.)
		 */
		if (!index_form->indimmediate && !constraint->deferrable)
			ereport(ERROR,
					(errcode(ERRCODE_WRONG_OBJECT_TYPE),
					 errmsg("\"%s\" is a deferrable index", index_name),
					 errdetail("Cannot create a non-deferrable constraint using a deferrable index."),
					 parser_errposition(cxt->pstate, constraint->location)));

		/*
		 * Insist on it being a btree.  That's the only kind that supports
		 * uniqueness at the moment anyway; but we must have an index that
		 * exactly matches what you'd get from plain ADD CONSTRAINT syntax,
		 * else dump and reload will produce a different index (breaking
		 * pg_upgrade in particular).
		 */
		if (index_rel->rd_rel->relam != get_index_am_oid(DEFAULT_INDEX_TYPE, false))
			ereport(ERROR,
					(errcode(ERRCODE_WRONG_OBJECT_TYPE),
					 errmsg("index \"%s\" is not a btree", index_name),
					 parser_errposition(cxt->pstate, constraint->location)));

		/* Must get indclass the hard way */
		indclassDatum = SysCacheGetAttr(INDEXRELID, index_rel->rd_indextuple,
										Anum_pg_index_indclass, &isnull);
		Assert(!isnull);
		indclass = (oidvector *) DatumGetPointer(indclassDatum);

		for (i = 0; i < index_form->indnatts; i++)
		{
			int16		attnum = index_form->indkey.values[i];
			const FormData_pg_attribute *attform;
			char	   *attname;
			Oid			defopclass;

			/*
			 * We shouldn't see attnum == 0 here, since we already rejected
			 * expression indexes.  If we do, SystemAttributeDefinition will
			 * throw an error.
			 */
			if (attnum > 0)
			{
				Assert(attnum <= heap_rel->rd_att->natts);
				attform = TupleDescAttr(heap_rel->rd_att, attnum - 1);
			}
			else
				attform = SystemAttributeDefinition(attnum);
			attname = pstrdup(NameStr(attform->attname));

			if (i < index_form->indnkeyatts)
			{
				/*
				 * Insist on default opclass, collation, and sort options.
				 * While the index would still work as a constraint with
				 * non-default settings, it might not provide exactly the same
				 * uniqueness semantics as you'd get from a normally-created
				 * constraint; and there's also the dump/reload problem
				 * mentioned above.
				 */
				Datum		attoptions =
				get_attoptions(RelationGetRelid(index_rel), i + 1);

				defopclass = GetDefaultOpClass(attform->atttypid,
											   index_rel->rd_rel->relam);
				if (indclass->values[i] != defopclass ||
					attform->attcollation != index_rel->rd_indcollation[i] ||
					attoptions != (Datum) 0 ||
					index_rel->rd_indoption[i] != 0)
					ereport(ERROR,
							(errcode(ERRCODE_WRONG_OBJECT_TYPE),
							 errmsg("index \"%s\" column number %d does not have default sorting behavior", index_name, i + 1),
							 errdetail("Cannot create a primary key or unique constraint using such an index."),
							 parser_errposition(cxt->pstate, constraint->location)));

				constraint->keys = lappend(constraint->keys, makeString(attname));
			}
			else
				constraint->including = lappend(constraint->including, makeString(attname));
		}

		/* Close the index relation but keep the lock */
		relation_close(index_rel, NoLock);

		index->indexOid = index_oid;
	}

	/*
	 * If it's an EXCLUDE constraint, the grammar returns a list of pairs of
	 * IndexElems and operator names.  We have to break that apart into
	 * separate lists.
	 */
	if (constraint->contype == CONSTR_EXCLUSION)
	{
		foreach(lc, constraint->exclusions)
		{
			List	   *pair = (List *) lfirst(lc);
			IndexElem  *elem;
			List	   *opname;

			Assert(list_length(pair) == 2);
			elem = linitial_node(IndexElem, pair);
			opname = lsecond_node(List, pair);

			index->indexParams = lappend(index->indexParams, elem);
			index->excludeOpNames = lappend(index->excludeOpNames, opname);
		}
	}

	/*
	 * For UNIQUE and PRIMARY KEY, we just have a list of column names.
	 *
	 * Make sure referenced keys exist.  If we are making a PRIMARY KEY index,
	 * also make sure they are NOT NULL.
	 */
	else
	{
		foreach(lc, constraint->keys)
		{
			char	   *key = strVal(lfirst(lc));
			bool		found = false;
			bool		forced_not_null = false;
			ColumnDef  *column = NULL;
			ListCell   *columns;
			IndexElem  *iparam;

			/* Make sure referenced column exists. */
			foreach(columns, cxt->columns)
			{
				column = castNode(ColumnDef, lfirst(columns));
				if (strcmp(column->colname, key) == 0)
				{
					found = true;
					break;
				}
			}
			if (found)
			{
				/*
				 * column is defined in the new table.  For PRIMARY KEY, we
				 * can apply the NOT NULL constraint cheaply here ... unless
				 * the column is marked is_from_type, in which case marking it
				 * here would be ineffective (see MergeAttributes).
				 */
				if (constraint->contype == CONSTR_PRIMARY &&
					!column->is_from_type)
				{
					column->is_not_null = true;
					forced_not_null = true;
				}
			}
			else if (SystemAttributeByName(key) != NULL)
			{
				/*
				 * column will be a system column in the new table, so accept
				 * it. System columns can't ever be null, so no need to worry
				 * about PRIMARY/NOT NULL constraint.
				 */
				found = true;
			}
			else if (cxt->inhRelations)
			{
				/* try inherited tables */
				ListCell   *inher;

				foreach(inher, cxt->inhRelations)
				{
					RangeVar   *inh = castNode(RangeVar, lfirst(inher));
					Relation	rel;
					int			count;

					rel = table_openrv(inh, AccessShareLock);
					/* check user requested inheritance from valid relkind */
					if (rel->rd_rel->relkind != RELKIND_RELATION &&
						rel->rd_rel->relkind != RELKIND_FOREIGN_TABLE &&
						rel->rd_rel->relkind != RELKIND_PARTITIONED_TABLE)
						ereport(ERROR,
								(errcode(ERRCODE_WRONG_OBJECT_TYPE),
								 errmsg("inherited relation \"%s\" is not a table or foreign table",
										inh->relname)));
					for (count = 0; count < rel->rd_att->natts; count++)
					{
						Form_pg_attribute inhattr = TupleDescAttr(rel->rd_att,
																  count);
						char	   *inhname = NameStr(inhattr->attname);

						if (inhattr->attisdropped)
							continue;
						if (strcmp(key, inhname) == 0)
						{
							found = true;

							/*
							 * It's tempting to set forced_not_null if the
							 * parent column is already NOT NULL, but that
							 * seems unsafe because the column's NOT NULL
							 * marking might disappear between now and
							 * execution.  Do the runtime check to be safe.
							 */
							break;
						}
					}
					table_close(rel, NoLock);
					if (found)
						break;
				}
			}

			/*
			 * In the ALTER TABLE case, don't complain about index keys not
			 * created in the command; they may well exist already.
			 * DefineIndex will complain about them if not.
			 */
			if (!found && !cxt->isalter)
				ereport(ERROR,
						(errcode(ERRCODE_UNDEFINED_COLUMN),
						 errmsg("column \"%s\" named in key does not exist", key),
						 parser_errposition(cxt->pstate, constraint->location)));

			/* Check for PRIMARY KEY(foo, foo) */
			foreach(columns, index->indexParams)
			{
				iparam = (IndexElem *) lfirst(columns);
				if (iparam->name && strcmp(key, iparam->name) == 0)
				{
					if (index->primary)
						ereport(ERROR,
								(errcode(ERRCODE_DUPLICATE_COLUMN),
								 errmsg("column \"%s\" appears twice in primary key constraint",
										key),
								 parser_errposition(cxt->pstate, constraint->location)));
					else
						ereport(ERROR,
								(errcode(ERRCODE_DUPLICATE_COLUMN),
								 errmsg("column \"%s\" appears twice in unique constraint",
										key),
								 parser_errposition(cxt->pstate, constraint->location)));
				}
			}

			/* OK, add it to the index definition */
			iparam = makeNode(IndexElem);
			iparam->name = pstrdup(key);
			iparam->expr = NULL;
			iparam->indexcolname = NULL;
			iparam->collation = NIL;
			iparam->opclass = NIL;
			iparam->opclassopts = NIL;
			iparam->ordering = SORTBY_DEFAULT;
			iparam->nulls_ordering = SORTBY_NULLS_DEFAULT;
			index->indexParams = lappend(index->indexParams, iparam);

			/*
			 * For a primary-key column, also create an item for ALTER TABLE
			 * SET NOT NULL if we couldn't ensure it via is_not_null above.
			 */
			if (constraint->contype == CONSTR_PRIMARY && !forced_not_null)
			{
				AlterTableCmd *notnullcmd = makeNode(AlterTableCmd);

				notnullcmd->subtype = AT_SetNotNull;
				notnullcmd->name = pstrdup(key);
				notnullcmds = lappend(notnullcmds, notnullcmd);
			}
		}
	}

	/*
	 * Add included columns to index definition.  This is much like the
	 * simple-column-name-list code above, except that we don't worry about
	 * NOT NULL marking; included columns in a primary key should not be
	 * forced NOT NULL.  We don't complain about duplicate columns, either,
	 * though maybe we should?
	 */
	foreach(lc, constraint->including)
	{
		char	   *key = strVal(lfirst(lc));
		bool		found = false;
		ColumnDef  *column = NULL;
		ListCell   *columns;
		IndexElem  *iparam;

		foreach(columns, cxt->columns)
		{
			column = lfirst_node(ColumnDef, columns);
			if (strcmp(column->colname, key) == 0)
			{
				found = true;
				break;
			}
		}

		if (!found)
		{
			if (SystemAttributeByName(key) != NULL)
			{
				/*
				 * column will be a system column in the new table, so accept
				 * it.
				 */
				found = true;
			}
			else if (cxt->inhRelations)
			{
				/* try inherited tables */
				ListCell   *inher;

				foreach(inher, cxt->inhRelations)
				{
					RangeVar   *inh = lfirst_node(RangeVar, inher);
					Relation	rel;
					int			count;

					rel = table_openrv(inh, AccessShareLock);
					/* check user requested inheritance from valid relkind */
					if (rel->rd_rel->relkind != RELKIND_RELATION &&
						rel->rd_rel->relkind != RELKIND_FOREIGN_TABLE &&
						rel->rd_rel->relkind != RELKIND_PARTITIONED_TABLE)
						ereport(ERROR,
								(errcode(ERRCODE_WRONG_OBJECT_TYPE),
								 errmsg("inherited relation \"%s\" is not a table or foreign table",
										inh->relname)));
					for (count = 0; count < rel->rd_att->natts; count++)
					{
						Form_pg_attribute inhattr = TupleDescAttr(rel->rd_att,
																  count);
						char	   *inhname = NameStr(inhattr->attname);

						if (inhattr->attisdropped)
							continue;
						if (strcmp(key, inhname) == 0)
						{
							found = true;
							break;
						}
					}
					table_close(rel, NoLock);
					if (found)
						break;
				}
			}
		}

		/*
		 * In the ALTER TABLE case, don't complain about index keys not
		 * created in the command; they may well exist already. DefineIndex
		 * will complain about them if not.
		 */
		if (!found && !cxt->isalter)
			ereport(ERROR,
					(errcode(ERRCODE_UNDEFINED_COLUMN),
					 errmsg("column \"%s\" named in key does not exist", key),
					 parser_errposition(cxt->pstate, constraint->location)));

		/* OK, add it to the index definition */
		iparam = makeNode(IndexElem);
		iparam->name = pstrdup(key);
		iparam->expr = NULL;
		iparam->indexcolname = NULL;
		iparam->collation = NIL;
		iparam->opclass = NIL;
		iparam->opclassopts = NIL;
		index->indexIncludingParams = lappend(index->indexIncludingParams, iparam);
	}

	/*
	 * If we found anything that requires run-time SET NOT NULL, build a full
	 * ALTER TABLE command for that and add it to cxt->alist.
	 */
	if (notnullcmds)
	{
		AlterTableStmt *alterstmt = makeNode(AlterTableStmt);

		alterstmt->relation = copyObject(cxt->relation);
		alterstmt->cmds = notnullcmds;
		alterstmt->objtype = OBJECT_TABLE;
		alterstmt->missing_ok = false;

		cxt->alist = lappend(cxt->alist, alterstmt);
	}

	return index;
}

/*
 * transformExtendedStatistics
 *     Handle extended statistic objects
 *
 * Right now, there's nothing to do here, so we just append the list to
 * the existing "after" list.
 */
static void
transformExtendedStatistics(CreateStmtContext *cxt)
{
	cxt->alist = list_concat(cxt->alist, cxt->extstats);
}

/*
 * transformCheckConstraints
 *		handle CHECK constraints
 *
 * Right now, there's nothing to do here when called from ALTER TABLE,
 * but the other constraint-transformation functions are called in both
 * the CREATE TABLE and ALTER TABLE paths, so do the same here, and just
 * don't do anything if we're not authorized to skip validation.
 */
static void
transformCheckConstraints(CreateStmtContext *cxt, bool skipValidation)
{
	ListCell   *ckclist;

	if (cxt->ckconstraints == NIL)
		return;

	/*
	 * If creating a new table (but not a foreign table), we can safely skip
	 * validation of check constraints, and nonetheless mark them valid. (This
	 * will override any user-supplied NOT VALID flag.)
	 */
	if (skipValidation)
	{
		foreach(ckclist, cxt->ckconstraints)
		{
			Constraint *constraint = (Constraint *) lfirst(ckclist);

			constraint->skip_validation = true;
			constraint->initially_valid = true;
		}
	}
}

/*
 * transformFKConstraints
 *		handle FOREIGN KEY constraints
 */
static void
transformFKConstraints(CreateStmtContext *cxt,
					   bool skipValidation, bool isAddConstraint)
{
	ListCell   *fkclist;

	if (cxt->fkconstraints == NIL)
		return;

	/*
	 * If CREATE TABLE or adding a column with NULL default, we can safely
	 * skip validation of FK constraints, and nonetheless mark them valid.
	 * (This will override any user-supplied NOT VALID flag.)
	 */
	if (skipValidation)
	{
		foreach(fkclist, cxt->fkconstraints)
		{
			Constraint *constraint = (Constraint *) lfirst(fkclist);

			constraint->skip_validation = true;
			constraint->initially_valid = true;
		}
	}

	/*
	 * For CREATE TABLE or ALTER TABLE ADD COLUMN, gin up an ALTER TABLE ADD
	 * CONSTRAINT command to execute after the basic command is complete. (If
	 * called from ADD CONSTRAINT, that routine will add the FK constraints to
	 * its own subcommand list.)
	 *
	 * Note: the ADD CONSTRAINT command must also execute after any index
	 * creation commands.  Thus, this should run after
	 * transformIndexConstraints, so that the CREATE INDEX commands are
	 * already in cxt->alist.  See also the handling of cxt->likeclauses.
	 */
	if (!isAddConstraint)
	{
		AlterTableStmt *alterstmt = makeNode(AlterTableStmt);

		alterstmt->relation = cxt->relation;
		alterstmt->cmds = NIL;
		alterstmt->objtype = OBJECT_TABLE;

		foreach(fkclist, cxt->fkconstraints)
		{
			Constraint *constraint = (Constraint *) lfirst(fkclist);
			AlterTableCmd *altercmd = makeNode(AlterTableCmd);

			altercmd->subtype = AT_AddConstraint;
			altercmd->name = NULL;
			altercmd->def = (Node *) constraint;
			alterstmt->cmds = lappend(alterstmt->cmds, altercmd);
		}

		cxt->alist = lappend(cxt->alist, alterstmt);
	}
}

/*
 * transformIndexStmt - parse analysis for CREATE INDEX and ALTER TABLE
 *
 * Note: this is a no-op for an index not using either index expressions or
 * a predicate expression.  There are several code paths that create indexes
 * without bothering to call this, because they know they don't have any
 * such expressions to deal with.
 *
 * To avoid race conditions, it's important that this function rely only on
 * the passed-in relid (and not on stmt->relation) to determine the target
 * relation.
 */
IndexStmt *
transformIndexStmt(Oid relid, IndexStmt *stmt, const char *queryString)
{
	ParseState *pstate;
	ParseNamespaceItem *nsitem;
	ListCell   *l;
	Relation	rel;

	/* Nothing to do if statement already transformed. */
	if (stmt->transformed)
		return stmt;

	/* Set up pstate */
	pstate = make_parsestate(NULL);
	pstate->p_sourcetext = queryString;

	/*
	 * Put the parent table into the rtable so that the expressions can refer
	 * to its fields without qualification.  Caller is responsible for locking
	 * relation, but we still need to open it.
	 */
	rel = relation_open(relid, NoLock);
	nsitem = addRangeTableEntryForRelation(pstate, rel,
										   AccessShareLock,
										   NULL, false, true);

	/* no to join list, yes to namespaces */
	addNSItemToQuery(pstate, nsitem, false, true, true);

	/* take care of the where clause */
	if (stmt->whereClause)
	{
		stmt->whereClause = transformWhereClause(pstate,
												 stmt->whereClause,
												 EXPR_KIND_INDEX_PREDICATE,
												 "WHERE");
		/* we have to fix its collations too */
		assign_expr_collations(pstate, stmt->whereClause);
	}

	/* take care of any index expressions */
	foreach(l, stmt->indexParams)
	{
		IndexElem  *ielem = (IndexElem *) lfirst(l);

		if (ielem->expr)
		{
			/* Extract preliminary index col name before transforming expr */
			if (ielem->indexcolname == NULL)
				ielem->indexcolname = FigureIndexColname(ielem->expr);

			/* Now do parse transformation of the expression */
			ielem->expr = transformExpr(pstate, ielem->expr,
										EXPR_KIND_INDEX_EXPRESSION);

			/* We have to fix its collations too */
			assign_expr_collations(pstate, ielem->expr);

			/*
			 * transformExpr() should have already rejected subqueries,
			 * aggregates, window functions, and SRFs, based on the EXPR_KIND_
			 * for an index expression.
			 *
			 * DefineIndex() will make more checks.
			 */
		}
	}

	/*
	 * Check that only the base rel is mentioned.  (This should be dead code
	 * now that add_missing_from is history.)
	 */
	if (list_length(pstate->p_rtable) != 1)
		ereport(ERROR,
				(errcode(ERRCODE_INVALID_COLUMN_REFERENCE),
				 errmsg("index expressions and predicates can refer only to the table being indexed")));

	free_parsestate(pstate);

	/* Close relation */
	table_close(rel, NoLock);

	/* Mark statement as successfully transformed */
	stmt->transformed = true;

	return stmt;
}

/*
 * transformStatsStmt - parse analysis for CREATE STATISTICS
 *
 * To avoid race conditions, it's important that this function relies only on
 * the passed-in relid (and not on stmt->relation) to determine the target
 * relation.
 */
CreateStatsStmt *
transformStatsStmt(Oid relid, CreateStatsStmt *stmt, const char *queryString)
{
	ParseState *pstate;
	ParseNamespaceItem *nsitem;
	ListCell   *l;
	Relation	rel;

	/* Nothing to do if statement already transformed. */
	if (stmt->transformed)
		return stmt;

	/* Set up pstate */
	pstate = make_parsestate(NULL);
	pstate->p_sourcetext = queryString;

	/*
	 * Put the parent table into the rtable so that the expressions can refer
	 * to its fields without qualification.  Caller is responsible for locking
	 * relation, but we still need to open it.
	 */
	rel = relation_open(relid, NoLock);
	nsitem = addRangeTableEntryForRelation(pstate, rel,
										   AccessShareLock,
										   NULL, false, true);

	/* no to join list, yes to namespaces */
	addNSItemToQuery(pstate, nsitem, false, true, true);

	/* take care of any expressions */
	foreach(l, stmt->exprs)
	{
		StatsElem  *selem = (StatsElem *) lfirst(l);

		if (selem->expr)
		{
			/* Now do parse transformation of the expression */
			selem->expr = transformExpr(pstate, selem->expr,
										EXPR_KIND_STATS_EXPRESSION);

			/* We have to fix its collations too */
			assign_expr_collations(pstate, selem->expr);
		}
	}

	/*
	 * Check that only the base rel is mentioned.  (This should be dead code
	 * now that add_missing_from is history.)
	 */
	if (list_length(pstate->p_rtable) != 1)
		ereport(ERROR,
				(errcode(ERRCODE_INVALID_COLUMN_REFERENCE),
				 errmsg("statistics expressions can refer only to the table being referenced")));

	free_parsestate(pstate);

	/* Close relation */
	table_close(rel, NoLock);

	/* Mark statement as successfully transformed */
	stmt->transformed = true;

	return stmt;
}


/*
 * transformRuleStmt -
 *	  transform a CREATE RULE Statement. The action is a list of parse
 *	  trees which is transformed into a list of query trees, and we also
 *	  transform the WHERE clause if any.
 *
 * actions and whereClause are output parameters that receive the
 * transformed results.
 */
void
transformRuleStmt(RuleStmt *stmt, const char *queryString,
				  List **actions, Node **whereClause)
{
	Relation	rel;
	ParseState *pstate;
	ParseNamespaceItem *oldnsitem;
	ParseNamespaceItem *newnsitem;

	/*
	 * To avoid deadlock, make sure the first thing we do is grab
	 * AccessExclusiveLock on the target relation.  This will be needed by
	 * DefineQueryRewrite(), and we don't want to grab a lesser lock
	 * beforehand.
	 */
	rel = table_openrv(stmt->relation, AccessExclusiveLock);

	if (rel->rd_rel->relkind == RELKIND_MATVIEW)
		ereport(ERROR,
				(errcode(ERRCODE_FEATURE_NOT_SUPPORTED),
				 errmsg("rules on materialized views are not supported")));

	/* Set up pstate */
	pstate = make_parsestate(NULL);
	pstate->p_sourcetext = queryString;

	/*
	 * NOTE: 'OLD' must always have a varno equal to 1 and 'NEW' equal to 2.
	 * Set up their ParseNamespaceItems in the main pstate for use in parsing
	 * the rule qualification.
	 */
	oldnsitem = addRangeTableEntryForRelation(pstate, rel,
											  AccessShareLock,
											  makeAlias("old", NIL),
											  false, false);
	newnsitem = addRangeTableEntryForRelation(pstate, rel,
											  AccessShareLock,
											  makeAlias("new", NIL),
											  false, false);
	/* Must override addRangeTableEntry's default access-check flags */
	oldnsitem->p_rte->requiredPerms = 0;
	newnsitem->p_rte->requiredPerms = 0;

	/*
	 * They must be in the namespace too for lookup purposes, but only add the
	 * one(s) that are relevant for the current kind of rule.  In an UPDATE
	 * rule, quals must refer to OLD.field or NEW.field to be unambiguous, but
	 * there's no need to be so picky for INSERT & DELETE.  We do not add them
	 * to the joinlist.
	 */
	switch (stmt->event)
	{
		case CMD_SELECT:
			addNSItemToQuery(pstate, oldnsitem, false, true, true);
			break;
		case CMD_UPDATE:
			addNSItemToQuery(pstate, oldnsitem, false, true, true);
			addNSItemToQuery(pstate, newnsitem, false, true, true);
			break;
		case CMD_INSERT:
			addNSItemToQuery(pstate, newnsitem, false, true, true);
			break;
		case CMD_DELETE:
			addNSItemToQuery(pstate, oldnsitem, false, true, true);
			break;
		default:
			elog(ERROR, "unrecognized event type: %d",
				 (int) stmt->event);
			break;
	}

	/* take care of the where clause */
	*whereClause = transformWhereClause(pstate,
										stmt->whereClause,
										EXPR_KIND_WHERE,
										"WHERE");
	/* we have to fix its collations too */
	assign_expr_collations(pstate, *whereClause);

	/* this is probably dead code without add_missing_from: */
	if (list_length(pstate->p_rtable) != 2) /* naughty, naughty... */
		ereport(ERROR,
				(errcode(ERRCODE_INVALID_OBJECT_DEFINITION),
				 errmsg("rule WHERE condition cannot contain references to other relations")));

	/*
	 * 'instead nothing' rules with a qualification need a query rangetable so
	 * the rewrite handler can add the negated rule qualification to the
	 * original query. We create a query with the new command type CMD_NOTHING
	 * here that is treated specially by the rewrite system.
	 */
	if (stmt->actions == NIL)
	{
		Query	   *nothing_qry = makeNode(Query);

		nothing_qry->commandType = CMD_NOTHING;
		nothing_qry->rtable = pstate->p_rtable;
		nothing_qry->jointree = makeFromExpr(NIL, NULL);	/* no join wanted */

		*actions = list_make1(nothing_qry);
	}
	else
	{
		ListCell   *l;
		List	   *newactions = NIL;

		/*
		 * transform each statement, like parse_sub_analyze()
		 */
		foreach(l, stmt->actions)
		{
			Node	   *action = (Node *) lfirst(l);
			ParseState *sub_pstate = make_parsestate(NULL);
			Query	   *sub_qry,
					   *top_subqry;
			bool		has_old,
						has_new;

			/*
			 * Since outer ParseState isn't parent of inner, have to pass down
			 * the query text by hand.
			 */
			sub_pstate->p_sourcetext = queryString;

			/*
			 * Set up OLD/NEW in the rtable for this statement.  The entries
			 * are added only to relnamespace, not varnamespace, because we
			 * don't want them to be referred to by unqualified field names
			 * nor "*" in the rule actions.  We decide later whether to put
			 * them in the joinlist.
			 */
			oldnsitem = addRangeTableEntryForRelation(sub_pstate, rel,
													  AccessShareLock,
													  makeAlias("old", NIL),
													  false, false);
			newnsitem = addRangeTableEntryForRelation(sub_pstate, rel,
													  AccessShareLock,
													  makeAlias("new", NIL),
													  false, false);
			oldnsitem->p_rte->requiredPerms = 0;
			newnsitem->p_rte->requiredPerms = 0;
			addNSItemToQuery(sub_pstate, oldnsitem, false, true, false);
			addNSItemToQuery(sub_pstate, newnsitem, false, true, false);

			/* Transform the rule action statement */
			top_subqry = transformStmt(sub_pstate, action);

			/*
			 * We cannot support utility-statement actions (eg NOTIFY) with
			 * nonempty rule WHERE conditions, because there's no way to make
			 * the utility action execute conditionally.
			 */
			if (top_subqry->commandType == CMD_UTILITY &&
				*whereClause != NULL)
				ereport(ERROR,
						(errcode(ERRCODE_INVALID_OBJECT_DEFINITION),
						 errmsg("rules with WHERE conditions can only have SELECT, INSERT, UPDATE, or DELETE actions")));

			/*
			 * If the action is INSERT...SELECT, OLD/NEW have been pushed down
			 * into the SELECT, and that's what we need to look at. (Ugly
			 * kluge ... try to fix this when we redesign querytrees.)
			 */
			sub_qry = getInsertSelectQuery(top_subqry, NULL);

			/*
			 * If the sub_qry is a setop, we cannot attach any qualifications
			 * to it, because the planner won't notice them.  This could
			 * perhaps be relaxed someday, but for now, we may as well reject
			 * such a rule immediately.
			 */
			if (sub_qry->setOperations != NULL && *whereClause != NULL)
				ereport(ERROR,
						(errcode(ERRCODE_FEATURE_NOT_SUPPORTED),
						 errmsg("conditional UNION/INTERSECT/EXCEPT statements are not implemented")));

			/*
			 * Validate action's use of OLD/NEW, qual too
			 */
			has_old =
				rangeTableEntry_used((Node *) sub_qry, PRS2_OLD_VARNO, 0) ||
				rangeTableEntry_used(*whereClause, PRS2_OLD_VARNO, 0);
			has_new =
				rangeTableEntry_used((Node *) sub_qry, PRS2_NEW_VARNO, 0) ||
				rangeTableEntry_used(*whereClause, PRS2_NEW_VARNO, 0);

			switch (stmt->event)
			{
				case CMD_SELECT:
					if (has_old)
						ereport(ERROR,
								(errcode(ERRCODE_INVALID_OBJECT_DEFINITION),
								 errmsg("ON SELECT rule cannot use OLD")));
					if (has_new)
						ereport(ERROR,
								(errcode(ERRCODE_INVALID_OBJECT_DEFINITION),
								 errmsg("ON SELECT rule cannot use NEW")));
					break;
				case CMD_UPDATE:
					/* both are OK */
					break;
				case CMD_INSERT:
					if (has_old)
						ereport(ERROR,
								(errcode(ERRCODE_INVALID_OBJECT_DEFINITION),
								 errmsg("ON INSERT rule cannot use OLD")));
					break;
				case CMD_DELETE:
					if (has_new)
						ereport(ERROR,
								(errcode(ERRCODE_INVALID_OBJECT_DEFINITION),
								 errmsg("ON DELETE rule cannot use NEW")));
					break;
				default:
					elog(ERROR, "unrecognized event type: %d",
						 (int) stmt->event);
					break;
			}

			/*
			 * OLD/NEW are not allowed in WITH queries, because they would
			 * amount to outer references for the WITH, which we disallow.
			 * However, they were already in the outer rangetable when we
			 * analyzed the query, so we have to check.
			 *
			 * Note that in the INSERT...SELECT case, we need to examine the
			 * CTE lists of both top_subqry and sub_qry.
			 *
			 * Note that we aren't digging into the body of the query looking
			 * for WITHs in nested sub-SELECTs.  A WITH down there can
			 * legitimately refer to OLD/NEW, because it'd be an
			 * indirect-correlated outer reference.
			 */
			if (rangeTableEntry_used((Node *) top_subqry->cteList,
									 PRS2_OLD_VARNO, 0) ||
				rangeTableEntry_used((Node *) sub_qry->cteList,
									 PRS2_OLD_VARNO, 0))
				ereport(ERROR,
						(errcode(ERRCODE_FEATURE_NOT_SUPPORTED),
						 errmsg("cannot refer to OLD within WITH query")));
			if (rangeTableEntry_used((Node *) top_subqry->cteList,
									 PRS2_NEW_VARNO, 0) ||
				rangeTableEntry_used((Node *) sub_qry->cteList,
									 PRS2_NEW_VARNO, 0))
				ereport(ERROR,
						(errcode(ERRCODE_FEATURE_NOT_SUPPORTED),
						 errmsg("cannot refer to NEW within WITH query")));

			/*
			 * For efficiency's sake, add OLD to the rule action's jointree
			 * only if it was actually referenced in the statement or qual.
			 *
			 * For INSERT, NEW is not really a relation (only a reference to
			 * the to-be-inserted tuple) and should never be added to the
			 * jointree.
			 *
			 * For UPDATE, we treat NEW as being another kind of reference to
			 * OLD, because it represents references to *transformed* tuples
			 * of the existing relation.  It would be wrong to enter NEW
			 * separately in the jointree, since that would cause a double
			 * join of the updated relation.  It's also wrong to fail to make
			 * a jointree entry if only NEW and not OLD is mentioned.
			 */
			if (has_old || (has_new && stmt->event == CMD_UPDATE))
			{
				RangeTblRef *rtr;

				/*
				 * If sub_qry is a setop, manipulating its jointree will do no
				 * good at all, because the jointree is dummy. (This should be
				 * a can't-happen case because of prior tests.)
				 */
				if (sub_qry->setOperations != NULL)
					ereport(ERROR,
							(errcode(ERRCODE_FEATURE_NOT_SUPPORTED),
							 errmsg("conditional UNION/INTERSECT/EXCEPT statements are not implemented")));
				/* hackishly add OLD to the already-built FROM clause */
				rtr = makeNode(RangeTblRef);
				rtr->rtindex = oldnsitem->p_rtindex;
				sub_qry->jointree->fromlist =
					lappend(sub_qry->jointree->fromlist, rtr);
			}

			newactions = lappend(newactions, top_subqry);

			free_parsestate(sub_pstate);
		}

		*actions = newactions;
	}

	free_parsestate(pstate);

	/* Close relation, but keep the exclusive lock */
	table_close(rel, NoLock);
}

/*
 * transformAlterTableStmt -
 *		parse analysis for ALTER TABLE
 *
 * Returns the transformed AlterTableStmt.  There may be additional actions
 * to be done before and after the transformed statement, which are returned
 * in *beforeStmts and *afterStmts as lists of utility command parsetrees.
 *
 * To avoid race conditions, it's important that this function rely only on
 * the passed-in relid (and not on stmt->relation) to determine the target
 * relation.
 */
AlterTableStmt *
transformAlterTableStmt(Oid relid, AlterTableStmt *stmt,
						const char *queryString,
						List **beforeStmts, List **afterStmts)
{
	Relation	rel;
	TupleDesc	tupdesc;
	ParseState *pstate;
	CreateStmtContext cxt;
	List	   *save_alist;
	ListCell   *lcmd,
			   *l;
	List	   *newcmds = NIL;
	bool		skipValidation = true;
	AlterTableCmd *newcmd;
	ParseNamespaceItem *nsitem;

	/* Caller is responsible for locking the relation */
	rel = relation_open(relid, NoLock);
	tupdesc = RelationGetDescr(rel);

	/* Set up pstate */
	pstate = make_parsestate(NULL);
	pstate->p_sourcetext = queryString;
	nsitem = addRangeTableEntryForRelation(pstate,
										   rel,
										   AccessShareLock,
										   NULL,
										   false,
										   true);
	addNSItemToQuery(pstate, nsitem, false, true, true);

	/* Set up CreateStmtContext */
	cxt.pstate = pstate;
	if (rel->rd_rel->relkind == RELKIND_FOREIGN_TABLE)
	{
		cxt.stmtType = "ALTER FOREIGN TABLE";
		cxt.isforeign = true;
	}
	else
	{
		cxt.stmtType = "ALTER TABLE";
		cxt.isforeign = false;
	}
	cxt.relation = stmt->relation;
	cxt.rel = rel;
	cxt.inhRelations = NIL;
	cxt.isalter = true;
	cxt.columns = NIL;
	cxt.ckconstraints = NIL;
	cxt.fkconstraints = NIL;
	cxt.ixconstraints = NIL;
<<<<<<< HEAD
	cxt.inh_indexes = NIL;
	cxt.attr_encodings = NIL;
=======
	cxt.likeclauses = NIL;
>>>>>>> d457cb4e
	cxt.extstats = NIL;
	cxt.blist = NIL;
	cxt.alist = NIL;
	cxt.pkey = NULL;
	cxt.ispartitioned = (rel->rd_rel->relkind == RELKIND_PARTITIONED_TABLE);
	cxt.partbound = NULL;
	cxt.ofType = false;

	/*
	 * Transform ALTER subcommands that need it (most don't).  These largely
	 * re-use code from CREATE TABLE.
	 */
	foreach(lcmd, stmt->cmds)
	{
		AlterTableCmd *cmd = (AlterTableCmd *) lfirst(lcmd);

		switch (cmd->subtype)
		{
			case AT_AddColumn:
			case AT_AddColumnRecurse:
				{
					ColumnDef  *def = castNode(ColumnDef, cmd->def);

					/*
					 * Adding a column with a primary key or unique constraint
					 * is not supported in GPDB.
					 */
					if (Gp_role == GP_ROLE_DISPATCH)
					{
						ListCell *c;
						foreach(c, def->constraints)
						{
							Constraint *cons = (Constraint *) lfirst(c);
							if (cons->contype == CONSTR_PRIMARY)
								ereport(ERROR,
										(errcode(ERRCODE_FEATURE_NOT_SUPPORTED),
										 errmsg("cannot add column with primary key constraint")));
							if (cons->contype == CONSTR_UNIQUE)
								ereport(ERROR,
										(errcode(ERRCODE_FEATURE_NOT_SUPPORTED),
										 errmsg("cannot add column with unique constraint")));
						}
					}
					transformColumnDefinition(&cxt, def);

					/*
					 * If the column has a non-null default, we can't skip
					 * validation of foreign keys.
					 */
					if (def->raw_default != NULL)
						skipValidation = false;

					/*
					 * All constraints are processed in other ways. Remove the
					 * original list
					 */
					def->constraints = NIL;

					newcmds = lappend(newcmds, cmd);
					break;
				}

			case AT_AddConstraint:
			case AT_AddConstraintRecurse:

				/*
				 * The original AddConstraint cmd node doesn't go to newcmds
				 */
				if (IsA(cmd->def, Constraint))
				{
					transformTableConstraint(&cxt, (Constraint *) cmd->def);
					if (((Constraint *) cmd->def)->contype == CONSTR_FOREIGN)
					{
						/* GPDB: always skip validation of foreign keys */
						skipValidation = true;
					}
				}
				else
					elog(ERROR, "unrecognized node type: %d",
						 (int) nodeTag(cmd->def));
				break;

<<<<<<< HEAD
			case AT_ProcessedConstraint:

				/*
				 * Already-transformed ADD CONSTRAINT, so just make it look
				 * like the standard case.
				 */
				cmd->subtype = AT_AddConstraint;
				newcmds = lappend(newcmds, cmd);
				break;

				/* CDB: Partitioned Tables */

			case AT_PartAdd:
			case AT_PartDrop:
			case AT_PartAlter:
			case AT_PartSplit:
			case AT_PartRename:
			case AT_PartTruncate:
			case AT_PartExchange:
			case AT_PartSetTemplate:
				/* Try to support parser_errposition() in each cmd's execution time */
				cmd->queryString = queryString;
				newcmds = lappend(newcmds, cmd);
				break;

=======
>>>>>>> d457cb4e
			case AT_AlterColumnType:
				{
					ColumnDef  *def = castNode(ColumnDef, cmd->def);
					AttrNumber	attnum;

					/*
					 * For ALTER COLUMN TYPE, transform the USING clause if
					 * one was specified.
					 */
					if (def->raw_default)
					{
						def->cooked_default =
							transformExpr(pstate, def->raw_default,
										  EXPR_KIND_ALTER_COL_TRANSFORM);
					}

					/*
					 * For identity column, create ALTER SEQUENCE command to
					 * change the data type of the sequence.
					 */
					attnum = get_attnum(relid, cmd->name);
					if (attnum == InvalidAttrNumber)
						ereport(ERROR,
								(errcode(ERRCODE_UNDEFINED_COLUMN),
								 errmsg("column \"%s\" of relation \"%s\" does not exist",
										cmd->name, RelationGetRelationName(rel))));

					if (attnum > 0 &&
						TupleDescAttr(tupdesc, attnum - 1)->attidentity)
					{
						Oid			seq_relid = getIdentitySequence(relid, attnum, false);
						Oid			typeOid = typenameTypeId(pstate, def->typeName);
						AlterSeqStmt *altseqstmt = makeNode(AlterSeqStmt);

						altseqstmt->sequence = makeRangeVar(get_namespace_name(get_rel_namespace(seq_relid)),
															get_rel_name(seq_relid),
															-1);
						altseqstmt->options = list_make1(makeDefElem("as", (Node *) makeTypeNameFromOid(typeOid, -1), -1));
						altseqstmt->for_identity = true;
						cxt.blist = lappend(cxt.blist, altseqstmt);
					}

					newcmds = lappend(newcmds, cmd);
					break;
				}

			case AT_AddIdentity:
				{
					Constraint *def = castNode(Constraint, cmd->def);
					ColumnDef  *newdef = makeNode(ColumnDef);
					AttrNumber	attnum;

					newdef->colname = cmd->name;
					newdef->identity = def->generated_when;
					cmd->def = (Node *) newdef;

					attnum = get_attnum(relid, cmd->name);
					if (attnum == InvalidAttrNumber)
						ereport(ERROR,
								(errcode(ERRCODE_UNDEFINED_COLUMN),
								 errmsg("column \"%s\" of relation \"%s\" does not exist",
										cmd->name, RelationGetRelationName(rel))));

					generateSerialExtraStmts(&cxt, newdef,
											 get_atttype(relid, attnum),
											 def->options, true, true,
											 NULL, NULL);

					newcmds = lappend(newcmds, cmd);
					break;
				}

			case AT_SetIdentity:
				{
					/*
					 * Create an ALTER SEQUENCE statement for the internal
					 * sequence of the identity column.
					 */
					ListCell   *lc;
					List	   *newseqopts = NIL;
					List	   *newdef = NIL;
					AttrNumber	attnum;
					Oid			seq_relid;

					/*
					 * Split options into those handled by ALTER SEQUENCE and
					 * those for ALTER TABLE proper.
					 */
					foreach(lc, castNode(List, cmd->def))
					{
						DefElem    *def = lfirst_node(DefElem, lc);

						if (strcmp(def->defname, "generated") == 0)
							newdef = lappend(newdef, def);
						else
							newseqopts = lappend(newseqopts, def);
					}

					attnum = get_attnum(relid, cmd->name);
					if (attnum == InvalidAttrNumber)
						ereport(ERROR,
								(errcode(ERRCODE_UNDEFINED_COLUMN),
								 errmsg("column \"%s\" of relation \"%s\" does not exist",
										cmd->name, RelationGetRelationName(rel))));

					seq_relid = getIdentitySequence(relid, attnum, true);

					if (seq_relid)
					{
						AlterSeqStmt *seqstmt;

						seqstmt = makeNode(AlterSeqStmt);
						seqstmt->sequence = makeRangeVar(get_namespace_name(get_rel_namespace(seq_relid)),
														 get_rel_name(seq_relid), -1);
						seqstmt->options = newseqopts;
						seqstmt->for_identity = true;
						seqstmt->missing_ok = false;

						cxt.blist = lappend(cxt.blist, seqstmt);
					}

					/*
					 * If column was not an identity column, we just let the
					 * ALTER TABLE command error out later.  (There are cases
					 * this fails to cover, but we'll need to restructure
					 * where creation of the sequence dependency linkage
					 * happens before we can fix it.)
					 */

					cmd->def = (Node *) newdef;
					newcmds = lappend(newcmds, cmd);
					break;
				}

			case AT_AttachPartition:
			case AT_DetachPartition:
				{
					PartitionCmd *partcmd = (PartitionCmd *) cmd->def;

					if (!stmt->is_internal)
					{
						transformPartitionCmd(&cxt, partcmd);
						/* assign transformed value of the partition bound */
						partcmd->bound = cxt.partbound;
					}
				}

				newcmds = lappend(newcmds, cmd);
				break;

			default:

				/*
				 * Currently, we shouldn't actually get here for subcommand
				 * types that don't require transformation; but if we do, just
				 * emit them unchanged.
				 */
				newcmds = lappend(newcmds, cmd);
				break;
		}
	}

	/*
	 * Transfer anything we already have in cxt.alist into save_alist, to keep
	 * it separate from the output of transformIndexConstraints.
	 */
	save_alist = cxt.alist;
	cxt.alist = NIL;

	/* Postprocess constraints */
	transformIndexConstraints(&cxt);
	transformFKConstraints(&cxt, skipValidation, true);
	transformCheckConstraints(&cxt, false);

	/*
	 * Push any index-creation commands into the ALTER, so that they can be
	 * scheduled nicely by tablecmds.c.  Note that tablecmds.c assumes that
	 * the IndexStmt attached to an AT_AddIndex or AT_AddIndexConstraint
	 * subcommand has already been through transformIndexStmt.
	 */
	foreach(l, cxt.alist)
	{
		Node	   *istmt = (Node *) lfirst(l);

		/*
		 * We assume here that cxt.alist contains only IndexStmts and possibly
		 * ALTER TABLE SET NOT NULL statements generated from primary key
		 * constraints.  We absorb the subcommands of the latter directly.
		 */
		if (IsA(istmt, IndexStmt))
		{
			IndexStmt  *idxstmt = (IndexStmt *) istmt;

			idxstmt = transformIndexStmt(relid, idxstmt, queryString);
			newcmd = makeNode(AlterTableCmd);
			newcmd->subtype = OidIsValid(idxstmt->indexOid) ? AT_AddIndexConstraint : AT_AddIndex;
			newcmd->def = (Node *) idxstmt;
			newcmds = lappend(newcmds, newcmd);
		}
		else if (IsA(istmt, AlterTableStmt))
		{
			AlterTableStmt *alterstmt = (AlterTableStmt *) istmt;

			newcmds = list_concat(newcmds, alterstmt->cmds);
		}
		else
			elog(ERROR, "unexpected stmt type %d", (int) nodeTag(istmt));
	}
	cxt.alist = NIL;

	/* Append any CHECK or FK constraints to the commands list */
	foreach(l, cxt.ckconstraints)
	{
		newcmd = makeNode(AlterTableCmd);
		newcmd->subtype = AT_AddConstraint;
		newcmd->def = (Node *) lfirst(l);
		newcmds = lappend(newcmds, newcmd);
	}
	foreach(l, cxt.fkconstraints)
	{
		newcmd = makeNode(AlterTableCmd);
		newcmd->subtype = AT_AddConstraint;
		newcmd->def = (Node *) lfirst(l);
		newcmds = lappend(newcmds, newcmd);
	}

	/* Append extended statistics objects */
	transformExtendedStatistics(&cxt);

	/* Close rel */
	relation_close(rel, NoLock);

	/*
	 * Output results.
	 */
	stmt->cmds = newcmds;

	*beforeStmts = cxt.blist;
	*afterStmts = list_concat(cxt.alist, save_alist);

	return stmt;
}


/*
 * Preprocess a list of column constraint clauses
 * to attach constraint attributes to their primary constraint nodes
 * and detect inconsistent/misplaced constraint attributes.
 *
 * NOTE: currently, attributes are only supported for FOREIGN KEY, UNIQUE,
 * EXCLUSION, and PRIMARY KEY constraints, but someday they ought to be
 * supported for other constraint types.
 */
static void
transformConstraintAttrs(CreateStmtContext *cxt, List *constraintList)
{
	Constraint *lastprimarycon = NULL;
	bool		saw_deferrability = false;
	bool		saw_initially = false;
	ListCell   *clist;

#define SUPPORTS_ATTRS(node)				\
	((node) != NULL &&						\
	 ((node)->contype == CONSTR_PRIMARY ||	\
	  (node)->contype == CONSTR_UNIQUE ||	\
	  (node)->contype == CONSTR_EXCLUSION || \
	  (node)->contype == CONSTR_FOREIGN))

	foreach(clist, constraintList)
	{
		Constraint *con = (Constraint *) lfirst(clist);

		if (!IsA(con, Constraint))
			elog(ERROR, "unrecognized node type: %d",
				 (int) nodeTag(con));
		switch (con->contype)
		{
			case CONSTR_ATTR_DEFERRABLE:
				if (!SUPPORTS_ATTRS(lastprimarycon))
					ereport(ERROR,
							(errcode(ERRCODE_SYNTAX_ERROR),
							 errmsg("misplaced DEFERRABLE clause"),
							 parser_errposition(cxt->pstate, con->location)));
				if (saw_deferrability)
					ereport(ERROR,
							(errcode(ERRCODE_SYNTAX_ERROR),
							 errmsg("multiple DEFERRABLE/NOT DEFERRABLE clauses not allowed"),
							 parser_errposition(cxt->pstate, con->location)));
				saw_deferrability = true;
				lastprimarycon->deferrable = true;
				break;

			case CONSTR_ATTR_NOT_DEFERRABLE:
				if (!SUPPORTS_ATTRS(lastprimarycon))
					ereport(ERROR,
							(errcode(ERRCODE_SYNTAX_ERROR),
							 errmsg("misplaced NOT DEFERRABLE clause"),
							 parser_errposition(cxt->pstate, con->location)));
				if (saw_deferrability)
					ereport(ERROR,
							(errcode(ERRCODE_SYNTAX_ERROR),
							 errmsg("multiple DEFERRABLE/NOT DEFERRABLE clauses not allowed"),
							 parser_errposition(cxt->pstate, con->location)));
				saw_deferrability = true;
				lastprimarycon->deferrable = false;
				if (saw_initially &&
					lastprimarycon->initdeferred)
					ereport(ERROR,
							(errcode(ERRCODE_SYNTAX_ERROR),
							 errmsg("constraint declared INITIALLY DEFERRED must be DEFERRABLE"),
							 parser_errposition(cxt->pstate, con->location)));
				break;

			case CONSTR_ATTR_DEFERRED:
				if (!SUPPORTS_ATTRS(lastprimarycon))
					ereport(ERROR,
							(errcode(ERRCODE_SYNTAX_ERROR),
							 errmsg("misplaced INITIALLY DEFERRED clause"),
							 parser_errposition(cxt->pstate, con->location)));
				if (saw_initially)
					ereport(ERROR,
							(errcode(ERRCODE_SYNTAX_ERROR),
							 errmsg("multiple INITIALLY IMMEDIATE/DEFERRED clauses not allowed"),
							 parser_errposition(cxt->pstate, con->location)));
				saw_initially = true;
				lastprimarycon->initdeferred = true;

				/*
				 * If only INITIALLY DEFERRED appears, assume DEFERRABLE
				 */
				if (!saw_deferrability)
					lastprimarycon->deferrable = true;
				else if (!lastprimarycon->deferrable)
					ereport(ERROR,
							(errcode(ERRCODE_SYNTAX_ERROR),
							 errmsg("constraint declared INITIALLY DEFERRED must be DEFERRABLE"),
							 parser_errposition(cxt->pstate, con->location)));
				break;

			case CONSTR_ATTR_IMMEDIATE:
				if (!SUPPORTS_ATTRS(lastprimarycon))
					ereport(ERROR,
							(errcode(ERRCODE_SYNTAX_ERROR),
							 errmsg("misplaced INITIALLY IMMEDIATE clause"),
							 parser_errposition(cxt->pstate, con->location)));
				if (saw_initially)
					ereport(ERROR,
							(errcode(ERRCODE_SYNTAX_ERROR),
							 errmsg("multiple INITIALLY IMMEDIATE/DEFERRED clauses not allowed"),
							 parser_errposition(cxt->pstate, con->location)));
				saw_initially = true;
				lastprimarycon->initdeferred = false;
				break;

			default:
				/* Otherwise it's not an attribute */
				lastprimarycon = con;
				/* reset flags for new primary node */
				saw_deferrability = false;
				saw_initially = false;
				break;
		}
	}
}

/*
 * Special handling of type definition for a column
 */
static void
transformColumnType(CreateStmtContext *cxt, ColumnDef *column)
{
	/*
	 * All we really need to do here is verify that the type is valid,
	 * including any collation spec that might be present.
	 */
	Type		ctype = typenameType(cxt->pstate, column->typeName, NULL);

	if (column->collClause)
	{
		Form_pg_type typtup = (Form_pg_type) GETSTRUCT(ctype);

		LookupCollation(cxt->pstate,
						column->collClause->collname,
						column->collClause->location);
		/* Complain if COLLATE is applied to an uncollatable type */
		if (!OidIsValid(typtup->typcollation))
			ereport(ERROR,
					(errcode(ERRCODE_DATATYPE_MISMATCH),
					 errmsg("collations are not supported by type %s",
							format_type_be(typtup->oid)),
					 parser_errposition(cxt->pstate,
										column->collClause->location)));
	}

	ReleaseSysCache(ctype);
}


/*
 * transformCreateSchemaStmt -
 *	  analyzes the CREATE SCHEMA statement
 *
 * Split the schema element list into individual commands and place
 * them in the result list in an order such that there are no forward
 * references (e.g. GRANT to a table created later in the list). Note
 * that the logic we use for determining forward references is
 * presently quite incomplete.
 *
 * SQL also allows constraints to make forward references, so thumb through
 * the table columns and move forward references to a posterior alter-table
 * command.
 *
 * The result is a list of parse nodes that still need to be analyzed ---
 * but we can't analyze the later commands until we've executed the earlier
 * ones, because of possible inter-object references.
 *
 * Note: this breaks the rules a little bit by modifying schema-name fields
 * within passed-in structs.  However, the transformation would be the same
 * if done over, so it should be all right to scribble on the input to this
 * extent.
 */
List *
transformCreateSchemaStmt(CreateSchemaStmt *stmt)
{
	CreateSchemaStmtContext cxt;
	List	   *result;
	ListCell   *elements;

	cxt.stmtType = "CREATE SCHEMA";
	cxt.schemaname = stmt->schemaname;
	cxt.authrole = (RoleSpec *) stmt->authrole;
	cxt.sequences = NIL;
	cxt.tables = NIL;
	cxt.views = NIL;
	cxt.indexes = NIL;
	cxt.triggers = NIL;
	cxt.grants = NIL;

	/*
	 * Run through each schema element in the schema element list. Separate
	 * statements by type, and do preliminary analysis.
	 */
	foreach(elements, stmt->schemaElts)
	{
		Node	   *element = lfirst(elements);

		switch (nodeTag(element))
		{
			case T_CreateSeqStmt:
				{
					CreateSeqStmt *elp = (CreateSeqStmt *) element;

					setSchemaName(cxt.schemaname, &elp->sequence->schemaname);
					cxt.sequences = lappend(cxt.sequences, element);
				}
				break;

			case T_CreateStmt:
				{
					CreateStmt *elp = (CreateStmt *) element;

					setSchemaName(cxt.schemaname, &elp->relation->schemaname);

					/*
					 * XXX todo: deal with constraints
					 */
					cxt.tables = lappend(cxt.tables, element);
				}
				break;

			case T_ViewStmt:
				{
					ViewStmt   *elp = (ViewStmt *) element;

					setSchemaName(cxt.schemaname, &elp->view->schemaname);

					/*
					 * XXX todo: deal with references between views
					 */
					cxt.views = lappend(cxt.views, element);
				}
				break;

			case T_IndexStmt:
				{
					IndexStmt  *elp = (IndexStmt *) element;

					setSchemaName(cxt.schemaname, &elp->relation->schemaname);
					cxt.indexes = lappend(cxt.indexes, element);
				}
				break;

			case T_CreateTrigStmt:
				{
					CreateTrigStmt *elp = (CreateTrigStmt *) element;

					setSchemaName(cxt.schemaname, &elp->relation->schemaname);
					cxt.triggers = lappend(cxt.triggers, element);
				}
				break;

			case T_GrantStmt:
				cxt.grants = lappend(cxt.grants, element);
				break;

			default:
				elog(ERROR, "unrecognized node type: %d",
					 (int) nodeTag(element));
		}
	}

	result = NIL;
	result = list_concat(result, cxt.sequences);
	result = list_concat(result, cxt.tables);
	result = list_concat(result, cxt.views);
	result = list_concat(result, cxt.indexes);
	result = list_concat(result, cxt.triggers);
	result = list_concat(result, cxt.grants);

	return result;
}

/*
 * setSchemaName
 *		Set or check schema name in an element of a CREATE SCHEMA command
 */
static void
setSchemaName(char *context_schema, char **stmt_schema_name)
{
	if (*stmt_schema_name == NULL)
		*stmt_schema_name = context_schema;
	else if (strcmp(context_schema, *stmt_schema_name) != 0)
		ereport(ERROR,
				(errcode(ERRCODE_INVALID_SCHEMA_DEFINITION),
				 errmsg("CREATE specifies a schema (%s) "
						"different from the one being created (%s)",
						*stmt_schema_name, context_schema)));
}

/*
 * getLikeDistributionPolicy
 *
 * For Greenplum Database distributed tables, default to
 * the same distribution as the first LIKE table, unless
 * we also have INHERITS
 */
static DistributedBy *
getLikeDistributionPolicy(TableLikeClause *e)
{
	DistributedBy *likeDistributedBy = NULL;
	Relation	rel;

	rel = relation_openrv(e->relation, AccessShareLock);

	if (rel->rd_cdbpolicy != NULL && rel->rd_cdbpolicy->ptype != POLICYTYPE_ENTRY)
	{
		likeDistributedBy = make_distributedby_for_rel(rel);
	}

	relation_close(rel, AccessShareLock);

	return likeDistributedBy;
}


/*
 * GPDB_12_MERGE_FIXME:
 *		This function seems to be better suited in pg_type.
 *		Also consider renaming to match the rest of the family of functions.
 */
List *
TypeNameGetStorageDirective(TypeName *typname)
{
	Relation	rel;
	ScanKeyData scankey;
	SysScanDesc sscan;
	HeapTuple	tuple;
	Oid			typid;
	List	   *out = NIL;

	typid = typenameTypeId(NULL, typname);

	rel = heap_open(TypeEncodingRelationId, AccessShareLock);

	/* SELECT typoptions FROM pg_type_encoding where typid = :1 */
	ScanKeyInit(&scankey,
				Anum_pg_type_encoding_typid,
				BTEqualStrategyNumber, F_OIDEQ,
				ObjectIdGetDatum(typid));
	sscan = systable_beginscan(rel, TypeEncodingTypidIndexId,
							   true, NULL, 1, &scankey);
	tuple = systable_getnext(sscan);
	if (HeapTupleIsValid(tuple))
	{
		Datum options;
		bool isnull;

		options = heap_getattr(tuple,
							   Anum_pg_type_encoding_typoptions,
							   RelationGetDescr(rel),
							   &isnull);

		if (isnull)
			elog(ERROR, "null typoptions attribute encountered for pg_type_encoding for typid %d",
				 typid);

		out = untransformRelOptions(options);
	}

	systable_endscan(sscan);
	heap_close(rel, AccessShareLock);

	return out;
}

/*
 * transformPartitionCmd
 *		Analyze the ATTACH/DETACH PARTITION command
 *
 * In case of the ATTACH PARTITION command, cxt->partbound is set to the
 * transformed value of cmd->bound.
 */
static void
transformPartitionCmd(CreateStmtContext *cxt, PartitionCmd *cmd)
{
	Relation	parentRel = cxt->rel;

	switch (parentRel->rd_rel->relkind)
	{
		case RELKIND_PARTITIONED_TABLE:
			/* transform the partition bound, if any */
			Assert(RelationGetPartitionKey(parentRel) != NULL);
			if (cmd->bound != NULL)
				cxt->partbound = transformPartitionBound(cxt->pstate, parentRel,
														 cmd->bound);
			break;
		case RELKIND_PARTITIONED_INDEX:

			/*
			 * A partitioned index cannot have a partition bound set.  ALTER
			 * INDEX prevents that with its grammar, but not ALTER TABLE.
			 */
			if (cmd->bound != NULL)
				ereport(ERROR,
						(errcode(ERRCODE_INVALID_OBJECT_DEFINITION),
						 errmsg("\"%s\" is not a partitioned table",
								RelationGetRelationName(parentRel))));
			break;
		case RELKIND_RELATION:
			/* the table must be partitioned */
			ereport(ERROR,
					(errcode(ERRCODE_INVALID_OBJECT_DEFINITION),
					 errmsg("table \"%s\" is not partitioned",
							RelationGetRelationName(parentRel))));
			break;
		case RELKIND_INDEX:
			/* the index must be partitioned */
			ereport(ERROR,
					(errcode(ERRCODE_INVALID_OBJECT_DEFINITION),
					 errmsg("index \"%s\" is not partitioned",
							RelationGetRelationName(parentRel))));
			break;
		default:
			/* parser shouldn't let this case through */
			elog(ERROR, "\"%s\" is not a partitioned table or index",
				 RelationGetRelationName(parentRel));
			break;
	}
}

/*
 * transformPartitionBound
 *
 * Transform a partition bound specification
 */
PartitionBoundSpec *
transformPartitionBound(ParseState *pstate, Relation parent,
						PartitionBoundSpec *spec)
{
	PartitionBoundSpec *result_spec;
	PartitionKey key = RelationGetPartitionKey(parent);
	char		strategy = get_partition_strategy(key);
	int			partnatts = get_partition_natts(key);
	List	   *partexprs = get_partition_exprs(key);

	/* Avoid scribbling on input */
	result_spec = copyObject(spec);

	if (spec->is_default)
	{
		/*
		 * Hash partitioning does not support a default partition; there's no
		 * use case for it (since the set of partitions to create is perfectly
		 * defined), and if users do get into it accidentally, it's hard to
		 * back out from it afterwards.
		 */
		if (strategy == PARTITION_STRATEGY_HASH)
			ereport(ERROR,
					(errcode(ERRCODE_INVALID_TABLE_DEFINITION),
					 errmsg("a hash-partitioned table may not have a default partition")));

		/*
		 * In case of the default partition, parser had no way to identify the
		 * partition strategy. Assign the parent's strategy to the default
		 * partition bound spec.
		 */
		result_spec->strategy = strategy;

		return result_spec;
	}

	if (strategy == PARTITION_STRATEGY_HASH)
	{
		if (spec->strategy != PARTITION_STRATEGY_HASH)
			ereport(ERROR,
					(errcode(ERRCODE_INVALID_TABLE_DEFINITION),
					 errmsg("invalid bound specification for a hash partition"),
					 parser_errposition(pstate, exprLocation((Node *) spec))));

		if (spec->modulus <= 0)
			ereport(ERROR,
					(errcode(ERRCODE_INVALID_TABLE_DEFINITION),
					 errmsg("modulus for hash partition must be an integer value greater than zero")));

		Assert(spec->remainder >= 0);

		if (spec->remainder >= spec->modulus)
			ereport(ERROR,
					(errcode(ERRCODE_INVALID_TABLE_DEFINITION),
					 errmsg("remainder for hash partition must be less than modulus")));
	}
	else if (strategy == PARTITION_STRATEGY_LIST)
	{
		ListCell   *cell;
		char	   *colname;
		Oid			coltype;
		int32		coltypmod;
		Oid			partcollation;

		if (spec->strategy != PARTITION_STRATEGY_LIST)
			ereport(ERROR,
					(errcode(ERRCODE_INVALID_TABLE_DEFINITION),
					 errmsg("invalid bound specification for a list partition"),
					 parser_errposition(pstate, exprLocation((Node *) spec))));

		/* Get the only column's name in case we need to output an error */
		if (key->partattrs[0] != 0)
			colname = get_attname(RelationGetRelid(parent),
								  key->partattrs[0], false);
		else
			colname = deparse_expression((Node *) linitial(partexprs),
										 deparse_context_for(RelationGetRelationName(parent),
															 RelationGetRelid(parent)),
										 false, false);
		/* Need its type data too */
		coltype = get_partition_col_typid(key, 0);
		coltypmod = get_partition_col_typmod(key, 0);
		partcollation = get_partition_col_collation(key, 0);

		result_spec->listdatums = NIL;
		foreach(cell, spec->listdatums)
		{
			Node	   *expr = lfirst(cell);
			Const	   *value;
			ListCell   *cell2;
			bool		duplicate;

			value = transformPartitionBoundValue(pstate, expr,
												 colname, coltype, coltypmod,
												 partcollation);

			/* Don't add to the result if the value is a duplicate */
			duplicate = false;
			foreach(cell2, result_spec->listdatums)
			{
				Const	   *value2 = castNode(Const, lfirst(cell2));

				if (equal(value, value2))
				{
					duplicate = true;
					break;
				}
			}
			if (duplicate)
				continue;

			result_spec->listdatums = lappend(result_spec->listdatums,
											  value);
		}
	}
	else if (strategy == PARTITION_STRATEGY_RANGE)
	{
		if (spec->strategy != PARTITION_STRATEGY_RANGE)
			ereport(ERROR,
					(errcode(ERRCODE_INVALID_TABLE_DEFINITION),
					 errmsg("invalid bound specification for a range partition"),
					 parser_errposition(pstate, exprLocation((Node *) spec))));

		if (list_length(spec->lowerdatums) != partnatts)
			ereport(ERROR,
					(errcode(ERRCODE_INVALID_TABLE_DEFINITION),
					 errmsg("FROM must specify exactly one value per partitioning column")));
		if (list_length(spec->upperdatums) != partnatts)
			ereport(ERROR,
					(errcode(ERRCODE_INVALID_TABLE_DEFINITION),
					 errmsg("TO must specify exactly one value per partitioning column")));

		/*
		 * Convert raw parse nodes into PartitionRangeDatum nodes and perform
		 * any necessary validation.
		 */
		result_spec->lowerdatums =
			transformPartitionRangeBounds(pstate, spec->lowerdatums,
										  parent);
		result_spec->upperdatums =
			transformPartitionRangeBounds(pstate, spec->upperdatums,
										  parent);
	}
	else
		elog(ERROR, "unexpected partition strategy: %d", (int) strategy);

	return result_spec;
}

/*
 * transformPartitionRangeBounds
 *		This converts the expressions for range partition bounds from the raw
 *		grammar representation to PartitionRangeDatum structs
 */
static List *
transformPartitionRangeBounds(ParseState *pstate, List *blist,
							  Relation parent)
{
	List	   *result = NIL;
	PartitionKey key = RelationGetPartitionKey(parent);
	List	   *partexprs = get_partition_exprs(key);
	ListCell   *lc;
	int			i,
				j;

	i = j = 0;
	foreach(lc, blist)
	{
		Node	   *expr = lfirst(lc);
		PartitionRangeDatum *prd = NULL;

		/*
		 * Infinite range bounds -- "minvalue" and "maxvalue" -- get passed in
		 * as ColumnRefs.
		 */
		if (IsA(expr, ColumnRef))
		{
			ColumnRef  *cref = (ColumnRef *) expr;
			char	   *cname = NULL;

			/*
			 * There should be a single field named either "minvalue" or
			 * "maxvalue".
			 */
			if (list_length(cref->fields) == 1 &&
				IsA(linitial(cref->fields), String))
				cname = strVal(linitial(cref->fields));

			if (cname == NULL)
			{
				/*
				 * ColumnRef is not in the desired single-field-name form. For
				 * consistency between all partition strategies, let the
				 * expression transformation report any errors rather than
				 * doing it ourselves.
				 */
			}
			else if (strcmp("minvalue", cname) == 0)
			{
				prd = makeNode(PartitionRangeDatum);
				prd->kind = PARTITION_RANGE_DATUM_MINVALUE;
				prd->value = NULL;
			}
			else if (strcmp("maxvalue", cname) == 0)
			{
				prd = makeNode(PartitionRangeDatum);
				prd->kind = PARTITION_RANGE_DATUM_MAXVALUE;
				prd->value = NULL;
			}
		}
		else if (IsA(expr, PartitionRangeDatum))
		{
			/*
			 * GPDB: in certain situations have datum in transformed fashion
			 * like SPLIT PARTITION. Hence, directly use the same.
			 */
			prd = (PartitionRangeDatum *) expr;
		}

		if (prd == NULL)
		{
			char	   *colname;
			Oid			coltype;
			int32		coltypmod;
			Oid			partcollation;
			Const	   *value;

			/* Get the column's name in case we need to output an error */
			if (key->partattrs[i] != 0)
				colname = get_attname(RelationGetRelid(parent),
									  key->partattrs[i], false);
			else
			{
				colname = deparse_expression((Node *) list_nth(partexprs, j),
											 deparse_context_for(RelationGetRelationName(parent),
																 RelationGetRelid(parent)),
											 false, false);
				++j;
			}

			/* Need its type data too */
			coltype = get_partition_col_typid(key, i);
			coltypmod = get_partition_col_typmod(key, i);
			partcollation = get_partition_col_collation(key, i);

			value = transformPartitionBoundValue(pstate, expr,
												 colname,
												 coltype, coltypmod,
												 partcollation);
			if (value->constisnull)
				ereport(ERROR,
						(errcode(ERRCODE_INVALID_OBJECT_DEFINITION),
						 errmsg("cannot specify NULL in range bound")));
			prd = makeNode(PartitionRangeDatum);
			prd->kind = PARTITION_RANGE_DATUM_VALUE;
			prd->value = (Node *) value;
			++i;
		}

		prd->location = exprLocation(expr);

		result = lappend(result, prd);
	}

	/*
	 * Once we see MINVALUE or MAXVALUE for one column, the remaining columns
	 * must be the same.
	 */
	validateInfiniteBounds(pstate, result);

	return result;
}

/*
 * validateInfiniteBounds
 *
 * Check that a MAXVALUE or MINVALUE specification in a partition bound is
 * followed only by more of the same.
 */
static void
validateInfiniteBounds(ParseState *pstate, List *blist)
{
	ListCell   *lc;
	PartitionRangeDatumKind kind = PARTITION_RANGE_DATUM_VALUE;

	foreach(lc, blist)
	{
		PartitionRangeDatum *prd = castNode(PartitionRangeDatum, lfirst(lc));

		if (kind == prd->kind)
			continue;

		switch (kind)
		{
			case PARTITION_RANGE_DATUM_VALUE:
				kind = prd->kind;
				break;

			case PARTITION_RANGE_DATUM_MAXVALUE:
				ereport(ERROR,
						(errcode(ERRCODE_DATATYPE_MISMATCH),
						 errmsg("every bound following MAXVALUE must also be MAXVALUE"),
						 parser_errposition(pstate, exprLocation((Node *) prd))));
				break;

			case PARTITION_RANGE_DATUM_MINVALUE:
				ereport(ERROR,
						(errcode(ERRCODE_DATATYPE_MISMATCH),
						 errmsg("every bound following MINVALUE must also be MINVALUE"),
						 parser_errposition(pstate, exprLocation((Node *) prd))));
				break;
		}
	}
}

/*
 * Transform one entry in a partition bound spec, producing a constant.
 */
Const *
transformPartitionBoundValue(ParseState *pstate, Node *val,
							 const char *colName, Oid colType, int32 colTypmod,
							 Oid partCollation)
{
	Node	   *value;

	/* Transform raw parsetree */
	value = transformExpr(pstate, val, EXPR_KIND_PARTITION_BOUND);

	/*
	 * transformExpr() should have already rejected column references,
	 * subqueries, aggregates, window functions, and SRFs, based on the
	 * EXPR_KIND_ of a partition bound expression.
	 */
	Assert(!contain_var_clause(value));

	/*
	 * Coerce to the correct type.  This might cause an explicit coercion step
	 * to be added on top of the expression, which must be evaluated before
	 * returning the result to the caller.
	 */
	value = coerce_to_target_type(pstate,
								  value, exprType(value),
								  colType,
								  colTypmod,
								  COERCION_ASSIGNMENT,
								  COERCE_IMPLICIT_CAST,
								  -1);

	if (value == NULL)
		ereport(ERROR,
				(errcode(ERRCODE_DATATYPE_MISMATCH),
				 errmsg("specified value cannot be cast to type %s for column \"%s\"",
						format_type_be(colType), colName),
				 parser_errposition(pstate, exprLocation(val))));

	/*
	 * Evaluate the expression, if needed, assigning the partition key's data
	 * type and collation to the resulting Const node.
	 */
	if (!IsA(value, Const))
	{
		assign_expr_collations(pstate, value);
		value = (Node *) expression_planner((Expr *) value);
		value = (Node *) evaluate_expr((Expr *) value, colType, colTypmod,
									   partCollation);
		if (!IsA(value, Const))
			elog(ERROR, "could not evaluate partition bound expression");
	}
	else
	{
		/*
		 * If the expression is already a Const, as is often the case, we can
		 * skip the rather expensive steps above.  But we still have to insert
		 * the right collation, since coerce_to_target_type doesn't handle
		 * that.
		 */
		((Const *) value)->constcollid = partCollation;
	}

	/*
	 * Attach original expression's parse location to the Const, so that
	 * that's what will be reported for any later errors related to this
	 * partition bound.
	 */
	((Const *) value)->location = exprLocation(val);

	return (Const *) value;
}<|MERGE_RESOLUTION|>--- conflicted
+++ resolved
@@ -33,6 +33,7 @@
 #include "catalog/index.h"
 #include "catalog/namespace.h"
 #include "catalog/pg_am.h"
+#include "catalog/pg_attribute_encoding.h"
 #include "catalog/pg_collation.h"
 #include "catalog/pg_constraint.h"
 #include "catalog/pg_opclass.h"
@@ -79,6 +80,8 @@
 #include "utils/memutils.h"
 #include "catalog/pg_appendonly.h"
 
+#include "catalog/gp_indexing.h"
+
 /* State shared by transformCreateStmt and its subroutines */
 typedef struct
 {
@@ -93,12 +96,8 @@
 	List	   *ckconstraints;	/* CHECK constraints */
 	List	   *fkconstraints;	/* FOREIGN KEY constraints */
 	List	   *ixconstraints;	/* index-creating constraints */
-<<<<<<< HEAD
 	List	   *attr_encodings; /* List of ColumnReferenceStorageDirectives */
-	List	   *inh_indexes;	/* cloned indexes from INCLUDING INDEXES */
-=======
 	List	   *likeclauses;	/* LIKE clauses that need post-processing */
->>>>>>> d457cb4e
 	List	   *extstats;		/* cloned extended statistics */
 	List	   *blist;			/* "before list" of things to do before
 								 * creating the table */
@@ -193,8 +192,6 @@
 	Oid			namespaceid;
 	Oid			existing_relid;
 	ParseCallbackState pcbstate;
-<<<<<<< HEAD
-	bool		is_foreign_table = IsA(stmt, CreateForeignTableStmt);
 
 	DistributedBy *likeDistributedBy = NULL;
 	bool		bQuiet = false;		/* shut up transformDistributedBy messages */
@@ -221,8 +218,7 @@
 	 * overkill, but easy.)
 	 */
 	stmt = copyObject(stmt);
-=======
->>>>>>> d457cb4e
+
 
 	/* Set up pstate */
 	pstate = make_parsestate(NULL);
@@ -459,11 +455,10 @@
 	CreateSeqStmt *seqstmt;
 	AlterSeqStmt *altseqstmt;
 	List	   *attnamelist;
-<<<<<<< HEAD
+
 	bool		has_cache_option = false;
-=======
+
 	int			nameEl_idx = -1;
->>>>>>> d457cb4e
 
 	/*
 	 * Determine namespace and name to use for the sequence.
@@ -1046,18 +1041,14 @@
  * transformTableLikeClause
  *
  * Change the LIKE <srctable> portion of a CREATE TABLE statement into
-<<<<<<< HEAD
- * column definitions which recreate the user defined column portions of
- * <srctable>.
- *
- * GPDB: if forceBareCol is true we disallow inheriting any indexes/constr/defaults.
-=======
  * column definitions that recreate the user defined column portions of
  * <srctable>.  Also, if there are any LIKE options that we can't fully
  * process at this point, add the TableLikeClause to cxt->likeclauses, which
  * will cause utility.c to call expandTableLikeClause() after the new
  * table has been created.
->>>>>>> d457cb4e
+ */
+ /*
+ * GPDB: if forceBareCol is true we disallow inheriting any indexes/constr/defaults.
  */
 static void
 transformTableLikeClause(CreateStmtContext *cxt, TableLikeClause *table_like_clause,
@@ -1250,6 +1241,59 @@
 	}
 
 	/*
+	 * GPDB_12_MERGE_FIXME:
+	 * 		This is wrong and creates unspecified behaviour when multiple like
+	 * 		clauses are present in the statement.
+	 *
+	 *		Try to use a unified interface for encoding handling in a manner
+	 *		similar to CREATE/ALTER commands.
+	 */
+	/*
+	 * If STORAGE is included, we need to copy over the table storage params
+	 * as well as the attribute encodings.
+	 */
+	if (stmt && table_like_clause->options & CREATE_TABLE_LIKE_STORAGE)
+	{
+		MemoryContext oldcontext;
+		/*
+		 * As we are modifying the utility statement we must make sure these
+		 * DefElem allocations can survive outside of this context.
+		 */
+		oldcontext = MemoryContextSwitchTo(CurTransactionContext);
+
+		if (RelationIsAppendOptimized(relation))
+		{
+			int32 blocksize;
+			int32 safefswritersize;
+			int16 compresslevel;
+			bool  checksum;
+			NameData compresstype;
+
+			GetAppendOnlyEntryAttributes(relation->rd_id, &blocksize,
+										 &safefswritersize,&compresslevel,
+										 &checksum,&compresstype);
+
+			stmt->accessMethod = get_am_name(relation->rd_rel->relam);
+
+			stmt->options = lappend(stmt->options,
+									makeDefElem("blocksize", (Node *) makeInteger(blocksize), -1));
+			stmt->options = lappend(stmt->options,
+									makeDefElem("checksum", (Node *) makeInteger(checksum), -1));
+			stmt->options = lappend(stmt->options,
+									makeDefElem("compresslevel", (Node *) makeInteger(compresslevel), -1));
+			if (strlen(NameStr(compresstype)) > 0)
+				stmt->options = lappend(stmt->options,
+										makeDefElem("compresstype", (Node *) makeString(pstrdup(NameStr(compresstype))), -1));
+		}
+
+		/*
+		 * Set the attribute encodings.
+		 */
+		cxt->attr_encodings = list_union(cxt->attr_encodings, rel_get_column_encodings(relation));
+		MemoryContextSwitchTo(oldcontext);
+	}
+
+	/*
 	 * We may copy extended statistics if requested, since the representation
 	 * of CreateStatsStmt doesn't depend on column numbers.
 	 */
@@ -1552,100 +1596,8 @@
 		}
 	}
 
-<<<<<<< HEAD
-	/*
-	 * GPDB_12_MERGE_FIXME:
-	 * 		This is wrong and creates unspecified behaviour when multiple like
-	 * 		clauses are present in the statement.
-	 *
-	 *		Try to use a unified interface for encoding handling in a manner
-	 *		similar to CREATE/ALTER commands.
-	 */
-	/*
-	 * If STORAGE is included, we need to copy over the table storage params
-	 * as well as the attribute encodings.
-	 */
-	if (stmt && table_like_clause->options & CREATE_TABLE_LIKE_STORAGE)
-	{
-		MemoryContext oldcontext;
-		/*
-		 * As we are modifying the utility statement we must make sure these
-		 * DefElem allocations can survive outside of this context.
-		 */
-		oldcontext = MemoryContextSwitchTo(CurTransactionContext);
-
-		if (RelationIsAppendOptimized(relation))
-		{
-			int32 blocksize;
-			int32 safefswritersize;
-			int16 compresslevel;
-			bool  checksum;
-			NameData compresstype;
-
-			GetAppendOnlyEntryAttributes(relation->rd_id, &blocksize,
-			                             &safefswritersize,&compresslevel,
-			                             &checksum,&compresstype);
-
-			stmt->accessMethod = get_am_name(relation->rd_rel->relam);
-
-			stmt->options = lappend(stmt->options,
-			                        makeDefElem("blocksize", (Node *) makeInteger(blocksize), -1));
-			stmt->options = lappend(stmt->options,
-			                        makeDefElem("checksum", (Node *) makeInteger(checksum), -1));
-			stmt->options = lappend(stmt->options,
-			                        makeDefElem("compresslevel", (Node *) makeInteger(compresslevel), -1));
-			if (strlen(NameStr(compresstype)) > 0)
-				stmt->options = lappend(stmt->options,
-				                        makeDefElem("compresstype", (Node *) makeString(pstrdup(NameStr(compresstype))), -1));
-		}
-
-		/*
-		 * Set the attribute encodings.
-		 */
-		cxt->attr_encodings = list_union(cxt->attr_encodings, rel_get_column_encodings(relation));
-		MemoryContextSwitchTo(oldcontext);
-	}
-
-	/*
-	 * Likewise, copy extended statistics if requested
-	 */
-	if (table_like_clause->options & CREATE_TABLE_LIKE_STATISTICS)
-	{
-		List	   *parent_extstats;
-		ListCell   *l;
-
-		parent_extstats = RelationGetStatExtList(relation);
-
-		foreach(l, parent_extstats)
-		{
-			Oid			parent_stat_oid = lfirst_oid(l);
-			CreateStatsStmt *stats_stmt;
-
-			stats_stmt = generateClonedExtStatsStmt(cxt->relation,
-													RelationGetRelid(relation),
-													parent_stat_oid);
-
-			/* Copy comment on statistics object, if requested */
-			if (table_like_clause->options & CREATE_TABLE_LIKE_COMMENTS)
-			{
-				comment = GetComment(parent_stat_oid, StatisticExtRelationId, 0);
-
-				/*
-				 * We make use of CreateStatsStmt's stxcomment option, so as
-				 * not to need to know now what name the statistics will have.
-				 */
-				stats_stmt->stxcomment = comment;
-			}
-
-			cxt->extstats = lappend(cxt->extstats, stats_stmt);
-		}
-
-		list_free(parent_extstats);
-	}
-=======
 	/* Done with child rel */
 	table_close(childrel, NoLock);
->>>>>>> d457cb4e
 
 	/*
 	 * Close the parent rel, but keep our AccessShareLock on it until xact
@@ -2053,8 +2005,7 @@
 		/* Adjust Vars to match new table's column numbering */
 		pred_tree = map_variable_attnos(pred_tree,
 										1, 0,
-<<<<<<< HEAD
-										attmap, attmap_length,
+										attmap,
 										InvalidOid, &found_whole_row);
 
 		/* As in transformTableLikeClause, reject whole-row variables */
@@ -2124,6 +2075,8 @@
 			stat_types = lappend(stat_types, makeString("dependencies"));
 		else if (enabled[i] == STATS_EXT_MCV)
 			stat_types = lappend(stat_types, makeString("mcv"));
+		else if (enabled[i] == STATS_EXT_EXPRESSIONS)
+			continue;
 		else
 			elog(ERROR, "unrecognized statistics kind %c", enabled[i]);
 	}
@@ -2131,14 +2084,41 @@
 	/* Determine which columns the statistics are on */
 	for (i = 0; i < statsrec->stxkeys.dim1; i++)
 	{
-		ColumnRef  *cref = makeNode(ColumnRef);
+		StatsElem  *selem = makeNode(StatsElem);
 		AttrNumber	attnum = statsrec->stxkeys.values[i];
 
-		cref->fields = list_make1(makeString(get_attname(heapRelid,
-														 attnum, false)));
-		cref->location = -1;
-
-		def_names = lappend(def_names, cref);
+		selem->name = get_attname(heapRelid, attnum, false);
+		selem->expr = NULL;
+		def_names = lappend(def_names, selem);
+	}
+
+	/*
+	 * Now handle expressions, if there are any. The order (with respect to
+	 * regular attributes) does not really matter for extended stats, so we
+	 * simply append them after simple column references.
+	 *
+	 * XXX Some places during build/estimation treat expressions as if they
+	 * are before attributes, but for the CREATE command that's entirely
+	 * irrelevant.
+	 */
+	datum = SysCacheGetAttr(STATEXTOID, ht_stats,
+							Anum_pg_statistic_ext_stxexprs, &isnull);
+	if (!isnull)
+	{
+		ListCell   *lc;
+		List	   *exprs = NIL;
+		char	   *exprsString;
+
+		exprsString = TextDatumGetCString(datum);
+		exprs = (List *) stringToNode(exprsString);
+		foreach(lc, exprs)
+		{
+			StatsElem  *selem = makeNode(StatsElem);
+			selem->name = NULL;
+			selem->expr = (Node *) lfirst(lc);
+			def_names = lappend(def_names, selem);
+		}
+		pfree(exprsString);
 	}
 
 	/* finally, build the output node */
@@ -2148,6 +2128,7 @@
 	stats->exprs = def_names;
 	stats->relations = list_make1(heapRel);
 	stats->stxcomment = NULL;
+	stats->transformed = true;	/* don't need transformStatsStmt again */
 	stats->if_not_exists = false;
 
 	/* Clean up */
@@ -2497,13 +2478,12 @@
 				}
 			}
 		}
-
 		/* walk through all UNIQUE constraints next. */
-		foreach(lc, cxt->ixconstraints)
-		{
-			Constraint *constraint = (Constraint *) lfirst(lc);
-			ListCell   *ip;
-			List	   *new_distrkeys = NIL;
+		foreach (lc, cxt->ixconstraints)
+		{
+			Constraint *constraint = (Constraint *)lfirst(lc);
+			ListCell *ip;
+			List *new_distrkeys = NIL;
 
 			if (constraint->contype != CONSTR_UNIQUE)
 				continue;
@@ -2515,14 +2495,14 @@
 				 * the columns that are present in the key chosen so far,
 				 * and this constraint.
 				 */
-				foreach(ip, constraint->keys)
+				foreach (ip, constraint->keys)
 				{
-					Value	   *v = lfirst(ip);
-					ListCell   *dkcell;
-
-					foreach(dkcell, distrkeys)
+					Value *v = lfirst(ip);
+					ListCell *dkcell;
+
+					foreach (dkcell, distrkeys)
 					{
-						DistributionKeyElem  *dk = (DistributionKeyElem *) lfirst(dkcell);
+						DistributionKeyElem *dk = (DistributionKeyElem *)lfirst(dkcell);
 
 						if (strcmp(dk->name, strVal(v)) == 0)
 						{
@@ -2545,10 +2525,10 @@
 				 * No distribution key chosen yet. Use this key as is.
 				 */
 				new_distrkeys = NIL;
-				foreach(ip, constraint->keys)
+				foreach (ip, constraint->keys)
 				{
-					Value	   *v = lfirst(ip);
-					DistributionKeyElem  *dk = makeNode(DistributionKeyElem);
+					Value *v = lfirst(ip);
+					DistributionKeyElem *dk = makeNode(DistributionKeyElem);
 
 					dk->name = strVal(v);
 					dk->opclass = NULL;
@@ -2660,9 +2640,9 @@
 		}
 
 		distrkeys = likeDistributedBy->keyCols;
-	}
-
-	/**
+	} 
+
+	/*
 	 * check for unique index.
 	 * If distrkeys is not determined by the above process,
 	 * we consider the most common columns in all unique indexes
@@ -2671,76 +2651,97 @@
 	 * on the unique constraint to the same segment. So, the set of the distribution
 	 * keys must be a subset of the set of columns on the unique constraint.
 	 *
-	 * Note: the UNIQUE/PRIMARY KEY index is not only an index, but also a constraint.
+	 * Note1: the UNIQUE/PRIMARY KEY index is not only an index, but also a constraint.
 	 * Even CREATE TABLE LIKE clause includes only constraints, not indexes, we still
 	 * check the uniqueness to compute the distribution keys.
 	 */
-	foreach(lc, cxt->inh_indexes)
-	{
-		IndexStmt  *index_stmt;
-		ListCell *cell;
+	if (cxt->pkey == NULL) 
+	{ 
+		/* each like clause */
+		ListCell   *like;
+		/* parent index for distrkeys */
 		List *new_distrkeys = NIL;
-
-		index_stmt = (IndexStmt *) lfirst(lc);
-		if (!index_stmt->unique && !index_stmt->primary)
-			continue;
-
-		if (distrkeys)
-		{
-			foreach(cell, index_stmt->indexParams)
+		/* merge all index for distrkeys */
+		List *merge_distrkeys = NIL;
+		/* has pk or uk index */
+		bool has_primary_unique_idx = false;
+		/* like clause may be more than once */
+		foreach(like, cxt->likeclauses)
+		{
+			TableLikeClause *table_like_clause = (TableLikeClause *)lfirst(like);
+			Relation relation = relation_openrv(table_like_clause->relation, AccessShareLock);
+			/* must has like options */
+			if ((table_like_clause->options & CREATE_TABLE_LIKE_INDEXES) && relation->rd_rel->relhasindex)
 			{
-				IndexElem *iparam = lfirst(cell);
-				ListCell *dkcell;
-
-				/*
-				 * The index element could be either a column name or an expression.
-				 * If the index element is not a column name, it should be skipped
-				 * to compute the most common columns. For example,
-				 *
-				 *   create table t(i int, j int, k int) distributed by (i,j);
-				 *   create unique index on t(i, func1(j));
-				 *
-				 * The first index element is a name, the second index element
-				 * is an expression. The set of distribution keys is not a subset
-				 * of the column names in the index, so it violates the
-				 * compatibility and finally it fails.
-				 * But `create unique index on t(i, j);` will success.
-				 */
-				if (!iparam || !iparam->name)
-					continue;
-				foreach(dkcell, distrkeys)
+				List *like_table_indexes = RelationGetIndexList(relation);
+				ListCell *l;
+				/* get all like table indexs */
+				foreach (l, like_table_indexes)
 				{
-					DistributionKeyElem  *dk = (DistributionKeyElem *) lfirst(dkcell);
-					if (strcmp(dk->name, iparam->name) == 0)
+					Oid index = lfirst_oid(l);
+					Relation idx_rel = index_open(index, AccessShareLock);
+					TupleDesc tupleDesc = RelationGetDescr(relation);
+					Form_pg_index idxrec = idx_rel->rd_index;
+					if (!idxrec->indisunique && !idxrec->indisprimary)
 					{
-						new_distrkeys = lappend(new_distrkeys, dk);
-						break;
+						index_close(idx_rel, AccessShareLock);
+						continue;
 					}
+					/* cur index is uk or pk */
+					has_primary_unique_idx = true;
+					ListCell *dkcell;
+					/* make a new distrkey */
+					IndexElem *distrkey = makeNode(IndexElem);
+					distrkey->opclass = NULL;
+					/* get attr name for index */
+					for (int parent_attno = 1; parent_attno <= tupleDesc->natts;
+						 parent_attno++)
+					{
+						Form_pg_attribute attribute = TupleDescAttr(tupleDesc, parent_attno - 1);
+						char *name = NameStr(attribute->attname);
+						if (!name)
+						{
+							continue;
+						}
+						distrkey->name = pstrdup(name);
+						merge_distrkeys = lappend(merge_distrkeys, distrkey);
+						/* match index */
+						foreach (dkcell, distrkeys)
+						{
+							DistributionKeyElem *dk = (DistributionKeyElem *)lfirst(dkcell);
+							/* match name and user defined dist keys contains pk or uk */
+							if (strcmp(dk->name, name) == 0)
+							{
+								new_distrkeys = lappend(new_distrkeys, dk);
+								break;
+							}
+						}
+					}
+					/* If there were no common columns, we're out of luck. */
+					if (distrkeys && new_distrkeys == NIL) 
+					{
+						ereport(ERROR,
+								(errcode(ERRCODE_INVALID_TABLE_DEFINITION),
+								 errmsg("UNIQUE or PRIMARY KEY definitions are incompatible with each other"),
+								 errhint("When there are multiple PRIMARY KEY / UNIQUE constraints, they must have at least one column in common.")));
+					}
+					index_close(idx_rel, AccessShareLock);
 				}
 			}
-			/* If there were no common columns, we're out of luck. */
-			if (new_distrkeys == NIL)
-				ereport(ERROR,
-						(errcode(ERRCODE_INVALID_TABLE_DEFINITION),
-						 errmsg("UNIQUE or PRIMARY KEY definitions are incompatible with each other"),
-						 errhint("When there are multiple PRIMARY KEY / UNIQUE constraints, they must have at least one column in common.")));
-		}
-		else
-		{
-			foreach(cell, index_stmt->indexParams)
+			table_close(relation, AccessShareLock);
+		}
+		/* has primary or unique index */
+		if (has_primary_unique_idx) 
+		{
+			if (distrkeys) 
 			{
-				IndexElem *iparam = lfirst(cell);
-				if (iparam && iparam->name)
-				{
-					IndexElem *distrkey = makeNode(IndexElem);
-					distrkey->name = iparam->name;
-					distrkey->opclass = NULL;
-					new_distrkeys = lappend(new_distrkeys, distrkey);
-				}
+				distrkeys = new_distrkeys;
 			}
-		}
-
-		distrkeys = new_distrkeys;
+			else  
+			{
+				distrkeys = merge_distrkeys;
+			}
+		}
 	}
 
 	if (gp_create_table_random_default_distribution && NIL == distrkeys)
@@ -2766,7 +2767,7 @@
 		 * if we get here, we haven't a clue what to use for the distribution columns.
 		 * table has one or more attributes and there is still no distribution
 		 * key. pick a default one. the winner is the first attribute that is
-		 * an Greenplum Database-hashable data type.
+		 * an Cloudberry Database-hashable data type.
 		 */
 
 		ListCell   *columns;
@@ -2815,7 +2816,7 @@
 							ereport(NOTICE,
 								(errcode(ERRCODE_SUCCESSFUL_COMPLETION),
 								 errmsg("Table doesn't have 'DISTRIBUTED BY' clause -- Using column "
-										"named '%s' from parent table as the Greenplum Database data distribution key for this "
+										"named '%s' from parent table as the Cloudberry Database data distribution key for this "
 										"table. ", inhname),
 								 errhint("The 'DISTRIBUTED BY' clause determines the distribution of data."
 								 		 " Make sure column(s) chosen are the optimal data distribution key to minimize skew.")));
@@ -2857,7 +2858,7 @@
 						ereport(NOTICE,
 							(errcode(ERRCODE_SUCCESSFUL_COMPLETION),
 							 errmsg("Table doesn't have 'DISTRIBUTED BY' clause -- Using column "
-									"named '%s' as the Greenplum Database data distribution key for this "
+									"named '%s' as the Cloudberry Database data distribution key for this "
 									"table. ", column->colname),
 							 errhint("The 'DISTRIBUTED BY' clause determines the distribution of data."
 							 		 " Make sure column(s) chosen are the optimal data distribution key to minimize skew.")));
@@ -2947,18 +2948,6 @@
 				{
 					ColumnDef *column = (ColumnDef *) lfirst(columns);
 					Assert(IsA(column, ColumnDef));
-=======
-										attmap,
-										InvalidOid, &found_whole_row);
-
-		/* As in expandTableLikeClause, reject whole-row variables */
-		if (found_whole_row)
-			ereport(ERROR,
-					(errcode(ERRCODE_FEATURE_NOT_SUPPORTED),
-					 errmsg("cannot convert whole-row table reference"),
-					 errdetail("Index \"%s\" contains a whole-row table reference.",
-							   RelationGetRelationName(source_idx))));
->>>>>>> d457cb4e
 
 					if (strcmp(column->colname, colname) == 0)
 					{
@@ -3015,7 +3004,6 @@
 				}
 			}
 
-<<<<<<< HEAD
 			if (!found)
 			{
 				ereport(ERROR,
@@ -3024,37 +3012,11 @@
 						 errhint("When there is both a PRIMARY KEY and a DISTRIBUTED BY clause, the DISTRIBUTED BY clause must be a subset of the PRIMARY KEY.")));
 			}
 		}
-=======
-	/* Determine which statistics types exist */
-	datum = SysCacheGetAttr(STATEXTOID, ht_stats,
-							Anum_pg_statistic_ext_stxkind, &isnull);
-	Assert(!isnull);
-	arr = DatumGetArrayTypeP(datum);
-	if (ARR_NDIM(arr) != 1 ||
-		ARR_HASNULL(arr) ||
-		ARR_ELEMTYPE(arr) != CHAROID)
-		elog(ERROR, "stxkind is not a 1-D char array");
-	enabled = (char *) ARR_DATA_PTR(arr);
-	for (i = 0; i < ARR_DIMS(arr)[0]; i++)
-	{
-		if (enabled[i] == STATS_EXT_NDISTINCT)
-			stat_types = lappend(stat_types, makeString("ndistinct"));
-		else if (enabled[i] == STATS_EXT_DEPENDENCIES)
-			stat_types = lappend(stat_types, makeString("dependencies"));
-		else if (enabled[i] == STATS_EXT_MCV)
-			stat_types = lappend(stat_types, makeString("mcv"));
-		else if (enabled[i] == STATS_EXT_EXPRESSIONS)
-			/* expression stats are not exposed to users */
-			continue;
-		else
-			elog(ERROR, "unrecognized statistics kind %c", enabled[i]);
->>>>>>> d457cb4e
 	}
 
 	/* Make sure distribution columns match any UNIQUE and PRIMARY KEY constraints. */
 	foreach (lc, cxt->ixconstraints)
 	{
-<<<<<<< HEAD
 		Constraint *constraint = (Constraint *) lfirst(lc);
 		ListCell   *dk;
 
@@ -3071,60 +3033,7 @@
 			foreach (ip, constraint->keys)
 			{
 				IndexElem  *iparam = lfirst(ip);
-=======
-		StatsElem  *selem = makeNode(StatsElem);
-		AttrNumber	attnum = statsrec->stxkeys.values[i];
-
-		selem->name = get_attname(heapRelid, attnum, false);
-		selem->expr = NULL;
-
-		def_names = lappend(def_names, selem);
-	}
-
-	/*
-	 * Now handle expressions, if there are any. The order (with respect to
-	 * regular attributes) does not really matter for extended stats, so we
-	 * simply append them after simple column references.
-	 *
-	 * XXX Some places during build/estimation treat expressions as if they
-	 * are before attributes, but for the CREATE command that's entirely
-	 * irrelevant.
-	 */
-	datum = SysCacheGetAttr(STATEXTOID, ht_stats,
-							Anum_pg_statistic_ext_stxexprs, &isnull);
-
-	if (!isnull)
-	{
-		ListCell   *lc;
-		List	   *exprs = NIL;
-		char	   *exprsString;
-
-		exprsString = TextDatumGetCString(datum);
-		exprs = (List *) stringToNode(exprsString);
-
-		foreach(lc, exprs)
-		{
-			StatsElem  *selem = makeNode(StatsElem);
-
-			selem->name = NULL;
-			selem->expr = (Node *) lfirst(lc);
-
-			def_names = lappend(def_names, selem);
-		}
-
-		pfree(exprsString);
-	}
-
-	/* finally, build the output node */
-	stats = makeNode(CreateStatsStmt);
-	stats->defnames = NULL;
-	stats->stat_types = stat_types;
-	stats->exprs = def_names;
-	stats->relations = list_make1(heapRel);
-	stats->stxcomment = NULL;
-	stats->transformed = true;	/* don't need transformStatsStmt again */
-	stats->if_not_exists = false;
->>>>>>> d457cb4e
+
 
 				if (!iparam->name)
 					elog(ERROR, "UNIQUE constraint on an expression index not supported");
@@ -4488,6 +4397,17 @@
 	AlterTableCmd *newcmd;
 	ParseNamespaceItem *nsitem;
 
+	/*
+	 * transformAlterTableStmt should not be called by QE,
+	 * the QE should use the results dispatched from QD.
+	 */
+	Assert(Gp_role != GP_ROLE_EXECUTE);
+	/*
+	 * We must not scribble on the passed-in AlterTableStmt, so copy it. (This
+	 * is overkill, but easy.)
+	 */
+	stmt = copyObject(stmt);
+
 	/* Caller is responsible for locking the relation */
 	rel = relation_open(relid, NoLock);
 	tupdesc = RelationGetDescr(rel);
@@ -4523,12 +4443,8 @@
 	cxt.ckconstraints = NIL;
 	cxt.fkconstraints = NIL;
 	cxt.ixconstraints = NIL;
-<<<<<<< HEAD
-	cxt.inh_indexes = NIL;
 	cxt.attr_encodings = NIL;
-=======
 	cxt.likeclauses = NIL;
->>>>>>> d457cb4e
 	cxt.extstats = NIL;
 	cxt.blist = NIL;
 	cxt.alist = NIL;
@@ -4611,17 +4527,6 @@
 						 (int) nodeTag(cmd->def));
 				break;
 
-<<<<<<< HEAD
-			case AT_ProcessedConstraint:
-
-				/*
-				 * Already-transformed ADD CONSTRAINT, so just make it look
-				 * like the standard case.
-				 */
-				cmd->subtype = AT_AddConstraint;
-				newcmds = lappend(newcmds, cmd);
-				break;
-
 				/* CDB: Partitioned Tables */
 
 			case AT_PartAdd:
@@ -4637,8 +4542,6 @@
 				newcmds = lappend(newcmds, cmd);
 				break;
 
-=======
->>>>>>> d457cb4e
 			case AT_AlterColumnType:
 				{
 					ColumnDef  *def = castNode(ColumnDef, cmd->def);
@@ -5181,7 +5084,7 @@
 /*
  * getLikeDistributionPolicy
  *
- * For Greenplum Database distributed tables, default to
+ * For Cloudberry Database distributed tables, default to
  * the same distribution as the first LIKE table, unless
  * we also have INHERITS
  */
@@ -5203,56 +5106,6 @@
 	return likeDistributedBy;
 }
 
-
-/*
- * GPDB_12_MERGE_FIXME:
- *		This function seems to be better suited in pg_type.
- *		Also consider renaming to match the rest of the family of functions.
- */
-List *
-TypeNameGetStorageDirective(TypeName *typname)
-{
-	Relation	rel;
-	ScanKeyData scankey;
-	SysScanDesc sscan;
-	HeapTuple	tuple;
-	Oid			typid;
-	List	   *out = NIL;
-
-	typid = typenameTypeId(NULL, typname);
-
-	rel = heap_open(TypeEncodingRelationId, AccessShareLock);
-
-	/* SELECT typoptions FROM pg_type_encoding where typid = :1 */
-	ScanKeyInit(&scankey,
-				Anum_pg_type_encoding_typid,
-				BTEqualStrategyNumber, F_OIDEQ,
-				ObjectIdGetDatum(typid));
-	sscan = systable_beginscan(rel, TypeEncodingTypidIndexId,
-							   true, NULL, 1, &scankey);
-	tuple = systable_getnext(sscan);
-	if (HeapTupleIsValid(tuple))
-	{
-		Datum options;
-		bool isnull;
-
-		options = heap_getattr(tuple,
-							   Anum_pg_type_encoding_typoptions,
-							   RelationGetDescr(rel),
-							   &isnull);
-
-		if (isnull)
-			elog(ERROR, "null typoptions attribute encountered for pg_type_encoding for typid %d",
-				 typid);
-
-		out = untransformRelOptions(options);
-	}
-
-	systable_endscan(sscan);
-	heap_close(rel, AccessShareLock);
-
-	return out;
-}
 
 /*
  * transformPartitionCmd
