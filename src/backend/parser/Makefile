--- conflicted
+++ resolved
@@ -2,11 +2,7 @@
 #
 # Makefile for parser
 #
-<<<<<<< HEAD
-# $PostgreSQL: pgsql/src/backend/parser/Makefile,v 1.48 2008/10/04 21:56:54 tgl Exp $
-=======
 # $PostgreSQL: pgsql/src/backend/parser/Makefile,v 1.46 2008/02/19 10:30:07 petere Exp $
->>>>>>> 0f855d62
 #
 #-------------------------------------------------------------------------
 
@@ -63,9 +59,5 @@
 # gram.c, gram.h, and scan.c are in the distribution tarball, so they
 # are not cleaned here.
 clean: 
-<<<<<<< HEAD
-	rm -f SUBSYS.o $(OBJS) gram.h parse.h gram.c
-=======
->>>>>>> 0f855d62
 # And the garbage that might have been left behind by partial build:
 	@rm -f y.tab.h y.tab.c y.output lex.yy.c gram.tab.c gram.tab.h