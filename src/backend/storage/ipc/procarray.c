--- conflicted
+++ resolved
@@ -45,11 +45,8 @@
 
 #include <signal.h>
 
-<<<<<<< HEAD
+#include "access/clog.h"
 #include "access/distributedlog.h"
-=======
-#include "access/clog.h"
->>>>>>> 1084f317
 #include "access/subtrans.h"
 #include "access/transam.h"
 #include "access/xact.h"
@@ -57,13 +54,10 @@
 #include "miscadmin.h"
 #include "port/atomics.h"
 #include "storage/procarray.h"
-<<<<<<< HEAD
-#include "utils/combocid.h"
-=======
 #include "storage/spin.h"
 #include "storage/standby.h"
 #include "utils/builtins.h"
->>>>>>> 1084f317
+#include "utils/combocid.h"
 #include "utils/snapmgr.h"
 #include "utils/tqual.h"
 #include "utils/guc.h"
@@ -437,7 +431,6 @@
 		Assert(TransactionIdIsValid(proc->xid) ||
 			   (IsBootstrapProcessingMode() && latestXid == BootstrapTransactionId));
 
-<<<<<<< HEAD
 		if (! needNotifyCommittedDtxTransaction)
 		{
 			proc->xid = InvalidTransactionId;
@@ -446,6 +439,7 @@
 			/* must be cleared with xid/xmin: */
 			proc->vacuumFlags &= ~PROC_VACUUM_STATE_MASK;
 			proc->inCommit = false; /* be sure this is cleared in abort */
+			proc->recoveryConflictPending = false;
 			proc->serializableIsoLevel = false;
 			proc->inDropTransaction = false;
 
@@ -453,19 +447,6 @@
 			proc->subxids.nxids = 0;
 			proc->subxids.overflowed = false;
 		}
-=======
-		proc->xid = InvalidTransactionId;
-		proc->lxid = InvalidLocalTransactionId;
-		proc->xmin = InvalidTransactionId;
-		/* must be cleared with xid/xmin: */
-		proc->vacuumFlags &= ~PROC_VACUUM_STATE_MASK;
-		proc->inCommit = false; /* be sure this is cleared in abort */
-		proc->recoveryConflictPending = false;
-
-		/* Clear the subtransaction-XID cache too while holding the lock */
-		proc->subxids.nxids = 0;
-		proc->subxids.overflowed = false;
->>>>>>> 1084f317
 
 		/* Also advance global latestCompletedXid while holding the lock */
 		/*
@@ -495,12 +476,9 @@
 		/* must be cleared with xid/xmin: */
 		proc->vacuumFlags &= ~PROC_VACUUM_STATE_MASK;
 		proc->inCommit = false; /* be sure this is cleared in abort */
-<<<<<<< HEAD
+		proc->recoveryConflictPending = false;
 		proc->serializableIsoLevel = false;
 		proc->inDropTransaction = false;
-=======
-		proc->recoveryConflictPending = false;
->>>>>>> 1084f317
 
 		Assert(proc->subxids.nxids == 0);
 		Assert(proc->subxids.overflowed == false);
@@ -556,7 +534,6 @@
 }
 
 /*
-<<<<<<< HEAD
  * Clears the current transaction from PGPROC.
  *
  * Must be called while holding the ProcArrayLock.
@@ -569,7 +546,9 @@
 	 * directly.
 	 */
 	ProcArrayClearTransaction(proc, commit);
-=======
+}
+
+/*
  * ProcArrayInitRecoveryInfo
  *
  * When trying to assemble our snapshot we only care about xids after this value.
@@ -885,7 +864,6 @@
 		procArray->lastOverflowedXid = max_xid;
 
 	LWLockRelease(ProcArrayLock);
->>>>>>> 1084f317
 }
 
 /*
@@ -2309,29 +2287,7 @@
 	 * change while we hold ProcArrayLock, so those newly added transaction
 	 * ids would be filtered away, so we need not be concerned about them.
 	 */
-<<<<<<< HEAD
-	for (index = 0; index < arrayP->numProcs; index++)
-	{
-		volatile PGPROC *proc = arrayP->procs[index];
-		TransactionId xid;
-
-#if 0 /* Upstream code not applicable to GPDB, why explained in vacuumStatement_Relation */
-		/* Ignore procs running LAZY VACUUM */
-		if (proc->vacuumFlags & PROC_IN_VACUUM)
-			continue;
-#endif
-
-		/* Update globalxmin to be the smallest valid xmin */
-		xid = proc->xmin;		/* fetch just once */
-		if (TransactionIdIsNormal(xid) &&
-			TransactionIdPrecedes(xid, globalxmin))
-			globalxmin = xid;
-
-		/* Fetch xid just once - see GetNewTransactionId */
-		xid = proc->xid;
-=======
 	snapshot->takenDuringRecovery = RecoveryInProgress();
->>>>>>> 1084f317
 
 	if (!snapshot->takenDuringRecovery)
 	{
@@ -2348,9 +2304,11 @@
 			volatile PGPROC *proc = arrayP->procs[index];
 			TransactionId xid;
 
+#if 0 /* Upstream code not applicable to GPDB, why explained in vacuumStatement_Relation */
 			/* Ignore procs running LAZY VACUUM */
 			if (proc->vacuumFlags & PROC_IN_VACUUM)
 				continue;
+#endif
 
 			/* Update globalxmin to be the smallest valid xmin */
 			xid = proc->xmin;	/* fetch just once */
@@ -2541,31 +2499,6 @@
 }
 
 /*
-<<<<<<< HEAD
- * GetVirtualXIDsDelayingChkpt -- Get the VXIDs of transactions that are
- * delaying checkpoint because they have critical actions in progress.
- *
- * Constructs an array of VXIDs of transactions that are currently in commit
- * critical sections, as shown by having inCommit set in their PGXACT.
- *
- * Returns a palloc'd array that should be freed by the caller.
- * *nvxids is the number of valid entries.
- *
- * Note that because backends set or clear inCommit without holding any lock,
- * the result is somewhat indeterminate, but we don't really care.  Even in
- * a multiprocessor with delayed writes to shared memory, it should be certain
- * that setting of inCommit will propagate to shared memory when the backend
- * takes a lock, so we cannot fail to see a virtual xact as inCommit if
- * it's already inserted its commit record.  Whether it takes a little while
- * for clearing of inCommit to propagate is unimportant for correctness.
- */
-VirtualTransactionId *
-GetVirtualXIDsDelayingChkpt(int *nvxids)
-{
-	VirtualTransactionId *vxids;
-	ProcArrayStruct *arrayP = procArray;
-	int			count = 0;
-=======
  * GetRunningTransactionData -- returns information about running transactions.
  *
  * Similar to GetSnapshotData but returns more information. We include
@@ -2592,21 +2525,12 @@
 	TransactionId latestCompletedXid;
 	TransactionId oldestRunningXid;
 	TransactionId *xids;
->>>>>>> 1084f317
 	int			index;
 	int			count;
 	int			subcount;
 	bool		suboverflowed;
 
-<<<<<<< HEAD
-	/* allocate what's certainly enough result space */
-	vxids = (VirtualTransactionId *)
-		palloc(sizeof(VirtualTransactionId) * arrayP->maxProcs);
-
-	LWLockAcquire(ProcArrayLock, LW_SHARED);
-=======
 	Assert(!RecoveryInProgress());
->>>>>>> 1084f317
 
 	/*
 	 * Allocating space for maxProcs xids is usually overkill; numProcs would
@@ -2710,32 +2634,34 @@
 }
 
 /*
- * GetTransactionsInCommit -- Get the XIDs of transactions that are committing
- *
- * Constructs an array of XIDs of transactions that are currently in commit
- * critical sections, as shown by having inCommit set in their PGPROC entries.
- *
- * *xids_p is set to a palloc'd array that should be freed by the caller.
- * The return value is the number of valid entries.
+ * GetVirtualXIDsDelayingChkpt -- Get the VXIDs of transactions that are
+ * delaying checkpoint because they have critical actions in progress.
+ *
+ * Constructs an array of VXIDs of transactions that are currently in commit
+ * critical sections, as shown by having inCommit set in their PGXACT.
+ *
+ * Returns a palloc'd array that should be freed by the caller.
+ * *nvxids is the number of valid entries.
  *
  * Note that because backends set or clear inCommit without holding any lock,
  * the result is somewhat indeterminate, but we don't really care.  Even in
  * a multiprocessor with delayed writes to shared memory, it should be certain
  * that setting of inCommit will propagate to shared memory when the backend
- * takes the WALInsertLock, so we cannot fail to see an xact as inCommit if
+ * takes a lock, so we cannot fail to see a virtual xact as inCommit if
  * it's already inserted its commit record.  Whether it takes a little while
  * for clearing of inCommit to propagate is unimportant for correctness.
  */
-int
-GetTransactionsInCommit(TransactionId **xids_p)
-{
+VirtualTransactionId *
+GetVirtualXIDsDelayingChkpt(int *nvxids)
+{
+	VirtualTransactionId *vxids;
 	ProcArrayStruct *arrayP = procArray;
-	TransactionId *xids;
-	int			nxids;
+	int			count = 0;
 	int			index;
 
-	xids = (TransactionId *) palloc(arrayP->maxProcs * sizeof(TransactionId));
-	nxids = 0;
+	/* allocate what's certainly enough result space */
+	vxids = (VirtualTransactionId *)
+		palloc(sizeof(VirtualTransactionId) * arrayP->maxProcs);
 
 	LWLockAcquire(ProcArrayLock, LW_SHARED);
 
@@ -3507,6 +3433,86 @@
 }
 #endif   /* XIDCACHE_DEBUG */
 
+PGPROC *
+FindProcByGpSessionId(long gp_session_id)
+{
+	/* Find the guy who should manage our locks */
+	ProcArrayStruct *arrayP = procArray;
+	int			index;
+
+	Assert(gp_session_id > 0);
+		
+	LWLockAcquire(ProcArrayLock, LW_SHARED);
+
+	for (index = 0; index < arrayP->numProcs; index++)
+	{
+		PGPROC	   *proc = arrayP->procs[index];
+			
+		if (proc->pid == MyProc->pid)
+			continue;
+				
+		if (!proc->mppIsWriter)
+			continue;
+				
+		if (proc->mppSessionId == gp_session_id)
+		{
+			LWLockRelease(ProcArrayLock);
+			return proc;
+		}
+	}
+		
+	LWLockRelease(ProcArrayLock);
+	return NULL;
+}
+
+/*
+ * FindAndSignalProcess
+ *     Find the PGPROC entry in procArray which contains the given sessionId and commandId,
+ *     and send the corresponding process an interrupt signal.
+ *
+ * This function returns false if not such an entry found in procArray or the interrupt
+ * signal can not be sent to the process.
+ */
+bool
+FindAndSignalProcess(int sessionId, int commandId)
+{
+	Assert(sessionId > 0 && commandId > 0);
+	bool queryCancelled = false;
+	int pid = 0;
+
+	LWLockAcquire(ProcArrayLock, LW_SHARED);
+
+	for (int index = 0; index < procArray->numProcs; index++)
+	{
+		PGPROC *proc = procArray->procs[index];
+		
+		if (proc->mppSessionId == sessionId &&
+			proc->queryCommandId == commandId)
+		{
+			/* If we have setsid(), signal the backend's whole process group */
+#ifdef HAVE_SETSID
+			if (kill(-proc->pid, SIGINT) == 0)
+#else
+			if (kill(proc->pid, SIGINT) == 0)
+#endif
+			{
+				pid = proc->pid;
+				queryCancelled = true;
+			}
+			
+			break;
+		}
+	}
+
+	LWLockRelease(ProcArrayLock);
+
+	if (gp_cancel_query_print_log && queryCancelled)
+	{
+		elog(NOTICE, "sent an interrupt to process %d", pid);
+	}
+
+	return queryCancelled;
+}
 
 /* ----------------------------------------------
  *		KnownAssignedTransactions sub-module
@@ -4303,89 +4309,5 @@
 		 pArray->headKnownAssignedXids,
 		 buf.data);
 
-<<<<<<< HEAD
-#endif   /* XIDCACHE_DEBUG */
-
-PGPROC *
-FindProcByGpSessionId(long gp_session_id)
-{
-	/* Find the guy who should manage our locks */
-	ProcArrayStruct *arrayP = procArray;
-	int			index;
-
-	Assert(gp_session_id > 0);
-		
-	LWLockAcquire(ProcArrayLock, LW_SHARED);
-
-	for (index = 0; index < arrayP->numProcs; index++)
-	{
-		PGPROC	   *proc = arrayP->procs[index];
-			
-		if (proc->pid == MyProc->pid)
-			continue;
-				
-		if (!proc->mppIsWriter)
-			continue;
-				
-		if (proc->mppSessionId == gp_session_id)
-		{
-			LWLockRelease(ProcArrayLock);
-			return proc;
-		}
-	}
-		
-	LWLockRelease(ProcArrayLock);
-	return NULL;
-}
-
-/*
- * FindAndSignalProcess
- *     Find the PGPROC entry in procArray which contains the given sessionId and commandId,
- *     and send the corresponding process an interrupt signal.
- *
- * This function returns false if not such an entry found in procArray or the interrupt
- * signal can not be sent to the process.
- */
-bool
-FindAndSignalProcess(int sessionId, int commandId)
-{
-	Assert(sessionId > 0 && commandId > 0);
-	bool queryCancelled = false;
-	int pid = 0;
-
-	LWLockAcquire(ProcArrayLock, LW_SHARED);
-
-	for (int index = 0; index < procArray->numProcs; index++)
-	{
-		PGPROC *proc = procArray->procs[index];
-		
-		if (proc->mppSessionId == sessionId &&
-			proc->queryCommandId == commandId)
-		{
-			/* If we have setsid(), signal the backend's whole process group */
-#ifdef HAVE_SETSID
-			if (kill(-proc->pid, SIGINT) == 0)
-#else
-			if (kill(proc->pid, SIGINT) == 0)
-#endif
-			{
-				pid = proc->pid;
-				queryCancelled = true;
-			}
-			
-			break;
-		}
-	}
-
-	LWLockRelease(ProcArrayLock);
-
-	if (gp_cancel_query_print_log && queryCancelled)
-	{
-		elog(NOTICE, "sent an interrupt to process %d", pid);
-	}
-
-	return queryCancelled;
-=======
 	pfree(buf.data);
->>>>>>> 1084f317
 }