--- conflicted
+++ resolved
@@ -216,15 +216,10 @@
 	for (i = 0; i < MaxConnections; i++)
 	{
 		PGSemaphoreCreate(&(procs[i].sem));
-<<<<<<< HEAD
 		InitSharedLatch(&(procs[i].procLatch));
 
-		procs[i].links.next = ProcGlobal->freeProcs;
-		ProcGlobal->freeProcs = MAKE_OFFSET(&procs[i]);
-=======
 		procs[i].links.next = (SHM_QUEUE *) ProcGlobal->freeProcs;
 		ProcGlobal->freeProcs = &procs[i];
->>>>>>> 38e93482
 	}
 	ProcGlobal->procs = procs;
 	ProcGlobal->numFreeProcs = MaxConnections;
@@ -238,14 +233,9 @@
 	for (i = 0; i < autovacuum_max_workers; i++)
 	{
 		PGSemaphoreCreate(&(procs[i].sem));
-<<<<<<< HEAD
 		InitSharedLatch(&(procs[i].procLatch));
-		procs[i].links.next = ProcGlobal->autovacFreeProcs;
-		ProcGlobal->autovacFreeProcs = MAKE_OFFSET(&procs[i]);
-=======
 		procs[i].links.next = (SHM_QUEUE *) ProcGlobal->autovacFreeProcs;
 		ProcGlobal->autovacFreeProcs = &procs[i];
->>>>>>> 38e93482
 	}
 
 	MemSet(AuxiliaryProcs, 0, NUM_AUXILIARY_PROCS * sizeof(PGPROC));
@@ -317,15 +307,11 @@
 		if (IsAutoVacuumWorkerProcess())
 			procglobal->autovacFreeProcs = (PGPROC *) MyProc->links.next;
 		else
-<<<<<<< HEAD
-			procglobal->freeProcs = MyProc->links.next;
+			procglobal->freeProcs = (PGPROC *) MyProc->links.next;
 
 		procglobal->numFreeProcs--;		/* we removed an entry from the list. */
 		Assert(procglobal->numFreeProcs >= 0);
 
-=======
-			procglobal->freeProcs = (PGPROC *) MyProc->links.next;
->>>>>>> 38e93482
 		SpinLockRelease(ProcStructLock);
 	}
 	else
@@ -344,16 +330,16 @@
 
 	if (gp_debug_pgproc)
 	{
-		elog(LOG, "allocating PGPROC entry for pid %d, freeProcs (prev offset, new offset): (%ld, %ld)",
-			 MyProcPid, MAKE_OFFSET(MyProc), MyProc->links.next);
+		elog(LOG, "allocating PGPROC entry for pid %d, freeProcs (prev ptr, new ptr): (%p, %p)",
+			 MyProcPid, MyProc, MyProc->links.next);
 	}
 
 	int mppLocalProcessSerial = pg_atomic_add_fetch_u32((pg_atomic_uint32 *)&procglobal->mppLocalProcessCounter, 1);
 
 	lockHolderProcPtr = MyProc;
 
-	/* Set the next pointer to INVALID_OFFSET */
-	MyProc->links.next = INVALID_OFFSET;
+	/* Set the next pointer to NULL */
+	MyProc->links.next = NULL;
 
 	/*
 	 * Now that we have a PGPROC, mark ourselves as an active postmaster
@@ -620,26 +606,7 @@
 bool
 HaveNFreeProcs(int n)
 {
-<<<<<<< HEAD
 	Assert(n >= 0);
-=======
-	PGPROC	   *proc;
-
-	/* use volatile pointer to prevent code rearrangement */
-	volatile PROC_HDR *procglobal = ProcGlobal;
-
-	SpinLockAcquire(ProcStructLock);
-
-	proc = procglobal->freeProcs;
-
-	while (n > 0 && proc != NULL)
-	{
-		proc = (PGPROC *) proc->links.next;
-		n--;
-	}
-
-	SpinLockRelease(ProcStructLock);
->>>>>>> 38e93482
 
 	return (ProcGlobal->numFreeProcs >= n);
 }
@@ -835,23 +802,13 @@
 	/* Return PGPROC structure (and semaphore) to freelist */
 	if (IsAutoVacuumWorkerProcess())
 	{
-<<<<<<< HEAD
-		proc->links.next = procglobal->autovacFreeProcs;
-		procglobal->autovacFreeProcs = MAKE_OFFSET(proc);
+		proc->links.next = (SHM_QUEUE *) procglobal->autovacFreeProcs;
+		procglobal->autovacFreeProcs = proc;
 	}
 	else
 	{
-		proc->links.next = procglobal->freeProcs;
-		procglobal->freeProcs = MAKE_OFFSET(proc);
-=======
-		MyProc->links.next = (SHM_QUEUE *) procglobal->autovacFreeProcs;
-		procglobal->autovacFreeProcs = MyProc;
-	}
-	else
-	{
-		MyProc->links.next = (SHM_QUEUE *) procglobal->freeProcs;
-		procglobal->freeProcs = MyProc;
->>>>>>> 38e93482
+		proc->links.next = (SHM_QUEUE *) procglobal->freeProcs;
+		procglobal->freeProcs = proc;
 	}
 
 	procglobal->numFreeProcs++;	/* we added an entry */
@@ -2089,7 +2046,7 @@
 		partitionLock = LockHashPartitionLock(lockAwaited->hashcode);
 		LWLockAcquire(partitionLock, LW_EXCLUSIVE);
 
-		if (MyProc->links.next != INVALID_OFFSET)
+		if (MyProc->links.next != NULL)
 		{
 			/* We could not have been granted the lock yet */
 			Assert(MyProc->waitStatus == STATUS_ERROR);
