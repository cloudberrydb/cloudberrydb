--- conflicted
+++ resolved
@@ -449,9 +449,6 @@
 	 */
 	qtype = pq_getbyte();
 
-	if (!disable_sig_alarm(false))
-			elog(FATAL, "could not disable timer for client wait timeout");
-
 	if (qtype == EOF)			/* frontend disconnected */
 	{
 		if (IsTransactionState())
@@ -1753,11 +1750,7 @@
 		/*
 		 * Start the portal.  No parameters here.
 		 */
-<<<<<<< HEAD
 		PortalStart(portal, NULL, 0, InvalidSnapshot, NULL);
-=======
-		PortalStart(portal, NULL, 0, InvalidSnapshot);
->>>>>>> e472b921
 
 		/*
 		 * Select the appropriate output format: text unless we are doing a
@@ -2511,11 +2504,7 @@
 	/*
 	 * And we're ready to start portal execution.
 	 */
-<<<<<<< HEAD
 	PortalStart(portal, params, 0, InvalidSnapshot, NULL);
-=======
-	PortalStart(portal, params, 0, InvalidSnapshot);
->>>>>>> e472b921
 
 	/*
 	 * Apply the result format requests to the portal.
@@ -3183,9 +3172,6 @@
 {
 	if (!xact_started)
 	{
-		/* Cancel any active statement timeout before committing */
-		disable_sig_alarm(true);
-
 		/* Now commit the command */
 		ereport(DEBUG3,
 				(errmsg_internal("StartTransactionCommand")));
@@ -3193,13 +3179,8 @@
 
 		/* Set statement timeout running, if any */
 		/* NB: this mustn't be enabled until we are within an xact */
-<<<<<<< HEAD
 		if (StatementTimeout > 0 && Gp_role != GP_ROLE_EXECUTE)
-			enable_sig_alarm(StatementTimeout, true);
-=======
-		if (StatementTimeout > 0)
 			enable_timeout_after(STATEMENT_TIMEOUT, StatementTimeout);
->>>>>>> e472b921
 		else
 			disable_timeout(STATEMENT_TIMEOUT, false);
 
@@ -4542,7 +4523,6 @@
 #ifdef HAVE_INT_OPTRESET
 	optreset = 1;				/* some systems need this too */
 #endif
-<<<<<<< HEAD
 }
 
 /*
@@ -4570,8 +4550,6 @@
 								firstchar)));
 		}
 	}
-=======
->>>>>>> e472b921
 }
 
 
@@ -4586,11 +4564,7 @@
  * username is the PostgreSQL user name to be used for the session.
  * ----------------------------------------------------------------
  */
-<<<<<<< HEAD
-int
-=======
 void
->>>>>>> e472b921
 PostgresMain(int argc, char *argv[],
 			 const char *dbname,
 			 const char *username)
@@ -5147,6 +5121,9 @@
 		 */
 		firstchar = ReadCommand(&input_message);
 
+		if (Gp_role == GP_ROLE_DISPATCH)
+			CancelIdleResourceCleanupTimers();
+
 		/*
 		 * Reset QueryFinishPending flag, so that if we received a delayed
 		 * query finish requested after we had already finished processing
@@ -5324,7 +5301,6 @@
 
 					pq_getmsgend(&input_message);
 
-<<<<<<< HEAD
 					elog((Debug_print_full_dtm ? LOG : DEBUG5), "MPP dispatched stmt from QD: %s.",query_string);
 
 					if (IsResGroupActivated() && resgroupInfoLen > 0)
@@ -5383,12 +5359,6 @@
 									   localSlice);
 
 					SetUserIdAndContext(GetOuterUserId(), false);
-=======
-					if (am_walsender)
-						exec_replication_command(query_string);
-					else
-						exec_simple_query(query_string);
->>>>>>> e472b921
 
 					send_ready_for_query = true;
 				}
@@ -5527,10 +5497,6 @@
 				break;
 
 			case 'F':			/* fastpath function call */
-<<<<<<< HEAD
-
-=======
->>>>>>> e472b921
 				forbidden_in_wal_sender(firstchar);
 
 				/* Set statement_timestamp() */
@@ -5709,29 +5675,6 @@
 								firstchar)));
 		}
 	}							/* end of input-reading loop */
-}
-
-/*
- * Throw an error if we're a WAL sender process.
- *
- * This is used to forbid anything else than simple query protocol messages
- * in a WAL sender process.  'firstchar' specifies what kind of a forbidden
- * message was received, and is used to construct the error message.
- */
-static void
-forbidden_in_wal_sender(char firstchar)
-{
-	if (am_walsender)
-	{
-		if (firstchar == 'F')
-			ereport(ERROR,
-					(errcode(ERRCODE_PROTOCOL_VIOLATION),
-					 errmsg("fastpath function calls not supported in a replication connection")));
-		else
-			ereport(ERROR,
-					(errcode(ERRCODE_PROTOCOL_VIOLATION),
-					 errmsg("extended query protocol not supported in a replication connection")));
-	}
 }
 
 /*
