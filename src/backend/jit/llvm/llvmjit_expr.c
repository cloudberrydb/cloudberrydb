--- conflicted
+++ resolved
@@ -1836,22 +1836,22 @@
 				LLVMBuildBr(b, opblocks[opno + 1]);
 				break;
 
+			case EEOP_SCALARARRAYOP_FAST_INT:
+				build_EvalXFunc(b, mod, "ExecEvalScalarArrayOpFastInt",
+								v_state, v_econtext, op);
+				LLVMBuildBr(b, opblocks[i + 1]);
+				break;
+
+			case EEOP_SCALARARRAYOP_FAST_STR:
+				build_EvalXFunc(b, mod, "ExecEvalScalarArrayOpFastStr",
+								v_state, v_econtext, op);
+				LLVMBuildBr(b, opblocks[i + 1]);
+				break;
+
 			case EEOP_HASHED_SCALARARRAYOP:
 				build_EvalXFunc(b, mod, "ExecEvalHashedScalarArrayOp",
 								v_state, op, v_econtext);
 				LLVMBuildBr(b, opblocks[opno + 1]);
-				break;
-
-			case EEOP_SCALARARRAYOP_FAST_INT:
-				build_EvalXFunc(b, mod, "ExecEvalScalarArrayOpFastInt",
-								v_state, v_econtext, op);
-				LLVMBuildBr(b, opblocks[i + 1]);
-				break;
-
-			case EEOP_SCALARARRAYOP_FAST_STR:
-				build_EvalXFunc(b, mod, "ExecEvalScalarArrayOpFastStr",
-								v_state, v_econtext, op);
-				LLVMBuildBr(b, opblocks[i + 1]);
 				break;
 
 			case EEOP_XMLEXPR:
@@ -2159,50 +2159,8 @@
 					break;
 				}
 
-<<<<<<< HEAD
-			case EEOP_AGG_PLAIN_PERGROUP_NULLCHECK:
-				{
-					int				 jumpnull;
-					LLVMValueRef	 v_aggstatep;
-					LLVMValueRef	 v_allpergroupsp;
-					LLVMValueRef	 v_pergroup_allaggs;
-					LLVMValueRef	 v_setoff;
-
-					jumpnull = op->d.agg_plain_pergroup_nullcheck.jumpnull;
-
-					/*
-					 * pergroup_allaggs = aggstate->all_pergroups
-					 * [op->d.agg_plain_pergroup_nullcheck.setoff];
-					 */
-					v_aggstatep = LLVMBuildBitCast(
-						b, v_parent, l_ptr(StructAggState), "");
-
-					v_allpergroupsp = l_load_struct_gep(
-						b, v_aggstatep,
-						FIELDNO_AGGSTATE_ALL_PERGROUPS,
-						"aggstate.all_pergroups");
-
-					v_setoff = l_int32_const(
-						op->d.agg_plain_pergroup_nullcheck.setoff);
-
-					v_pergroup_allaggs = l_load_gep1(
-						b, v_allpergroupsp, v_setoff, "");
-
-					LLVMBuildCondBr(
-						b,
-						LLVMBuildICmp(b, LLVMIntEQ,
-									  LLVMBuildPtrToInt(
-										  b, v_pergroup_allaggs, TypeSizeT, ""),
-									  l_sizet_const(0), ""),
-						opblocks[jumpnull],
-						opblocks[i + 1]);
-					break;
-				}
-
-=======
 			case EEOP_AGG_PLAIN_TRANS_INIT_STRICT_BYVAL:
 			case EEOP_AGG_PLAIN_TRANS_STRICT_BYVAL:
->>>>>>> d457cb4e
 			case EEOP_AGG_PLAIN_TRANS_BYVAL:
 			case EEOP_AGG_PLAIN_TRANS_INIT_STRICT_BYREF:
 			case EEOP_AGG_PLAIN_TRANS_STRICT_BYREF:
