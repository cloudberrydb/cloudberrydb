/*-------------------------------------------------------------------------
 *
 * prepjointree.c
 *	  Planner preprocessing for subqueries and join tree manipulation.
 *
 * NOTE: the intended sequence for invoking these operations is
 *		replace_empty_jointree
 *		pull_up_sublinks
 *		inline_set_returning_functions
 *		pull_up_subqueries
 *		flatten_simple_union_all
 *		do expression preprocessing (including flattening JOIN alias vars)
 *		reduce_outer_joins
 *		remove_useless_result_rtes
 *
 *
<<<<<<< HEAD
 * Portions Copyright (c) 2006-2008, Greenplum inc
 * Portions Copyright (c) 2012-Present Pivotal Software, Inc.
 * Portions Copyright (c) 1996-2016, PostgreSQL Global Development Group
=======
 * Portions Copyright (c) 1996-2019, PostgreSQL Global Development Group
>>>>>>> 9e1c9f95
 * Portions Copyright (c) 1994, Regents of the University of California
 *
 *
 * IDENTIFICATION
 *	  src/backend/optimizer/prep/prepjointree.c
 *
 *-------------------------------------------------------------------------
 */
#include "postgres.h"

#include "catalog/pg_type.h"
#include "nodes/makefuncs.h"
#include "nodes/nodeFuncs.h"
#include "optimizer/clauses.h"
#include "optimizer/optimizer.h"
#include "optimizer/placeholder.h"
#include "optimizer/prep.h"
#include "optimizer/subselect.h"
#include "optimizer/tlist.h"
#include "parser/parse_relation.h"
#include "parser/parsetree.h"
#include "parser/parse_relation.h"
#include "rewrite/rewriteManip.h"
#include "cdb/cdbgroup.h"
#include "cdb/cdbsubselect.h"

#include "optimizer/transform.h"

typedef struct pullup_replace_vars_context
{
	PlannerInfo *root;
	List	   *targetlist;		/* tlist of subquery being pulled up */
	RangeTblEntry *target_rte;	/* RTE of subquery */
	Relids		relids;			/* relids within subquery, as numbered after
								 * pullup (set only if target_rte->lateral) */
	bool	   *outer_hasSubLinks;	/* -> outer query's hasSubLinks */
	int			varno;			/* varno of subquery */
	bool		need_phvs;		/* do we need PlaceHolderVars? */
	bool		wrap_non_vars;	/* do we need 'em on *all* non-Vars? */
	Node	  **rv_cache;		/* cache for results with PHVs */
} pullup_replace_vars_context;

typedef struct reduce_outer_joins_state
{
	Relids		relids;			/* base relids within this subtree */
	bool		contains_outer; /* does subtree contain outer join(s)? */
	List	   *sub_states;		/* List of states for subtree components */
} reduce_outer_joins_state;

static Node *pull_up_sublinks_jointree_recurse(PlannerInfo *root, Node *jtnode,
											   Relids *relids);
static Node *pull_up_sublinks_qual_recurse(PlannerInfo *root, Node *node,
										   Node **jtlink1, Relids available_rels1,
										   Node **jtlink2, Relids available_rels2);
static Node *pull_up_subqueries_recurse(PlannerInfo *root, Node *jtnode,
										JoinExpr *lowest_outer_join,
										JoinExpr *lowest_nulling_outer_join,
										AppendRelInfo *containing_appendrel);
static Node *pull_up_simple_subquery(PlannerInfo *root, Node *jtnode,
									 RangeTblEntry *rte,
									 JoinExpr *lowest_outer_join,
									 JoinExpr *lowest_nulling_outer_join,
									 AppendRelInfo *containing_appendrel);
static Node *pull_up_simple_union_all(PlannerInfo *root, Node *jtnode,
									  RangeTblEntry *rte);
static void pull_up_union_leaf_queries(Node *setOp, PlannerInfo *root,
									   int parentRTindex, Query *setOpQuery,
									   int childRToffset);
static void make_setop_translation_list(Query *query, Index newvarno,
<<<<<<< HEAD
							List **translated_vars);
bool is_simple_subquery(PlannerInfo *root, Query *subquery,
						RangeTblEntry *rte,
						JoinExpr *lowest_outer_join,
						bool deletion_ok);
static Node *pull_up_simple_values(PlannerInfo *root, Node *jtnode,
								   RangeTblEntry *rte);
static bool is_simple_values(PlannerInfo *root, RangeTblEntry *rte,
							 bool deletion_ok);
=======
										List **translated_vars);
static bool is_simple_subquery(Query *subquery, RangeTblEntry *rte,
							   JoinExpr *lowest_outer_join);
static Node *pull_up_simple_values(PlannerInfo *root, Node *jtnode,
								   RangeTblEntry *rte);
static bool is_simple_values(PlannerInfo *root, RangeTblEntry *rte);
>>>>>>> 9e1c9f95
static bool is_simple_union_all(Query *subquery);
static bool is_simple_union_all_recurse(Node *setOp, Query *setOpQuery,
										List *colTypes);
static bool is_safe_append_member(Query *subquery);
static bool jointree_contains_lateral_outer_refs(Node *jtnode, bool restricted,
												 Relids safe_upper_varnos);
static void replace_vars_in_jointree(Node *jtnode,
									 pullup_replace_vars_context *context,
									 JoinExpr *lowest_nulling_outer_join);
static Node *pullup_replace_vars(Node *expr,
								 pullup_replace_vars_context *context);
static Node *pullup_replace_vars_callback(Var *var,
										  replace_rte_variables_context *context);
static Query *pullup_replace_vars_subquery(Query *query,
										   pullup_replace_vars_context *context);
static reduce_outer_joins_state *reduce_outer_joins_pass1(Node *jtnode);
static void reduce_outer_joins_pass2(Node *jtnode,
									 reduce_outer_joins_state *state,
									 PlannerInfo *root,
									 Relids nonnullable_rels,
									 List *nonnullable_vars,
									 List *forced_null_vars);
static Node *remove_useless_results_recurse(PlannerInfo *root, Node *jtnode);
static int	get_result_relid(PlannerInfo *root, Node *jtnode);
static void remove_result_refs(PlannerInfo *root, int varno, Node *newjtloc);
static bool find_dependent_phvs(Node *node, int varno);
static void substitute_phv_relids(Node *node,
								  int varno, Relids subrelids);
static void fix_append_rel_relids(List *append_rel_list, int varno,
								  Relids subrelids);
static Node *find_jointree_node_for_rel(Node *jtnode, int relid);


/*
 * replace_empty_jointree
 *		If the Query's jointree is empty, replace it with a dummy RTE_RESULT
 *		relation.
 *
 * By doing this, we can avoid a bunch of corner cases that formerly existed
 * for SELECTs with omitted FROM clauses.  An example is that a subquery
 * with empty jointree previously could not be pulled up, because that would
 * have resulted in an empty relid set, making the subquery not uniquely
 * identifiable for join or PlaceHolderVar processing.
 *
 * Unlike most other functions in this file, this function doesn't recurse;
 * we rely on other processing to invoke it on sub-queries at suitable times.
 */
void
replace_empty_jointree(Query *parse)
{
	RangeTblEntry *rte;
	Index		rti;
	RangeTblRef *rtr;

	/* Nothing to do if jointree is already nonempty */
	if (parse->jointree->fromlist != NIL)
		return;

	/* We mustn't change it in the top level of a setop tree, either */
	if (parse->setOperations)
		return;

	/* Create suitable RTE */
	rte = makeNode(RangeTblEntry);
	rte->rtekind = RTE_RESULT;
	rte->eref = makeAlias("*RESULT*", NIL);

	/* Add it to rangetable */
	parse->rtable = lappend(parse->rtable, rte);
	rti = list_length(parse->rtable);

	/* And jam a reference into the jointree */
	rtr = makeNode(RangeTblRef);
	rtr->rtindex = rti;
	parse->jointree->fromlist = list_make1(rtr);
}

/*
 * pull_up_sublinks
 *		Attempt to pull up ANY and EXISTS SubLinks to be treated as
 *		semijoins or anti-semijoins.
 *
 * A clause "foo op ANY (sub-SELECT)" can be processed by pulling the
 * sub-SELECT up to become a rangetable entry and treating the implied
 * comparisons as quals of a semijoin.  However, this optimization *only*
 * works at the top level of WHERE or a JOIN/ON clause, because we cannot
 * distinguish whether the ANY ought to return FALSE or NULL in cases
 * involving NULL inputs.  Also, in an outer join's ON clause we can only
 * do this if the sublink is degenerate (ie, references only the nullable
 * side of the join).  In that case it is legal to push the semijoin
 * down into the nullable side of the join.  If the sublink references any
 * nonnullable-side variables then it would have to be evaluated as part
 * of the outer join, which makes things way too complicated.
 *
 * Under similar conditions, EXISTS and NOT EXISTS clauses can be handled
 * by pulling up the sub-SELECT and creating a semijoin or anti-semijoin.
 *
 * This routine searches for such clauses and does the necessary parsetree
 * transformations if any are found.
 *
 * This routine has to run before preprocess_expression(), so the quals
 * clauses are not yet reduced to implicit-AND format, and are not guaranteed
 * to be AND/OR-flat either.  That means we need to recursively search through
 * explicit AND clauses.  We stop as soon as we hit a non-AND item.
 */
void
pull_up_sublinks(PlannerInfo *root)
{
	Node	   *jtnode;
	Relids		relids;

	/* Begin recursion through the jointree */
	jtnode = pull_up_sublinks_jointree_recurse(root,
											   (Node *) root->parse->jointree,
											   &relids);

	/*
	 * root->parse->jointree must always be a FromExpr, so insert a dummy one
	 * if we got a bare RangeTblRef or JoinExpr out of the recursion.
	 */
	if (IsA(jtnode, FromExpr))
		root->parse->jointree = (FromExpr *) jtnode;
	else
		root->parse->jointree = makeFromExpr(list_make1(jtnode), NULL);
}

/*
 * Recurse through jointree nodes for pull_up_sublinks()
 *
 * In addition to returning the possibly-modified jointree node, we return
 * a relids set of the contained rels into *relids.
 */
static Node *
pull_up_sublinks_jointree_recurse(PlannerInfo *root, Node *jtnode,
								  Relids *relids)
{
	if (jtnode == NULL)
	{
		*relids = NULL;
	}
	else if (IsA(jtnode, RangeTblRef))
	{
		int			varno = ((RangeTblRef *) jtnode)->rtindex;

		*relids = bms_make_singleton(varno);
		/* jtnode is returned unmodified */
	}
	else if (IsA(jtnode, FromExpr))
	{
		FromExpr   *f = (FromExpr *) jtnode;
		List	   *newfromlist = NIL;
		Relids		frelids = NULL;
		FromExpr   *newf;
		Node	   *jtlink;
		ListCell   *l;

		/* First, recurse to process children and collect their relids */
		foreach(l, f->fromlist)
		{
			Node	   *newchild;
			Relids		childrelids;

			newchild = pull_up_sublinks_jointree_recurse(root,
														 lfirst(l),
														 &childrelids);
			newfromlist = lappend(newfromlist, newchild);
			frelids = bms_join(frelids, childrelids);
		}
		/* Build the replacement FromExpr; no quals yet */
		newf = makeFromExpr(newfromlist, NULL);
		/* Set up a link representing the rebuilt jointree */
		jtlink = (Node *) newf;
		/* Now process qual --- all children are available for use */
		newf->quals = pull_up_sublinks_qual_recurse(root, f->quals,
													&jtlink, frelids,
													NULL, NULL);

		/*
		 * Note that the result will be either newf, or a stack of JoinExprs
		 * with newf at the base.  We rely on subsequent optimization steps to
		 * flatten this and rearrange the joins as needed.
		 *
		 * Although we could include the pulled-up subqueries in the returned
		 * relids, there's no need since upper quals couldn't refer to their
		 * outputs anyway.
		 */
		*relids = frelids;
		jtnode = jtlink;
	}
	else if (IsA(jtnode, JoinExpr))
	{
		JoinExpr   *j;
		Relids		leftrelids;
		Relids		rightrelids;
		Node	   *jtlink;

		/*
		 * Make a modifiable copy of join node, but don't bother copying its
		 * subnodes (yet).
		 */
		j = (JoinExpr *) palloc(sizeof(JoinExpr));
		memcpy(j, jtnode, sizeof(JoinExpr));
		jtlink = (Node *) j;

		/* Recurse to process children and collect their relids */
		j->larg = pull_up_sublinks_jointree_recurse(root, j->larg,
													&leftrelids);
		j->rarg = pull_up_sublinks_jointree_recurse(root, j->rarg,
													&rightrelids);

		/*
		 * Now process qual, showing appropriate child relids as available,
		 * and attach any pulled-up jointree items at the right place. In the
		 * inner-join case we put new JoinExprs above the existing one (much
		 * as for a FromExpr-style join).  In outer-join cases the new
		 * JoinExprs must go into the nullable side of the outer join. The
		 * point of the available_rels machinations is to ensure that we only
		 * pull up quals for which that's okay.
		 *
		 * We don't expect to see any pre-existing JOIN_SEMI or JOIN_ANTI
		 * nodes here.
		 */
		switch (j->jointype)
		{
			case JOIN_INNER:
				j->quals = pull_up_sublinks_qual_recurse(root, j->quals,
														 &jtlink,
														 bms_union(leftrelids,
																   rightrelids),
														 NULL, NULL);
				break;
			case JOIN_LEFT:
				j->quals = pull_up_sublinks_qual_recurse(root, j->quals,
														 &j->rarg,
														 rightrelids,
														 NULL, NULL);
				break;
			case JOIN_FULL:
				/* can't do anything with full-join quals */
				break;
			case JOIN_RIGHT:
				j->quals = pull_up_sublinks_qual_recurse(root, j->quals,
														 &j->larg,
														 leftrelids,
														 NULL, NULL);
				break;
			default:
				elog(ERROR, "unrecognized join type: %d",
					 (int) j->jointype);
				break;
		}

		/*
		 * Although we could include the pulled-up subqueries in the returned
		 * relids, there's no need since upper quals couldn't refer to their
		 * outputs anyway.  But we *do* need to include the join's own rtindex
		 * because we haven't yet collapsed join alias variables, so upper
		 * levels would mistakenly think they couldn't use references to this
		 * join.
		 */
		*relids = bms_join(leftrelids, rightrelids);
		if (j->rtindex)
			*relids = bms_add_member(*relids, j->rtindex);
		jtnode = jtlink;
	}
	else
		elog(ERROR, "unrecognized node type: %d",
			 (int) nodeTag(jtnode));
	return jtnode;
}

/*
 * Recurse through top-level qual nodes for pull_up_sublinks()
 *
 * jtlink1 points to the link in the jointree where any new JoinExprs should
 * be inserted if they reference available_rels1 (i.e., available_rels1
 * denotes the relations present underneath jtlink1).  Optionally, jtlink2 can
 * point to a second link where new JoinExprs should be inserted if they
 * reference available_rels2 (pass NULL for both those arguments if not used).
 * Note that SubLinks referencing both sets of variables cannot be optimized.
 * If we find multiple pull-up-able SubLinks, they'll get stacked onto jtlink1
 * and/or jtlink2 in the order we encounter them.  We rely on subsequent
 * optimization to rearrange the stack if appropriate.
 *
 * Returns the replacement qual node, or NULL if the qual should be removed.
 */
static Node *
pull_up_sublinks_qual_recurse(PlannerInfo *root, Node *node,
							  Node **jtlink1, Relids available_rels1,
							  Node **jtlink2, Relids available_rels2)
{
	if (node == NULL)
		return NULL;
	if (IsA(node, SubLink))
	{
		SubLink    *sublink = (SubLink *) node;
		JoinExpr   *j;
		Relids		child_rels;

		/* Is it a convertible ANY or EXISTS clause? */
		if (sublink->subLinkType == ANY_SUBLINK)
		{
			if ((j = convert_ANY_sublink_to_join(root, sublink,
												 available_rels1)) != NULL)
			{
				/* Yes; insert the new join node into the join tree */
				j->larg = *jtlink1;
				*jtlink1 = (Node *) j;
				/* Recursively process pulled-up jointree nodes */
				j->rarg = pull_up_sublinks_jointree_recurse(root,
															j->rarg,
															&child_rels);

				/*
				 * Now recursively process the pulled-up quals.  Any inserted
				 * joins can get stacked onto either j->larg or j->rarg,
				 * depending on which rels they reference.
				 */
				j->quals = pull_up_sublinks_qual_recurse(root,
														 j->quals,
														 &j->larg,
														 available_rels1,
														 &j->rarg,
														 child_rels);
				/* Return NULL representing constant TRUE */
				return NULL;
			}
			if (available_rels2 != NULL &&
				(j = convert_ANY_sublink_to_join(root, sublink,
												 available_rels2)) != NULL)
			{
				/* Yes; insert the new join node into the join tree */
				j->larg = *jtlink2;
				*jtlink2 = (Node *) j;
				/* Recursively process pulled-up jointree nodes */
				j->rarg = pull_up_sublinks_jointree_recurse(root,
															j->rarg,
															&child_rels);

				/*
				 * Now recursively process the pulled-up quals.  Any inserted
				 * joins can get stacked onto either j->larg or j->rarg,
				 * depending on which rels they reference.
				 */
				j->quals = pull_up_sublinks_qual_recurse(root,
														 j->quals,
														 &j->larg,
														 available_rels2,
														 &j->rarg,
														 child_rels);
				/* Return NULL representing constant TRUE */
				return NULL;
			}
		}
		else if (sublink->subLinkType == EXISTS_SUBLINK)
		{
			Node *subst;
			subst = convert_EXISTS_sublink_to_join(root, sublink, false,
													available_rels1);

			if (subst && IsA(subst, JoinExpr))

			{
				j = (JoinExpr *) subst;
				/* Yes; insert the new join node into the join tree */
				j->larg = *jtlink1;
				*jtlink1 = (Node *) j;
				/* Recursively process pulled-up jointree nodes */
				j->rarg = pull_up_sublinks_jointree_recurse(root,
															j->rarg,
															&child_rels);

				/*
				 * Now recursively process the pulled-up quals.  Any inserted
				 * joins can get stacked onto either j->larg or j->rarg,
				 * depending on which rels they reference.
				 */
				j->quals = pull_up_sublinks_qual_recurse(root,
														 j->quals,
														 &j->larg,
														 available_rels1,
														 &j->rarg,
														 child_rels);
				/* Return NULL representing constant TRUE */
				return NULL;
			}
			else if (subst)
				return subst;

			if (available_rels2 != NULL)
			{
				subst = convert_EXISTS_sublink_to_join(root, sublink, false,
													available_rels2);

				if (subst && IsA(subst, JoinExpr))
				{
					j = (JoinExpr *) subst;
					/* Yes; insert the new join node into the join tree */
					j->larg = *jtlink2;
					*jtlink2 = (Node *) j;
					/* Recursively process pulled-up jointree nodes */
					j->rarg = pull_up_sublinks_jointree_recurse(root,
																j->rarg,
																&child_rels);

					/*
					 * Now recursively process the pulled-up quals.  Any inserted
					 * joins can get stacked onto either j->larg or j->rarg,
					 * depending on which rels they reference.
					 */
					j->quals = pull_up_sublinks_qual_recurse(root,
															 j->quals,
															 &j->larg,
															 available_rels2,
															 &j->rarg,
															 child_rels);
					/* Return NULL representing constant TRUE */
					return NULL;
				}
				else if (subst)
					return subst;
			}
		}
		else if (sublink->subLinkType == ALL_SUBLINK)
		{
			if ((j = convert_IN_to_antijoin(root, sublink, available_rels1)) != NULL)
			{
				/* Yes; insert the new join node into the join tree */
				j->larg = *jtlink1;
				*jtlink1 = (Node *) j;
				/* Recursively process pulled-up jointree nodes */
				j->rarg = pull_up_sublinks_jointree_recurse(root,
															j->rarg,
															&child_rels);

				/*
				 * Now recursively process the pulled-up quals.  Any inserted
				 * joins can get stacked onto either j->larg or j->rarg,
				 * depending on which rels they reference.
				 */
				j->quals = pull_up_sublinks_qual_recurse(root,
														 j->quals,
														 &j->larg,
														 available_rels1,
														 &j->rarg,
														 child_rels);
				/* Return NULL representing constant TRUE */
				return NULL;
			}
			if (available_rels2 != NULL &&
				(j = convert_IN_to_antijoin(root, sublink, available_rels2)) != NULL)
			{
				/* Yes; insert the new join node into the join tree */
				j->larg = *jtlink2;
				*jtlink2 = (Node *) j;
				/* Recursively process pulled-up jointree nodes */
				j->rarg = pull_up_sublinks_jointree_recurse(root,
															j->rarg,
															&child_rels);

				/*
				 * Now recursively process the pulled-up quals.  Any inserted
				 * joins can get stacked onto either j->larg or j->rarg,
				 * depending on which rels they reference.
				 */
				j->quals = pull_up_sublinks_qual_recurse(root,
														 j->quals,
														 &j->larg,
														 available_rels2,
														 &j->rarg,
														 child_rels);
				/* Return NULL representing constant TRUE */
				return NULL;
			}
		}
		/* Else return it unmodified */
		return node;
	}
	if (is_notclause(node))
	{
		/* If the immediate argument of NOT is EXISTS, try to convert */
		Node	   *arg = (Node *) get_notclausearg((Expr *) node);
		JoinExpr   *j;
		Relids		child_rels;

		if (arg && IsA(arg, SubLink))
		{
			SubLink    *sublink = (SubLink *) arg;
			if (sublink->subLinkType == EXISTS_SUBLINK)
			{
<<<<<<< HEAD
				Node* subst;
				subst = convert_EXISTS_sublink_to_join(root, sublink, true,
												   available_rels1);
				if (subst && IsA(subst, JoinExpr))
=======
				if ((j = convert_EXISTS_sublink_to_join(root, sublink, true,
														available_rels1)) != NULL)
>>>>>>> 9e1c9f95
				{
					j = (JoinExpr *) subst;
					/* Yes; insert the new join node into the join tree */
					j->larg = *jtlink1;
					*jtlink1 = (Node *) j;
					/* Recursively process pulled-up jointree nodes */
					j->rarg = pull_up_sublinks_jointree_recurse(root,
																j->rarg,
																&child_rels);

					/*
					 * Now recursively process the pulled-up quals.  Because
					 * we are underneath a NOT, we can't pull up sublinks that
					 * reference the left-hand stuff, but it's still okay to
					 * pull up sublinks referencing j->rarg.
					 */
					j->quals = pull_up_sublinks_qual_recurse(root,
															 j->quals,
															 &j->rarg,
															 child_rels,
															 NULL, NULL);
					/* Return NULL representing constant TRUE */
					return NULL;
				}
<<<<<<< HEAD
				else if (subst)
					return subst;
=======
				if (available_rels2 != NULL &&
					(j = convert_EXISTS_sublink_to_join(root, sublink, true,
														available_rels2)) != NULL)
				{
					/* Yes; insert the new join node into the join tree */
					j->larg = *jtlink2;
					*jtlink2 = (Node *) j;
					/* Recursively process pulled-up jointree nodes */
					j->rarg = pull_up_sublinks_jointree_recurse(root,
																j->rarg,
																&child_rels);
>>>>>>> 9e1c9f95

				if (available_rels2 != NULL)
				{
					subst = convert_EXISTS_sublink_to_join(root, sublink, true,
												   available_rels2);
					if (subst && IsA(subst, JoinExpr))
					{
						j = (JoinExpr *) subst;
						/* Yes; insert the new join node into the join tree */
						j->larg = *jtlink2;
						*jtlink2 = (Node *) j;
						/* Recursively process pulled-up jointree nodes */
						j->rarg = pull_up_sublinks_jointree_recurse(root,
																	j->rarg,
																	&child_rels);

						/*
						 * Now recursively process the pulled-up quals.  Because
						 * we are underneath a NOT, we can't pull up sublinks that
						 * reference the left-hand stuff, but it's still okay to
						 * pull up sublinks referencing j->rarg.
						 */
						j->quals = pull_up_sublinks_qual_recurse(root,
																 j->quals,
																 &j->rarg,
																 child_rels,
																 NULL, NULL);
						/* Return NULL representing constant TRUE */
						return NULL;
					}
					else if (subst)
						return subst;
				}

				/* Else return it unmodified */
				return node;
			}

			/*
			 *	 We normalize NOT subqueries using the following axioms:
			 *
			 *		 val NOT IN (subq)		 =>  val <> ALL (subq)
			 *		 NOT val op ANY (subq)	 =>  val op' ALL (subq)
			 *		 NOT val op ALL (subq)	 =>  val op' ANY (subq)
			 */
			else if (sublink->subLinkType == ANY_SUBLINK || sublink->subLinkType == ALL_SUBLINK)
			{
				sublink->subLinkType = (sublink->subLinkType == ANY_SUBLINK) ? ALL_SUBLINK : ANY_SUBLINK;
				sublink->testexpr = (Node *) canonicalize_qual(make_notclause((Expr *) sublink->testexpr));
				return pull_up_sublinks_qual_recurse(root, (Node *) sublink,
														jtlink1, available_rels1,
														jtlink2, available_rels2);
			}

			/*
			 * Return the node unmodified for "NOT (subq)"
			 * This subquery will get pulled up later during preprocess_qual_conditions()
			 */
			return node;
		}

		else if (not_clause(arg))
		{
			/* NOT NOT (expr) => (expr)  */
			return (Node *) pull_up_sublinks_qual_recurse(root,
														 (Node *) get_notclausearg((Expr *) arg),
														 jtlink1, available_rels1,
														 jtlink2, available_rels2);
		}
		else if (or_clause(arg))
		{
			/* NOT OR (expr1) (expr2) => (expr1) AND (expr2) */
			return (Node *) pull_up_sublinks_qual_recurse(root,
														 negate_clause(arg),
														 jtlink1, available_rels1,
														 jtlink2, available_rels2);
		}

		/* Else return it unmodified */
		return node;
	}
	if (is_andclause(node))
	{
		/* Recurse into AND clause */
		List	   *newclauses = NIL;
		ListCell   *l;

		foreach(l, ((BoolExpr *) node)->args)
		{
			Node	   *oldclause = (Node *) lfirst(l);
			Node	   *newclause;

			newclause = pull_up_sublinks_qual_recurse(root,
													  oldclause,
													  jtlink1,
													  available_rels1,
													  jtlink2,
													  available_rels2);
			if (newclause)
				newclauses = lappend(newclauses, newclause);
		}
		/* We might have got back fewer clauses than we started with */
		if (newclauses == NIL)
			return NULL;
		else if (list_length(newclauses) == 1)
			return (Node *) linitial(newclauses);
		else
			return (Node *) make_andclause(newclauses);
	}

	/*
	 * (expr) op SUBLINK
	 */
	if (IsA(node, OpExpr))
	{
		OpExpr *opexp = (OpExpr *) node;
		JoinExpr   *j;

		if (list_length(opexp->args) == 2)
		{
			/**
			 * Check if second arg is sublink
			 */
			Node *rarg = list_nth(opexp->args, 1);

			if (IsA(rarg, SubLink))
			{
				j = convert_EXPR_to_join(root, opexp);
				if (j)
				{
					/* Yes, insert the new join node into the join tree */
					j->larg = *jtlink1;
					*jtlink1 = (Node *) j;
				}
				return node;
			}
		}
	}

	/* Stop if not an AND */
	return node;
}

/*
 * inline_set_returning_functions
 *		Attempt to "inline" set-returning functions in the FROM clause.
 *
 * If an RTE_FUNCTION rtable entry invokes a set-returning function that
 * contains just a simple SELECT, we can convert the rtable entry to an
 * RTE_SUBQUERY entry exposing the SELECT directly.  This is especially
 * useful if the subquery can then be "pulled up" for further optimization,
 * but we do it even if not, to reduce executor overhead.
 *
 * This has to be done before we have started to do any optimization of
 * subqueries, else any such steps wouldn't get applied to subqueries
 * obtained via inlining.  However, we do it after pull_up_sublinks
 * so that we can inline any functions used in SubLink subselects.
 *
 * Like most of the planner, this feels free to scribble on its input data
 * structure.
 */
void
inline_set_returning_functions(PlannerInfo *root)
{
	ListCell   *rt;

	foreach(rt, root->parse->rtable)
	{
		RangeTblEntry *rte = (RangeTblEntry *) lfirst(rt);

		if (rte->rtekind == RTE_FUNCTION)
		{
			Query	   *funcquery;

			/* Check safety of expansion, and expand if possible */
			funcquery = inline_set_returning_function(root, rte);
			if (funcquery)
			{
<<<<<<< HEAD

				/*
				 * GPDB: Normalize the resulting query, like standard_planner()
				 * does for the main query.
				 */
				funcquery = normalize_query(funcquery);

				/* Successful expansion, replace the rtable entry */
=======
				/* Successful expansion, convert the RTE to a subquery */
>>>>>>> 9e1c9f95
				rte->rtekind = RTE_SUBQUERY;
				rte->subquery = funcquery;
				rte->security_barrier = false;
				/* Clear fields that should not be set in a subquery RTE */
				rte->functions = NIL;
				rte->funcordinality = false;
			}
		}
	}
}

/*
 * pull_up_subqueries
 *		Look for subqueries in the rangetable that can be pulled up into
 *		the parent query.  If the subquery has no special features like
 *		grouping/aggregation then we can merge it into the parent's jointree.
 *		Also, subqueries that are simple UNION ALL structures can be
 *		converted into "append relations".
 */
void
pull_up_subqueries(PlannerInfo *root)
{
	/* Top level of jointree must always be a FromExpr */
	Assert(IsA(root->parse->jointree, FromExpr));
	/* Recursion starts with no containing join nor appendrel */
	root->parse->jointree = (FromExpr *)
		pull_up_subqueries_recurse(root, (Node *) root->parse->jointree,
								   NULL, NULL, NULL);
	/* We should still have a FromExpr */
	Assert(IsA(root->parse->jointree, FromExpr));
}

/*
 * pull_up_subqueries_recurse
 *		Recursive guts of pull_up_subqueries.
 *
 * This recursively processes the jointree and returns a modified jointree.
 *
 * If this jointree node is within either side of an outer join, then
 * lowest_outer_join references the lowest such JoinExpr node; otherwise
 * it is NULL.  We use this to constrain the effects of LATERAL subqueries.
 *
 * If this jointree node is within the nullable side of an outer join, then
 * lowest_nulling_outer_join references the lowest such JoinExpr node;
 * otherwise it is NULL.  This forces use of the PlaceHolderVar mechanism for
 * references to non-nullable targetlist items, but only for references above
 * that join.
 *
 * If we are looking at a member subquery of an append relation,
 * containing_appendrel describes that relation; else it is NULL.
 * This forces use of the PlaceHolderVar mechanism for all non-Var targetlist
 * items, and puts some additional restrictions on what can be pulled up.
 *
 * A tricky aspect of this code is that if we pull up a subquery we have
 * to replace Vars that reference the subquery's outputs throughout the
 * parent query, including quals attached to jointree nodes above the one
 * we are currently processing!  We handle this by being careful to maintain
 * validity of the jointree structure while recursing, in the following sense:
 * whenever we recurse, all qual expressions in the tree must be reachable
 * from the top level, in case the recursive call needs to modify them.
 *
 * Notice also that we can't turn pullup_replace_vars loose on the whole
 * jointree, because it'd return a mutated copy of the tree; we have to
 * invoke it just on the quals, instead.  This behavior is what makes it
 * reasonable to pass lowest_outer_join and lowest_nulling_outer_join as
 * pointers rather than some more-indirect way of identifying the lowest
 * OJs.  Likewise, we don't replace append_rel_list members but only their
 * substructure, so the containing_appendrel reference is safe to use.
 */
static Node *
pull_up_subqueries_recurse(PlannerInfo *root, Node *jtnode,
						   JoinExpr *lowest_outer_join,
						   JoinExpr *lowest_nulling_outer_join,
						   AppendRelInfo *containing_appendrel)
{
	Assert(jtnode != NULL);
	if (IsA(jtnode, RangeTblRef))
	{
		int			varno = ((RangeTblRef *) jtnode)->rtindex;
		RangeTblEntry *rte = rt_fetch(varno, root->parse->rtable);

		/*
		 * Is this a subquery RTE, and if so, is the subquery simple enough to
		 * pull up?
		 *
		 * If we are looking at an append-relation member, we can't pull it up
		 * unless is_safe_append_member says so.
		 */
		if (rte->rtekind == RTE_SUBQUERY &&
<<<<<<< HEAD
			!rte->forceDistRandom &&
			is_simple_subquery(root, rte->subquery, rte, lowest_outer_join, deletion_ok) &&
=======
			is_simple_subquery(rte->subquery, rte, lowest_outer_join) &&
>>>>>>> 9e1c9f95
			(containing_appendrel == NULL ||
			 is_safe_append_member(rte->subquery)))
			return pull_up_simple_subquery(root, jtnode, rte,
										   lowest_outer_join,
										   lowest_nulling_outer_join,
										   containing_appendrel);

		/*
		 * Alternatively, is it a simple UNION ALL subquery?  If so, flatten
		 * into an "append relation".
		 *
		 * It's safe to do this regardless of whether this query is itself an
		 * appendrel member.  (If you're thinking we should try to flatten the
		 * two levels of appendrel together, you're right; but we handle that
		 * in set_append_rel_pathlist, not here.)
		 */
		if (rte->rtekind == RTE_SUBQUERY &&
			is_simple_union_all(rte->subquery))
			return pull_up_simple_union_all(root, jtnode, rte);

		/*
		 * Or perhaps it's a simple VALUES RTE?
		 *
		 * We don't allow VALUES pullup below an outer join nor into an
		 * appendrel (such cases are impossible anyway at the moment).
		 */
		if (rte->rtekind == RTE_VALUES &&
			lowest_outer_join == NULL &&
			containing_appendrel == NULL &&
			is_simple_values(root, rte))
			return pull_up_simple_values(root, jtnode, rte);

		/* Otherwise, do nothing at this node. */
	}
	else if (IsA(jtnode, FromExpr))
	{
		FromExpr   *f = (FromExpr *) jtnode;
		ListCell   *l;

		Assert(containing_appendrel == NULL);
		/* Recursively transform all the child nodes */
		foreach(l, f->fromlist)
		{
			lfirst(l) = pull_up_subqueries_recurse(root, lfirst(l),
												   lowest_outer_join,
												   lowest_nulling_outer_join,
												   NULL);
		}
	}
	else if (IsA(jtnode, JoinExpr))
	{
		JoinExpr   *j = (JoinExpr *) jtnode;

		Assert(containing_appendrel == NULL);
		/* Recurse, being careful to tell myself when inside outer join */
		switch (j->jointype)
		{
			case JOIN_INNER:
<<<<<<< HEAD
			case JOIN_SEMI:
=======
>>>>>>> 9e1c9f95
				j->larg = pull_up_subqueries_recurse(root, j->larg,
													 lowest_outer_join,
													 lowest_nulling_outer_join,
													 NULL);
				j->rarg = pull_up_subqueries_recurse(root, j->rarg,
													 lowest_outer_join,
													 lowest_nulling_outer_join,
													 NULL);
				break;
			case JOIN_LEFT:
			case JOIN_ANTI:
			case JOIN_LASJ_NOTIN:
				j->larg = pull_up_subqueries_recurse(root, j->larg,
													 j,
													 lowest_nulling_outer_join,
													 NULL);
				j->rarg = pull_up_subqueries_recurse(root, j->rarg,
													 j,
													 j,
													 NULL);
				break;
			case JOIN_FULL:
				j->larg = pull_up_subqueries_recurse(root, j->larg,
													 j,
													 j,
													 NULL);
				j->rarg = pull_up_subqueries_recurse(root, j->rarg,
													 j,
													 j,
													 NULL);
				break;
			case JOIN_RIGHT:
				j->larg = pull_up_subqueries_recurse(root, j->larg,
													 j,
													 j,
													 NULL);
				j->rarg = pull_up_subqueries_recurse(root, j->rarg,
													 j,
													 lowest_nulling_outer_join,
													 NULL);
				break;
			default:
				elog(ERROR, "unrecognized join type: %d",
					 (int) j->jointype);
				break;
		}
	}
	else
		elog(ERROR, "unrecognized node type: %d",
			 (int) nodeTag(jtnode));
	return jtnode;
}

/*
 * pull_up_simple_subquery
 *		Attempt to pull up a single simple subquery.
 *
 * jtnode is a RangeTblRef that has been tentatively identified as a simple
 * subquery by pull_up_subqueries.  We return the replacement jointree node,
 * or jtnode itself if we determine that the subquery can't be pulled up
 * after all.
 *
 * rte is the RangeTblEntry referenced by jtnode.  Remaining parameters are
 * as for pull_up_subqueries_recurse.
 */
static Node *
pull_up_simple_subquery(PlannerInfo *root, Node *jtnode, RangeTblEntry *rte,
						JoinExpr *lowest_outer_join,
						JoinExpr *lowest_nulling_outer_join,
						AppendRelInfo *containing_appendrel)
{
	Query	   *parse = root->parse;
	int			varno = ((RangeTblRef *) jtnode)->rtindex;
	Query	   *subquery;
	PlannerInfo *subroot;
	int			rtoffset;
	pullup_replace_vars_context rvcontext;
	ListCell   *lc;

	/*
	 * Need a modifiable copy of the subquery to hack on.  Even if we didn't
	 * sometimes choose not to pull up below, we must do this to avoid
	 * problems if the same subquery is referenced from multiple jointree
	 * items (which can't happen normally, but might after rule rewriting).
	 */
	subquery = copyObject(rte->subquery);

	/*
	 * Create a PlannerInfo data structure for this subquery.
	 *
	 * NOTE: the next few steps should match the first processing in
	 * subquery_planner().  Can we refactor to avoid code duplication, or
	 * would that just make things uglier?
	 */
	subroot = makeNode(PlannerInfo);
	subroot->parse = subquery;
	subroot->glob = root->glob;
	subroot->query_level = root->query_level;
	subroot->parent_root = root->parent_root;
	subroot->plan_params = NIL;
	subroot->outer_params = NULL;
	subroot->planner_cxt = CurrentMemoryContext;
	subroot->init_plans = NIL;
	subroot->cte_plan_ids = NIL;
	subroot->multiexpr_params = NIL;
	subroot->eq_classes = NIL;
	subroot->non_eq_clauses = NIL;
	subroot->append_rel_list = NIL;
	subroot->rowMarks = NIL;
	memset(subroot->upper_rels, 0, sizeof(subroot->upper_rels));
	memset(subroot->upper_targets, 0, sizeof(subroot->upper_targets));
	subroot->processed_tlist = NIL;
	subroot->grouping_map = NULL;
	subroot->minmax_aggs = NIL;
	subroot->qual_security_level = 0;
	subroot->inhTargetKind = INHKIND_NONE;
	subroot->hasRecursion = false;
	subroot->wt_param_id = -1;
	subroot->non_recursive_path = NULL;

	/* No CTEs to worry about */
	Assert(subquery->cteList == NIL);

	subroot->list_cteplaninfo = NIL;
	if (subroot->parse->cteList != NIL)
	{
		subroot->list_cteplaninfo = init_list_cteplaninfo(list_length(subroot->parse->cteList));
	}

    subroot->config = CopyPlannerConfig(root->config);
	subroot->config->honor_order_by = false;

	/*
	 * If the FROM clause is empty, replace it with a dummy RTE_RESULT RTE, so
	 * that we don't need so many special cases to deal with that situation.
	 */
	replace_empty_jointree(subquery);

	/*
	 * Pull up any SubLinks within the subquery's quals, so that we don't
	 * leave unoptimized SubLinks behind.
	 */
	if (subquery->hasSubLinks)
		pull_up_sublinks(subroot);

	/*
	 * Similarly, inline any set-returning functions in its rangetable.
	 */
	inline_set_returning_functions(subroot);

	/*
	 * Recursively pull up the subquery's subqueries, so that
	 * pull_up_subqueries' processing is complete for its jointree and
	 * rangetable.
	 *
	 * Note: it's okay that the subquery's recursion starts with NULL for
	 * containing-join info, even if we are within an outer join in the upper
	 * query; the lower query starts with a clean slate for outer-join
	 * semantics.  Likewise, we needn't pass down appendrel state.
	 */
	pull_up_subqueries(subroot);

	/*
	 * Now we must recheck whether the subquery is still simple enough to pull
	 * up.  If not, abandon processing it.
	 *
	 * We don't really need to recheck all the conditions involved, but it's
	 * easier just to keep this "if" looking the same as the one in
	 * pull_up_subqueries_recurse.
	 */
<<<<<<< HEAD
	if (is_simple_subquery(root, subquery, rte, lowest_outer_join, deletion_ok) &&
=======
	if (is_simple_subquery(subquery, rte, lowest_outer_join) &&
>>>>>>> 9e1c9f95
		(containing_appendrel == NULL || is_safe_append_member(subquery)))
	{
		/* good to go */
	}
	else
	{
		/*
		 * Give up, return unmodified RangeTblRef.
		 *
		 * Note: The work we just did will be redone when the subquery gets
		 * planned on its own.  Perhaps we could avoid that by storing the
		 * modified subquery back into the rangetable, but I'm not gonna risk
		 * it now.
		 */
		return jtnode;
	}

	/*
	 * We must flatten any join alias Vars in the subquery's targetlist,
	 * because pulling up the subquery's subqueries might have changed their
	 * expansions into arbitrary expressions, which could affect
	 * pullup_replace_vars' decisions about whether PlaceHolderVar wrappers
	 * are needed for tlist entries.  (Likely it'd be better to do
	 * flatten_join_alias_vars on the whole query tree at some earlier stage,
	 * maybe even in the rewriter; but for now let's just fix this case here.)
	 */
	subquery->targetList = (List *)
		flatten_join_alias_vars(subroot->parse, (Node *) subquery->targetList);

	/*
	 * Adjust level-0 varnos in subquery so that we can append its rangetable
	 * to upper query's.  We have to fix the subquery's append_rel_list as
	 * well.
	 */
	rtoffset = list_length(parse->rtable);
	OffsetVarNodes((Node *) subquery, rtoffset, 0);
	OffsetVarNodes((Node *) subroot->append_rel_list, rtoffset, 0);

	/*
	 * Upper-level vars in subquery are now one level closer to their parent
	 * than before.
	 */
	IncrementVarSublevelsUp((Node *) subquery, -1, 1);
	IncrementVarSublevelsUp((Node *) subroot->append_rel_list, -1, 1);

	/*
	 * The subquery's targetlist items are now in the appropriate form to
	 * insert into the top query, except that we may need to wrap them in
	 * PlaceHolderVars.  Set up required context data for pullup_replace_vars.
	 */
	rvcontext.root = root;
	rvcontext.targetlist = subquery->targetList;
	rvcontext.target_rte = rte;
	if (rte->lateral)
		rvcontext.relids = get_relids_in_jointree((Node *) subquery->jointree,
												  true);
	else						/* won't need relids */
		rvcontext.relids = NULL;
	rvcontext.outer_hasSubLinks = &parse->hasSubLinks;
	rvcontext.varno = varno;
	/* these flags will be set below, if needed */
	rvcontext.need_phvs = false;
	rvcontext.wrap_non_vars = false;
	/* initialize cache array with indexes 0 .. length(tlist) */
	rvcontext.rv_cache = palloc0((list_length(subquery->targetList) + 1) *
								 sizeof(Node *));

	List *newTList = (List *)
		pullup_replace_vars((Node *) parse->targetList, &rvcontext);

	if (parse->scatterClause)
	{
		UpdateScatterClause(parse, newTList);
	}

	/*
	 * If we are under an outer join then non-nullable items and lateral
	 * references may have to be turned into PlaceHolderVars.
	 */
	if (lowest_nulling_outer_join != NULL)
		rvcontext.need_phvs = true;

	/*
	 * If we are dealing with an appendrel member then anything that's not a
	 * simple Var has to be turned into a PlaceHolderVar.  We force this to
	 * ensure that what we pull up doesn't get merged into a surrounding
	 * expression during later processing and then fail to match the
	 * expression actually available from the appendrel.
	 */
	if (containing_appendrel != NULL)
	{
		rvcontext.need_phvs = true;
		rvcontext.wrap_non_vars = true;
	}

	/*
	 * If the parent query uses grouping sets, we need a PlaceHolderVar for
	 * anything that's not a simple Var.  Again, this ensures that expressions
	 * retain their separate identity so that they will match grouping set
	 * columns when appropriate.  (It'd be sufficient to wrap values used in
	 * grouping set columns, and do so only in non-aggregated portions of the
	 * tlist and havingQual, but that would require a lot of infrastructure
	 * that pullup_replace_vars hasn't currently got.)
	 */
	if (parse->groupingSets)
	{
		rvcontext.need_phvs = true;
		rvcontext.wrap_non_vars = true;
	}

	/*
	 * Replace all of the top query's references to the subquery's outputs
	 * with copies of the adjusted subtlist items, being careful not to
	 * replace any of the jointree structure. (This'd be a lot cleaner if we
	 * could use query_tree_mutator.)  We have to use PHVs in the targetList,
	 * returningList, and havingQual, since those are certainly above any
	 * outer join.  replace_vars_in_jointree tracks its location in the
	 * jointree and uses PHVs or not appropriately.
	 */
	parse->targetList = newTList;

	parse->returningList = (List *)
		pullup_replace_vars((Node *) parse->returningList, &rvcontext);
	if (parse->onConflict)
	{
		parse->onConflict->onConflictSet = (List *)
			pullup_replace_vars((Node *) parse->onConflict->onConflictSet,
								&rvcontext);
		parse->onConflict->onConflictWhere =
			pullup_replace_vars(parse->onConflict->onConflictWhere,
								&rvcontext);

		/*
		 * We assume ON CONFLICT's arbiterElems, arbiterWhere, exclRelTlist
		 * can't contain any references to a subquery
		 */
	}
	replace_vars_in_jointree((Node *) parse->jointree, &rvcontext,
							 lowest_nulling_outer_join);
	Assert(parse->setOperations == NULL);
	parse->havingQual = pullup_replace_vars(parse->havingQual, &rvcontext);

	if (parse->windowClause)
	{
		foreach(lc, parse->windowClause)
		{
			WindowClause *wc = (WindowClause *) lfirst(lc);

			if (wc->startOffset)
				wc->startOffset =
					pullup_replace_vars((Node *) wc->startOffset, &rvcontext);
			if (wc->endOffset)
				wc->endOffset =
					pullup_replace_vars((Node *) wc->endOffset, &rvcontext);
		}
	}

	/*
	 * Replace references in the translated_vars lists of appendrels. When
	 * pulling up an appendrel member, we do not need PHVs in the list of the
	 * parent appendrel --- there isn't any outer join between. Elsewhere, use
	 * PHVs for safety.  (This analysis could be made tighter but it seems
	 * unlikely to be worth much trouble.)
	 */
	foreach(lc, root->append_rel_list)
	{
		AppendRelInfo *appinfo = (AppendRelInfo *) lfirst(lc);
		bool		save_need_phvs = rvcontext.need_phvs;

		if (appinfo == containing_appendrel)
			rvcontext.need_phvs = false;
		appinfo->translated_vars = (List *)
			pullup_replace_vars((Node *) appinfo->translated_vars, &rvcontext);
		rvcontext.need_phvs = save_need_phvs;
	}

	/*
	 * Replace references in the joinaliasvars lists of join RTEs.
	 *
	 * You might think that we could avoid using PHVs for alias vars of joins
	 * below lowest_nulling_outer_join, but that doesn't work because the
	 * alias vars could be referenced above that join; we need the PHVs to be
	 * present in such references after the alias vars get flattened.  (It
	 * might be worth trying to be smarter here, someday.)
	 */
	foreach(lc, parse->rtable)
	{
		RangeTblEntry *otherrte = (RangeTblEntry *) lfirst(lc);

		if (otherrte->rtekind == RTE_JOIN)
			otherrte->joinaliasvars = (List *)
				pullup_replace_vars((Node *) otherrte->joinaliasvars,
									&rvcontext);
		else if (otherrte->rtekind == RTE_SUBQUERY && rte != otherrte)
		{
			 /*
			  * here the sublevels_up can only be 1, because if larger than 1,
			  * then the sublink is multilevel correlated, and cannot be pulled
			  * up to be a subquery range table; while on the other hand, we
			  * cannot directly put a subquery which refer to other relations
			  * of the same level after FROM.
			  */
			otherrte->subquery = (Query *)
				ReplaceVarsFromTargetList((Node *) otherrte->subquery,
										  varno, 1, rte,
										  subquery->targetList, REPLACEVARS_REPORT_ERROR,
										  0, NULL);
		}
	}

	/*
	 * If the subquery had a LATERAL marker, propagate that to any of its
	 * child RTEs that could possibly now contain lateral cross-references.
	 * The children might or might not contain any actual lateral
	 * cross-references, but we have to mark the pulled-up child RTEs so that
	 * later planner stages will check for such.
	 */
	if (rte->lateral)
	{
		foreach(lc, subquery->rtable)
		{
			RangeTblEntry *child_rte = (RangeTblEntry *) lfirst(lc);

			switch (child_rte->rtekind)
			{
				case RTE_RELATION:
					if (child_rte->tablesample)
						child_rte->lateral = true;
					break;
				case RTE_SUBQUERY:
				case RTE_FUNCTION:
				case RTE_TABLEFUNCTION:
				case RTE_VALUES:
				case RTE_TABLEFUNC:
					child_rte->lateral = true;
					break;
				case RTE_JOIN:
				case RTE_CTE:
<<<<<<< HEAD
				case RTE_VOID:
=======
				case RTE_NAMEDTUPLESTORE:
				case RTE_RESULT:
>>>>>>> 9e1c9f95
					/* these can't contain any lateral references */
					break;
			}
		}
	}

	/*
	 * Now append the adjusted rtable entries to upper query. (We hold off
	 * until after fixing the upper rtable entries; no point in running that
	 * code on the subquery ones too.)
	 */
	parse->rtable = list_concat(parse->rtable, subquery->rtable);

	/*
	 * Pull up any FOR UPDATE/SHARE markers, too.  (OffsetVarNodes already
	 * adjusted the marker rtindexes, so just concat the lists.)
	 */
	parse->rowMarks = list_concat(parse->rowMarks, subquery->rowMarks);

	/*
	 * We also have to fix the relid sets of any PlaceHolderVar nodes in the
	 * parent query.  (This could perhaps be done by pullup_replace_vars(),
	 * but it seems cleaner to use two passes.)  Note in particular that any
	 * PlaceHolderVar nodes just created by pullup_replace_vars() will be
	 * adjusted, so having created them with the subquery's varno is correct.
	 *
	 * Likewise, relids appearing in AppendRelInfo nodes have to be fixed. We
	 * already checked that this won't require introducing multiple subrelids
	 * into the single-slot AppendRelInfo structs.
	 */
	if (parse->hasSubLinks || root->glob->lastPHId != 0 ||
		root->append_rel_list)
	{
		Relids		subrelids;

		subrelids = get_relids_in_jointree((Node *) subquery->jointree, false);
		substitute_phv_relids((Node *) parse, varno, subrelids);
		fix_append_rel_relids(root->append_rel_list, varno, subrelids);
	}

	/*
	 * And now add subquery's AppendRelInfos to our list.
	 */
	root->append_rel_list = list_concat(root->append_rel_list,
										subroot->append_rel_list);

	/*
	 * We don't have to do the equivalent bookkeeping for outer-join info,
	 * because that hasn't been set up yet.  placeholder_list likewise.
	 */
	Assert(root->join_info_list == NIL);
	Assert(subroot->join_info_list == NIL);
	Assert(root->placeholder_list == NIL);
	Assert(subroot->placeholder_list == NIL);

	/*
	 * Miscellaneous housekeeping.
	 *
	 * Although replace_rte_variables() faithfully updated parse->hasSubLinks
	 * if it copied any SubLinks out of the subquery's targetlist, we still
	 * could have SubLinks added to the query in the expressions of FUNCTION
	 * and VALUES RTEs copied up from the subquery.  So it's necessary to copy
	 * subquery->hasSubLinks anyway.  Perhaps this can be improved someday.
	 */
	parse->hasSubLinks |= subquery->hasSubLinks;

	/* If subquery had any RLS conditions, now main query does too */
	parse->hasRowSecurity |= subquery->hasRowSecurity;

	/*
	 * subquery won't be pulled up if it hasAggs, hasWindowFuncs, or
	 * hasTargetSRFs, so no work needed on those flags
	 */

    /*
     * CDB: Wipe old RTE so subquery parse tree won't be sent to QEs.
     */
    Assert(rte->rtekind == RTE_SUBQUERY);
    rte->rtekind = RTE_VOID;
    rte->subquery = NULL;

	/*
	 * Return the adjusted subquery jointree to replace the RangeTblRef entry
	 * in parent's jointree; or, if the FromExpr is degenerate, just return
	 * its single member.
	 */
	Assert(IsA(subquery->jointree, FromExpr));
	Assert(subquery->jointree->fromlist != NIL);
	if (subquery->jointree->quals == NULL &&
		list_length(subquery->jointree->fromlist) == 1)
		return (Node *) linitial(subquery->jointree->fromlist);

	return (Node *) subquery->jointree;
}

/*
 * pull_up_simple_union_all
 *		Pull up a single simple UNION ALL subquery.
 *
 * jtnode is a RangeTblRef that has been identified as a simple UNION ALL
 * subquery by pull_up_subqueries.  We pull up the leaf subqueries and
 * build an "append relation" for the union set.  The result value is just
 * jtnode, since we don't actually need to change the query jointree.
 */
static Node *
pull_up_simple_union_all(PlannerInfo *root, Node *jtnode, RangeTblEntry *rte)
{
	int			varno = ((RangeTblRef *) jtnode)->rtindex;
	Query	   *subquery = rte->subquery;
	int			rtoffset = list_length(root->parse->rtable);
	List	   *rtable;

	/*
	 * Make a modifiable copy of the subquery's rtable, so we can adjust
	 * upper-level Vars in it.  There are no such Vars in the setOperations
	 * tree proper, so fixing the rtable should be sufficient.
	 */
	rtable = copyObject(subquery->rtable);

	/*
	 * Upper-level vars in subquery are now one level closer to their parent
	 * than before.  We don't have to worry about offsetting varnos, though,
	 * because the UNION leaf queries can't cross-reference each other.
	 */
	IncrementVarSublevelsUp_rtable(rtable, -1, 1);

	/*
	 * If the UNION ALL subquery had a LATERAL marker, propagate that to all
	 * its children.  The individual children might or might not contain any
	 * actual lateral cross-references, but we have to mark the pulled-up
	 * child RTEs so that later planner stages will check for such.
	 */
	if (rte->lateral)
	{
		ListCell   *rt;

		foreach(rt, rtable)
		{
			RangeTblEntry *child_rte = (RangeTblEntry *) lfirst(rt);

			Assert(child_rte->rtekind == RTE_SUBQUERY);
			child_rte->lateral = true;
		}
	}

	/*
	 * Append child RTEs to parent rtable.
	 */
	root->parse->rtable = list_concat(root->parse->rtable, rtable);

	/*
	 * Recursively scan the subquery's setOperations tree and add
	 * AppendRelInfo nodes for leaf subqueries to the parent's
	 * append_rel_list.  Also apply pull_up_subqueries to the leaf subqueries.
	 */
	Assert(subquery->setOperations);
	pull_up_union_leaf_queries(subquery->setOperations, root, varno, subquery,
							   rtoffset);

	/*
	 * Mark the parent as an append relation.
	 */
	rte->inh = true;

	return jtnode;
}

/*
 * pull_up_union_leaf_queries -- recursive guts of pull_up_simple_union_all
 *
 * Build an AppendRelInfo for each leaf query in the setop tree, and then
 * apply pull_up_subqueries to the leaf query.
 *
 * Note that setOpQuery is the Query containing the setOp node, whose tlist
 * contains references to all the setop output columns.  When called from
 * pull_up_simple_union_all, this is *not* the same as root->parse, which is
 * the parent Query we are pulling up into.
 *
 * parentRTindex is the appendrel parent's index in root->parse->rtable.
 *
 * The child RTEs have already been copied to the parent.  childRToffset
 * tells us where in the parent's range table they were copied.  When called
 * from flatten_simple_union_all, childRToffset is 0 since the child RTEs
 * were already in root->parse->rtable and no RT index adjustment is needed.
 */
static void
pull_up_union_leaf_queries(Node *setOp, PlannerInfo *root, int parentRTindex,
						   Query *setOpQuery, int childRToffset)
{
	if (IsA(setOp, RangeTblRef))
	{
		RangeTblRef *rtr = (RangeTblRef *) setOp;
		int			childRTindex;
		AppendRelInfo *appinfo;

		/*
		 * Calculate the index in the parent's range table
		 */
		childRTindex = childRToffset + rtr->rtindex;

		/*
		 * Build a suitable AppendRelInfo, and attach to parent's list.
		 */
		appinfo = makeNode(AppendRelInfo);
		appinfo->parent_relid = parentRTindex;
		appinfo->child_relid = childRTindex;
		appinfo->parent_reltype = InvalidOid;
		appinfo->child_reltype = InvalidOid;
		make_setop_translation_list(setOpQuery, childRTindex,
									&appinfo->translated_vars);
		appinfo->parent_reloid = InvalidOid;
		root->append_rel_list = lappend(root->append_rel_list, appinfo);

		/*
		 * Recursively apply pull_up_subqueries to the new child RTE.  (We
		 * must build the AppendRelInfo first, because this will modify it.)
		 * Note that we can pass NULL for containing-join info even if we're
		 * actually under an outer join, because the child's expressions
		 * aren't going to propagate up to the join.  Also, we ignore the
		 * possibility that pull_up_subqueries_recurse() returns a different
		 * jointree node than what we pass it; if it does, the important thing
		 * is that it replaced the child relid in the AppendRelInfo node.
		 */
		rtr = makeNode(RangeTblRef);
		rtr->rtindex = childRTindex;
		(void) pull_up_subqueries_recurse(root, (Node *) rtr,
										  NULL, NULL, appinfo);
	}
	else if (IsA(setOp, SetOperationStmt))
	{
		SetOperationStmt *op = (SetOperationStmt *) setOp;

		/* Recurse to reach leaf queries */
		pull_up_union_leaf_queries(op->larg, root, parentRTindex, setOpQuery,
								   childRToffset);
		pull_up_union_leaf_queries(op->rarg, root, parentRTindex, setOpQuery,
								   childRToffset);
	}
	else
	{
		elog(ERROR, "unrecognized node type: %d",
			 (int) nodeTag(setOp));
	}
}

/*
 * make_setop_translation_list
 *	  Build the list of translations from parent Vars to child Vars for
 *	  a UNION ALL member.  (At this point it's just a simple list of
 *	  referencing Vars, but if we succeed in pulling up the member
 *	  subquery, the Vars will get replaced by pulled-up expressions.)
 */
static void
make_setop_translation_list(Query *query, Index newvarno,
							List **translated_vars)
{
	List	   *vars = NIL;
	ListCell   *l;

	foreach(l, query->targetList)
	{
		TargetEntry *tle = (TargetEntry *) lfirst(l);

		if (tle->resjunk)
			continue;

		vars = lappend(vars, makeVarFromTargetEntry(newvarno, tle));
	}

	*translated_vars = vars;
}

/*
 * is_simple_subquery
 *	  Check a subquery in the range table to see if it's simple enough
 *	  to pull up into the parent query.
 *
 * rte is the RTE_SUBQUERY RangeTblEntry that contained the subquery.
 * (Note subquery is not necessarily equal to rte->subquery; it could be a
 * processed copy of that.)
 * lowest_outer_join is the lowest outer join above the subquery, or NULL.
<<<<<<< HEAD
 *
 * In GPDB, 'rte' can be passed as NULL, if this is a sublink, rather
 * than a subselect in the FROM list, that we are trying to pull up.
 * deletion_ok is TRUE if it'd be okay to delete the subquery entirely.
 */
bool
is_simple_subquery(PlannerInfo *root, Query *subquery, RangeTblEntry *rte,
				   JoinExpr *lowest_outer_join, bool deletion_ok)
=======
 */
static bool
is_simple_subquery(Query *subquery, RangeTblEntry *rte,
				   JoinExpr *lowest_outer_join)
>>>>>>> 9e1c9f95
{
	/*
	 * Let's just make sure it's a valid subselect ...
	 */
	if (!IsA(subquery, Query) ||
		subquery->commandType != CMD_SELECT)
		elog(ERROR, "subquery is bogus");

	/*
	 * Can't currently pull up a query with setops (unless it's simple UNION
	 * ALL, which is handled by a different code path). Maybe after querytree
	 * redesign...
	 */
	if (subquery->setOperations)
		return false;

	/*
	 * Can't pull up a subquery involving grouping, aggregation, SRFs,
	 * sorting, limiting, or WITH.  (XXX WITH could possibly be allowed later)
	 *
	 * We also don't pull up a subquery that has explicit FOR UPDATE/SHARE
	 * clauses, because pullup would cause the locking to occur semantically
	 * higher than it should.  Implicit FOR UPDATE/SHARE is okay because in
	 * that case the locking was originally declared in the upper query
	 * anyway.
	 */
	if (subquery->hasAggs ||
		subquery->hasWindowFuncs ||
		subquery->hasTargetSRFs ||
		subquery->groupClause ||
		subquery->groupingSets ||
		subquery->havingQual ||
		subquery->windowClause ||
		subquery->sortClause ||
		subquery->distinctClause ||
		subquery->limitOffset ||
		subquery->limitCount ||
		subquery->hasForUpdate ||
		subquery->cteList ||
		root->parse->cteList)
		return false;

	/*
	 * Don't pull up if the RTE represents a security-barrier view; we
	 * couldn't prevent information leakage once the RTE's Vars are scattered
	 * about in the upper query.
	 */
	if (rte && rte->security_barrier)
		return false;

	/*
	 * If the subquery is LATERAL, check for pullup restrictions from that.
	 */
	if (rte && rte->lateral)
	{
		bool		restricted;
		Relids		safe_upper_varnos;

		/*
		 * The subquery's WHERE and JOIN/ON quals mustn't contain any lateral
		 * references to rels outside a higher outer join (including the case
		 * where the outer join is within the subquery itself).  In such a
		 * case, pulling up would result in a situation where we need to
		 * postpone quals from below an outer join to above it, which is
		 * probably completely wrong and in any case is a complication that
		 * doesn't seem worth addressing at the moment.
		 */
		if (lowest_outer_join != NULL)
		{
			restricted = true;
			safe_upper_varnos = get_relids_in_jointree((Node *) lowest_outer_join,
													   true);
		}
		else
		{
			restricted = false;
			safe_upper_varnos = NULL;	/* doesn't matter */
		}

		if (jointree_contains_lateral_outer_refs((Node *) subquery->jointree,
												 restricted, safe_upper_varnos))
			return false;

		/*
		 * If there's an outer join above the LATERAL subquery, also disallow
		 * pullup if the subquery's targetlist has any references to rels
		 * outside the outer join, since these might get pulled into quals
		 * above the subquery (but in or below the outer join) and then lead
		 * to qual-postponement issues similar to the case checked for above.
		 * (We wouldn't need to prevent pullup if no such references appear in
		 * outer-query quals, but we don't have enough info here to check
		 * that.  Also, maybe this restriction could be removed if we forced
		 * such refs to be wrapped in PlaceHolderVars, even when they're below
		 * the nearest outer join?	But it's a pretty hokey usage, so not
		 * clear this is worth sweating over.)
		 */
		if (lowest_outer_join != NULL)
		{
			Relids		lvarnos = pull_varnos_of_level((Node *) subquery->targetList, 1);

			if (!bms_is_subset(lvarnos, safe_upper_varnos))
				return false;
		}
	}

	/*
	 * Don't pull up a subquery that has any volatile functions in its
	 * targetlist.  Otherwise we might introduce multiple evaluations of these
	 * functions, if they get copied to multiple places in the upper query,
	 * leading to surprising results.  (Note: the PlaceHolderVar mechanism
	 * doesn't quite guarantee single evaluation; else we could pull up anyway
	 * and just wrap such items in PlaceHolderVars ...)
	 */
	if (contain_volatile_functions((Node *) subquery->targetList))
		return false;

	return true;
}

/*
 * pull_up_simple_values
 *		Pull up a single simple VALUES RTE.
 *
 * jtnode is a RangeTblRef that has been identified as a simple VALUES RTE
 * by pull_up_subqueries.  We always return a RangeTblRef representing a
 * RESULT RTE to replace it (all failure cases should have been detected by
 * is_simple_values()).  Actually, what we return is just jtnode, because
 * we replace the VALUES RTE in the rangetable with the RESULT RTE.
 *
 * rte is the RangeTblEntry referenced by jtnode.  Because of the limited
 * possible usage of VALUES RTEs, we do not need the remaining parameters
 * of pull_up_subqueries_recurse.
 */
static Node *
pull_up_simple_values(PlannerInfo *root, Node *jtnode, RangeTblEntry *rte)
{
	Query	   *parse = root->parse;
	int			varno = ((RangeTblRef *) jtnode)->rtindex;
	List	   *values_list;
	List	   *tlist;
	AttrNumber	attrno;
	pullup_replace_vars_context rvcontext;
	ListCell   *lc;

	Assert(rte->rtekind == RTE_VALUES);
	Assert(list_length(rte->values_lists) == 1);

	/*
	 * Need a modifiable copy of the VALUES list to hack on, just in case it's
	 * multiply referenced.
	 */
	values_list = copyObject(linitial(rte->values_lists));

	/*
	 * The VALUES RTE can't contain any Vars of level zero, let alone any that
	 * are join aliases, so no need to flatten join alias Vars.
	 */
	Assert(!contain_vars_of_level((Node *) values_list, 0));

	/*
	 * Set up required context data for pullup_replace_vars.  In particular,
	 * we have to make the VALUES list look like a subquery targetlist.
	 */
	tlist = NIL;
	attrno = 1;
	foreach(lc, values_list)
	{
		tlist = lappend(tlist,
						makeTargetEntry((Expr *) lfirst(lc),
										attrno,
										NULL,
										false));
		attrno++;
	}
	rvcontext.root = root;
	rvcontext.targetlist = tlist;
	rvcontext.target_rte = rte;
	rvcontext.relids = NULL;
	rvcontext.outer_hasSubLinks = &parse->hasSubLinks;
	rvcontext.varno = varno;
	rvcontext.need_phvs = false;
	rvcontext.wrap_non_vars = false;
	/* initialize cache array with indexes 0 .. length(tlist) */
	rvcontext.rv_cache = palloc0((list_length(tlist) + 1) *
								 sizeof(Node *));

	/*
	 * Replace all of the top query's references to the RTE's outputs with
	 * copies of the adjusted VALUES expressions, being careful not to replace
	 * any of the jointree structure. (This'd be a lot cleaner if we could use
	 * query_tree_mutator.)  Much of this should be no-ops in the dummy Query
	 * that surrounds a VALUES RTE, but it's not enough code to be worth
	 * removing.
	 */
	parse->targetList = (List *)
		pullup_replace_vars((Node *) parse->targetList, &rvcontext);
	parse->returningList = (List *)
		pullup_replace_vars((Node *) parse->returningList, &rvcontext);
	if (parse->onConflict)
	{
		parse->onConflict->onConflictSet = (List *)
			pullup_replace_vars((Node *) parse->onConflict->onConflictSet,
								&rvcontext);
		parse->onConflict->onConflictWhere =
			pullup_replace_vars(parse->onConflict->onConflictWhere,
								&rvcontext);

		/*
		 * We assume ON CONFLICT's arbiterElems, arbiterWhere, exclRelTlist
		 * can't contain any references to a subquery
		 */
	}
	replace_vars_in_jointree((Node *) parse->jointree, &rvcontext, NULL);
	Assert(parse->setOperations == NULL);
	parse->havingQual = pullup_replace_vars(parse->havingQual, &rvcontext);

	/*
	 * There should be no appendrels to fix, nor any join alias Vars, nor any
	 * outer joins and hence no PlaceHolderVars.
	 */
	Assert(root->append_rel_list == NIL);
	Assert(list_length(parse->rtable) == 1);
	Assert(root->join_info_list == NIL);
	Assert(root->placeholder_list == NIL);

	/*
	 * Replace the VALUES RTE with a RESULT RTE.  The VALUES RTE is the only
	 * rtable entry in the current query level, so this is easy.
	 */
	Assert(list_length(parse->rtable) == 1);

	/* Create suitable RTE */
	rte = makeNode(RangeTblEntry);
	rte->rtekind = RTE_RESULT;
	rte->eref = makeAlias("*RESULT*", NIL);

	/* Replace rangetable */
	parse->rtable = list_make1(rte);

	/* We could manufacture a new RangeTblRef, but the one we have is fine */
	Assert(varno == 1);

	return jtnode;
}

/*
 * is_simple_values
 *	  Check a VALUES RTE in the range table to see if it's simple enough
 *	  to pull up into the parent query.
 *
 * rte is the RTE_VALUES RangeTblEntry to check.
 */
static bool
is_simple_values(PlannerInfo *root, RangeTblEntry *rte)
{
	Assert(rte->rtekind == RTE_VALUES);

	/*
	 * There must be exactly one VALUES list, else it's not semantically
	 * correct to replace the VALUES RTE with a RESULT RTE, nor would we have
	 * a unique set of expressions to substitute into the parent query.
	 */
	if (list_length(rte->values_lists) != 1)
		return false;

	/*
	 * Because VALUES can't appear under an outer join (or at least, we won't
	 * try to pull it up if it does), we need not worry about LATERAL, nor
	 * about validity of PHVs for the VALUES' outputs.
	 */

	/*
	 * Don't pull up a VALUES that contains any set-returning or volatile
	 * functions.  The considerations here are basically identical to the
	 * restrictions on a pull-able subquery's targetlist.
	 */
	if (expression_returns_set((Node *) rte->values_lists) ||
		contain_volatile_functions((Node *) rte->values_lists))
		return false;

	/*
	 * Do not pull up a VALUES that's not the only RTE in its parent query.
	 * This is actually the only case that the parser will generate at the
	 * moment, and assuming this is true greatly simplifies
	 * pull_up_simple_values().
	 */
	if (list_length(root->parse->rtable) != 1 ||
		rte != (RangeTblEntry *) linitial(root->parse->rtable))
		return false;

	return true;
}

/*
 * is_simple_union_all
 *	  Check a subquery to see if it's a simple UNION ALL.
 *
 * We require all the setops to be UNION ALL (no mixing) and there can't be
 * any datatype coercions involved, ie, all the leaf queries must emit the
 * same datatypes.
 */
static bool
is_simple_union_all(Query *subquery)
{
	SetOperationStmt *topop;

	/* Let's just make sure it's a valid subselect ... */
	if (!IsA(subquery, Query) ||
		subquery->commandType != CMD_SELECT)
		elog(ERROR, "subquery is bogus");

	/* Is it a set-operation query at all? */
	topop = castNode(SetOperationStmt, subquery->setOperations);
	if (!topop)
		return false;

	/* Can't handle ORDER BY, LIMIT/OFFSET, locking, or WITH */
	if (subquery->sortClause ||
		subquery->limitOffset ||
		subquery->limitCount ||
		subquery->rowMarks ||
		subquery->cteList)
		return false;

	/* Recursively check the tree of set operations */
	return is_simple_union_all_recurse((Node *) topop, subquery,
									   topop->colTypes);
}

static bool
is_simple_union_all_recurse(Node *setOp, Query *setOpQuery, List *colTypes)
{
	if (IsA(setOp, RangeTblRef))
	{
		RangeTblRef *rtr = (RangeTblRef *) setOp;
		RangeTblEntry *rte = rt_fetch(rtr->rtindex, setOpQuery->rtable);
		Query	   *subquery = rte->subquery;

		Assert(subquery != NULL);

		/* Leaf nodes are OK if they match the toplevel column types */
		/* We don't have to compare typmods or collations here */
		return tlist_same_datatypes(subquery->targetList, colTypes, true);
	}
	else if (IsA(setOp, SetOperationStmt))
	{
		SetOperationStmt *op = (SetOperationStmt *) setOp;

		/* Must be UNION ALL */
		if (op->op != SETOP_UNION || !op->all)
			return false;

		/* Recurse to check inputs */
		return is_simple_union_all_recurse(op->larg, setOpQuery, colTypes) &&
			is_simple_union_all_recurse(op->rarg, setOpQuery, colTypes);
	}
	else
	{
		elog(ERROR, "unrecognized node type: %d",
			 (int) nodeTag(setOp));
		return false;			/* keep compiler quiet */
	}
}

/*
 * is_safe_append_member
 *	  Check a subquery that is a leaf of a UNION ALL appendrel to see if it's
 *	  safe to pull up.
 */
static bool
is_safe_append_member(Query *subquery)
{
	FromExpr   *jtnode;

	/*
	 * It's only safe to pull up the child if its jointree contains exactly
	 * one RTE, else the AppendRelInfo data structure breaks. The one base RTE
	 * could be buried in several levels of FromExpr, however.  Also, if the
	 * child's jointree is completely empty, we can pull up because
	 * pull_up_simple_subquery will insert a single RTE_RESULT RTE instead.
	 *
	 * Also, the child can't have any WHERE quals because there's no place to
	 * put them in an appendrel.  (This is a bit annoying...) If we didn't
	 * need to check this, we'd just test whether get_relids_in_jointree()
	 * yields a singleton set, to be more consistent with the coding of
	 * fix_append_rel_relids().
	 */
	jtnode = subquery->jointree;
	Assert(IsA(jtnode, FromExpr));
	/* Check the completely-empty case */
	if (jtnode->fromlist == NIL && jtnode->quals == NULL)
		return true;
	/* Check the more general case */
	while (IsA(jtnode, FromExpr))
	{
		if (jtnode->quals != NULL)
			return false;
		if (list_length(jtnode->fromlist) != 1)
			return false;
		jtnode = linitial(jtnode->fromlist);
	}
	if (!IsA(jtnode, RangeTblRef))
		return false;

	return true;
}

/*
 * jointree_contains_lateral_outer_refs
 *		Check for disallowed lateral references in a jointree's quals
 *
 * If restricted is false, all level-1 Vars are allowed (but we still must
 * search the jointree, since it might contain outer joins below which there
 * will be restrictions).  If restricted is true, return true when any qual
 * in the jointree contains level-1 Vars coming from outside the rels listed
 * in safe_upper_varnos.
 */
static bool
jointree_contains_lateral_outer_refs(Node *jtnode, bool restricted,
									 Relids safe_upper_varnos)
{
	if (jtnode == NULL)
		return false;
	if (IsA(jtnode, RangeTblRef))
		return false;
	else if (IsA(jtnode, FromExpr))
	{
		FromExpr   *f = (FromExpr *) jtnode;
		ListCell   *l;

		/* First, recurse to check child joins */
		foreach(l, f->fromlist)
		{
			if (jointree_contains_lateral_outer_refs(lfirst(l),
													 restricted,
													 safe_upper_varnos))
				return true;
		}

		/* Then check the top-level quals */
		if (restricted &&
			!bms_is_subset(pull_varnos_of_level(f->quals, 1),
						   safe_upper_varnos))
			return true;
	}
	else if (IsA(jtnode, JoinExpr))
	{
		JoinExpr   *j = (JoinExpr *) jtnode;

		/*
		 * If this is an outer join, we mustn't allow any upper lateral
		 * references in or below it.
		 */
		if (j->jointype != JOIN_INNER)
		{
			restricted = true;
			safe_upper_varnos = NULL;
		}

		/* Check the child joins */
		if (jointree_contains_lateral_outer_refs(j->larg,
												 restricted,
												 safe_upper_varnos))
			return true;
		if (jointree_contains_lateral_outer_refs(j->rarg,
												 restricted,
												 safe_upper_varnos))
			return true;

		/* Check the JOIN's qual clauses */
		if (restricted &&
			!bms_is_subset(pull_varnos_of_level(j->quals, 1),
						   safe_upper_varnos))
			return true;
	}
	else
		elog(ERROR, "unrecognized node type: %d",
			 (int) nodeTag(jtnode));
	return false;
}

/*
 * Helper routine for pull_up_subqueries: do pullup_replace_vars on every
 * expression in the jointree, without changing the jointree structure itself.
 * Ugly, but there's no other way...
 *
 * If we are at or below lowest_nulling_outer_join, we can suppress use of
 * PlaceHolderVars wrapped around the replacement expressions.
 */
static void
replace_vars_in_jointree(Node *jtnode,
						 pullup_replace_vars_context *context,
						 JoinExpr *lowest_nulling_outer_join)
{
	if (jtnode == NULL)
		return;
	if (IsA(jtnode, RangeTblRef))
	{
		/*
		 * If the RangeTblRef refers to a LATERAL subquery (that isn't the
		 * same subquery we're pulling up), it might contain references to the
		 * target subquery, which we must replace.  We drive this from the
		 * jointree scan, rather than a scan of the rtable, for a couple of
		 * reasons: we can avoid processing no-longer-referenced RTEs, and we
		 * can use the appropriate setting of need_phvs depending on whether
		 * the RTE is above possibly-nulling outer joins or not.
		 */
		int			varno = ((RangeTblRef *) jtnode)->rtindex;

		if (varno != context->varno)	/* ignore target subquery itself */
		{
			RangeTblEntry *rte = rt_fetch(varno, context->root->parse->rtable);

			Assert(rte != context->target_rte);
			if (rte->lateral)
			{
				switch (rte->rtekind)
				{
					case RTE_RELATION:
						/* shouldn't be marked LATERAL unless tablesample */
						Assert(rte->tablesample);
						rte->tablesample = (TableSampleClause *)
							pullup_replace_vars((Node *) rte->tablesample,
												context);
						break;
					case RTE_SUBQUERY:
						rte->subquery =
							pullup_replace_vars_subquery(rte->subquery,
														 context);
						break;
					case RTE_FUNCTION:
					case RTE_TABLEFUNCTION:
						rte->functions = (List *)
							pullup_replace_vars((Node *) rte->functions,
												context);
						break;
					case RTE_TABLEFUNC:
						rte->tablefunc = (TableFunc *)
							pullup_replace_vars((Node *) rte->tablefunc,
												context);
						break;
					case RTE_VALUES:
						rte->values_lists = (List *)
							pullup_replace_vars((Node *) rte->values_lists,
												context);
						break;
					case RTE_JOIN:
					case RTE_CTE:
<<<<<<< HEAD
					case RTE_VOID:
=======
					case RTE_NAMEDTUPLESTORE:
					case RTE_RESULT:
>>>>>>> 9e1c9f95
						/* these shouldn't be marked LATERAL */
						Assert(false);
						break;
				}
			}
		}
	}
	else if (IsA(jtnode, FromExpr))
	{
		FromExpr   *f = (FromExpr *) jtnode;
		ListCell   *l;

		foreach(l, f->fromlist)
			replace_vars_in_jointree(lfirst(l), context,
									 lowest_nulling_outer_join);
		f->quals = pullup_replace_vars(f->quals, context);
	}
	else if (IsA(jtnode, JoinExpr))
	{
		JoinExpr   *j = (JoinExpr *) jtnode;
		bool		save_need_phvs = context->need_phvs;

		if (j == lowest_nulling_outer_join)
		{
			/* no more PHVs in or below this join */
			context->need_phvs = false;
			lowest_nulling_outer_join = NULL;
		}
		replace_vars_in_jointree(j->larg, context, lowest_nulling_outer_join);
		replace_vars_in_jointree(j->rarg, context, lowest_nulling_outer_join);

		/*
		 * Use PHVs within the join quals of a full join, even when it's the
		 * lowest nulling outer join.  Otherwise, we cannot identify which
		 * side of the join a pulled-up var-free expression came from, which
		 * can lead to failure to make a plan at all because none of the quals
		 * appear to be mergeable or hashable conditions.  For this purpose we
		 * don't care about the state of wrap_non_vars, so leave it alone.
		 */
		if (j->jointype == JOIN_FULL)
			context->need_phvs = true;

		j->quals = pullup_replace_vars(j->quals, context);

		/*
		 * We don't bother to update the colvars list, since it won't be used
		 * again ...
		 */
		context->need_phvs = save_need_phvs;
	}
	else
		elog(ERROR, "unrecognized node type: %d",
			 (int) nodeTag(jtnode));
}

/*
 * Apply pullup variable replacement throughout an expression tree
 *
 * Returns a modified copy of the tree, so this can't be used where we
 * need to do in-place replacement.
 */
static Node *
pullup_replace_vars(Node *expr, pullup_replace_vars_context *context)
{
	return replace_rte_variables(expr,
								 context->varno, 0,
								 pullup_replace_vars_callback,
								 (void *) context,
								 context->outer_hasSubLinks);
}

static Node *
pullup_replace_vars_callback(Var *var,
							 replace_rte_variables_context *context)
{
	pullup_replace_vars_context *rcon = (pullup_replace_vars_context *) context->callback_arg;
	int			varattno = var->varattno;
	Node	   *newnode;

	/*
	 * If PlaceHolderVars are needed, we cache the modified expressions in
	 * rcon->rv_cache[].  This is not in hopes of any material speed gain
	 * within this function, but to avoid generating identical PHVs with
	 * different IDs.  That would result in duplicate evaluations at runtime,
	 * and possibly prevent optimizations that rely on recognizing different
	 * references to the same subquery output as being equal().  So it's worth
	 * a bit of extra effort to avoid it.
	 */
	if (rcon->need_phvs &&
		varattno >= InvalidAttrNumber &&
		varattno <= list_length(rcon->targetlist) &&
		rcon->rv_cache[varattno] != NULL)
	{
		/* Just copy the entry and fall through to adjust its varlevelsup */
		newnode = copyObject(rcon->rv_cache[varattno]);
	}
	else if (varattno == InvalidAttrNumber)
	{
		/* Must expand whole-tuple reference into RowExpr */
		RowExpr    *rowexpr;
		List	   *colnames;
		List	   *fields;
		bool		save_need_phvs = rcon->need_phvs;
		int			save_sublevelsup = context->sublevels_up;

		/*
		 * If generating an expansion for a var of a named rowtype (ie, this
		 * is a plain relation RTE), then we must include dummy items for
		 * dropped columns.  If the var is RECORD (ie, this is a JOIN), then
		 * omit dropped columns. Either way, attach column names to the
		 * RowExpr for use of ruleutils.c.
		 *
		 * In order to be able to cache the results, we always generate the
		 * expansion with varlevelsup = 0, and then adjust if needed.
		 */
		expandRTE(rcon->target_rte,
				  var->varno, 0 /* not varlevelsup */ , var->location,
				  (var->vartype != RECORDOID),
				  &colnames, &fields);
		/* Adjust the generated per-field Vars, but don't insert PHVs */
		rcon->need_phvs = false;
		context->sublevels_up = 0;	/* to match the expandRTE output */
		fields = (List *) replace_rte_variables_mutator((Node *) fields,
														context);
		rcon->need_phvs = save_need_phvs;
		context->sublevels_up = save_sublevelsup;

		rowexpr = makeNode(RowExpr);
		rowexpr->args = fields;
		rowexpr->row_typeid = var->vartype;
		rowexpr->row_format = COERCE_IMPLICIT_CAST;
		rowexpr->colnames = colnames;
		rowexpr->location = var->location;
		newnode = (Node *) rowexpr;

		/*
		 * Insert PlaceHolderVar if needed.  Notice that we are wrapping one
		 * PlaceHolderVar around the whole RowExpr, rather than putting one
		 * around each element of the row.  This is because we need the
		 * expression to yield NULL, not ROW(NULL,NULL,...) when it is forced
		 * to null by an outer join.
		 */
		if (rcon->need_phvs)
		{
			/* RowExpr is certainly not strict, so always need PHV */
			newnode = (Node *)
				make_placeholder_expr(rcon->root,
									  (Expr *) newnode,
									  bms_make_singleton(rcon->varno));
			/* cache it with the PHV, and with varlevelsup still zero */
			rcon->rv_cache[InvalidAttrNumber] = copyObject(newnode);
		}
	}
	else
	{
		/* Normal case referencing one targetlist element */
		TargetEntry *tle = get_tle_by_resno(rcon->targetlist, varattno);

		if (tle == NULL)		/* shouldn't happen */
			elog(ERROR, "could not find attribute %d in subquery targetlist",
				 varattno);

		/* Make a copy of the tlist item to return */
		newnode = (Node *) copyObject(tle->expr);

		/* Insert PlaceHolderVar if needed */
		if (rcon->need_phvs)
		{
			bool		wrap;

			if (newnode && IsA(newnode, Var) &&
				((Var *) newnode)->varlevelsup == 0)
			{
				/*
				 * Simple Vars always escape being wrapped, unless they are
				 * lateral references to something outside the subquery being
				 * pulled up.  (Even then, we could omit the PlaceHolderVar if
				 * the referenced rel is under the same lowest outer join, but
				 * it doesn't seem worth the trouble to check that.)
				 */
				if (rcon->target_rte->lateral &&
					!bms_is_member(((Var *) newnode)->varno, rcon->relids))
					wrap = true;
				else
					wrap = false;
			}
			else if (newnode && IsA(newnode, PlaceHolderVar) &&
					 ((PlaceHolderVar *) newnode)->phlevelsup == 0)
			{
				/* No need to wrap a PlaceHolderVar with another one, either */
				wrap = false;
			}
			else if (rcon->wrap_non_vars)
			{
				/* Wrap all non-Vars in a PlaceHolderVar */
				wrap = true;
			}
			else
			{
				/*
				 * If it contains a Var of the subquery being pulled up, and
				 * does not contain any non-strict constructs, then it's
				 * certainly nullable so we don't need to insert a
				 * PlaceHolderVar.
				 *
				 * This analysis could be tighter: in particular, a non-strict
				 * construct hidden within a lower-level PlaceHolderVar is not
				 * reason to add another PHV.  But for now it doesn't seem
				 * worth the code to be more exact.
				 *
				 * Note: in future maybe we should insert a PlaceHolderVar
				 * anyway, if the tlist item is expensive to evaluate?
				 *
				 * For a LATERAL subquery, we have to check the actual var
				 * membership of the node, but if it's non-lateral then any
				 * level-zero var must belong to the subquery.
				 */
				if ((rcon->target_rte->lateral ?
					 bms_overlap(pull_varnos((Node *) newnode), rcon->relids) :
					 contain_vars_of_level((Node *) newnode, 0)) &&
					!contain_nonstrict_functions((Node *) newnode))
				{
					/* No wrap needed */
					wrap = false;
				}
				else
				{
					/* Else wrap it in a PlaceHolderVar */
					wrap = true;
				}
			}

			if (wrap)
				newnode = (Node *)
					make_placeholder_expr(rcon->root,
										  (Expr *) newnode,
										  bms_make_singleton(rcon->varno));

			/*
			 * Cache it if possible (ie, if the attno is in range, which it
			 * probably always should be).  We can cache the value even if we
			 * decided we didn't need a PHV, since this result will be
			 * suitable for any request that has need_phvs.
			 */
			if (varattno > InvalidAttrNumber &&
				varattno <= list_length(rcon->targetlist))
				rcon->rv_cache[varattno] = copyObject(newnode);
		}
	}

	/* Must adjust varlevelsup if tlist item is from higher query */
	if (var->varlevelsup > 0)
		IncrementVarSublevelsUp(newnode, var->varlevelsup, 0);

	return newnode;
}

/*
 * Apply pullup variable replacement to a subquery
 *
 * This needs to be different from pullup_replace_vars() because
 * replace_rte_variables will think that it shouldn't increment sublevels_up
 * before entering the Query; so we need to call it with sublevels_up == 1.
 */
static Query *
pullup_replace_vars_subquery(Query *query,
							 pullup_replace_vars_context *context)
{
	Assert(IsA(query, Query));
	return (Query *) replace_rte_variables((Node *) query,
										   context->varno, 1,
										   pullup_replace_vars_callback,
										   (void *) context,
										   NULL);
}

<<<<<<< HEAD
/*
 * pull_up_subqueries_cleanup
 *		Recursively fix up jointree after deletion of some subqueries.
 *
 * The jointree now contains some NULL subtrees, which we need to get rid of.
 * In a FromExpr, just rebuild the child-node list with null entries deleted.
 * In an inner JOIN, replace the JoinExpr node with a one-child FromExpr.
 */
static Node *
pull_up_subqueries_cleanup(Node *jtnode)
{
	Assert(jtnode != NULL);
	if (IsA(jtnode, RangeTblRef))
	{
		/* Nothing to do at leaf nodes. */
	}
	else if (IsA(jtnode, FromExpr))
	{
		FromExpr   *f = (FromExpr *) jtnode;
		List	   *newfrom = NIL;
		ListCell   *l;

		foreach(l, f->fromlist)
		{
			Node	   *child = (Node *) lfirst(l);

			if (child == NULL)
				continue;
			child = pull_up_subqueries_cleanup(child);
			newfrom = lappend(newfrom, child);
		}
		f->fromlist = newfrom;
	}
	else if (IsA(jtnode, JoinExpr))
	{
		JoinExpr   *j = (JoinExpr *) jtnode;

		if (j->larg)
			j->larg = pull_up_subqueries_cleanup(j->larg);
		if (j->rarg)
			j->rarg = pull_up_subqueries_cleanup(j->rarg);
		if (j->larg == NULL)
		{
			Assert(j->jointype == JOIN_INNER);
			Assert(j->rarg != NULL);
			return (Node *) makeFromExpr(list_make1(j->rarg), j->quals);
		}
		else if (j->rarg == NULL)
		{
			/*
			 * GPDB_95_MERGE_FIXME: Should JOIN_SEMI be allowed here as well?
			 *
			 * GPDB commits that may be of interest in order to answer:
			 *   330dd1b3802
			 *   fe2eb2c9ed3
			 *
			 * Postgres commit f4abd0241de that may be of interest.
			 */
			Assert(j->jointype == JOIN_INNER || j->jointype == JOIN_SEMI);
			return (Node *) makeFromExpr(list_make1(j->larg), j->quals);
		}
	}
	else
		elog(ERROR, "unrecognized node type: %d",
			 (int) nodeTag(jtnode));
	return jtnode;
}

=======
>>>>>>> 9e1c9f95

/*
 * flatten_simple_union_all
 *		Try to optimize top-level UNION ALL structure into an appendrel
 *
 * If a query's setOperations tree consists entirely of simple UNION ALL
 * operations, flatten it into an append relation, which we can process more
 * intelligently than the general setops case.  Otherwise, do nothing.
 *
 * In most cases, this can succeed only for a top-level query, because for a
 * subquery in FROM, the parent query's invocation of pull_up_subqueries would
 * already have flattened the UNION via pull_up_simple_union_all.  But there
 * are a few cases we can support here but not in that code path, for example
 * when the subquery also contains ORDER BY.
 */
void
flatten_simple_union_all(PlannerInfo *root)
{
	Query	   *parse = root->parse;
	SetOperationStmt *topop;
	Node	   *leftmostjtnode;
	int			leftmostRTI;
	RangeTblEntry *leftmostRTE;
	int			childRTI;
	RangeTblEntry *childRTE;
	RangeTblRef *rtr;

	/* Shouldn't be called unless query has setops */
	topop = castNode(SetOperationStmt, parse->setOperations);
	Assert(topop);

	/* Can't optimize away a recursive UNION */
	if (root->hasRecursion)
		return;

	/*
	 * Recursively check the tree of set operations.  If not all UNION ALL
	 * with identical column types, punt.
	 */
	if (!is_simple_union_all_recurse((Node *) topop, parse, topop->colTypes))
		return;

	/*
	 * Locate the leftmost leaf query in the setops tree.  The upper query's
	 * Vars all refer to this RTE (see transformSetOperationStmt).
	 */
	leftmostjtnode = topop->larg;
	while (leftmostjtnode && IsA(leftmostjtnode, SetOperationStmt))
		leftmostjtnode = ((SetOperationStmt *) leftmostjtnode)->larg;
	Assert(leftmostjtnode && IsA(leftmostjtnode, RangeTblRef));
	leftmostRTI = ((RangeTblRef *) leftmostjtnode)->rtindex;
	leftmostRTE = rt_fetch(leftmostRTI, parse->rtable);
	Assert(leftmostRTE->rtekind == RTE_SUBQUERY);

	/*
	 * Make a copy of the leftmost RTE and add it to the rtable.  This copy
	 * will represent the leftmost leaf query in its capacity as a member of
	 * the appendrel.  The original will represent the appendrel as a whole.
	 * (We must do things this way because the upper query's Vars have to be
	 * seen as referring to the whole appendrel.)
	 */
	childRTE = copyObject(leftmostRTE);
	parse->rtable = lappend(parse->rtable, childRTE);
	childRTI = list_length(parse->rtable);

	/* Modify the setops tree to reference the child copy */
	((RangeTblRef *) leftmostjtnode)->rtindex = childRTI;

	/* Modify the formerly-leftmost RTE to mark it as an appendrel parent */
	leftmostRTE->inh = true;

	/*
	 * Form a RangeTblRef for the appendrel, and insert it into FROM.  The top
	 * Query of a setops tree should have had an empty FromClause initially.
	 */
	rtr = makeNode(RangeTblRef);
	rtr->rtindex = leftmostRTI;
	Assert(parse->jointree->fromlist == NIL);
	parse->jointree->fromlist = list_make1(rtr);

	/*
	 * Now pretend the query has no setops.  We must do this before trying to
	 * do subquery pullup, because of Assert in pull_up_simple_subquery.
	 */
	parse->setOperations = NULL;

	/*
	 * Build AppendRelInfo information, and apply pull_up_subqueries to the
	 * leaf queries of the UNION ALL.  (We must do that now because they
	 * weren't previously referenced by the jointree, and so were missed by
	 * the main invocation of pull_up_subqueries.)
	 */
	pull_up_union_leaf_queries((Node *) topop, root, leftmostRTI, parse, 0);
}


/*
 * reduce_outer_joins
 *		Attempt to reduce outer joins to plain inner joins.
 *
 * The idea here is that given a query like
 *		SELECT ... FROM a LEFT JOIN b ON (...) WHERE b.y = 42;
 * we can reduce the LEFT JOIN to a plain JOIN if the "=" operator in WHERE
 * is strict.  The strict operator will always return NULL, causing the outer
 * WHERE to fail, on any row where the LEFT JOIN filled in NULLs for b's
 * columns.  Therefore, there's no need for the join to produce null-extended
 * rows in the first place --- which makes it a plain join not an outer join.
 * (This scenario may not be very likely in a query written out by hand, but
 * it's reasonably likely when pushing quals down into complex views.)
 *
 * More generally, an outer join can be reduced in strength if there is a
 * strict qual above it in the qual tree that constrains a Var from the
 * nullable side of the join to be non-null.  (For FULL joins this applies
 * to each side separately.)
 *
 * Another transformation we apply here is to recognize cases like
 *		SELECT ... FROM a LEFT JOIN b ON (a.x = b.y) WHERE b.y IS NULL;
 * If the join clause is strict for b.y, then only null-extended rows could
 * pass the upper WHERE, and we can conclude that what the query is really
 * specifying is an anti-semijoin.  We change the join type from JOIN_LEFT
 * to JOIN_ANTI.  The IS NULL clause then becomes redundant, and must be
 * removed to prevent bogus selectivity calculations, but we leave it to
 * distribute_qual_to_rels to get rid of such clauses.
 *
 * Also, we get rid of JOIN_RIGHT cases by flipping them around to become
 * JOIN_LEFT.  This saves some code here and in some later planner routines,
 * but the main reason to do it is to not need to invent a JOIN_REVERSE_ANTI
 * join type.
 *
 * To ease recognition of strict qual clauses, we require this routine to be
 * run after expression preprocessing (i.e., qual canonicalization and JOIN
 * alias-var expansion).
 */
void
reduce_outer_joins(PlannerInfo *root)
{
	reduce_outer_joins_state *state;

	/*
	 * To avoid doing strictness checks on more quals than necessary, we want
	 * to stop descending the jointree as soon as there are no outer joins
	 * below our current point.  This consideration forces a two-pass process.
	 * The first pass gathers information about which base rels appear below
	 * each side of each join clause, and about whether there are outer
	 * join(s) below each side of each join clause. The second pass examines
	 * qual clauses and changes join types as it descends the tree.
	 */
	state = reduce_outer_joins_pass1((Node *) root->parse->jointree);

	/* planner.c shouldn't have called me if no outer joins */
	if (state == NULL || !state->contains_outer)
		elog(ERROR, "so where are the outer joins?");

	reduce_outer_joins_pass2((Node *) root->parse->jointree,
							 state, root, NULL, NIL, NIL);
}

/*
 * reduce_outer_joins_pass1 - phase 1 data collection
 *
 * Returns a state node describing the given jointree node.
 */
static reduce_outer_joins_state *
reduce_outer_joins_pass1(Node *jtnode)
{
	reduce_outer_joins_state *result;

	result = (reduce_outer_joins_state *)
		palloc(sizeof(reduce_outer_joins_state));
	result->relids = NULL;
	result->contains_outer = false;
	result->sub_states = NIL;

	if (jtnode == NULL)
		return result;
	if (IsA(jtnode, RangeTblRef))
	{
		int			varno = ((RangeTblRef *) jtnode)->rtindex;

		result->relids = bms_make_singleton(varno);
	}
	else if (IsA(jtnode, FromExpr))
	{
		FromExpr   *f = (FromExpr *) jtnode;
		ListCell   *l;

		foreach(l, f->fromlist)
		{
			reduce_outer_joins_state *sub_state;

			sub_state = reduce_outer_joins_pass1(lfirst(l));
			result->relids = bms_add_members(result->relids,
											 sub_state->relids);
			result->contains_outer |= sub_state->contains_outer;
			result->sub_states = lappend(result->sub_states, sub_state);
		}
	}
	else if (IsA(jtnode, JoinExpr))
	{
		JoinExpr   *j = (JoinExpr *) jtnode;
		reduce_outer_joins_state *sub_state;

		/* join's own RT index is not wanted in result->relids */
		if (IS_OUTER_JOIN(j->jointype))
			result->contains_outer = true;

		sub_state = reduce_outer_joins_pass1(j->larg);
		result->relids = bms_add_members(result->relids,
										 sub_state->relids);
		result->contains_outer |= sub_state->contains_outer;
		result->sub_states = lappend(result->sub_states, sub_state);

		sub_state = reduce_outer_joins_pass1(j->rarg);
		result->relids = bms_add_members(result->relids,
										 sub_state->relids);
		result->contains_outer |= sub_state->contains_outer;
		result->sub_states = lappend(result->sub_states, sub_state);
	}
	else
		elog(ERROR, "unrecognized node type: %d",
			 (int) nodeTag(jtnode));
	return result;
}

/*
 * reduce_outer_joins_pass2 - phase 2 processing
 *
 *	jtnode: current jointree node
 *	state: state data collected by phase 1 for this node
 *	root: toplevel planner state
 *	nonnullable_rels: set of base relids forced non-null by upper quals
 *	nonnullable_vars: list of Vars forced non-null by upper quals
 *	forced_null_vars: list of Vars forced null by upper quals
 */
static void
reduce_outer_joins_pass2(Node *jtnode,
						 reduce_outer_joins_state *state,
						 PlannerInfo *root,
						 Relids nonnullable_rels,
						 List *nonnullable_vars,
						 List *forced_null_vars)
{
	/*
	 * pass 2 should never descend as far as an empty subnode or base rel,
	 * because it's only called on subtrees marked as contains_outer.
	 */
	if (jtnode == NULL)
		elog(ERROR, "reached empty jointree");
	if (IsA(jtnode, RangeTblRef))
		elog(ERROR, "reached base rel");
	else if (IsA(jtnode, FromExpr))
	{
		FromExpr   *f = (FromExpr *) jtnode;
		ListCell   *l;
		ListCell   *s;
		Relids		pass_nonnullable_rels;
		List	   *pass_nonnullable_vars;
		List	   *pass_forced_null_vars;

		/* Scan quals to see if we can add any constraints */
		pass_nonnullable_rels = find_nonnullable_rels(f->quals);
		pass_nonnullable_rels = bms_add_members(pass_nonnullable_rels,
												nonnullable_rels);
		/* NB: we rely on list_concat to not damage its second argument */
		pass_nonnullable_vars = find_nonnullable_vars(f->quals);
		pass_nonnullable_vars = list_concat(pass_nonnullable_vars,
											nonnullable_vars);
		pass_forced_null_vars = find_forced_null_vars(f->quals);
		pass_forced_null_vars = list_concat(pass_forced_null_vars,
											forced_null_vars);
		/* And recurse --- but only into interesting subtrees */
		Assert(list_length(f->fromlist) == list_length(state->sub_states));
		forboth(l, f->fromlist, s, state->sub_states)
		{
			reduce_outer_joins_state *sub_state = lfirst(s);

			if (sub_state->contains_outer)
				reduce_outer_joins_pass2(lfirst(l), sub_state, root,
										 pass_nonnullable_rels,
										 pass_nonnullable_vars,
										 pass_forced_null_vars);
		}
		bms_free(pass_nonnullable_rels);
		/* can't so easily clean up var lists, unfortunately */
	}
	else if (IsA(jtnode, JoinExpr))
	{
		JoinExpr   *j = (JoinExpr *) jtnode;
		int			rtindex = j->rtindex;
		JoinType	jointype = j->jointype;
		reduce_outer_joins_state *left_state = linitial(state->sub_states);
		reduce_outer_joins_state *right_state = lsecond(state->sub_states);
		List	   *local_nonnullable_vars = NIL;
		bool		computed_local_nonnullable_vars = false;

		/* Can we simplify this join? */
		switch (jointype)
		{
			case JOIN_INNER:
				break;
			case JOIN_LEFT:
				if (bms_overlap(nonnullable_rels, right_state->relids))
					jointype = JOIN_INNER;
				break;
			case JOIN_RIGHT:
				if (bms_overlap(nonnullable_rels, left_state->relids))
					jointype = JOIN_INNER;
				break;
			case JOIN_FULL:
				if (bms_overlap(nonnullable_rels, left_state->relids))
				{
					if (bms_overlap(nonnullable_rels, right_state->relids))
						jointype = JOIN_INNER;
					else
						jointype = JOIN_LEFT;
				}
				else
				{
					if (bms_overlap(nonnullable_rels, right_state->relids))
						jointype = JOIN_RIGHT;
				}
				break;
			case JOIN_LASJ_NOTIN:
			case JOIN_SEMI:
			case JOIN_ANTI:

				/*
				 * These could only have been introduced by pull_up_sublinks,
				 * so there's no way that upper quals could refer to their
				 * righthand sides, and no point in checking.
				 */
				break;
			default:
				elog(ERROR, "unrecognized join type: %d",
					 (int) jointype);
				break;
		}

		/*
		 * Convert JOIN_RIGHT to JOIN_LEFT.  Note that in the case where we
		 * reduced JOIN_FULL to JOIN_RIGHT, this will mean the JoinExpr no
		 * longer matches the internal ordering of any CoalesceExpr's built to
		 * represent merged join variables.  We don't care about that at
		 * present, but be wary of it ...
		 */
		if (jointype == JOIN_RIGHT)
		{
			Node	   *tmparg;

			tmparg = j->larg;
			j->larg = j->rarg;
			j->rarg = tmparg;
			jointype = JOIN_LEFT;
			right_state = linitial(state->sub_states);
			left_state = lsecond(state->sub_states);
		}

		/*
		 * See if we can reduce JOIN_LEFT to JOIN_ANTI.  This is the case if
		 * the join's own quals are strict for any var that was forced null by
		 * higher qual levels.  NOTE: there are other ways that we could
		 * detect an anti-join, in particular if we were to check whether Vars
		 * coming from the RHS must be non-null because of table constraints.
		 * That seems complicated and expensive though (in particular, one
		 * would have to be wary of lower outer joins). For the moment this
		 * seems sufficient.
		 */
		if (jointype == JOIN_LEFT)
		{
			List	   *overlap;

			local_nonnullable_vars = find_nonnullable_vars(j->quals);
			computed_local_nonnullable_vars = true;

			/*
			 * It's not sufficient to check whether local_nonnullable_vars and
			 * forced_null_vars overlap: we need to know if the overlap
			 * includes any RHS variables.
			 */
			overlap = list_intersection(local_nonnullable_vars,
										forced_null_vars);
			if (overlap != NIL &&
				bms_overlap(pull_varnos((Node *) overlap),
							right_state->relids))
				jointype = JOIN_ANTI;
		}

		/* Apply the jointype change, if any, to both jointree node and RTE */
		if (rtindex && jointype != j->jointype)
		{
			RangeTblEntry *rte = rt_fetch(rtindex, root->parse->rtable);

			Assert(rte->rtekind == RTE_JOIN);
			Assert(rte->jointype == j->jointype);
			rte->jointype = jointype;
		}
		j->jointype = jointype;

		/* Only recurse if there's more to do below here */
		if (left_state->contains_outer || right_state->contains_outer)
		{
			Relids		local_nonnullable_rels;
			List	   *local_forced_null_vars;
			Relids		pass_nonnullable_rels;
			List	   *pass_nonnullable_vars;
			List	   *pass_forced_null_vars;

			/*
			 * If this join is (now) inner, we can add any constraints its
			 * quals provide to those we got from above.  But if it is outer,
			 * we can pass down the local constraints only into the nullable
			 * side, because an outer join never eliminates any rows from its
			 * non-nullable side.  Also, there is no point in passing upper
			 * constraints into the nullable side, since if there were any
			 * we'd have been able to reduce the join.  (In the case of upper
			 * forced-null constraints, we *must not* pass them into the
			 * nullable side --- they either applied here, or not.) The upshot
			 * is that we pass either the local or the upper constraints,
			 * never both, to the children of an outer join.
			 *
			 * Note that a SEMI join works like an inner join here: it's okay
			 * to pass down both local and upper constraints.  (There can't be
			 * any upper constraints affecting its inner side, but it's not
			 * worth having a separate code path to avoid passing them.)
			 *
			 * At a FULL join we just punt and pass nothing down --- is it
			 * possible to be smarter?
			 */
			if (jointype != JOIN_FULL)
			{
				local_nonnullable_rels = find_nonnullable_rels(j->quals);
				if (!computed_local_nonnullable_vars)
					local_nonnullable_vars = find_nonnullable_vars(j->quals);
				local_forced_null_vars = find_forced_null_vars(j->quals);
				if (jointype == JOIN_INNER || jointype == JOIN_SEMI)
				{
					/* OK to merge upper and local constraints */
					local_nonnullable_rels = bms_add_members(local_nonnullable_rels,
															 nonnullable_rels);
					local_nonnullable_vars = list_concat(local_nonnullable_vars,
														 nonnullable_vars);
					local_forced_null_vars = list_concat(local_forced_null_vars,
														 forced_null_vars);
				}
			}
			else
			{
				/* no use in calculating these */
				local_nonnullable_rels = NULL;
				local_forced_null_vars = NIL;
			}

			if (left_state->contains_outer)
			{
				if (jointype == JOIN_INNER || jointype == JOIN_SEMI)
				{
					/* pass union of local and upper constraints */
					pass_nonnullable_rels = local_nonnullable_rels;
					pass_nonnullable_vars = local_nonnullable_vars;
					pass_forced_null_vars = local_forced_null_vars;
				}
				else if (jointype != JOIN_FULL) /* ie, LEFT or ANTI */
				{
					/* can't pass local constraints to non-nullable side */
					pass_nonnullable_rels = nonnullable_rels;
					pass_nonnullable_vars = nonnullable_vars;
					pass_forced_null_vars = forced_null_vars;
				}
				else
				{
					/* no constraints pass through JOIN_FULL */
					pass_nonnullable_rels = NULL;
					pass_nonnullable_vars = NIL;
					pass_forced_null_vars = NIL;
				}
				reduce_outer_joins_pass2(j->larg, left_state, root,
										 pass_nonnullable_rels,
										 pass_nonnullable_vars,
										 pass_forced_null_vars);
			}

			if (right_state->contains_outer)
			{
				if (jointype != JOIN_FULL)	/* ie, INNER/LEFT/SEMI/ANTI */
				{
					/* pass appropriate constraints, per comment above */
					pass_nonnullable_rels = local_nonnullable_rels;
					pass_nonnullable_vars = local_nonnullable_vars;
					pass_forced_null_vars = local_forced_null_vars;
				}
				else
				{
					/* no constraints pass through JOIN_FULL */
					pass_nonnullable_rels = NULL;
					pass_nonnullable_vars = NIL;
					pass_forced_null_vars = NIL;
				}
				reduce_outer_joins_pass2(j->rarg, right_state, root,
										 pass_nonnullable_rels,
										 pass_nonnullable_vars,
										 pass_forced_null_vars);
			}
			bms_free(local_nonnullable_rels);
		}
	}
	else
		elog(ERROR, "unrecognized node type: %d",
			 (int) nodeTag(jtnode));
}


/*
 * remove_useless_result_rtes
 *		Attempt to remove RTE_RESULT RTEs from the join tree.
 *
 * We can remove RTE_RESULT entries from the join tree using the knowledge
 * that RTE_RESULT returns exactly one row and has no output columns.  Hence,
 * if one is inner-joined to anything else, we can delete it.  Optimizations
 * are also possible for some outer-join cases, as detailed below.
 *
 * Some of these optimizations depend on recognizing empty (constant-true)
 * quals for FromExprs and JoinExprs.  That makes it useful to apply this
 * optimization pass after expression preprocessing, since that will have
 * eliminated constant-true quals, allowing more cases to be recognized as
 * optimizable.  What's more, the usual reason for an RTE_RESULT to be present
 * is that we pulled up a subquery or VALUES clause, thus very possibly
 * replacing Vars with constants, making it more likely that a qual can be
 * reduced to constant true.  Also, because some optimizations depend on
 * the outer-join type, it's best to have done reduce_outer_joins() first.
 *
 * A PlaceHolderVar referencing an RTE_RESULT RTE poses an obstacle to this
 * process: we must remove the RTE_RESULT's relid from the PHV's phrels, but
 * we must not reduce the phrels set to empty.  If that would happen, and
 * the RTE_RESULT is an immediate child of an outer join, we have to give up
 * and not remove the RTE_RESULT: there is noplace else to evaluate the
 * PlaceHolderVar.  (That is, in such cases the RTE_RESULT *does* have output
 * columns.)  But if the RTE_RESULT is an immediate child of an inner join,
 * we can change the PlaceHolderVar's phrels so as to evaluate it at the
 * inner join instead.  This is OK because we really only care that PHVs are
 * evaluated above or below the correct outer joins.
 *
 * We used to try to do this work as part of pull_up_subqueries() where the
 * potentially-optimizable cases get introduced; but it's way simpler, and
 * more effective, to do it separately.
 */
void
remove_useless_result_rtes(PlannerInfo *root)
{
	ListCell   *cell;
	ListCell   *prev;
	ListCell   *next;

	/* Top level of jointree must always be a FromExpr */
	Assert(IsA(root->parse->jointree, FromExpr));
	/* Recurse ... */
	root->parse->jointree = (FromExpr *)
		remove_useless_results_recurse(root, (Node *) root->parse->jointree);
	/* We should still have a FromExpr */
	Assert(IsA(root->parse->jointree, FromExpr));

	/*
	 * Remove any PlanRowMark referencing an RTE_RESULT RTE.  We obviously
	 * must do that for any RTE_RESULT that we just removed.  But one for a
	 * RTE that we did not remove can be dropped anyway: since the RTE has
	 * only one possible output row, there is no need for EPQ to mark and
	 * restore that row.
	 *
	 * It's necessary, not optional, to remove the PlanRowMark for a surviving
	 * RTE_RESULT RTE; otherwise we'll generate a whole-row Var for the
	 * RTE_RESULT, which the executor has no support for.
	 */
	prev = NULL;
	for (cell = list_head(root->rowMarks); cell; cell = next)
	{
		PlanRowMark *rc = (PlanRowMark *) lfirst(cell);

		next = lnext(cell);
		if (rt_fetch(rc->rti, root->parse->rtable)->rtekind == RTE_RESULT)
			root->rowMarks = list_delete_cell(root->rowMarks, cell, prev);
		else
			prev = cell;
	}
}

/*
 * remove_useless_results_recurse
 *		Recursive guts of remove_useless_result_rtes.
 *
 * This recursively processes the jointree and returns a modified jointree.
 */
static Node *
remove_useless_results_recurse(PlannerInfo *root, Node *jtnode)
{
	Assert(jtnode != NULL);
	if (IsA(jtnode, RangeTblRef))
	{
		/* Can't immediately do anything with a RangeTblRef */
	}
	else if (IsA(jtnode, FromExpr))
	{
		FromExpr   *f = (FromExpr *) jtnode;
		Relids		result_relids = NULL;
		ListCell   *cell;
		ListCell   *prev;
		ListCell   *next;

		/*
		 * We can drop RTE_RESULT rels from the fromlist so long as at least
		 * one child remains, since joining to a one-row table changes
		 * nothing.  The easiest way to mechanize this rule is to modify the
		 * list in-place, using list_delete_cell.
		 */
		prev = NULL;
		for (cell = list_head(f->fromlist); cell; cell = next)
		{
			Node	   *child = (Node *) lfirst(cell);
			int			varno;

			/* Recursively transform child ... */
			child = remove_useless_results_recurse(root, child);
			/* ... and stick it back into the tree */
			lfirst(cell) = child;
			next = lnext(cell);

			/*
			 * If it's an RTE_RESULT with at least one sibling, we can drop
			 * it.  We don't yet know what the inner join's final relid set
			 * will be, so postpone cleanup of PHVs etc till after this loop.
			 */
			if (list_length(f->fromlist) > 1 &&
				(varno = get_result_relid(root, child)) != 0)
			{
				f->fromlist = list_delete_cell(f->fromlist, cell, prev);
				result_relids = bms_add_member(result_relids, varno);
			}
			else
				prev = cell;
		}

		/*
		 * Clean up if we dropped any RTE_RESULT RTEs.  This is a bit
		 * inefficient if there's more than one, but it seems better to
		 * optimize the support code for the single-relid case.
		 */
		if (result_relids)
		{
			int			varno = -1;

			while ((varno = bms_next_member(result_relids, varno)) >= 0)
				remove_result_refs(root, varno, (Node *) f);
		}

		/*
		 * If we're not at the top of the jointree, it's valid to simplify a
		 * degenerate FromExpr into its single child.  (At the top, we must
		 * keep the FromExpr since Query.jointree is required to point to a
		 * FromExpr.)
		 */
		if (f != root->parse->jointree &&
			f->quals == NULL &&
			list_length(f->fromlist) == 1)
			return (Node *) linitial(f->fromlist);
	}
	else if (IsA(jtnode, JoinExpr))
	{
		JoinExpr   *j = (JoinExpr *) jtnode;
		int			varno;

		/* First, recurse */
		j->larg = remove_useless_results_recurse(root, j->larg);
		j->rarg = remove_useless_results_recurse(root, j->rarg);

		/* Apply join-type-specific optimization rules */
		switch (j->jointype)
		{
			case JOIN_INNER:

				/*
				 * An inner join is equivalent to a FromExpr, so if either
				 * side was simplified to an RTE_RESULT rel, we can replace
				 * the join with a FromExpr with just the other side; and if
				 * the qual is empty (JOIN ON TRUE) then we can omit the
				 * FromExpr as well.
				 */
				if ((varno = get_result_relid(root, j->larg)) != 0)
				{
					remove_result_refs(root, varno, j->rarg);
					if (j->quals)
						jtnode = (Node *)
							makeFromExpr(list_make1(j->rarg), j->quals);
					else
						jtnode = j->rarg;
				}
				else if ((varno = get_result_relid(root, j->rarg)) != 0)
				{
					remove_result_refs(root, varno, j->larg);
					if (j->quals)
						jtnode = (Node *)
							makeFromExpr(list_make1(j->larg), j->quals);
					else
						jtnode = j->larg;
				}
				break;
			case JOIN_LEFT:

				/*
				 * We can simplify this case if the RHS is an RTE_RESULT, with
				 * two different possibilities:
				 *
				 * If the qual is empty (JOIN ON TRUE), then the join can be
				 * strength-reduced to a plain inner join, since each LHS row
				 * necessarily has exactly one join partner.  So we can always
				 * discard the RHS, much as in the JOIN_INNER case above.
				 *
				 * Otherwise, it's still true that each LHS row should be
				 * returned exactly once, and since the RHS returns no columns
				 * (unless there are PHVs that have to be evaluated there), we
				 * don't much care if it's null-extended or not.  So in this
				 * case also, we can just ignore the qual and discard the left
				 * join.
				 */
				if ((varno = get_result_relid(root, j->rarg)) != 0 &&
					(j->quals == NULL ||
					 !find_dependent_phvs((Node *) root->parse, varno)))
				{
					remove_result_refs(root, varno, j->larg);
					jtnode = j->larg;
				}
				break;
			case JOIN_RIGHT:
				/* Mirror-image of the JOIN_LEFT case */
				if ((varno = get_result_relid(root, j->larg)) != 0 &&
					(j->quals == NULL ||
					 !find_dependent_phvs((Node *) root->parse, varno)))
				{
					remove_result_refs(root, varno, j->rarg);
					jtnode = j->rarg;
				}
				break;
			case JOIN_SEMI:

				/*
				 * We may simplify this case if the RHS is an RTE_RESULT; the
				 * join qual becomes effectively just a filter qual for the
				 * LHS, since we should either return the LHS row or not.  For
				 * simplicity we inject the filter qual into a new FromExpr.
				 *
				 * Unlike the LEFT/RIGHT cases, we just Assert that there are
				 * no PHVs that need to be evaluated at the semijoin's RHS,
				 * since the rest of the query couldn't reference any outputs
				 * of the semijoin's RHS.
				 */
				if ((varno = get_result_relid(root, j->rarg)) != 0)
				{
					Assert(!find_dependent_phvs((Node *) root->parse, varno));
					remove_result_refs(root, varno, j->larg);
					if (j->quals)
						jtnode = (Node *)
							makeFromExpr(list_make1(j->larg), j->quals);
					else
						jtnode = j->larg;
				}
				break;
			case JOIN_FULL:
			case JOIN_ANTI:
				/* We have no special smarts for these cases */
				break;
			default:
				elog(ERROR, "unrecognized join type: %d",
					 (int) j->jointype);
				break;
		}
	}
	else
		elog(ERROR, "unrecognized node type: %d",
			 (int) nodeTag(jtnode));
	return jtnode;
}

/*
 * get_result_relid
 *		If jtnode is a RangeTblRef for an RTE_RESULT RTE, return its relid;
 *		otherwise return 0.
 */
static int
get_result_relid(PlannerInfo *root, Node *jtnode)
{
	int			varno;

	if (!IsA(jtnode, RangeTblRef))
		return 0;
	varno = ((RangeTblRef *) jtnode)->rtindex;
	if (rt_fetch(varno, root->parse->rtable)->rtekind != RTE_RESULT)
		return 0;
	return varno;
}

/*
 * remove_result_refs
 *		Helper routine for dropping an unneeded RTE_RESULT RTE.
 *
 * This doesn't physically remove the RTE from the jointree, because that's
 * more easily handled in remove_useless_results_recurse.  What it does do
 * is the necessary cleanup in the rest of the tree: we must adjust any PHVs
 * that may reference the RTE.  Be sure to call this at a point where the
 * jointree is valid (no disconnected nodes).
 *
 * Note that we don't need to process the append_rel_list, since RTEs
 * referenced directly in the jointree won't be appendrel members.
 *
 * varno is the RTE_RESULT's relid.
 * newjtloc is the jointree location at which any PHVs referencing the
 * RTE_RESULT should be evaluated instead.
 */
static void
remove_result_refs(PlannerInfo *root, int varno, Node *newjtloc)
{
	/* Fix up PlaceHolderVars as needed */
	/* If there are no PHVs anywhere, we can skip this bit */
	if (root->glob->lastPHId != 0)
	{
		Relids		subrelids;

		subrelids = get_relids_in_jointree(newjtloc, false);
		Assert(!bms_is_empty(subrelids));
		substitute_phv_relids((Node *) root->parse, varno, subrelids);
	}

	/*
	 * We also need to remove any PlanRowMark referencing the RTE, but we
	 * postpone that work until we return to remove_useless_result_rtes.
	 */
}


/*
 * find_dependent_phvs - are there any PlaceHolderVars whose relids are
 * exactly the given varno?
 */

typedef struct
{
	Relids		relids;
	int			sublevels_up;
} find_dependent_phvs_context;

static bool
find_dependent_phvs_walker(Node *node,
						   find_dependent_phvs_context *context)
{
	if (node == NULL)
		return false;
	if (IsA(node, PlaceHolderVar))
	{
		PlaceHolderVar *phv = (PlaceHolderVar *) node;

		if (phv->phlevelsup == context->sublevels_up &&
			bms_equal(context->relids, phv->phrels))
			return true;
		/* fall through to examine children */
	}
	if (IsA(node, Query))
	{
		/* Recurse into subselects */
		bool		result;

		context->sublevels_up++;
		result = query_tree_walker((Query *) node,
								   find_dependent_phvs_walker,
								   (void *) context, 0);
		context->sublevels_up--;
		return result;
	}
	/* Shouldn't need to handle planner auxiliary nodes here */
	Assert(!IsA(node, SpecialJoinInfo));
	Assert(!IsA(node, AppendRelInfo));
	Assert(!IsA(node, PlaceHolderInfo));
	Assert(!IsA(node, MinMaxAggInfo));

	return expression_tree_walker(node, find_dependent_phvs_walker,
								  (void *) context);
}

static bool
find_dependent_phvs(Node *node, int varno)
{
	find_dependent_phvs_context context;

	context.relids = bms_make_singleton(varno);
	context.sublevels_up = 0;

	/*
	 * Must be prepared to start with a Query or a bare expression tree.
	 */
	return query_or_expression_tree_walker(node,
										   find_dependent_phvs_walker,
										   (void *) &context,
										   0);
}

/*
 * substitute_phv_relids - adjust PlaceHolderVar relid sets after pulling up
 * a subquery or removing an RTE_RESULT jointree item
 *
 * Find any PlaceHolderVar nodes in the given tree that reference the
 * pulled-up relid, and change them to reference the replacement relid(s).
 *
 * NOTE: although this has the form of a walker, we cheat and modify the
 * nodes in-place.  This should be OK since the tree was copied by
 * pullup_replace_vars earlier.  Avoid scribbling on the original values of
 * the bitmapsets, though, because expression_tree_mutator doesn't copy those.
 */

typedef struct
{
	int			varno;
	int			sublevels_up;
	Relids		subrelids;
} substitute_phv_relids_context;

static bool
substitute_phv_relids_walker(Node *node,
							 substitute_phv_relids_context *context)
{
	if (node == NULL)
		return false;
	if (IsA(node, PlaceHolderVar))
	{
		PlaceHolderVar *phv = (PlaceHolderVar *) node;

		if (phv->phlevelsup == context->sublevels_up &&
			bms_is_member(context->varno, phv->phrels))
		{
			phv->phrels = bms_union(phv->phrels,
									context->subrelids);
			phv->phrels = bms_del_member(phv->phrels,
										 context->varno);
			/* Assert we haven't broken the PHV */
			Assert(!bms_is_empty(phv->phrels));
		}
		/* fall through to examine children */
	}
	if (IsA(node, Query))
	{
		/* Recurse into subselects */
		bool		result;

		context->sublevels_up++;
		result = query_tree_walker((Query *) node,
								   substitute_phv_relids_walker,
								   (void *) context, 0);
		context->sublevels_up--;
		return result;
	}
	/* Shouldn't need to handle planner auxiliary nodes here */
	Assert(!IsA(node, SpecialJoinInfo));
	Assert(!IsA(node, AppendRelInfo));
	Assert(!IsA(node, PlaceHolderInfo));
	Assert(!IsA(node, MinMaxAggInfo));

	return expression_tree_walker(node, substitute_phv_relids_walker,
								  (void *) context);
}

static void
substitute_phv_relids(Node *node, int varno, Relids subrelids)
{
	substitute_phv_relids_context context;

	context.varno = varno;
	context.sublevels_up = 0;
	context.subrelids = subrelids;

	/*
	 * Must be prepared to start with a Query or a bare expression tree.
	 */
	query_or_expression_tree_walker(node,
									substitute_phv_relids_walker,
									(void *) &context,
									0);
}

/*
 * fix_append_rel_relids: update RT-index fields of AppendRelInfo nodes
 *
 * When we pull up a subquery, any AppendRelInfo references to the subquery's
 * RT index have to be replaced by the substituted relid (and there had better
 * be only one).  We also need to apply substitute_phv_relids to their
 * translated_vars lists, since those might contain PlaceHolderVars.
 *
 * We assume we may modify the AppendRelInfo nodes in-place.
 */
static void
fix_append_rel_relids(List *append_rel_list, int varno, Relids subrelids)
{
	ListCell   *l;
	int			subvarno = -1;

	/*
	 * We only want to extract the member relid once, but we mustn't fail
	 * immediately if there are multiple members; it could be that none of the
	 * AppendRelInfo nodes refer to it.  So compute it on first use. Note that
	 * bms_singleton_member will complain if set is not singleton.
	 */
	foreach(l, append_rel_list)
	{
		AppendRelInfo *appinfo = (AppendRelInfo *) lfirst(l);

		/* The parent_relid shouldn't ever be a pullup target */
		Assert(appinfo->parent_relid != varno);

		if (appinfo->child_relid == varno)
		{
			if (subvarno < 0)
				subvarno = bms_singleton_member(subrelids);
			appinfo->child_relid = subvarno;
		}

		/* Also fix up any PHVs in its translated vars */
		substitute_phv_relids((Node *) appinfo->translated_vars,
							  varno, subrelids);
	}
}

/*
 * get_relids_in_jointree: get set of RT indexes present in a jointree
 *
 * If include_joins is true, join RT indexes are included; if false,
 * only base rels are included.
 */
Relids
get_relids_in_jointree(Node *jtnode, bool include_joins)
{
	Relids		result = NULL;

	if (jtnode == NULL)
		return result;
	if (IsA(jtnode, RangeTblRef))
	{
		int			varno = ((RangeTblRef *) jtnode)->rtindex;

		result = bms_make_singleton(varno);
	}
	else if (IsA(jtnode, FromExpr))
	{
		FromExpr   *f = (FromExpr *) jtnode;
		ListCell   *l;

		foreach(l, f->fromlist)
		{
			result = bms_join(result,
							  get_relids_in_jointree(lfirst(l),
													 include_joins));
		}
	}
	else if (IsA(jtnode, JoinExpr))
	{
		JoinExpr   *j = (JoinExpr *) jtnode;

		result = get_relids_in_jointree(j->larg, include_joins);
		result = bms_join(result,
						  get_relids_in_jointree(j->rarg, include_joins));
		if (include_joins && j->rtindex)
			result = bms_add_member(result, j->rtindex);
	}
	else
		elog(ERROR, "unrecognized node type: %d",
			 (int) nodeTag(jtnode));
	return result;
}

/*
 * get_relids_for_join: get set of base RT indexes making up a join
 */
Relids
get_relids_for_join(Query *query, int joinrelid)
{
	Node	   *jtnode;

	jtnode = find_jointree_node_for_rel((Node *) query->jointree,
										joinrelid);
	if (!jtnode)
		elog(ERROR, "could not find join node %d", joinrelid);
	return get_relids_in_jointree(jtnode, false);
}

/*
 * find_jointree_node_for_rel: locate jointree node for a base or join RT index
 *
 * Returns NULL if not found
 */
static Node *
find_jointree_node_for_rel(Node *jtnode, int relid)
{
	if (jtnode == NULL)
		return NULL;
	if (IsA(jtnode, RangeTblRef))
	{
		int			varno = ((RangeTblRef *) jtnode)->rtindex;

		if (relid == varno)
			return jtnode;
	}
	else if (IsA(jtnode, FromExpr))
	{
		FromExpr   *f = (FromExpr *) jtnode;
		ListCell   *l;

		foreach(l, f->fromlist)
		{
			jtnode = find_jointree_node_for_rel(lfirst(l), relid);
			if (jtnode)
				return jtnode;
		}
	}
	else if (IsA(jtnode, JoinExpr))
	{
		JoinExpr   *j = (JoinExpr *) jtnode;

		if (relid == j->rtindex)
			return jtnode;
		jtnode = find_jointree_node_for_rel(j->larg, relid);
		if (jtnode)
			return jtnode;
		jtnode = find_jointree_node_for_rel(j->rarg, relid);
		if (jtnode)
			return jtnode;
	}
	else
		elog(ERROR, "unrecognized node type: %d",
			 (int) nodeTag(jtnode));
	return NULL;
}

/*
 * init_list_cteplaninfo
 *   Create a list of CtePlanInfos of size 'numCtes', and initialize each CtePlanInfo.
 */
List *
init_list_cteplaninfo(int numCtes)
{
	List *list_cteplaninfo = NULL;
	
	for (int cteNo = 0; cteNo < numCtes; cteNo++)
	{
		CtePlanInfo *ctePlanInfo = palloc0(sizeof(CtePlanInfo));
		list_cteplaninfo = lappend(list_cteplaninfo, ctePlanInfo);
	}

	return list_cteplaninfo;
	
}<|MERGE_RESOLUTION|>--- conflicted
+++ resolved
@@ -14,13 +14,9 @@
  *		remove_useless_result_rtes
  *
  *
-<<<<<<< HEAD
  * Portions Copyright (c) 2006-2008, Greenplum inc
  * Portions Copyright (c) 2012-Present Pivotal Software, Inc.
- * Portions Copyright (c) 1996-2016, PostgreSQL Global Development Group
-=======
  * Portions Copyright (c) 1996-2019, PostgreSQL Global Development Group
->>>>>>> 9e1c9f95
  * Portions Copyright (c) 1994, Regents of the University of California
  *
  *
@@ -90,24 +86,10 @@
 									   int parentRTindex, Query *setOpQuery,
 									   int childRToffset);
 static void make_setop_translation_list(Query *query, Index newvarno,
-<<<<<<< HEAD
-							List **translated_vars);
-bool is_simple_subquery(PlannerInfo *root, Query *subquery,
-						RangeTblEntry *rte,
-						JoinExpr *lowest_outer_join,
-						bool deletion_ok);
-static Node *pull_up_simple_values(PlannerInfo *root, Node *jtnode,
-								   RangeTblEntry *rte);
-static bool is_simple_values(PlannerInfo *root, RangeTblEntry *rte,
-							 bool deletion_ok);
-=======
 										List **translated_vars);
-static bool is_simple_subquery(Query *subquery, RangeTblEntry *rte,
-							   JoinExpr *lowest_outer_join);
 static Node *pull_up_simple_values(PlannerInfo *root, Node *jtnode,
 								   RangeTblEntry *rte);
 static bool is_simple_values(PlannerInfo *root, RangeTblEntry *rte);
->>>>>>> 9e1c9f95
 static bool is_simple_union_all(Query *subquery);
 static bool is_simple_union_all_recurse(Node *setOp, Query *setOpQuery,
 										List *colTypes);
@@ -464,14 +446,18 @@
 		}
 		else if (sublink->subLinkType == EXISTS_SUBLINK)
 		{
-			Node *subst;
-			subst = convert_EXISTS_sublink_to_join(root, sublink, false,
-													available_rels1);
-
-			if (subst && IsA(subst, JoinExpr))
-
+            Node	   *boolConst;
+
+            /*
+             * Check if the EXISTS sublink doesn't actually need to be executed at all,
+             * and return TRUE/FALSE directly for it in that case.
+             */
+            if ((boolConst = remove_useless_EXISTS_sublink(root, (Query *)sublink->subselect, false)) != NULL)
+                return boolConst;
+
+            if ((j = convert_EXISTS_sublink_to_join(root, sublink, false,
+                                                    available_rels1)) != NULL)
 			{
-				j = (JoinExpr *) subst;
 				/* Yes; insert the new join node into the join tree */
 				j->larg = *jtlink1;
 				*jtlink1 = (Node *) j;
@@ -494,41 +480,33 @@
 				/* Return NULL representing constant TRUE */
 				return NULL;
 			}
-			else if (subst)
-				return subst;
-
-			if (available_rels2 != NULL)
-			{
-				subst = convert_EXISTS_sublink_to_join(root, sublink, false,
-													available_rels2);
-
-				if (subst && IsA(subst, JoinExpr))
-				{
-					j = (JoinExpr *) subst;
-					/* Yes; insert the new join node into the join tree */
-					j->larg = *jtlink2;
-					*jtlink2 = (Node *) j;
-					/* Recursively process pulled-up jointree nodes */
-					j->rarg = pull_up_sublinks_jointree_recurse(root,
-																j->rarg,
-																&child_rels);
-
-					/*
-					 * Now recursively process the pulled-up quals.  Any inserted
-					 * joins can get stacked onto either j->larg or j->rarg,
-					 * depending on which rels they reference.
-					 */
-					j->quals = pull_up_sublinks_qual_recurse(root,
-															 j->quals,
-															 &j->larg,
-															 available_rels2,
-															 &j->rarg,
-															 child_rels);
-					/* Return NULL representing constant TRUE */
-					return NULL;
-				}
-				else if (subst)
-					return subst;
+
+            if (available_rels2 != NULL &&
+                    (j = convert_EXISTS_sublink_to_join(root, sublink, false,
+                                                        available_rels2)) != NULL)
+            {
+
+                /* Yes; insert the new join node into the join tree */
+                j->larg = *jtlink2;
+                *jtlink2 = (Node *) j;
+                /* Recursively process pulled-up jointree nodes */
+                j->rarg = pull_up_sublinks_jointree_recurse(root,
+                                                            j->rarg,
+                                                            &child_rels);
+
+                /*
+                 * Now recursively process the pulled-up quals.  Any inserted
+                 * joins can get stacked onto either j->larg or j->rarg,
+                 * depending on which rels they reference.
+                 */
+                j->quals = pull_up_sublinks_qual_recurse(root,
+                                                         j->quals,
+                                                         &j->larg,
+                                                         available_rels2,
+                                                         &j->rarg,
+                                                         child_rels);
+                /* Return NULL representing constant TRUE */
+                return NULL;
 			}
 		}
 		else if (sublink->subLinkType == ALL_SUBLINK)
@@ -598,17 +576,18 @@
 			SubLink    *sublink = (SubLink *) arg;
 			if (sublink->subLinkType == EXISTS_SUBLINK)
 			{
-<<<<<<< HEAD
-				Node* subst;
-				subst = convert_EXISTS_sublink_to_join(root, sublink, true,
-												   available_rels1);
-				if (subst && IsA(subst, JoinExpr))
-=======
+                Node	   *boolConst;
+
+                /*
+                 * Check if the EXISTS sublink doesn't actually need to be executed at all,
+                 * and return TRUE/FALSE directly for it in that case.
+                 */
+                if ((boolConst = remove_useless_EXISTS_sublink(root, (Query *)sublink->subselect, true)) != NULL)
+                    return boolConst;
+
 				if ((j = convert_EXISTS_sublink_to_join(root, sublink, true,
 														available_rels1)) != NULL)
->>>>>>> 9e1c9f95
 				{
-					j = (JoinExpr *) subst;
 					/* Yes; insert the new join node into the join tree */
 					j->larg = *jtlink1;
 					*jtlink1 = (Node *) j;
@@ -631,54 +610,32 @@
 					/* Return NULL representing constant TRUE */
 					return NULL;
 				}
-<<<<<<< HEAD
-				else if (subst)
-					return subst;
-=======
+
 				if (available_rels2 != NULL &&
 					(j = convert_EXISTS_sublink_to_join(root, sublink, true,
 														available_rels2)) != NULL)
-				{
-					/* Yes; insert the new join node into the join tree */
-					j->larg = *jtlink2;
-					*jtlink2 = (Node *) j;
-					/* Recursively process pulled-up jointree nodes */
-					j->rarg = pull_up_sublinks_jointree_recurse(root,
-																j->rarg,
-																&child_rels);
->>>>>>> 9e1c9f95
-
-				if (available_rels2 != NULL)
-				{
-					subst = convert_EXISTS_sublink_to_join(root, sublink, true,
-												   available_rels2);
-					if (subst && IsA(subst, JoinExpr))
-					{
-						j = (JoinExpr *) subst;
-						/* Yes; insert the new join node into the join tree */
-						j->larg = *jtlink2;
-						*jtlink2 = (Node *) j;
-						/* Recursively process pulled-up jointree nodes */
-						j->rarg = pull_up_sublinks_jointree_recurse(root,
-																	j->rarg,
-																	&child_rels);
-
-						/*
-						 * Now recursively process the pulled-up quals.  Because
-						 * we are underneath a NOT, we can't pull up sublinks that
-						 * reference the left-hand stuff, but it's still okay to
-						 * pull up sublinks referencing j->rarg.
-						 */
-						j->quals = pull_up_sublinks_qual_recurse(root,
-																 j->quals,
-																 &j->rarg,
-																 child_rels,
-																 NULL, NULL);
-						/* Return NULL representing constant TRUE */
-						return NULL;
-					}
-					else if (subst)
-						return subst;
+                {
+                    /* Yes; insert the new join node into the join tree */
+                    j->larg = *jtlink2;
+                    *jtlink2 = (Node *) j;
+                    /* Recursively process pulled-up jointree nodes */
+                    j->rarg = pull_up_sublinks_jointree_recurse(root,
+                                                                j->rarg,
+                                                                &child_rels);
+
+                    /*
+                     * Now recursively process the pulled-up quals.  Because
+                     * we are underneath a NOT, we can't pull up sublinks that
+                     * reference the left-hand stuff, but it's still okay to
+                     * pull up sublinks referencing j->rarg.
+                     */
+                    j->quals = pull_up_sublinks_qual_recurse(root,
+                                                             j->quals,
+                                                             &j->rarg,
+                                                             child_rels,
+                                                             NULL, NULL);
+                    /* Return NULL representing constant TRUE */
+                    return NULL;
 				}
 
 				/* Else return it unmodified */
@@ -695,7 +652,10 @@
 			else if (sublink->subLinkType == ANY_SUBLINK || sublink->subLinkType == ALL_SUBLINK)
 			{
 				sublink->subLinkType = (sublink->subLinkType == ANY_SUBLINK) ? ALL_SUBLINK : ANY_SUBLINK;
-				sublink->testexpr = (Node *) canonicalize_qual(make_notclause((Expr *) sublink->testexpr));
+				/* GPDB_12_MERGE_FIXME: Is 'is_check=false' correct here? And in fact,
+				 * is this transformation correct at all? If it is, why doesn't upstream do it?
+				 */
+				sublink->testexpr = (Node *) canonicalize_qual(make_notclause((Expr *) sublink->testexpr), false);
 				return pull_up_sublinks_qual_recurse(root, (Node *) sublink,
 														jtlink1, available_rels1,
 														jtlink2, available_rels2);
@@ -708,7 +668,7 @@
 			return node;
 		}
 
-		else if (not_clause(arg))
+		else if (is_notclause(arg))
 		{
 			/* NOT NOT (expr) => (expr)  */
 			return (Node *) pull_up_sublinks_qual_recurse(root,
@@ -716,7 +676,7 @@
 														 jtlink1, available_rels1,
 														 jtlink2, available_rels2);
 		}
-		else if (or_clause(arg))
+		else if (is_orclause(arg))
 		{
 			/* NOT OR (expr1) (expr2) => (expr1) AND (expr2) */
 			return (Node *) pull_up_sublinks_qual_recurse(root,
@@ -825,7 +785,6 @@
 			funcquery = inline_set_returning_function(root, rte);
 			if (funcquery)
 			{
-<<<<<<< HEAD
 
 				/*
 				 * GPDB: Normalize the resulting query, like standard_planner()
@@ -833,10 +792,7 @@
 				 */
 				funcquery = normalize_query(funcquery);
 
-				/* Successful expansion, replace the rtable entry */
-=======
 				/* Successful expansion, convert the RTE to a subquery */
->>>>>>> 9e1c9f95
 				rte->rtekind = RTE_SUBQUERY;
 				rte->subquery = funcquery;
 				rte->security_barrier = false;
@@ -926,12 +882,8 @@
 		 * unless is_safe_append_member says so.
 		 */
 		if (rte->rtekind == RTE_SUBQUERY &&
-<<<<<<< HEAD
 			!rte->forceDistRandom &&
-			is_simple_subquery(root, rte->subquery, rte, lowest_outer_join, deletion_ok) &&
-=======
-			is_simple_subquery(rte->subquery, rte, lowest_outer_join) &&
->>>>>>> 9e1c9f95
+			is_simple_subquery(root, rte->subquery, rte, lowest_outer_join) &&
 			(containing_appendrel == NULL ||
 			 is_safe_append_member(rte->subquery)))
 			return pull_up_simple_subquery(root, jtnode, rte,
@@ -990,10 +942,7 @@
 		switch (j->jointype)
 		{
 			case JOIN_INNER:
-<<<<<<< HEAD
 			case JOIN_SEMI:
-=======
->>>>>>> 9e1c9f95
 				j->larg = pull_up_subqueries_recurse(root, j->larg,
 													 lowest_outer_join,
 													 lowest_nulling_outer_join,
@@ -1164,11 +1113,7 @@
 	 * easier just to keep this "if" looking the same as the one in
 	 * pull_up_subqueries_recurse.
 	 */
-<<<<<<< HEAD
-	if (is_simple_subquery(root, subquery, rte, lowest_outer_join, deletion_ok) &&
-=======
-	if (is_simple_subquery(subquery, rte, lowest_outer_join) &&
->>>>>>> 9e1c9f95
+	if (is_simple_subquery(root, subquery, rte, lowest_outer_join) &&
 		(containing_appendrel == NULL || is_safe_append_member(subquery)))
 	{
 		/* good to go */
@@ -1236,14 +1181,6 @@
 	rvcontext.rv_cache = palloc0((list_length(subquery->targetList) + 1) *
 								 sizeof(Node *));
 
-	List *newTList = (List *)
-		pullup_replace_vars((Node *) parse->targetList, &rvcontext);
-
-	if (parse->scatterClause)
-	{
-		UpdateScatterClause(parse, newTList);
-	}
-
 	/*
 	 * If we are under an outer join then non-nullable items and lateral
 	 * references may have to be turned into PlaceHolderVars.
@@ -1277,6 +1214,14 @@
 	{
 		rvcontext.need_phvs = true;
 		rvcontext.wrap_non_vars = true;
+	}
+
+	List *newTList = (List *)
+		pullup_replace_vars((Node *) parse->targetList, &rvcontext);
+
+	if (parse->scatterClause)
+	{
+		UpdateScatterClause(parse, newTList);
 	}
 
 	/*
@@ -1407,12 +1352,9 @@
 					break;
 				case RTE_JOIN:
 				case RTE_CTE:
-<<<<<<< HEAD
-				case RTE_VOID:
-=======
 				case RTE_NAMEDTUPLESTORE:
 				case RTE_RESULT:
->>>>>>> 9e1c9f95
+				case RTE_VOID:
 					/* these can't contain any lateral references */
 					break;
 			}
@@ -1694,21 +1636,13 @@
  * (Note subquery is not necessarily equal to rte->subquery; it could be a
  * processed copy of that.)
  * lowest_outer_join is the lowest outer join above the subquery, or NULL.
-<<<<<<< HEAD
  *
  * In GPDB, 'rte' can be passed as NULL, if this is a sublink, rather
  * than a subselect in the FROM list, that we are trying to pull up.
- * deletion_ok is TRUE if it'd be okay to delete the subquery entirely.
  */
 bool
 is_simple_subquery(PlannerInfo *root, Query *subquery, RangeTblEntry *rte,
-				   JoinExpr *lowest_outer_join, bool deletion_ok)
-=======
- */
-static bool
-is_simple_subquery(Query *subquery, RangeTblEntry *rte,
 				   JoinExpr *lowest_outer_join)
->>>>>>> 9e1c9f95
 {
 	/*
 	 * Let's just make sure it's a valid subselect ...
@@ -2257,12 +2191,9 @@
 						break;
 					case RTE_JOIN:
 					case RTE_CTE:
-<<<<<<< HEAD
-					case RTE_VOID:
-=======
 					case RTE_NAMEDTUPLESTORE:
 					case RTE_RESULT:
->>>>>>> 9e1c9f95
+					case RTE_VOID:
 						/* these shouldn't be marked LATERAL */
 						Assert(false);
 						break;
@@ -2539,77 +2470,6 @@
 										   NULL);
 }
 
-<<<<<<< HEAD
-/*
- * pull_up_subqueries_cleanup
- *		Recursively fix up jointree after deletion of some subqueries.
- *
- * The jointree now contains some NULL subtrees, which we need to get rid of.
- * In a FromExpr, just rebuild the child-node list with null entries deleted.
- * In an inner JOIN, replace the JoinExpr node with a one-child FromExpr.
- */
-static Node *
-pull_up_subqueries_cleanup(Node *jtnode)
-{
-	Assert(jtnode != NULL);
-	if (IsA(jtnode, RangeTblRef))
-	{
-		/* Nothing to do at leaf nodes. */
-	}
-	else if (IsA(jtnode, FromExpr))
-	{
-		FromExpr   *f = (FromExpr *) jtnode;
-		List	   *newfrom = NIL;
-		ListCell   *l;
-
-		foreach(l, f->fromlist)
-		{
-			Node	   *child = (Node *) lfirst(l);
-
-			if (child == NULL)
-				continue;
-			child = pull_up_subqueries_cleanup(child);
-			newfrom = lappend(newfrom, child);
-		}
-		f->fromlist = newfrom;
-	}
-	else if (IsA(jtnode, JoinExpr))
-	{
-		JoinExpr   *j = (JoinExpr *) jtnode;
-
-		if (j->larg)
-			j->larg = pull_up_subqueries_cleanup(j->larg);
-		if (j->rarg)
-			j->rarg = pull_up_subqueries_cleanup(j->rarg);
-		if (j->larg == NULL)
-		{
-			Assert(j->jointype == JOIN_INNER);
-			Assert(j->rarg != NULL);
-			return (Node *) makeFromExpr(list_make1(j->rarg), j->quals);
-		}
-		else if (j->rarg == NULL)
-		{
-			/*
-			 * GPDB_95_MERGE_FIXME: Should JOIN_SEMI be allowed here as well?
-			 *
-			 * GPDB commits that may be of interest in order to answer:
-			 *   330dd1b3802
-			 *   fe2eb2c9ed3
-			 *
-			 * Postgres commit f4abd0241de that may be of interest.
-			 */
-			Assert(j->jointype == JOIN_INNER || j->jointype == JOIN_SEMI);
-			return (Node *) makeFromExpr(list_make1(j->larg), j->quals);
-		}
-	}
-	else
-		elog(ERROR, "unrecognized node type: %d",
-			 (int) nodeTag(jtnode));
-	return jtnode;
-}
-
-=======
->>>>>>> 9e1c9f95
 
 /*
  * flatten_simple_union_all
@@ -3377,6 +3237,11 @@
 			case JOIN_ANTI:
 				/* We have no special smarts for these cases */
 				break;
+
+			case JOIN_LASJ_NOTIN:
+				/* no smarts for this case either */
+				break;
+
 			default:
 				elog(ERROR, "unrecognized join type: %d",
 					 (int) j->jointype);
