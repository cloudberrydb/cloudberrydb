/*-------------------------------------------------------------------------
 *
 * planmain.c
 *	  Routines to plan a single query
 *
 * What's in a name, anyway?  The top-level entry point of the planner/
 * optimizer is over in planner.c, not here as you might think from the
 * file name.  But this is the main code for planning a basic join operation,
 * shorn of features like subselects, inheritance, aggregates, grouping,
 * and so on.  (Those are the things planner.c deals with.)
 *
 * Portions Copyright (c) 2005-2008, Greenplum inc
 * Portions Copyright (c) 2012-Present Pivotal Software, Inc.
 * Portions Copyright (c) 1996-2008, PostgreSQL Global Development Group
 * Portions Copyright (c) 1994, Regents of the University of California
 *
 *
 * IDENTIFICATION
<<<<<<< HEAD
 *	  $PostgreSQL: pgsql/src/backend/optimizer/plan/planmain.c,v 1.111 2008/10/21 20:42:53 tgl Exp $
=======
 *	  $PostgreSQL: pgsql/src/backend/optimizer/plan/planmain.c,v 1.107 2008/07/31 22:47:56 tgl Exp $
>>>>>>> 49f001d8
 *
 *-------------------------------------------------------------------------
 */
#include "postgres.h"

#include "optimizer/cost.h"
#include "optimizer/pathnode.h"
#include "optimizer/paths.h"
#include "optimizer/placeholder.h"
#include "optimizer/planmain.h"
#include "optimizer/tlist.h"
#include "utils/selfuncs.h"

#include "catalog/pg_proc.h"
#include "cdb/cdbpath.h"        /* cdbpath_rows() */
#include "cdb/cdbvars.h"

static Bitmapset *distcols_in_groupclause(List *gc, Bitmapset *bms);

/*
 * query_planner
 *	  Generate a path (that is, a simplified plan) for a basic query,
 *	  which may involve joins but not any fancier features.
 *
 * Since query_planner does not handle the toplevel processing (grouping,
 * sorting, etc) it cannot select the best path by itself.	It selects
 * two paths: the cheapest path that produces all the required tuples,
 * independent of any ordering considerations, and the cheapest path that
 * produces the expected fraction of the required tuples in the required
 * ordering, if there is a path that is cheaper for this than just sorting
 * the output of the cheapest overall path.  The caller (grouping_planner)
 * will make the final decision about which to use.
 *
 * Input parameters:
 * root describes the query to plan
 * tlist is the target list the query should produce
 *		(this is NOT necessarily root->parse->targetList!)
 * tuple_fraction is the fraction of tuples we expect will be retrieved
 * limit_tuples is a hard limit on number of tuples to retrieve,
 *		or -1 if no limit
 *
 * Output parameters:
 * *cheapest_path receives the overall-cheapest path for the query
 * *sorted_path receives the cheapest presorted path for the query,
 *				if any (NULL if there is no useful presorted path)
 * *num_groups receives the estimated number of groups, or 1 if query
 *				does not use grouping
 *
 * Note: the PlannerInfo node also includes a query_pathkeys field, which is
 * both an input and an output of query_planner().	The input value signals
 * query_planner that the indicated sort order is wanted in the final output
 * plan.  But this value has not yet been "canonicalized", since the needed
 * info does not get computed until we scan the qual clauses.  We canonicalize
 * it as soon as that task is done.  (The main reason query_pathkeys is a
 * PlannerInfo field and not a passed parameter is that the low-level routines
 * in indxpath.c need to see it.)
 *
 * Note: the PlannerInfo node also includes group_pathkeys and sort_pathkeys,
 * which like query_pathkeys need to be canonicalized once the info is
 * available.
 *
 * tuple_fraction is interpreted as follows:
 *	  0: expect all tuples to be retrieved (normal case)
 *	  0 < tuple_fraction < 1: expect the given fraction of tuples available
 *		from the plan to be retrieved
 *	  tuple_fraction >= 1: tuple_fraction is the absolute number of tuples
 *		expected to be retrieved (ie, a LIMIT specification)
 * Note that a nonzero tuple_fraction could come from outer context; it is
 * therefore not redundant with limit_tuples.  We use limit_tuples to determine
 * whether a bounded sort can be used at runtime.
 */
void
query_planner(PlannerInfo *root, List *tlist,
			  double tuple_fraction, double limit_tuples,
			  Path **cheapest_path, Path **sorted_path,
			  double *num_groups)
{
	Query	   *parse = root->parse;
	List	   *joinlist;
	RelOptInfo *final_rel;
	Path	   *cheapestpath;
	Path	   *sortedpath;
	Index		rti;
	ListCell   *lc;
	double		total_pages;

	/* Make tuple_fraction accessible to lower-level routines */
	root->tuple_fraction = tuple_fraction;

	*num_groups = 1;			/* default result */

	/*
	 * If the query has an empty join tree, then it's something easy like
	 * "SELECT 2+2;" or "INSERT ... VALUES()".	Fall through quickly.
	 */
	if (parse->jointree->fromlist == NIL)
	{
		/* We need a trivial path result */
		*cheapest_path = (Path *)
			create_result_path((List *) parse->jointree->quals);
		*sorted_path = NULL;

		/*
		 * We still are required to canonicalize any pathkeys, in case it's
		 * something like "SELECT 2+2 ORDER BY 1".
		 */
		root->canon_pathkeys = NIL;
		root->query_pathkeys = canonicalize_pathkeys(root,
													 root->query_pathkeys);
		root->group_pathkeys = canonicalize_pathkeys(root,
													 root->group_pathkeys);
		root->sort_pathkeys = canonicalize_pathkeys(root,
													root->sort_pathkeys);

		{
			char		exec_location;

			exec_location = check_execute_on_functions((Node *) parse->targetList);

			if (exec_location == PROEXECLOCATION_MASTER)
				CdbPathLocus_MakeEntry(&(*cheapest_path)->locus);
			else if (exec_location == PROEXECLOCATION_ALL_SEGMENTS)
				CdbPathLocus_MakeStrewn(&(*cheapest_path)->locus);
		}
		return;
	}

	/*
	 * Init planner lists to empty, and set up the array to hold RelOptInfos
	 * for "simple" rels.
	 *
	 * NOTE: append_rel_list was set up by subquery_planner, so do not touch
	 * here; eq_classes may contain data already, too.
	 */
	root->simple_rel_array_size = list_length(parse->rtable) + 1;
	root->simple_rel_array = (RelOptInfo **)
		palloc0(root->simple_rel_array_size * sizeof(RelOptInfo *));
	root->join_rel_list = NIL;
	root->join_rel_hash = NULL;
	root->canon_pathkeys = NIL;
	root->left_join_clauses = NIL;
	root->right_join_clauses = NIL;
	root->full_join_clauses = NIL;
	root->join_info_list = NIL;
	root->placeholder_list = NIL;
	root->initial_rels = NIL;

	/*
	 * Make a flattened version of the rangetable for faster access (this is
	 * OK because the rangetable won't change any more).
	 */
	root->simple_rte_array = (RangeTblEntry **)
		palloc0(root->simple_rel_array_size * sizeof(RangeTblEntry *));
	rti = 1;
	foreach(lc, parse->rtable)
	{
		RangeTblEntry *rte = (RangeTblEntry *) lfirst(lc);

		root->simple_rte_array[rti++] = rte;
	}

	/*
	 * Construct RelOptInfo nodes for all base relations in query, and
	 * indirectly for all appendrel member relations ("other rels").  This
	 * will give us a RelOptInfo for every "simple" (non-join) rel involved in
	 * the query.
	 *
	 * Note: the reason we find the rels by searching the jointree and
	 * appendrel list, rather than just scanning the rangetable, is that the
	 * rangetable may contain RTEs for rels not actively part of the query,
	 * for example views.  We don't want to make RelOptInfos for them.
	 */
	add_base_rels_to_query(root, (Node *) parse->jointree);

	/*
	 * We should now have size estimates for every actual table involved in
	 * the query, so we can compute total_table_pages.	Note that appendrels
	 * are not double-counted here, even though we don't bother to distinguish
	 * RelOptInfos for appendrel parents, because the parents will still have
	 * size zero.
	 *
	 * XXX if a table is self-joined, we will count it once per appearance,
	 * which perhaps is the wrong thing ... but that's not completely clear,
	 * and detecting self-joins here is difficult, so ignore it for now.
	 */
	total_pages = 0;
	for (rti = 1; rti < root->simple_rel_array_size; rti++)
	{
		RelOptInfo *brel = root->simple_rel_array[rti];

		if (brel == NULL)
			continue;

		Assert(brel->relid == rti);		/* sanity check on array */

		total_pages += (double) brel->pages;
	}
	root->total_table_pages = total_pages;

	/*
	 * Examine the targetlist and join tree, adding entries to baserel
	 * targetlists for all referenced Vars, and generating PlaceHolderInfo
	 * entries for all referenced PlaceHolderVars.  Restrict and join clauses
	 * are added to appropriate lists belonging to the mentioned relations.
	 * We also build EquivalenceClasses for provably equivalent expressions.
	 * The SpecialJoinInfo list is also built to hold information about join
	 * order restrictions.  Finally, we form a target joinlist for
	 * make_one_rel() to work from.
	 */
	build_base_rel_tlists(root, tlist);

	find_placeholders_in_jointree(root);

	joinlist = deconstruct_jointree(root);

	/*
	 * Reconsider any postponed outer-join quals now that we have built up
	 * equivalence classes.  (This could result in further additions or
	 * mergings of classes.)
	 */
	reconsider_outer_join_clauses(root);

	/**
	 * Use the list of equijoined keys to transfer quals between relations.  For example,
	 *   A=B AND f(A) implies A=B AND f(A) and f(B), under some restrictions on f.
	 */
	generate_implied_quals(root);

	/*
	 * If we formed any equivalence classes, generate additional restriction
	 * clauses as appropriate.	(Implied join clauses are formed on-the-fly
	 * later.)
	 */
	generate_base_implied_equalities(root);

	/*
	 * We have completed merging equivalence sets, so it's now possible to
	 * convert the requested query_pathkeys to canonical form.	Also
	 * canonicalize the groupClause and sortClause pathkeys for use later.
	 */
	root->query_pathkeys = canonicalize_pathkeys(root, root->query_pathkeys);
	root->group_pathkeys = canonicalize_pathkeys(root, root->group_pathkeys);
	root->sort_pathkeys = canonicalize_pathkeys(root, root->sort_pathkeys);

	/*
	 * Examine any "placeholder" expressions generated during subquery pullup.
	 * Make sure that the Vars they need are marked as needed at the relevant
	 * join level.
	 */
	fix_placeholder_input_needed_levels(root);

	/*
	 * Ready to do the primary planning.
	 */
	final_rel = make_one_rel(root, joinlist);

	if (!final_rel || !final_rel->cheapest_total_path)
		elog(ERROR, "failed to construct the join relation");
	Insist(final_rel->cheapest_startup_path);

	/*
	 * CDB: Subquery duplicate suppression should be all finished by now.
	 *
	 * CDB TODO: If query has DISTINCT, GROUP BY with just MIN/MAX aggs, or
	 * LIMIT 1, consider paths in which subquery duplicate suppression has
	 * not been completed.  (Would have to change set_cheapest_dedup() to not
	 * discard them.)
	 */
	Insist(final_rel->cheapest_startup_path->subq_complete &&
		   final_rel->cheapest_total_path->subq_complete);

	/*
	 * If there's grouping going on, estimate the number of result groups. We
	 * couldn't do this any earlier because it depends on relation size
	 * estimates that were set up above.
	 *
	 * Then convert tuple_fraction to fractional form if it is absolute, and
	 * adjust it based on the knowledge that grouping_planner will be doing
	 * grouping or aggregation work with our result.
	 *
	 * This introduces some undesirable coupling between this code and
	 * grouping_planner, but the alternatives seem even uglier; we couldn't
	 * pass back completed paths without making these decisions here.
	 */
	if (parse->groupClause)
	{
		List	   *groupExprs;

		groupExprs = get_grouplist_exprs(parse->groupClause,
										 parse->targetList);
		if (groupExprs == NULL)
			*num_groups = 1;
		else
			*num_groups = estimate_num_groups(root,
											  groupExprs,
											  final_rel->rows);

		/*
		 * In GROUP BY mode, an absolute LIMIT is relative to the number of
		 * groups not the number of tuples.  If the caller gave us a fraction,
		 * keep it as-is.  (In both cases, we are effectively assuming that
		 * all the groups are about the same size.)
		 */
		if (tuple_fraction >= 1.0)
			tuple_fraction /= *num_groups;

		/*
		 * If both GROUP BY and ORDER BY are specified, we will need two
		 * levels of sort --- and, therefore, certainly need to read all the
		 * tuples --- unless ORDER BY is a subset of GROUP BY.
		 */
		if (root->group_pathkeys && root->sort_pathkeys &&
			!pathkeys_contained_in(root->sort_pathkeys, root->group_pathkeys))
			tuple_fraction = 0.0;
	}
	else if (parse->hasAggs || root->hasHavingQual)
	{
		/*
		 * Ungrouped aggregate will certainly want to read all the tuples, and
		 * it will deliver a single result row (so leave *num_groups 1).
		 */
		tuple_fraction = 0.0;
	}
	else if (parse->distinctClause)
	{
		/*
		 * Since there was no grouping or aggregation, it's reasonable to
		 * assume the UNIQUE filter has effects comparable to GROUP BY. Return
		 * the estimated number of output rows for use by caller. (If DISTINCT
		 * is used with grouping, we ignore its effects for rowcount
		 * estimation purposes; this amounts to assuming the grouped rows are
		 * distinct already.)
		 */
		List	   *distinctExprs;

		distinctExprs = get_sortgrouplist_exprs(parse->distinctClause,
												parse->targetList);
		*num_groups = estimate_num_groups(root,
										  distinctExprs,
										  final_rel->rows);

		/*
		 * Adjust tuple_fraction the same way as for GROUP BY, too.
		 */
		if (tuple_fraction >= 1.0)
			tuple_fraction /= *num_groups;
	}
	else
	{
		/*
		 * Plain non-grouped, non-aggregated query: an absolute tuple fraction
		 * can be divided by the number of tuples.
		 */
		if (tuple_fraction >= 1.0)
			tuple_fraction /= final_rel->rows;
	}

	/*
	 * Pick out the cheapest-total path and the cheapest presorted path for
	 * the requested pathkeys (if there is one).  We should take the tuple
	 * fraction into account when selecting the cheapest presorted path, but
	 * not when selecting the cheapest-total path, since if we have to sort
	 * then we'll have to fetch all the tuples.  (But there's a special case:
	 * if query_pathkeys is NIL, meaning order doesn't matter, then the
	 * "cheapest presorted" path will be the cheapest overall for the tuple
	 * fraction.)
	 *
	 * The cheapest-total path is also the one to use if grouping_planner
	 * decides to use hashed aggregation, so we return it separately even if
	 * this routine thinks the presorted path is the winner.
	 */
	cheapestpath = final_rel->cheapest_total_path;

	sortedpath =
		get_cheapest_fractional_path_for_pathkeys(final_rel->pathlist,
												  root->query_pathkeys,
												  tuple_fraction);

	/* Don't return same path in both guises; just wastes effort */
	if (sortedpath == cheapestpath)
		sortedpath = NULL;

	/*
	 * Forget about the presorted path if it would be cheaper to sort the
	 * cheapest-total path.  Here we need consider only the behavior at the
	 * tuple fraction point.
	 */
	if (sortedpath)
	{
		Path		sort_path;	/* dummy for result of cost_sort */

		if (root->query_pathkeys == NIL ||
			pathkeys_contained_in(root->query_pathkeys,
								  cheapestpath->pathkeys))
		{
			/* No sort needed for cheapest path */
			sort_path.startup_cost = cheapestpath->startup_cost;
			sort_path.total_cost = cheapestpath->total_cost;
		}
		else
		{
			/* Figure cost for sorting */
			cost_sort(&sort_path, root, root->query_pathkeys,
					  cheapestpath->total_cost,
					  cdbpath_rows(root, cheapestpath), final_rel->width,
					  limit_tuples);
		}

		if (compare_fractional_path_costs(sortedpath, &sort_path,
										  tuple_fraction) > 0)
		{
			/* Presorted path is a loser */
			sortedpath = NULL;
		}
	}

	*cheapest_path = cheapestpath;
	*sorted_path = sortedpath;
}


/*
 * distcols_in_groupclause -
 *     Return all distinct tleSortGroupRef values in a GROUP BY clause.
 *
 * If this is a GROUPING_SET, this function is called recursively to
 * find the tleSortGroupRef values for underlying grouping columns.
 */
static Bitmapset *
distcols_in_groupclause(List *gc, Bitmapset *bms)
{
	ListCell *l;

	foreach(l, gc)
	{
		Node *node = lfirst(l);

		if (node == NULL)
			continue;

		Assert(IsA(node, GroupClause) ||
			   IsA(node, List) ||
			   IsA(node, GroupingClause));

		if (IsA(node, GroupClause))
		{
			bms = bms_add_member(bms, ((GroupClause *)node)->tleSortGroupRef);
		}

		else if (IsA(node, List))
		{
			bms = distcols_in_groupclause((List *)node, bms);
		}

		else if (IsA(node, GroupingClause))
		{
			List *groupsets = ((GroupingClause *)node)->groupsets;
			bms = distcols_in_groupclause(groupsets, bms);
		}
	}

	return bms;
}

/*
 * num_distcols_in_grouplist -
 *      Return number of distinct columns/expressions that appeared in
 *      a list of GroupClauses or GroupingClauses.
 */
int
num_distcols_in_grouplist(List *gc)
{
	Bitmapset *bms = NULL;
	int num_cols;

	bms = distcols_in_groupclause(gc, bms);

	num_cols = bms_num_members(bms);
	bms_free(bms);

	return num_cols;
}

/**
 * Planner configuration related
 */

/**
 * Default configuration information
 */
PlannerConfig *DefaultPlannerConfig(void)
{
	PlannerConfig *c1 = (PlannerConfig *) palloc(sizeof(PlannerConfig));
	c1->cdbpath_segments = planner_segment_count();
	c1->enable_seqscan = enable_seqscan;
	c1->enable_indexscan = enable_indexscan;
	c1->enable_bitmapscan = enable_bitmapscan;
	c1->enable_tidscan = enable_tidscan;
	c1->enable_sort = enable_sort;
	c1->enable_hashagg = enable_hashagg;
	c1->enable_groupagg = enable_groupagg;
	c1->enable_nestloop = enable_nestloop;
	c1->enable_mergejoin = enable_mergejoin;
	c1->enable_hashjoin = enable_hashjoin;
	c1->gp_enable_hashjoin_size_heuristic = gp_enable_hashjoin_size_heuristic;
	c1->gp_enable_fallback_plan = gp_enable_fallback_plan;
	c1->gp_enable_predicate_propagation = gp_enable_predicate_propagation;
	c1->mpp_trying_fallback_plan = false;
	c1->constraint_exclusion = constraint_exclusion;

	c1->gp_enable_multiphase_agg = gp_enable_multiphase_agg;
	c1->gp_enable_preunique = gp_enable_preunique;
	c1->gp_eager_preunique = gp_eager_preunique;
	c1->gp_enable_sequential_window_plans = gp_enable_sequential_window_plans;
	c1->gp_hashagg_streambottom = gp_hashagg_streambottom;
	c1->gp_enable_agg_distinct = gp_enable_agg_distinct;
	c1->gp_enable_dqa_pruning = gp_enable_dqa_pruning;
	c1->gp_eager_dqa_pruning = gp_eager_dqa_pruning;
	c1->gp_eager_one_phase_agg = gp_eager_one_phase_agg;
	c1->gp_eager_two_phase_agg = gp_eager_two_phase_agg;
	c1->gp_enable_groupext_distinct_pruning = gp_enable_groupext_distinct_pruning;
	c1->gp_enable_groupext_distinct_gather = gp_enable_groupext_distinct_gather;
	c1->gp_enable_sort_limit = gp_enable_sort_limit;
	c1->gp_enable_sort_distinct = gp_enable_sort_distinct;

	c1->gp_enable_direct_dispatch = gp_enable_direct_dispatch;
	c1->gp_dynamic_partition_pruning = gp_dynamic_partition_pruning;

	c1->gp_cte_sharing = gp_cte_sharing;

	c1->honor_order_by = true;

	return c1;
}

/*
 * Copy configuration information
 */
PlannerConfig *
CopyPlannerConfig(const PlannerConfig *c1)
{
	PlannerConfig *c2 = (PlannerConfig *) palloc(sizeof(PlannerConfig));

	memcpy(c2, c1, sizeof(PlannerConfig));
	return c2;
}<|MERGE_RESOLUTION|>--- conflicted
+++ resolved
@@ -16,11 +16,7 @@
  *
  *
  * IDENTIFICATION
-<<<<<<< HEAD
- *	  $PostgreSQL: pgsql/src/backend/optimizer/plan/planmain.c,v 1.111 2008/10/21 20:42:53 tgl Exp $
-=======
  *	  $PostgreSQL: pgsql/src/backend/optimizer/plan/planmain.c,v 1.107 2008/07/31 22:47:56 tgl Exp $
->>>>>>> 49f001d8
  *
  *-------------------------------------------------------------------------
  */
