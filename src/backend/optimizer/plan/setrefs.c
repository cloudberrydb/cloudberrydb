/*-------------------------------------------------------------------------
 *
 * setrefs.c
 *	  Post-processing of a completed plan tree: fix references to subplan
 *	  vars, compute regproc values for operators, etc
 *
<<<<<<< HEAD
 * Portions Copyright (c) 2005-2008, Greenplum inc
 * Portions Copyright (c) 2012-Present Pivotal Software, Inc.
 * Portions Copyright (c) 1996-2009, PostgreSQL Global Development Group
=======
 * Portions Copyright (c) 1996-2010, PostgreSQL Global Development Group
>>>>>>> 1084f317
 * Portions Copyright (c) 1994, Regents of the University of California
 *
 *
 * IDENTIFICATION
 *	  $PostgreSQL: pgsql/src/backend/optimizer/plan/setrefs.c,v 1.160 2010/02/26 02:00:45 momjian Exp $
 *
 *-------------------------------------------------------------------------
 */
#include "postgres.h"

#include "access/transam.h"
#include "catalog/pg_type.h"
#include "nodes/makefuncs.h"
#include "nodes/nodeFuncs.h"
#include "optimizer/clauses.h"
#include "optimizer/pathnode.h"
#include "optimizer/planmain.h"
#include "optimizer/tlist.h"
#include "parser/parse_relation.h"
#include "parser/parsetree.h"
#include "utils/lsyscache.h"
#include "utils/syscache.h"
#include "cdb/cdbhash.h"


typedef struct
{
	Index		varno;			/* RT index of Var */
	AttrNumber	varattno;		/* attr number of Var */
	AttrNumber	resno;			/* TLE position of Var */
} tlist_vinfo;

typedef struct
{
	List	   *tlist;			/* underlying target list */
	int			num_vars;		/* number of plain Var tlist entries */
	bool		has_ph_vars;	/* are there PlaceHolderVar entries? */
	bool		has_non_vars;	/* are there other entries? */
	/* array of num_vars entries: */
	tlist_vinfo vars[1];		/* VARIABLE LENGTH ARRAY */
} indexed_tlist;				/* VARIABLE LENGTH STRUCT */

typedef struct
{
	PlannerGlobal *glob;
	int			rtoffset;
} fix_scan_expr_context;

typedef struct
{
	PlannerGlobal *glob;
	indexed_tlist *outer_itlist;
	indexed_tlist *inner_itlist;
	Index		acceptable_rel;
	int			rtoffset;
	bool        use_outer_tlist_for_matching_nonvars;
	bool        use_inner_tlist_for_matching_nonvars;
} fix_join_expr_context;

typedef struct
{
	PlannerGlobal *glob;
	indexed_tlist *subplan_itlist;
	int			rtoffset;
} fix_upper_expr_context;

typedef struct
{
	plan_tree_base_prefix base;

	PlannerGlobal *glob;

} cdb_extract_plan_dependencies_context;

/*
 * Check if a Const node is a regclass value.  We accept plain OID too,
 * since a regclass Const will get folded to that type if it's an argument
 * to oideq or similar operators.  (This might result in some extraneous
 * values in a plan's list of relation dependencies, but the worst result
 * would be occasional useless replans.)
 */
#define ISREGCLASSCONST(con) \
	(((con)->consttype == REGCLASSOID || (con)->consttype == OIDOID) && \
	 !(con)->constisnull)

#define fix_scan_list(glob, lst, rtoffset) \
	((List *) fix_scan_expr(glob, (Node *) (lst), rtoffset))

static Plan *set_plan_refs(PlannerGlobal *glob, Plan *plan, int rtoffset);
static Plan *set_subqueryscan_references(PlannerGlobal *glob,
							SubqueryScan *plan,
							int rtoffset);
static bool trivial_subqueryscan(SubqueryScan *plan);
static Node *fix_scan_expr(PlannerGlobal *glob, Node *node, int rtoffset);
static Node *fix_scan_expr_mutator(Node *node, fix_scan_expr_context *context);
static bool fix_scan_expr_walker(Node *node, fix_scan_expr_context *context);
static void set_join_references(PlannerGlobal *glob, Join *join, int rtoffset);
static void set_inner_join_references(PlannerGlobal *glob, Plan *inner_plan,
						  indexed_tlist *outer_itlist);
static void set_upper_references(PlannerGlobal *glob, Plan *plan, int rtoffset);
static void set_dummy_tlist_references(Plan *plan, int rtoffset);
static indexed_tlist *build_tlist_index(List *tlist);
static Var *search_indexed_tlist_for_var(Var *var,
							 indexed_tlist *itlist,
							 Index newvarno,
							 int rtoffset);
static Var *search_indexed_tlist_for_non_var(Node *node,
								 indexed_tlist *itlist,
								 Index newvarno);
static Var *search_indexed_tlist_for_sortgroupref(Node *node,
									  Index sortgroupref,
									  indexed_tlist *itlist,
									  Index newvarno);
static List *fix_join_expr(PlannerGlobal *glob,
			  List *clauses,
			  indexed_tlist *outer_itlist,
			  indexed_tlist *inner_itlist,
			  Index acceptable_rel, int rtoffset);
static Node *fix_join_expr_mutator(Node *node,
					  fix_join_expr_context *context);
static List *fix_hashclauses(PlannerGlobal *glob,
				List *clauses,
				indexed_tlist *outer_itlist,
				indexed_tlist *inner_itlist,
				Index acceptable_rel, int rtoffset);
static List *fix_child_hashclauses(PlannerGlobal *glob,
					  List *clauses,
					  indexed_tlist *outer_itlist,
					  indexed_tlist *inner_itlist,
					  Index acceptable_rel, int rtoffset,
					  Index child);
static Node *fix_upper_expr(PlannerGlobal *glob,
			   Node *node,
			   indexed_tlist *subplan_itlist,
			   int rtoffset);
static Node *fix_upper_expr_mutator(Node *node,
					   fix_upper_expr_context *context);
static bool fix_opfuncids_walker(Node *node, void *context);
static  bool cdb_expr_requires_full_eval(Node *node);
static Plan *cdb_insert_result_node(PlannerGlobal *glob, 
									Plan *plan, 
									int rtoffset);

static bool extract_query_dependencies_walker(Node *node,
								  PlannerGlobal *context);
static bool cdb_extract_plan_dependencies_walker(Node *node,
									 cdb_extract_plan_dependencies_context *context);

#ifdef USE_ASSERT_CHECKING
#include "cdb/cdbplan.h"

/**
 * This method establishes asserts on the inputs to set_plan_references.
 */
static void set_plan_references_input_asserts(PlannerGlobal *glob, Plan *plan, List *rtable)
{
	/* Note that rtable MAY be NULL */

	/* Ensure that plan refers to vars that have varlevelsup = 0 AND varno is in the rtable */
	List *allVars = extract_nodes(glob, (Node *) plan, T_Var);
	ListCell *lc = NULL;
	List *allParams;

	foreach (lc, allVars)
	{
		Var *var = (Var *) lfirst(lc);
		Assert(var->varlevelsup == 0 && "Plan contains vars that refer to outer plan.");
		/**
		 * Append plans set varno = OUTER very early on.
		 */
		/**
		 * If shared input node exists, a subquery scan may refer to varnos outside
		 * its current rtable.
		 */
		Assert((var->varno == OUTER
				|| (var->varno > 0 && var->varno <= list_length(rtable) + list_length(glob->finalrtable)))
				&& "Plan contains var that refer outside the rtable.");

		/* ModifyTable plans have a funny target list, set up just for EXPLAIN. */
		if (!IsA(plan, ModifyTable) && var->varno != var->varnoold)
			Assert(false && "Varno and varnoold do not agree!");

		/** If a pseudo column, there should be a corresponding entry in the relation */
		if (var->varattno <= FirstLowInvalidHeapAttributeNumber)
		{
			RangeTblEntry *rte = rt_fetch(var->varno, rtable);
			Assert(rte);
			Assert(rte->pseudocols);
			Assert(list_length(rte->pseudocols) > var->varattno - FirstLowInvalidHeapAttributeNumber);
		}

	}

	/* Ensure that all params that the plan refers to has a corresponding subplan */
	allParams = extract_nodes(glob, (Node *) plan, T_Param);

	foreach (lc, allParams)
	{
		Param *param = lfirst(lc);
		if (param->paramkind == PARAM_EXEC)
		{
			Assert(param->paramid < list_length(glob->paramlist) && "Parameter ID outside range of parameters known at the global level.");
			PlannerParamItem *paramItem = list_nth(glob->paramlist, param->paramid);
			Assert(paramItem);

			if (IsA(paramItem->item, Var))
			{
				Var *var = (Var *) paramItem->item;
				Assert(param->paramtype == var->vartype && "Parameter type and var type do not match!");
			}
			else if (IsA(paramItem->item, Aggref))
			{
				Aggref *aggRef = (Aggref *) paramItem->item;
				Assert(param->paramtype == aggRef->aggtype && "Param type and aggref type do not match!");
			}
			else
			{
				Assert("Global PlannerParamItem is not a var or an aggref node");
			}

		}
	}

}

/**
 * This method establishes asserts on the output of set_plan_references.
 */
static void set_plan_references_output_asserts(PlannerGlobal *glob, Plan *plan)
{
	/**
	 * Ensure that all OpExprs have regproc OIDs.
	 */
	List *allOpExprs = extract_nodes(glob, (Node *) plan, T_OpExpr);

	ListCell *lc = NULL;

	foreach (lc, allOpExprs)
	{
		OpExpr *opExpr = (OpExpr *) lfirst(lc);
		Assert(opExpr->opfuncid != InvalidOid && "No function associated with OpExpr!");
	}

	/**
	 * All vars should be INNER or OUTER or point to a relation in the glob->finalrtable.
	 */

	List *allVars = extract_nodes(glob, (Node *) plan, T_Var);

	foreach (lc, allVars)
	{
		Var *var = (Var *) lfirst(lc);
		Assert((var->varno == INNER
				|| var->varno == OUTER
				|| (var->varno > 0 && var->varno <= list_length(glob->finalrtable)))
				&& "Plan contains var that refer outside the rtable.");
		Assert(var->varattno > FirstLowInvalidHeapAttributeNumber && "Invalid attribute number in plan");

		if (var->varno > 0 && var->varno <= list_length(glob->finalrtable))
		{
			List *colNames = NULL;
			RangeTblEntry *rte = rt_fetch(var->varno, glob->finalrtable);
			Assert(rte && "Invalid RTE");
			Assert(rte->rtekind != RTE_VOID && "Var points to a void RTE!");

			/* Make sure attnum refers to a column in the relation */
			expandRTE(rte, var->varno, 0, -1, true, &colNames, NULL);

			AssertImply(var->varattno >= 0, var->varattno <= list_length(colNames) + list_length(rte->pseudocols)); /* Only asserting on non-system attributes */
		}

	}

	/** All subquery scan nodes should have their scanrelids point to a subquery entry in the finalrtable */
	List *allSubQueryScans = extract_nodes(glob, (Node *) plan, T_SubqueryScan);

	foreach (lc, allSubQueryScans)
	{
		SubqueryScan *subQueryScan = (SubqueryScan *) lfirst(lc);
		Assert(subQueryScan->scan.scanrelid <= list_length(glob->finalrtable) && "Subquery scan's scanrelid out of range");
		RangeTblEntry *rte = rt_fetch(subQueryScan->scan.scanrelid, glob->finalrtable);
		Assert((rte->rtekind == RTE_SUBQUERY || rte->rtekind == RTE_CTE) && "Subquery scan should correspond to a subquery RTE or cte RTE!");
	}
}

/* End of debug code */
#endif

/*****************************************************************************
 *
 *		SUBPLAN REFERENCES
 *
 *****************************************************************************/

/*
 * set_plan_references
 *
 * This is the final processing pass of the planner/optimizer.	The plan
 * tree is complete; we just have to adjust some representational details
 * for the convenience of the executor:
 *
 * 1. We flatten the various subquery rangetables into a single list, and
 * zero out RangeTblEntry fields that are not useful to the executor.
 *
 * 2. We adjust Vars in scan nodes to be consistent with the flat rangetable.
 *
 * 3. We adjust Vars in upper plan nodes to refer to the outputs of their
 * subplans.
 *
 * 4. We compute regproc OIDs for operators (ie, we look up the function
 * that implements each op).
 *
 * 5. We create lists of specific objects that the plan depends on.
 * This will be used by plancache.c to drive invalidation of cached plans.
 * Relation dependencies are represented by OIDs, and everything else by
 * PlanInvalItems (this distinction is motivated by the shared-inval APIs).
 * Currently, relations and user-defined functions are the only types of
 * objects that are explicitly tracked this way.
 *
 * We also perform one final optimization step, which is to delete
 * SubqueryScan plan nodes that aren't doing anything useful (ie, have
 * no qual and a no-op targetlist).  The reason for doing this last is that
 * it can't readily be done before set_plan_references, because it would
 * break set_upper_references: the Vars in the subquery's top tlist
 * wouldn't match up with the Vars in the outer plan tree.  The SubqueryScan
 * serves a necessary function as a buffer between outer query and subquery
 * variable numbering ... but after we've flattened the rangetable this is
 * no longer a problem, since then there's only one rtindex namespace.
 *
 * set_plan_references recursively traverses the whole plan tree.
 *
 * Inputs:
 *	glob: global data for planner run
 *	plan: the topmost node of the plan
 *	rtable: the rangetable for the current subquery
 *	rowmarks: the PlanRowMark list for the current subquery
 *
 * The return value is normally the same Plan node passed in, but can be
 * different when the passed-in Plan is a SubqueryScan we decide isn't needed.
 *
 * The flattened rangetable entries are appended to glob->finalrtable,
 * and we also append rowmarks entries to glob->finalrowmarks.
 * Plan dependencies are appended to glob->relationOids (for relations)
 * and glob->invalItems (for everything else).
 *
 * Notice that we modify Plan nodes in-place, but use expression_tree_mutator
 * to process targetlist and qual expressions.	We can assume that the Plan
 * nodes were just built by the planner and are not multiply referenced, but
 * it's not so safe to assume that for expression tree nodes.
 */
Plan *
set_plan_references(PlannerGlobal *glob, Plan *plan,
					List *rtable, List *rowmarks)
{
	int			rtoffset = list_length(glob->finalrtable);
	ListCell   *lc;

#ifdef USE_ASSERT_CHECKING
	/* 
	 * This method formalizes our assumptions about the input to set_plan_references.
	 * This will hopefully, help us debug any problems.
	 */
	set_plan_references_input_asserts(glob, plan, rtable);
#endif

	/*
	 * In the flat rangetable, we zero out substructure pointers that are not
	 * needed by the executor; this reduces the storage space and copying cost
	 * for cached plans.  We keep only the alias and eref Alias fields, which
	 * are needed by EXPLAIN, and the selectedCols and modifiedCols bitmaps,
	 * which are needed for executor-startup permissions checking and for
	 * trigger event checking.
	 */
	foreach(lc, rtable)
	{
		RangeTblEntry *rte = (RangeTblEntry *) lfirst(lc);
		RangeTblEntry *newrte;

		/* flat copy to duplicate all the scalar fields */
		newrte = copyObject(rte);

		/** Need to fix up some of the references in the newly created newrte */
		fix_scan_expr(glob, (Node *) newrte->funcexpr, rtoffset);
		fix_scan_expr(glob, (Node *) newrte->joinaliasvars, rtoffset);
		fix_scan_expr(glob, (Node *) newrte->values_lists, rtoffset);

		glob->finalrtable = lappend(glob->finalrtable, newrte);

		/*
		 * If it's a plain relation RTE, add the table to relationOids.
		 *
		 * We do this even though the RTE might be unreferenced in the plan
		 * tree; this would correspond to cases such as views that were
		 * expanded, child tables that were eliminated by constraint
		 * exclusion, etc.	Schema invalidation on such a rel must still force
		 * rebuilding of the plan.
		 *
		 * Note we don't bother to avoid duplicate list entries.  We could,
		 * but it would probably cost more cycles than it would save.
		 */
		if (newrte->rtekind == RTE_RELATION)
			glob->relationOids = lappend_oid(glob->relationOids,
											 newrte->relid);
	}

	/*
	 * Adjust RT indexes of PlanRowMarks and add to final rowmarks list
	 */
	foreach(lc, rowmarks)
	{
		PlanRowMark *rc = (PlanRowMark *) lfirst(lc);
		PlanRowMark *newrc;

		Assert(IsA(rc, PlanRowMark));

		/* flat copy is enough since all fields are scalars */
		newrc = (PlanRowMark *) palloc(sizeof(PlanRowMark));
		memcpy(newrc, rc, sizeof(PlanRowMark));

		/* adjust indexes */
		newrc->rti += rtoffset;
		newrc->prti += rtoffset;

		glob->finalrowmarks = lappend(glob->finalrowmarks, newrc);
	}

	/* Now fix the Plan tree */
	Plan *retPlan = set_plan_refs(glob, plan, rtoffset);

#ifdef USE_ASSERT_CHECKING
	/**
	 * Ensuring that the output of setrefs behaves as expected.
	 */
	set_plan_references_output_asserts(glob, retPlan);
#endif

	return retPlan;
}

/*
 * set_plan_refs: recurse through the Plan nodes of a single subquery level
 */
static Plan *
set_plan_refs(PlannerGlobal *glob, Plan *plan, int rtoffset)
{
	ListCell   *l;

	if (plan == NULL)
		return NULL;

    /*
     * CDB: If plan has a Flow node, fix up its hashExpr to refer to the
     * plan's own targetlist.
     */
	if (plan->flow && plan->flow->hashExpr)
    {
        indexed_tlist  *plan_itlist = build_tlist_index(plan->targetlist);

        plan->flow->hashExpr =
		(List *)fix_upper_expr(glob,
							   (Node *)plan->flow->hashExpr,
							   plan_itlist,
							   rtoffset);
        pfree(plan_itlist);
    }

	/*
	 * Plan-type-specific fixes
	 */
	switch (nodeTag(plan))
	{
		case T_SeqScan: /* Rely on structure equivalence */
		case T_AppendOnlyScan: /* Rely on structure equivalence */
		case T_AOCSScan: /* Rely on structure equivalence */
		case T_ExternalScan: /* Rely on structure equivalence */
			{
				Scan    *splan = (Scan *) plan;

				if (cdb_expr_requires_full_eval((Node *)plan->targetlist))
					return cdb_insert_result_node(glob, plan, rtoffset);

				splan->scanrelid += rtoffset;

				/* If the scan appears below a shareinput, we hit this assert. */
#ifdef USE_ASSERT_CHECKING
				Assert(splan->scanrelid <= list_length(glob->finalrtable) && "Scan node's relid is outside the finalrtable!");
				RangeTblEntry *rte = rt_fetch(splan->scanrelid, glob->finalrtable);
				Assert((rte->rtekind == RTE_RELATION || rte->rtekind == RTE_CTE) && "Scan plan should refer to a scan relation");
#endif

				splan->plan.targetlist =
					fix_scan_list(glob, splan->plan.targetlist, rtoffset);
				splan->plan.qual =
					fix_scan_list(glob, splan->plan.qual, rtoffset);
			}
			break;
		case T_IndexScan:
			{
				IndexScan  *splan = (IndexScan *) plan;

				if (cdb_expr_requires_full_eval((Node *)plan->targetlist))
					return cdb_insert_result_node(glob, plan, rtoffset);

				splan->scan.scanrelid += rtoffset;

#ifdef USE_ASSERT_CHECKING
				RangeTblEntry *rte = rt_fetch(splan->scan.scanrelid, glob->finalrtable);
				char relstorage = get_rel_relstorage(rte->relid);
				Assert(relstorage != RELSTORAGE_AOROWS &&
					   relstorage != RELSTORAGE_AOCOLS);
#endif

				splan->scan.plan.targetlist =
					fix_scan_list(glob, splan->scan.plan.targetlist, rtoffset);
				splan->scan.plan.qual =
					fix_scan_list(glob, splan->scan.plan.qual, rtoffset);
				splan->indexqual =
					fix_scan_list(glob, splan->indexqual, rtoffset);
				splan->indexqualorig =
					fix_scan_list(glob, splan->indexqualorig, rtoffset);
			}
			break;
		case T_BitmapIndexScan:
			{
				BitmapIndexScan *splan = (BitmapIndexScan *) plan;

				splan->scan.scanrelid += rtoffset;
				/* no need to fix targetlist and qual */
				Assert(splan->scan.plan.targetlist == NIL);
				Assert(splan->scan.plan.qual == NIL);
				splan->indexqual =
					fix_scan_list(glob, splan->indexqual, rtoffset);
				splan->indexqualorig =
					fix_scan_list(glob, splan->indexqualorig, rtoffset);
			}
			break;
		case T_BitmapHeapScan:
			{
				BitmapHeapScan *splan = (BitmapHeapScan *) plan;

				if (cdb_expr_requires_full_eval((Node *)plan->targetlist))
					return cdb_insert_result_node(glob, plan, rtoffset);

				splan->scan.scanrelid += rtoffset;

#ifdef USE_ASSERT_CHECKING
				RangeTblEntry *rte = rt_fetch(splan->scan.scanrelid, glob->finalrtable);
				char relstorage = get_rel_relstorage(rte->relid);
				Assert(relstorage != RELSTORAGE_AOROWS &&
					   relstorage != RELSTORAGE_AOCOLS);
#endif
				splan->scan.plan.targetlist =
					fix_scan_list(glob, splan->scan.plan.targetlist, rtoffset);
				splan->scan.plan.qual =
					fix_scan_list(glob, splan->scan.plan.qual, rtoffset);
				splan->bitmapqualorig =
					fix_scan_list(glob, splan->bitmapqualorig, rtoffset);
			}
			break;
		case T_BitmapAppendOnlyScan:
			{
				BitmapAppendOnlyScan *splan = (BitmapAppendOnlyScan *) plan;

				if (cdb_expr_requires_full_eval((Node *)plan->targetlist))
					return cdb_insert_result_node(glob, plan, rtoffset);

				splan->scan.scanrelid += rtoffset;

#ifdef USE_ASSERT_CHECKING
				RangeTblEntry *rte = rt_fetch(splan->scan.scanrelid, glob->finalrtable);
				char relstorage = get_rel_relstorage(rte->relid);
				Assert(relstorage == RELSTORAGE_AOROWS ||
					   relstorage == RELSTORAGE_AOCOLS);
#endif

				splan->scan.plan.targetlist =
					fix_scan_list(glob, splan->scan.plan.targetlist, rtoffset);
				splan->scan.plan.qual =
					fix_scan_list(glob, splan->scan.plan.qual, rtoffset);
				splan->bitmapqualorig =
					fix_scan_list(glob, splan->bitmapqualorig, rtoffset);
			}
			break;
		case T_BitmapTableScan:
			{
				BitmapTableScan *splan = (BitmapTableScan *) plan;

				if (cdb_expr_requires_full_eval((Node *)plan->targetlist))
					return cdb_insert_result_node(glob, plan, rtoffset);

				splan->scan.scanrelid += rtoffset;

				splan->scan.plan.targetlist =
					fix_scan_list(glob, splan->scan.plan.targetlist, rtoffset);
				splan->scan.plan.qual =
					fix_scan_list(glob, splan->scan.plan.qual, rtoffset);
				splan->bitmapqualorig =
					fix_scan_list(glob, splan->bitmapqualorig, rtoffset);
			}
			break;
		case T_TidScan:
			{
				TidScan    *splan = (TidScan *) plan;

				if (cdb_expr_requires_full_eval((Node *)plan->targetlist))
					return cdb_insert_result_node(glob, plan, rtoffset);

				splan->scan.scanrelid += rtoffset;

#ifdef USE_ASSERT_CHECKING
				/* We only support TidScans on heap tables currently */
				RangeTblEntry *rte = rt_fetch(splan->scan.scanrelid, glob->finalrtable);
				char relstorage = get_rel_relstorage(rte->relid);
				Assert(relstorage == RELSTORAGE_HEAP);
#endif

				splan->scan.plan.targetlist =
					fix_scan_list(glob, splan->scan.plan.targetlist, rtoffset);
				splan->scan.plan.qual =
					fix_scan_list(glob, splan->scan.plan.qual, rtoffset);
				splan->tidquals =
					fix_scan_list(glob, splan->tidquals, rtoffset);
			}
			break;
		case T_SubqueryScan:

			if (cdb_expr_requires_full_eval((Node *)plan->targetlist))
				return cdb_insert_result_node(glob, plan, rtoffset);

			/* Needs special treatment, see comments below */
			return set_subqueryscan_references(glob,
											   (SubqueryScan *) plan,
											   rtoffset);
		case T_TableFunctionScan:
			{
				TableFunctionScan *tplan	   = (TableFunctionScan *) plan;
				Plan	   *subplan   = tplan->scan.plan.lefttree;
				List	   *subrtable = tplan->subrtable;

				if (cdb_expr_requires_full_eval((Node *)plan->targetlist))
					return cdb_insert_result_node(glob, plan, rtoffset);

				/* recursively process the subplan */
				/* GPDB_90_MERGE_FIXME: How about rowmarks here? Do we need to stash them
				 * in TableFunctionScan? */
				plan->lefttree = set_plan_references(glob, subplan,
													 subrtable, NIL);

				/* subrtable is no longer needed in the plan tree */
				tplan->subrtable = NIL;

				/* adjust for the new range table offset */
				tplan->scan.scanrelid += rtoffset;
				tplan->scan.plan.targetlist =
					fix_scan_list(glob, tplan->scan.plan.targetlist, rtoffset);
				tplan->scan.plan.qual =
					fix_scan_list(glob, tplan->scan.plan.qual, rtoffset);

				return plan;
			}
		case T_FunctionScan:
			{
				FunctionScan *splan = (FunctionScan *) plan;

				if (cdb_expr_requires_full_eval((Node *)plan->targetlist))
					return cdb_insert_result_node(glob, plan, rtoffset);

				splan->scan.scanrelid += rtoffset;
				splan->scan.plan.targetlist =
					fix_scan_list(glob, splan->scan.plan.targetlist, rtoffset);
				splan->scan.plan.qual =
					fix_scan_list(glob, splan->scan.plan.qual, rtoffset);
				splan->funcexpr =
					fix_scan_expr(glob, splan->funcexpr, rtoffset);
			}
			break;
		case T_ValuesScan:
			{
				ValuesScan *splan = (ValuesScan *) plan;

				if (cdb_expr_requires_full_eval((Node *)plan->targetlist))
					return cdb_insert_result_node(glob, plan, rtoffset);

				splan->scan.scanrelid += rtoffset;
				splan->scan.plan.targetlist =
					fix_scan_list(glob, splan->scan.plan.targetlist, rtoffset);
				splan->scan.plan.qual =
					fix_scan_list(glob, splan->scan.plan.qual, rtoffset);
				splan->values_lists =
					fix_scan_list(glob, splan->values_lists, rtoffset);
			}
			break;
		case T_CteScan:
			{
				CteScan    *splan = (CteScan *) plan;

				splan->scan.scanrelid += rtoffset;
				splan->scan.plan.targetlist =
					fix_scan_list(glob, splan->scan.plan.targetlist, rtoffset);
				splan->scan.plan.qual =
					fix_scan_list(glob, splan->scan.plan.qual, rtoffset);
			}
			break;
		case T_WorkTableScan:
			{
				WorkTableScan *splan = (WorkTableScan *) plan;

				splan->scan.scanrelid += rtoffset;
				splan->scan.plan.targetlist =
					fix_scan_list(glob, splan->scan.plan.targetlist, rtoffset);
				splan->scan.plan.qual =
					fix_scan_list(glob, splan->scan.plan.qual, rtoffset);
			}
			break;
		case T_NestLoop:
		case T_MergeJoin:
		case T_HashJoin:
			if (cdb_expr_requires_full_eval((Node *)plan->targetlist))
				return cdb_insert_result_node(glob, plan, rtoffset);
			set_join_references(glob, (Join *) plan, rtoffset);
			break;
		case T_Plan:
			/*
			 * Occurs only as a temporary fake outer subplan (created just
			 * above) for Adaptive NJ's HJ child.  This allows the HJ's outer
			 * subplan references to be fixed up normally while avoiding double
			 * fixup of the real outer subplan.  By the time we arrive here,
			 * this node has served its purpose and is no longer needed.
			 * Vanish, returning a null ptr to replace the temporary fake ptr.
			 *
			 * XXX is this still needed.  It it right??? bch 2010-02-07
			 */
			Assert(!plan->lefttree && !plan->righttree && !plan->initPlan);
			break;

		case T_Sort:
		case T_Hash:
		case T_Material:
		case T_Unique:
		case T_SetOp:

			/*
			 * These plan types don't actually bother to evaluate their
			 * targetlists, because they just return their unmodified input
			 * tuples.	Even though the targetlist won't be used by the
			 * executor, we fix it up for possible use by EXPLAIN (not to
			 * mention ease of debugging --- wrong varnos are very confusing).
			 */
			set_dummy_tlist_references(plan, rtoffset);

			/*
			 * Since these plan types don't check quals either, we should not
			 * find any qual expression attached to them.
			 */
			Assert(plan->qual == NIL);
			break;

		case T_ShareInputScan:
			{
				ShareInputScan *sisc = (ShareInputScan *) plan;
				Plan *childPlan = plan->lefttree;

				if (childPlan == NULL)
				{
					ShareInputScan *producer;

					Assert(sisc->share_type != SHARE_NOTSHARED);
					Assert(sisc->share_id >= 0 && sisc->share_id < glob->share.producer_count);
					producer = glob->share.producers[sisc->share_id];
					childPlan = producer->scan.plan.lefttree;
				}

#ifdef DEBUG
				Assert(childPlan && IsA(childPlan,Material) || IsA(childPlan, Sort));
				if (IsA(childPlan, Material))
				{
					Material *shared = (Material *) childPlan;
					Assert(shared->share_type != SHARE_NOTSHARED
						   && shared->share_id == sisc->share_id);
				}
				else
				{
					Sort *shared = (Sort *) childPlan;
					Assert(shared->share_type != SHARE_NOTSHARED
						   && shared->share_id == sisc->share_id);
				}
#endif
				set_dummy_tlist_references(plan, rtoffset);
			}
			break;

		case T_PartitionSelector:
			{
				PartitionSelector *ps = (PartitionSelector *) plan;
				indexed_tlist *childplan_itlist =
					build_tlist_index(plan->lefttree->targetlist);

				set_upper_references(glob, plan, rtoffset);

				//set_dummy_tlist_references(plan, rtoffset);
				Assert(ps->plan.qual == NIL);

				ps->levelEqExpressions = (List *)
					fix_upper_expr(glob, (Node *) ps->levelEqExpressions, childplan_itlist, rtoffset);
				ps->levelExpressions = (List *)
					fix_upper_expr(glob, (Node *) ps->levelExpressions, childplan_itlist, rtoffset);
				ps->residualPredicate =
					fix_upper_expr(glob, ps->residualPredicate, childplan_itlist, rtoffset);
				ps->propagationExpression =
					fix_upper_expr(glob, ps->propagationExpression, childplan_itlist, rtoffset);
				ps->printablePredicate =
					fix_upper_expr(glob, ps->printablePredicate, childplan_itlist, rtoffset);
				ps->partTabTargetlist = (List *)
					fix_upper_expr(glob, (Node *) ps->partTabTargetlist, childplan_itlist, rtoffset);
			}
			break;
			
		case T_LockRows:
			{
				LockRows   *splan = (LockRows *) plan;

				/*
				 * Like the plan types above, LockRows doesn't evaluate its
				 * tlist or quals.	But we have to fix up the RT indexes in
				 * its rowmarks.
				 */
				set_dummy_tlist_references(plan, rtoffset);
				Assert(splan->plan.qual == NIL);

				foreach(l, splan->rowMarks)
				{
					PlanRowMark *rc = (PlanRowMark *) lfirst(l);

					rc->rti += rtoffset;
					rc->prti += rtoffset;
				}
			}
			break;
		case T_Limit:
			{
				Limit	   *splan = (Limit *) plan;

				/*
				 * Like the plan types above, Limit doesn't evaluate its tlist
				 * or quals.  It does have live expressions for limit/offset,
				 * however; and those cannot contain subplan variable refs, so
				 * fix_scan_expr works for them.
				 */
				set_dummy_tlist_references(plan, rtoffset);
				Assert(splan->plan.qual == NIL);

				splan->limitOffset =
					fix_scan_expr(glob, splan->limitOffset, rtoffset);
				splan->limitCount =
					fix_scan_expr(glob, splan->limitCount, rtoffset);
			}
			break;
		case T_Agg:
<<<<<<< HEAD
=======
		case T_Group:
>>>>>>> 1084f317
			set_upper_references(glob, plan, rtoffset);
			break;
		case T_WindowAgg:
			{
				WindowAgg  *wplan = (WindowAgg *) plan;
<<<<<<< HEAD
				indexed_tlist  *subplan_itlist;

				set_upper_references(glob, plan, rtoffset);

				if ( plan->targetlist == NIL )
					set_dummy_tlist_references(plan, rtoffset);

				/*
				 * Fix frame edges. PostgreSQL uses fix_scan_expr here, but
				 * in GPDB, we allow the ROWS/RANGE expressions to contain
				 * references to the subplan, so we have to use fix_upper_expr.
				 */
				if (wplan->startOffset || wplan->endOffset)
				{
					subplan_itlist =
						build_tlist_index(plan->lefttree->targetlist);

					wplan->startOffset =
						fix_upper_expr(glob, wplan->startOffset,
									   subplan_itlist, rtoffset);
					wplan->endOffset =
						fix_upper_expr(glob, wplan->endOffset,
									   subplan_itlist, rtoffset);
					pfree(subplan_itlist);
				}
=======

				set_upper_references(glob, plan, rtoffset);

				/*
				 * Like Limit node limit/offset expressions, WindowAgg has
				 * frame offset expressions, which cannot contain subplan
				 * variable refs, so fix_scan_expr works for them.
				 */
				wplan->startOffset =
					fix_scan_expr(glob, wplan->startOffset, rtoffset);
				wplan->endOffset =
					fix_scan_expr(glob, wplan->endOffset, rtoffset);
>>>>>>> 1084f317
			}
			break;
		case T_Result:
			{
				Result	   *splan = (Result *) plan;

				/*
				 * Result may or may not have a subplan; if not, it's more
				 * like a scan node than an upper node.
				 */
				if (splan->plan.lefttree != NULL)
				{
					set_upper_references(glob, plan, rtoffset);
				}
				splan->plan.targetlist =
					fix_scan_list(glob, splan->plan.targetlist, rtoffset);
				splan->plan.qual =
					fix_scan_list(glob, splan->plan.qual, rtoffset);

				/* resconstantqual can't contain any subplan variable refs */
				splan->resconstantqual =
					fix_scan_expr(glob, splan->resconstantqual, rtoffset);
			}
			break;
		case T_Repeat:
			set_upper_references(glob, plan, rtoffset);
			break;
		case T_ModifyTable:
			{
				ModifyTable *splan = (ModifyTable *) plan;

				/*
				 * planner.c already called set_returning_clause_references,
				 * so we should not process either the targetlist or the
				 * returningLists.
				 */
				Assert(splan->plan.qual == NIL);

				foreach(l, splan->resultRelations)
				{
					lfirst_int(l) += rtoffset;
				}
				foreach(l, splan->rowMarks)
				{
					PlanRowMark *rc = (PlanRowMark *) lfirst(l);

					rc->rti += rtoffset;
					rc->prti += rtoffset;
				}
				foreach(l, splan->plans)
				{
					lfirst(l) = set_plan_refs(glob,
											  (Plan *) lfirst(l),
											  rtoffset);
				}
			}
			break;
		case T_Append:
			{
				Append	   *splan = (Append *) plan;

				/*
				 * Append, like Sort et al, doesn't actually evaluate its
				 * targetlist or check quals.
				 */
				set_dummy_tlist_references(plan, rtoffset);
				Assert(splan->plan.qual == NIL);
				foreach(l, splan->appendplans)
				{
					lfirst(l) = set_plan_refs(glob,
											  (Plan *) lfirst(l),
											  rtoffset);
				}
			}
			break;
		case T_RecursiveUnion:
			/* This doesn't evaluate targetlist or check quals either */
			set_dummy_tlist_references(plan, rtoffset);
			Assert(plan->qual == NIL);
			break;
		case T_BitmapAnd:
			{
				BitmapAnd  *splan = (BitmapAnd *) plan;

				/* BitmapAnd works like Append, but has no tlist */
				Assert(splan->plan.targetlist == NIL);
				Assert(splan->plan.qual == NIL);
				foreach(l, splan->bitmapplans)
				{
					lfirst(l) = set_plan_refs(glob,
											  (Plan *) lfirst(l),
											  rtoffset);
				}
			}
			break;
		case T_BitmapOr:
			{
				BitmapOr   *splan = (BitmapOr *) plan;

				/* BitmapOr works like Append, but has no tlist */
				Assert(splan->plan.targetlist == NIL);
				Assert(splan->plan.qual == NIL);
				foreach(l, splan->bitmapplans)
				{
					lfirst(l) = set_plan_refs(glob,
											  (Plan *) lfirst(l),
											  rtoffset);
				}
			}
			break;
		case T_Motion:
			{
				Motion	   *motion = (Motion *) plan;
				/* test flag to prevent processing the node multi times */
				indexed_tlist *childplan_itlist =
					build_tlist_index(plan->lefttree->targetlist);

				motion->hashExpr = (List *)
					fix_upper_expr(glob, (Node*) motion->hashExpr, childplan_itlist, rtoffset);

#ifdef USE_ASSERT_CHECKING
				/* 1. Assert that the Motion node has same number of hash data types as that of hash expressions*/
				/* 2. Motion node must have atleast one hash expression */
				/* 3. If the Motion node is of type hash_motion: ensure that the expression that it is hashed on is a hashable datatype in gpdb*/

				Assert(list_length(motion->hashExpr) == list_length(motion->hashDataTypes)  && "Number of hash expression not equal to number of hash data types!");

				if (MOTIONTYPE_HASH == motion->motionType)
				{
					Assert(1 <= list_length(motion->hashExpr) && "Motion node must have atleast one hash expression!");

					ListCell *lcNode;
					foreach(lcNode, motion->hashExpr)
					{
						Assert(isGreenplumDbHashable(exprType((Node *) lfirst(lcNode)))  && "The expression is not GPDB hashable!");
					}
				}

#endif			/* USE_ASSERT_CHECKING */

				/* no need to fix targetlist and qual */
				Assert(plan->qual == NIL);
				set_dummy_tlist_references(plan, rtoffset);
				pfree(childplan_itlist);
			}
			break;
		default:
			elog(ERROR, "unrecognized node type: %d",
				 (int) nodeTag(plan));
			break;
	}

	/*
	 * Now recurse into child plans, if any
	 *
	 * NOTE: it is essential that we recurse into child plans AFTER we set
	 * subplan references in this plan's tlist and quals.  If we did the
	 * reference-adjustments bottom-up, then we would fail to match this
	 * plan's var nodes against the already-modified nodes of the children.
	 */
	plan->lefttree = set_plan_refs(glob, plan->lefttree, rtoffset);
	plan->righttree = set_plan_refs(glob, plan->righttree, rtoffset);

	return plan;
}

/*
 * set_subqueryscan_references
 *		Do set_plan_references processing on a SubqueryScan
 *
 * We try to strip out the SubqueryScan entirely; if we can't, we have
 * to do the normal processing on it.
 */
static Plan *
set_subqueryscan_references(PlannerGlobal *glob,
							SubqueryScan *plan,
							int rtoffset)
{
	Plan	   *result;

	/* First, recursively process the subplan */
	plan->subplan = set_plan_references(glob, plan->subplan,
										plan->subrtable, plan->subrowmark);

	/* subrtable/subrowmark are no longer needed in the plan tree */
	plan->subrtable = NIL;
	plan->subrowmark = NIL;

	if (trivial_subqueryscan(plan))
	{
		/*
		 * We can omit the SubqueryScan node and just pull up the subplan.
		 */
		ListCell   *lp,
				   *lc;

		result = plan->subplan;

		/* We have to be sure we don't lose any initplans */
		result->initPlan = list_concat(plan->scan.plan.initPlan,
									   result->initPlan);

		/*
		 * We also have to transfer the SubqueryScan's result-column names
		 * into the subplan, else columns sent to client will be improperly
		 * labeled if this is the topmost plan level.  Copy the "source
		 * column" information too.
		 */
		forboth(lp, plan->scan.plan.targetlist, lc, result->targetlist)
		{
			TargetEntry *ptle = (TargetEntry *) lfirst(lp);
			TargetEntry *ctle = (TargetEntry *) lfirst(lc);

			ctle->resname = ptle->resname;
			ctle->resorigtbl = ptle->resorigtbl;
			ctle->resorigcol = ptle->resorigcol;
		}

		/* Honor the flow of the SubqueryScan, by copying it to the subplan. */
		result->flow = plan->scan.plan.flow;
	}
	else
	{
		/*
		 * Keep the SubqueryScan node.	We have to do the processing that
		 * set_plan_references would otherwise have done on it.  Notice we do
		 * not do set_upper_references() here, because a SubqueryScan will
		 * always have been created with correct references to its subplan's
		 * outputs to begin with.
		 */
		plan->scan.scanrelid += rtoffset;

		//Assert(plan->scan.scanrelid <= list_length(glob->finalrtable) && "Scan node's relid is outside the finalrtable!");

		plan->scan.plan.targetlist =
			fix_scan_list(glob, plan->scan.plan.targetlist, rtoffset);
		plan->scan.plan.qual =
			fix_scan_list(glob, plan->scan.plan.qual, rtoffset);

		result = (Plan *) plan;
	}

	return result;
}

/*
 * trivial_subqueryscan
 *		Detect whether a SubqueryScan can be deleted from the plan tree.
 *
 * We can delete it if it has no qual to check and the targetlist just
 * regurgitates the output of the child plan.
 */
static bool
trivial_subqueryscan(SubqueryScan *plan)
{
	int			attrno;
	ListCell   *lp,
			   *lc;

	if (plan->scan.plan.qual != NIL)
		return false;

	if (list_length(plan->scan.plan.targetlist) !=
		list_length(plan->subplan->targetlist))
		return false;			/* tlists not same length */

	attrno = 1;
	forboth(lp, plan->scan.plan.targetlist, lc, plan->subplan->targetlist)
	{
		TargetEntry *ptle = (TargetEntry *) lfirst(lp);
		TargetEntry *ctle = (TargetEntry *) lfirst(lc);

		if (ptle->resjunk != ctle->resjunk)
			return false;		/* tlist doesn't match junk status */

		/*
		 * We accept either a Var referencing the corresponding element of the
		 * subplan tlist, or a Const equaling the subplan element. See
		 * generate_setop_tlist() for motivation.
		 */
		if (ptle->expr && IsA(ptle->expr, Var))
		{
			Var		   *var = (Var *) ptle->expr;

			Assert(var->varlevelsup == 0);
			if (var->varattno != attrno)
				return false;	/* out of order */
		}
		else if (ptle->expr && IsA(ptle->expr, Const))
		{
			if (!equal(ptle->expr, ctle->expr))
				return false;
		}
		else
			return false;

		attrno++;
	}

	return true;
}

/*
 * copyVar
 *		Copy a Var node.
 *
 * fix_scan_expr and friends do this enough times that it's worth having
 * a bespoke routine instead of using the generic copyObject() function.
 */
static inline Var *
copyVar(Var *var)
{
	Var		   *newvar = (Var *) palloc(sizeof(Var));

	*newvar = *var;
	return newvar;
}

/*
 * fix_expr_common
 *		Do generic set_plan_references processing on an expression node
 *
 * This is code that is common to all variants of expression-fixing.
 * We must look up operator opcode info for OpExpr and related nodes,
 * add OIDs from regclass Const nodes into glob->relationOids,
 * and add catalog TIDs for user-defined functions into glob->invalItems.
 *
 * We assume it's okay to update opcode info in-place.  So this could possibly
 * scribble on the planner's input data structures, but it's OK.
 */
static void
fix_expr_common(PlannerGlobal *glob, Node *node)
{
	/* We assume callers won't call us on a NULL pointer */
	if (IsA(node, Aggref))
	{
		record_plan_function_dependency(glob,
										((Aggref *) node)->aggfnoid);
	}
	else if (IsA(node, WindowFunc))
	{
		record_plan_function_dependency(glob,
										((WindowFunc *) node)->winfnoid);
	}
	else if (IsA(node, FuncExpr))
	{
		record_plan_function_dependency(glob,
										((FuncExpr *) node)->funcid);
	}
	else if (IsA(node, OpExpr))
	{
		set_opfuncid((OpExpr *) node);
		record_plan_function_dependency(glob,
										((OpExpr *) node)->opfuncid);
	}
	else if (IsA(node, DistinctExpr))
	{
		set_opfuncid((OpExpr *) node);	/* rely on struct equivalence */
		record_plan_function_dependency(glob,
										((DistinctExpr *) node)->opfuncid);
	}
	else if (IsA(node, NullIfExpr))
	{
		set_opfuncid((OpExpr *) node);	/* rely on struct equivalence */
		record_plan_function_dependency(glob,
										((NullIfExpr *) node)->opfuncid);
	}
	else if (IsA(node, ScalarArrayOpExpr))
	{
		set_sa_opfuncid((ScalarArrayOpExpr *) node);
		record_plan_function_dependency(glob,
									 ((ScalarArrayOpExpr *) node)->opfuncid);
	}
	else if (IsA(node, ArrayCoerceExpr))
	{
		if (OidIsValid(((ArrayCoerceExpr *) node)->elemfuncid))
			record_plan_function_dependency(glob,
									 ((ArrayCoerceExpr *) node)->elemfuncid);
	}
	else if (IsA(node, Const))
	{
		Const	   *con = (Const *) node;

		/* Check for regclass reference */
		if (ISREGCLASSCONST(con))
			glob->relationOids =
				lappend_oid(glob->relationOids,
							DatumGetObjectId(con->constvalue));
	}
    else if (IsA(node, Var))
    {
        Var    *var = (Var *)node;

        /*
         * CDB: If Var node refers to a pseudo column, note its varno.
         * By this point, no such Var nodes should be seen except for
         * local references in Scan or Append exprs.
         *
         * XXX callers must reinitialize this appropriately.  Ought
         *     to find a better way.
         */
        if (var->varattno <= FirstLowInvalidHeapAttributeNumber)
        {
            Assert(var->varlevelsup == 0 &&
                   var->varno > 0 &&
                   var->varno <= list_length(glob->finalrtable));
        }
    }
}

/*
 * fix_scan_expr
 *		Do set_plan_references processing on a scan-level expression
 *
 * This consists of incrementing all Vars' varnos by rtoffset,
 * looking up operator opcode info for OpExpr and related nodes,
 * and adding OIDs from regclass Const nodes into glob->relationOids.
 *
 * TODO: rename to reflect functionality more accurately.
 */
static Node *
fix_scan_expr(PlannerGlobal *glob, Node *node, int rtoffset)
{
	fix_scan_expr_context context;

	context.glob = glob;
	context.rtoffset = rtoffset;

	/*
	 * Postgres has an optimization to mutate the expression tree only if
	 * rtoffset is non-zero. However, this optimization does not work for
	 * GPDB planner. The planner in GPDB produces plans where rtoffset
	 * may be zero, but it uses gp_subplan_id as a pseudo column
	 * to deduplicate all the partition scans. This pseudo var needs
	 * to be unnested (i.e., the underlying expr needs to replace the Var)
	 * using mutation. Therefore, in GPDB we need to unconditionally mutate the tree.
	 */
	return fix_scan_expr_mutator(node, &context);
}

static Node *
fix_scan_expr_mutator(Node *node, fix_scan_expr_context *context)
{
	if (node == NULL)
		return NULL;
	if (IsA(node, Var))
	{
		Var		   *var = copyVar((Var *) node);

		Assert(var->varlevelsup == 0);

		/*
		 * We should not see any Vars marked INNER, but in a nestloop inner
		 * scan there could be OUTER Vars.	Leave them alone.
		 */
		Assert(var->varno != INNER);
		if (var->varno > 0 && var->varno != OUTER)
			var->varno += context->rtoffset;
		if (var->varnoold > 0)
			var->varnoold += context->rtoffset;

        /* Pseudo column reference? */
        if (var->varattno <= FirstLowInvalidHeapAttributeNumber)
        {
            RangeTblEntry          *rte = NULL;
            CdbRelColumnInfo       *rci = NULL;
            Node 				   *exprCopy = NULL;
            
            /* Look up the pseudo column definition. */
            rte = rt_fetch(var->varno, context->glob->finalrtable);
            rci = cdb_rte_find_pseudo_column(rte, var->varattno);
            Assert(rci && rci->defexpr && "No expression for pseudo column");

            exprCopy = copyObject((Node *) rci->defexpr);
            /* Fill in OpExpr operator ids. */
            fix_scan_expr_walker(exprCopy, context);

            /* Replace the Var node with a copy of the defining expr. */
			return (Node *) exprCopy;
		}
		else
		{
			return (Node *) var;
		}
	}
	if (IsA(node, PlaceHolderVar))
	{
		/* At scan level, we should always just evaluate the contained expr */
		PlaceHolderVar *phv = (PlaceHolderVar *) node;

		return fix_scan_expr_mutator((Node *) phv->phexpr, context);
	}
	fix_expr_common(context->glob, node);
	return expression_tree_mutator(node, fix_scan_expr_mutator,
								   (void *) context);
}

static bool
fix_scan_expr_walker(Node *node, fix_scan_expr_context *context)
{
	if (node == NULL)
		return false;
	Assert(!IsA(node, PlaceHolderVar));

	/*
	 * fix_expr_common will look up and set operator opcodes in the
	 * nodes. That's not needed, as ORCA has set those already, but
	 * shouldn't do any harm either.
	 */
	fix_expr_common(context->glob, node);
	return expression_tree_walker(node, fix_scan_expr_walker,
								  (void *) context);
}

/*
 * set_join_references
 *	  Modify the target list and quals of a join node to reference its
 *	  subplans, by setting the varnos to OUTER or INNER and setting attno
 *	  values to the result domain number of either the corresponding outer
 *	  or inner join tuple item.  Also perform opcode lookup for these
 *	  expressions. and add regclass OIDs to glob->relationOids.
 *
 * In the case of a nestloop with inner indexscan, we will also need to
 * apply the same transformation to any outer vars appearing in the
 * quals of the child indexscan.  set_inner_join_references does that.
 */
static void
set_join_references(PlannerGlobal *glob, Join *join, int rtoffset)
{
	Plan	   *outer_plan = join->plan.lefttree;
	Plan	   *inner_plan = join->plan.righttree;
	indexed_tlist *outer_itlist;
	indexed_tlist *inner_itlist;

	outer_itlist = build_tlist_index(outer_plan->targetlist);
	inner_itlist = build_tlist_index(inner_plan->targetlist);

	/* All join plans have tlist, qual, and joinqual */
	join->plan.targetlist = fix_join_expr(glob,
										  join->plan.targetlist,
										  outer_itlist,
										  inner_itlist,
										  (Index) 0,
										  rtoffset);
	join->plan.qual = fix_join_expr(glob,
									join->plan.qual,
									outer_itlist,
									inner_itlist,
									(Index) 0,
									rtoffset);
	join->joinqual = fix_join_expr(glob,
								   join->joinqual,
								   outer_itlist,
								   inner_itlist,
								   (Index) 0,
								   rtoffset);

	/* Now do join-type-specific stuff */
	if (IsA(join, NestLoop))
	{
		/* This processing is split out to handle possible recursion */
		set_inner_join_references(glob, inner_plan, outer_itlist);
	}
	else if (IsA(join, MergeJoin))
	{
		MergeJoin  *mj = (MergeJoin *) join;

		mj->mergeclauses = fix_join_expr(glob,
										 mj->mergeclauses,
										 outer_itlist,
										 inner_itlist,
										 (Index) 0,
										 rtoffset);
	}
	else if (IsA(join, HashJoin))
	{
		HashJoin   *hj = (HashJoin *) join;

		hj->hashclauses = fix_hashclauses(glob,
										hj->hashclauses,
										outer_itlist,
										inner_itlist,
										(Index) 0,
										rtoffset);

		hj->hashqualclauses = fix_join_expr(glob,
											hj->hashqualclauses,
											outer_itlist,
											inner_itlist,
											(Index) 0,
											rtoffset);
	}

	pfree(outer_itlist);
	pfree(inner_itlist);
}

/*
 * set_inner_join_references
 *		Handle join references appearing in an inner indexscan's quals
 *
 * To handle bitmap-scan plan trees, we have to be able to recurse down
 * to the bottom BitmapIndexScan nodes; likewise, appendrel indexscans
 * require recursing through Append nodes.	This is split out as a separate
 * function so that it can recurse.
 *
 * Note we do *not* apply any rtoffset for non-join Vars; this is because
 * the quals will be processed again by fix_scan_expr when the set_plan_refs
 * recursion reaches the inner indexscan, and so we'd have done it twice.
 */
static void
set_inner_join_references(PlannerGlobal *glob, Plan *inner_plan,
						  indexed_tlist *outer_itlist)
{
	if (IsA(inner_plan, IndexScan))
	{
		/*
		 * An index is being used to reduce the number of tuples scanned in
		 * the inner relation.	If there are join clauses being used with the
		 * index, we must update their outer-rel var nodes to refer to the
		 * outer side of the join.
		 */
		IndexScan  *innerscan = (IndexScan *) inner_plan;
		List	   *indexqualorig = innerscan->indexqualorig;

		/* No work needed if indexqual refers only to its own rel... */
		if (NumRelids((Node *) indexqualorig) > 1)
		{
			Index		innerrel = innerscan->scan.scanrelid;

			/* only refs to outer vars get changed in the inner qual */
			innerscan->indexqualorig = fix_join_expr(glob,
													 indexqualorig,
													 outer_itlist,
													 NULL,
													 innerrel,
													 0);
			innerscan->indexqual = fix_join_expr(glob,
												 innerscan->indexqual,
												 outer_itlist,
												 NULL,
												 innerrel,
												 0);

			/*
			 * We must fix the inner qpqual too, if it has join clauses (this
			 * could happen if special operators are involved: some indexquals
			 * may get rechecked as qpquals).
			 */
			if (NumRelids((Node *) inner_plan->qual) > 1)
				inner_plan->qual = fix_join_expr(glob,
												 inner_plan->qual,
												 outer_itlist,
												 NULL,
												 innerrel,
												 0);
		}
	}
	else if (IsA(inner_plan, BitmapIndexScan))
	{
		/*
		 * Same, but index is being used within a bitmap plan.
		 */
		BitmapIndexScan *innerscan = (BitmapIndexScan *) inner_plan;
		List	   *indexqualorig = innerscan->indexqualorig;

		/* No work needed if indexqual refers only to its own rel... */
		if (NumRelids((Node *) indexqualorig) > 1)
		{
			Index		innerrel = innerscan->scan.scanrelid;

			/* only refs to outer vars get changed in the inner qual */
			innerscan->indexqualorig = fix_join_expr(glob,
													 indexqualorig,
													 outer_itlist,
													 NULL,
													 innerrel,
													 0);
			innerscan->indexqual = fix_join_expr(glob,
												 innerscan->indexqual,
												 outer_itlist,
												 NULL,
												 innerrel,
												 0);
			/* no need to fix inner qpqual */
			Assert(inner_plan->qual == NIL);
		}
	}
	else if (IsA(inner_plan, BitmapHeapScan) ||
			 IsA(inner_plan, BitmapAppendOnlyScan))
	{
		/*
		 * The inner side is a bitmap scan plan.  Fix the top node, and
		 * recurse to get the lower nodes.
		 *
		 * Note: create_bitmap_scan_plan removes clauses from bitmapqualorig
		 * if they are duplicated in qpqual, so must test these independently.
		 */
		Index innerrel;
		List **bitmapqualorig_p;
		if (IsA(inner_plan, BitmapHeapScan))
		{
			BitmapHeapScan *innerscan = (BitmapHeapScan *) inner_plan;
			innerrel = innerscan->scan.scanrelid;
			bitmapqualorig_p = &(innerscan->bitmapqualorig);
		}
		else
		{
			Assert(IsA(inner_plan, BitmapAppendOnlyScan));

			BitmapAppendOnlyScan *innerscan = (BitmapAppendOnlyScan *) inner_plan;
			innerrel = innerscan->scan.scanrelid;
			bitmapqualorig_p = &(innerscan->bitmapqualorig);
		}

		/* only refs to outer vars get changed in the inner qual */
		if (NumRelids((Node *) (*bitmapqualorig_p)) > 1)
			*bitmapqualorig_p = fix_join_expr(glob,
											  *bitmapqualorig_p,
											  outer_itlist,
											  NULL,
											  innerrel,
											  0);

		/*
		 * We must fix the inner qpqual too, if it has join clauses (this
		 * could happen if special operators are involved: some indexquals may
		 * get rechecked as qpquals).
		 */
		if (NumRelids((Node *) inner_plan->qual) > 1)
			inner_plan->qual = fix_join_expr(glob,
											 inner_plan->qual,
											 outer_itlist,
											 NULL,
											 innerrel,
											 0);

		/* Now recurse */
		set_inner_join_references(glob, inner_plan->lefttree, outer_itlist);
	}
	else if (IsA(inner_plan, BitmapAnd))
	{
		/* All we need do here is recurse */
		BitmapAnd  *innerscan = (BitmapAnd *) inner_plan;
		ListCell   *l;

		foreach(l, innerscan->bitmapplans)
		{
			set_inner_join_references(glob, (Plan *) lfirst(l), outer_itlist);
		}
	}
	else if (IsA(inner_plan, BitmapOr))
	{
		/* All we need do here is recurse */
		BitmapOr   *innerscan = (BitmapOr *) inner_plan;
		ListCell   *l;

		foreach(l, innerscan->bitmapplans)
		{
			set_inner_join_references(glob, (Plan *) lfirst(l), outer_itlist);
		}
	}
	else if (IsA(inner_plan, TidScan))
	{
		TidScan    *innerscan = (TidScan *) inner_plan;
		Index		innerrel = innerscan->scan.scanrelid;

		innerscan->tidquals = fix_join_expr(glob,
											innerscan->tidquals,
											outer_itlist,
											NULL,
											innerrel,
											0);
	}
	else if (IsA(inner_plan, Append))
	{
		/*
		 * The inner side is an append plan.  Recurse to see if it contains
		 * indexscans that need to be fixed.
		 */
		Append	   *appendplan = (Append *) inner_plan;
		ListCell   *l;

		foreach(l, appendplan->appendplans)
		{
			set_inner_join_references(glob, (Plan *) lfirst(l), outer_itlist);
		}
	}
	else if (IsA(inner_plan, Result))
	{
		/* Recurse through a gating Result node (similar to Append case) */
		Result	   *result = (Result *) inner_plan;

		if (result->plan.lefttree)
			set_inner_join_references(glob, result->plan.lefttree, outer_itlist);
	}
}

/*
 * set_upper_references
 *	  Update the targetlist and quals of an upper-level plan node
 *	  to refer to the tuples returned by its lefttree subplan.
 *	  Also perform opcode lookup for these expressions, and
 *	  add regclass OIDs to glob->relationOids.
 *
 * This is used for single-input plan types like Agg, Group, Result.
 *
 * In most cases, we have to match up individual Vars in the tlist and
 * qual expressions with elements of the subplan's tlist (which was
 * generated by flatten_tlist() from these selfsame expressions, so it
 * should have all the required variables).  There is an important exception,
 * however: GROUP BY and ORDER BY expressions will have been pushed into the
 * subplan tlist unflattened.  If these values are also needed in the output
 * then we want to reference the subplan tlist element rather than recomputing
 * the expression.
 */
static void
set_upper_references(PlannerGlobal *glob, Plan *plan, int rtoffset)
{
	Plan	   *subplan = plan->lefttree;
	indexed_tlist *subplan_itlist;
	List	   *output_targetlist;
	ListCell   *l;

	subplan_itlist = build_tlist_index(subplan->targetlist);

	output_targetlist = NIL;
	foreach(l, plan->targetlist)
	{
		TargetEntry *tle = (TargetEntry *) lfirst(l);
		Node	   *newexpr;

		if (IsA(tle->expr, Grouping) ||
				IsA(tle->expr, GroupId))
			newexpr = copyObject(tle->expr);
		else
		{
			/* If it's a non-Var sort/group item, first try to match by sortref */
			if (tle->ressortgroupref != 0 && !IsA(tle->expr, Var))
			{
				newexpr = (Node *)
					search_indexed_tlist_for_sortgroupref((Node *) tle->expr,
														  tle->ressortgroupref,
														  subplan_itlist,
														  OUTER);
				if (!newexpr)
					newexpr = fix_upper_expr(glob,
											 (Node *) tle->expr,
											 subplan_itlist,
											 rtoffset);
			}
			else
				newexpr = fix_upper_expr(glob,
										 (Node *) tle->expr,
										 subplan_itlist,
										 rtoffset);
		}
		tle = flatCopyTargetEntry(tle);
		tle->expr = (Expr *) newexpr;
		output_targetlist = lappend(output_targetlist, tle);
	}
	plan->targetlist = output_targetlist;

	plan->qual = (List *)
		fix_upper_expr(glob,
					   (Node *) plan->qual,
					   subplan_itlist,
					   rtoffset);

	pfree(subplan_itlist);
}

/*
 * set_dummy_tlist_references
 *	  Replace the targetlist of an upper-level plan node with a simple
 *	  list of OUTER references to its child.
 *
 * This is used for plan types like Sort and Append that don't evaluate
 * their targetlists.  Although the executor doesn't care at all what's in
 * the tlist, EXPLAIN needs it to be realistic.
 *
 * Note: we could almost use set_upper_references() here, but it fails for
 * Append for lack of a lefttree subplan.  Single-purpose code is faster
 * anyway.
 */
static void
set_dummy_tlist_references(Plan *plan, int rtoffset)
{
	List	   *output_targetlist;
	ListCell   *l;

	output_targetlist = NIL;
	foreach(l, plan->targetlist)
	{
		TargetEntry *tle = (TargetEntry *) lfirst(l);
		Var		   *oldvar = (Var *) tle->expr;
		Var		   *newvar;

		newvar = makeVar(OUTER,
						 tle->resno,
						 exprType((Node *) oldvar),
						 exprTypmod((Node *) oldvar),
						 0);
		if (IsA(oldvar, Var))
		{
			newvar->varnoold = oldvar->varno + rtoffset;
			newvar->varoattno = oldvar->varattno;
		}
		else
		{
			newvar->varnoold = 0;		/* wasn't ever a plain Var */
			newvar->varoattno = 0;
		}

		tle = flatCopyTargetEntry(tle);
		tle->expr = (Expr *) newvar;
		output_targetlist = lappend(output_targetlist, tle);
	}
	plan->targetlist = output_targetlist;

	/* We don't touch plan->qual here */
}


/*
 * build_tlist_index --- build an index data structure for a child tlist
 *
 * In most cases, subplan tlists will be "flat" tlists with only Vars,
 * so we try to optimize that case by extracting information about Vars
 * in advance.	Matching a parent tlist to a child is still an O(N^2)
 * operation, but at least with a much smaller constant factor than plain
 * tlist_member() searches.
 *
 * The result of this function is an indexed_tlist struct to pass to
 * search_indexed_tlist_for_var() or search_indexed_tlist_for_non_var().
 * When done, the indexed_tlist may be freed with a single pfree().
 */
static indexed_tlist *
build_tlist_index(List *tlist)
{
	indexed_tlist *itlist;
	tlist_vinfo *vinfo;
	ListCell   *l;

	/* Create data structure with enough slots for all tlist entries */
	itlist = (indexed_tlist *)
		palloc(offsetof(indexed_tlist, vars) +
			   list_length(tlist) * sizeof(tlist_vinfo));

	itlist->tlist = tlist;
	itlist->has_ph_vars = false;
	itlist->has_non_vars = false;

	/* Find the Vars and fill in the index array */
	vinfo = itlist->vars;
	foreach(l, tlist)
	{
		TargetEntry *tle = (TargetEntry *) lfirst(l);
		Expr	   *expr = tle->expr;

		Assert(expr);

		/*
		 * Allow a Var in parent node's expr to find matching Var in tlist
		 * ignoring any RelabelType nodes atop the tlist Var.  Also set
		 * has_non_vars so tlist expr can be matched as a whole.
		 */
		while (IsA(expr, RelabelType))
		{
			expr = ((RelabelType *)expr)->arg;
			itlist->has_non_vars = true;
		}

		if (expr && IsA(expr, Var))
		{
			Var		   *var = (Var *) expr;

			vinfo->varno = var->varno;
			vinfo->varattno = var->varattno;
			vinfo->resno = tle->resno;
			vinfo++;
		}
		else if (tle->expr && IsA(tle->expr, PlaceHolderVar))
			itlist->has_ph_vars = true;
		else
			itlist->has_non_vars = true;
	}

	itlist->num_vars = (vinfo - itlist->vars);

	return itlist;
}

/*
 * build_tlist_index_other_vars --- build a restricted tlist index
 *
 * This is like build_tlist_index, but we only index tlist entries that
 * are Vars belonging to some rel other than the one specified.  We will set
 * has_ph_vars (allowing PlaceHolderVars to be matched), but not has_non_vars
 * (so nothing other than Vars and PlaceHolderVars can be matched).
 */
static indexed_tlist *
build_tlist_index_other_vars(List *tlist, Index ignore_rel)
{
	indexed_tlist *itlist;
	tlist_vinfo *vinfo;
	ListCell   *l;

	/* Create data structure with enough slots for all tlist entries */
	itlist = (indexed_tlist *)
		palloc(offsetof(indexed_tlist, vars) +
			   list_length(tlist) * sizeof(tlist_vinfo));

	itlist->tlist = tlist;
	itlist->has_ph_vars = false;
	itlist->has_non_vars = false;

	/* Find the desired Vars and fill in the index array */
	vinfo = itlist->vars;
	foreach(l, tlist)
	{
		TargetEntry *tle = (TargetEntry *) lfirst(l);

		if (tle->expr && IsA(tle->expr, Var))
		{
			Var		   *var = (Var *) tle->expr;

			if (var->varno != ignore_rel)
			{
				vinfo->varno = var->varno;
				vinfo->varattno = var->varattno;
				vinfo->resno = tle->resno;
				vinfo++;
			}
		}
		else if (tle->expr && IsA(tle->expr, PlaceHolderVar))
			itlist->has_ph_vars = true;
	}

	itlist->num_vars = (vinfo - itlist->vars);

	return itlist;
}

/*
 * search_indexed_tlist_for_var --- find a Var in an indexed tlist
 *
 * If a match is found, return a copy of the given Var with suitably
 * modified varno/varattno (to wit, newvarno and the resno of the TLE entry).
 * Also ensure that varnoold is incremented by rtoffset.
 * If no match, return NULL.
 */
static Var *
search_indexed_tlist_for_var(Var *var, indexed_tlist *itlist,
							 Index newvarno, int rtoffset)
{
	Index		varno = var->varno;
	AttrNumber	varattno = var->varattno;
	tlist_vinfo *vinfo;
	int			i;

	vinfo = itlist->vars;
	i = itlist->num_vars;
	while (i-- > 0)
	{
		if (vinfo->varno == varno && vinfo->varattno == varattno)
		{
			/* Found a match */
			Var		   *newvar = copyVar(var);

			newvar->varno = newvarno;
			newvar->varattno = vinfo->resno;
			if (newvar->varnoold > 0)
				newvar->varnoold += rtoffset;
			return newvar;
		}
		vinfo++;
	}
	return NULL;				/* no match */
}

/*
 * search_indexed_tlist_for_non_var --- find a non-Var in an indexed tlist
 *
 * If a match is found, return a Var constructed to reference the tlist item.
 * If no match, return NULL.
 *
 * NOTE: it is a waste of time to call this unless itlist->has_ph_vars or
 * itlist->has_non_vars
 */
static Var *
search_indexed_tlist_for_non_var(Node *node,
								 indexed_tlist *itlist, Index newvarno)
{
	TargetEntry *tle;

	tle = tlist_member(node, itlist->tlist);
	if (tle)
	{
		/* Found a matching subplan output expression */
		Var		   *newvar;

		newvar = makeVar(newvarno,
						 tle->resno,
						 exprType((Node *) tle->expr),
						 exprTypmod((Node *) tle->expr),
						 0);
		newvar->varnoold = 0;	/* wasn't ever a plain Var */
		newvar->varoattno = 0;
		return newvar;
	}
	return NULL;				/* no match */
}

/*
 * search_indexed_tlist_for_sortgroupref --- find a sort/group expression
 *		(which is assumed not to be just a Var)
 *
 * If a match is found, return a Var constructed to reference the tlist item.
 * If no match, return NULL.
 *
 * This is needed to ensure that we select the right subplan TLE in cases
 * where there are multiple textually-equal()-but-volatile sort expressions.
 * And it's also faster than search_indexed_tlist_for_non_var.
 */
static Var *
search_indexed_tlist_for_sortgroupref(Node *node,
									  Index sortgroupref,
									  indexed_tlist *itlist,
									  Index newvarno)
{
	ListCell   *lc;

	foreach(lc, itlist->tlist)
	{
		TargetEntry *tle = (TargetEntry *) lfirst(lc);

		/* The equal() check should be redundant, but let's be paranoid */
		if (tle->ressortgroupref == sortgroupref &&
			equal(node, tle->expr))
		{
			/* Found a matching subplan output expression */
			Var		   *newvar;

			newvar = makeVar(newvarno,
							 tle->resno,
							 exprType((Node *) tle->expr),
							 exprTypmod((Node *) tle->expr),
							 0);
			newvar->varnoold = 0;		/* wasn't ever a plain Var */
			newvar->varoattno = 0;
			return newvar;
		}
	}
	return NULL;				/* no match */
}

/*
 * fix_join_expr
 *	   Create a new set of targetlist entries or join qual clauses by
 *	   changing the varno/varattno values of variables in the clauses
 *	   to reference target list values from the outer and inner join
 *	   relation target lists.  Also perform opcode lookup and add
 *	   regclass OIDs to glob->relationOids.
 *
 * This is used in two different scenarios: a normal join clause, where
 * all the Vars in the clause *must* be replaced by OUTER or INNER references;
 * and an indexscan being used on the inner side of a nestloop join.
 * In the latter case we want to replace the outer-relation Vars by OUTER
 * references, while Vars of the inner relation should be returned without change
 * (those will later be adjusted in fix_scan_list).
 * (We also implement RETURNING clause fixup using this second scenario.)
 *
 * For a normal join, acceptable_rel should be zero so that any failure to
 * match a Var will be reported as an error.  For the indexscan case,
 * pass inner_itlist = NULL and acceptable_rel = the (not-offseted-yet) ID
 * of the inner relation.
 *
 * 'clauses' is the targetlist or list of join clauses
 * 'outer_itlist' is the indexed target list of the outer join relation
 * 'inner_itlist' is the indexed target list of the inner join relation,
 *		or NULL
 * 'acceptable_rel' is either zero or the rangetable index of a relation
 *		whose Vars may appear in the clause without provoking an error.
 * 'rtoffset' is what to add to varno for Vars of relations other than acceptable_rel.
 *
 * Returns the new expression tree.  The original clause structure is
 * not modified.
 */
static List *
fix_join_expr(PlannerGlobal *glob,
			  List *clauses,
			  indexed_tlist *outer_itlist,
			  indexed_tlist *inner_itlist,
			  Index acceptable_rel,
			  int rtoffset)
{
	fix_join_expr_context context;

	context.glob = glob;
	context.outer_itlist = outer_itlist;
	context.inner_itlist = inner_itlist;
	context.acceptable_rel = acceptable_rel;
	context.rtoffset = rtoffset;
	context.use_outer_tlist_for_matching_nonvars = true;
	context.use_inner_tlist_for_matching_nonvars = true;

	return (List *) fix_join_expr_mutator((Node *) clauses, &context);
}

/*
 * fix_hashclauses
 *
 *  make sure that inner argument of each hashclause does not refer to
 *  target entries found in the target list of join's outer child
 *
 */
static List *fix_hashclauses(PlannerGlobal *glob,
                           List *clauses,
                           indexed_tlist *outer_itlist,
                           indexed_tlist *inner_itlist,
                           Index acceptable_rel, int rtoffset)
{
    Assert(clauses);
    ListCell *lc = NULL;
    foreach(lc, clauses)
    {
        Node *node = (Node *) lfirst(lc);
        Assert(IsA(node, OpExpr));
        OpExpr     *opexpr = (OpExpr *) node;
        Assert(list_length(opexpr->args) == 2);
        /* extract clause arguments */
        List *outer_arg = linitial(opexpr->args);
        List *inner_arg = lsecond(opexpr->args);
        List *new_args = NIL;
        /*
         * for outer argument, we cannot refer to target entries
         * in join's inner child target list
         * we change walker's context to guarantee this
         */
        List *new_outer_arg = fix_child_hashclauses(glob,
                outer_arg,
                outer_itlist,
                inner_itlist,
                (Index) 0,
                rtoffset,
                OUTER);
        /*
         * for inner argument, we cannot refer to target entries
         * in join's outer child target list, otherwise hash table
         * creation could fail,
         * we change walker's context to guarantee this
         */
        List *new_inner_arg = fix_child_hashclauses(glob,
                inner_arg,
                outer_itlist,
                inner_itlist,
                (Index) 0,
                rtoffset,
                INNER);
        new_args = lappend(new_args, new_outer_arg);
        new_args = lappend(new_args, new_inner_arg);
        /* replace old arguments with the fixed arguments */
        list_free(opexpr->args);
        opexpr->args = new_args;
        /* fix opexpr */
        fix_expr_common(glob, node);
    }
    return clauses;
}
/*
 * fix_child_hashclauses
 *     A special case of fix_join_expr used to process hash join's child hashclauses.
 *     The main use case is MPP-18537 and MPP-21564, where we have a constant in the
 *     target list of hash join's child, and the constant is used when computing hash
 *     value of hash join's other child.
 *
 *     Example: select * from A, B where A.i = least(B.i,4) and A.j=4;
 *     Here, B's hash value is least(B.i,4), and constant 4 is defined by A's target list
 *
 *     Since during computing the hash value for a tuple on one side of hash join, we cannot access
 *     the target list of hash join's other child, this function skips using other target list
 *     when matching non-vars.
 *
 */
static List *
fix_child_hashclauses(PlannerGlobal *glob,
              List *clauses,
              indexed_tlist *outer_itlist,
              indexed_tlist *inner_itlist,
              Index acceptable_rel,
              int rtoffset,
              Index child)
{
    fix_join_expr_context context;
    context.glob = glob;
    context.outer_itlist = outer_itlist;
    context.inner_itlist = inner_itlist;
    context.acceptable_rel = acceptable_rel;
    context.rtoffset = rtoffset;
    if (INNER == child)
    {
    	/* skips using outer target list when matching non-vars */
    	context.use_outer_tlist_for_matching_nonvars = false;
    	context.use_inner_tlist_for_matching_nonvars = true;
	}
	else
	{
    	/* skips using inner target list when matching non-vars */
    	context.use_inner_tlist_for_matching_nonvars = false;
    	context.use_outer_tlist_for_matching_nonvars = true;
	}
    return (List *) fix_join_expr_mutator((Node *) clauses, &context);
}


static Node *
fix_join_expr_mutator(Node *node, fix_join_expr_context *context)
{
	Var		   *newvar;

	if (node == NULL)
		return NULL;
	if (IsA(node, Var))
	{
		Var		   *var = (Var *) node;

		/* First look for the var in the input tlists */
		newvar = search_indexed_tlist_for_var(var,
											  context->outer_itlist,
											  OUTER,
											  context->rtoffset);
		if (newvar)
			return (Node *) newvar;
		if (context->inner_itlist)
		{
			newvar = search_indexed_tlist_for_var(var,
												  context->inner_itlist,
												  INNER,
												  context->rtoffset);
			if (newvar)
				return (Node *) newvar;
		}

		/* If it's for an acceptable_rel (the inner relation in an index nested loop join), return it */
		if (var->varno == context->acceptable_rel)
		{
			var = copyVar(var);
			var->varno += context->rtoffset;
			var->varnoold += context->rtoffset;
			return (Node *) var;
		}

		/* No referent found for Var */
		elog(ERROR, "variable not found in subplan target lists");
	}
	if (IsA(node, PlaceHolderVar))
	{
		PlaceHolderVar *phv = (PlaceHolderVar *) node;

		/* See if the PlaceHolderVar has bubbled up from a lower plan node */
		if (context->outer_itlist->has_ph_vars)
		{
			newvar = search_indexed_tlist_for_non_var((Node *) phv,
													  context->outer_itlist,
													  OUTER);
			if (newvar)
				return (Node *) newvar;
		}
		if (context->inner_itlist && context->inner_itlist->has_ph_vars)
		{
			newvar = search_indexed_tlist_for_non_var((Node *) phv,
													  context->inner_itlist,
													  INNER);
			if (newvar)
				return (Node *) newvar;
		}

		/* If not supplied by input plans, evaluate the contained expr */
		return fix_join_expr_mutator((Node *) phv->phexpr, context);
	}

	/* Try matching more complex expressions too, if tlists have any */
	if (context->outer_itlist && context->outer_itlist->has_non_vars &&
	        context->use_outer_tlist_for_matching_nonvars)
	{
		newvar = search_indexed_tlist_for_non_var(node,
												  context->outer_itlist,
												  OUTER);
		if (newvar)
			return (Node *) newvar;
	}
	if (context->inner_itlist && context->inner_itlist->has_non_vars &&
	        context->use_inner_tlist_for_matching_nonvars)

	if (context->inner_itlist && context->inner_itlist->has_non_vars)
	{
		newvar = search_indexed_tlist_for_non_var(node,
												  context->inner_itlist,
												  INNER);
		if (newvar)
			return (Node *) newvar;
	}
	fix_expr_common(context->glob, node);
	return expression_tree_mutator(node,
								   fix_join_expr_mutator,
								   (void *) context);
}

/*
 * fix_upper_expr
 *		Modifies an expression tree so that all Var nodes reference outputs
 *		of a subplan.  Also performs opcode lookup, and adds regclass OIDs to
 *		glob->relationOids.
 *
 * This is used to fix up target and qual expressions of non-join upper-level
 * plan nodes.
 *
 * An error is raised if no matching var can be found in the subplan tlist
 * --- so this routine should only be applied to nodes whose subplans'
 * targetlists were generated via flatten_tlist() or some such method.
 *
 * If itlist->has_non_vars is true, then we try to match whole subexpressions
 * against elements of the subplan tlist, so that we can avoid recomputing
 * expressions that were already computed by the subplan.  (This is relatively
 * expensive, so we don't want to try it in the common case where the
 * subplan tlist is just a flattened list of Vars.)
 *
 * 'node': the tree to be fixed (a target item or qual)
 * 'subplan_itlist': indexed target list for subplan
 * 'rtoffset': how much to increment varnoold by
 *
 * The resulting tree is a copy of the original in which all Var nodes have
 * varno = OUTER, varattno = resno of corresponding subplan target.
 * The original tree is not modified.
 */
static Node *
fix_upper_expr(PlannerGlobal *glob,
			   Node *node,
			   indexed_tlist *subplan_itlist,
			   int rtoffset)
{
	fix_upper_expr_context context;

	context.glob = glob;
	context.subplan_itlist = subplan_itlist;
	context.rtoffset = rtoffset;
	return fix_upper_expr_mutator(node, &context);
}

static Node *
fix_upper_expr_mutator(Node *node, fix_upper_expr_context *context)
{
	Var		   *newvar;

	if (node == NULL)
		return NULL;
	if (IsA(node, Var))
	{
		Var		   *var = (Var *) node;

		newvar = search_indexed_tlist_for_var(var,
											  context->subplan_itlist,
											  OUTER,
											  context->rtoffset);
		if (!newvar)
			elog(ERROR, "variable not found in subplan target list");
		return (Node *) newvar;
	}
	if (IsA(node, PlaceHolderVar))
	{
		PlaceHolderVar *phv = (PlaceHolderVar *) node;

		/* See if the PlaceHolderVar has bubbled up from a lower plan node */
		if (context->subplan_itlist->has_ph_vars)
		{
			newvar = search_indexed_tlist_for_non_var((Node *) phv,
													  context->subplan_itlist,
													  OUTER);
			if (newvar)
				return (Node *) newvar;
		}
		/* If not supplied by input plan, evaluate the contained expr */
		return fix_upper_expr_mutator((Node *) phv->phexpr, context);
	}
	/* Try matching more complex expressions too, if tlist has any */
	if (context->subplan_itlist->has_non_vars && !IsA(node, GroupId))
	{
		newvar = search_indexed_tlist_for_non_var(node,
												  context->subplan_itlist,
												  OUTER);
		if (newvar)
			return (Node *) newvar;
	}
	fix_expr_common(context->glob, node);
	return expression_tree_mutator(node,
								   fix_upper_expr_mutator,
								   (void *) context);
}

/*
 * set_returning_clause_references
 *		Perform setrefs.c's work on a RETURNING targetlist
 *
 * If the query involves more than just the result table, we have to
 * adjust any Vars that refer to other tables to reference junk tlist
 * entries in the top subplan's targetlist.  Vars referencing the result
 * table should be left alone, however (the executor will evaluate them
 * using the actual heap tuple, after firing triggers if any).	In the
 * adjusted RETURNING list, result-table Vars will still have their
 * original varno, but Vars for other rels will have varno OUTER.
 *
 * We also must perform opcode lookup and add regclass OIDs to
 * glob->relationOids.
 *
 * 'rlist': the RETURNING targetlist to be fixed
 * 'topplan': the top subplan node that will be just below the ModifyTable
 *		node (note it's not yet passed through set_plan_references)
 * 'resultRelation': RT index of the associated result relation
 *
 * Note: we assume that result relations will have rtoffset zero, that is,
 * they are not coming from a subplan.
 */
List *
set_returning_clause_references(PlannerGlobal *glob,
								List *rlist,
								Plan *topplan,
								Index resultRelation)
{
	indexed_tlist *itlist;

	/*
	 * We can perform the desired Var fixup by abusing the fix_join_expr
	 * machinery that normally handles inner indexscan fixup.  We search the
	 * top plan's targetlist for Vars of non-result relations, and use
	 * fix_join_expr to convert RETURNING Vars into references to those tlist
	 * entries, while leaving result-rel Vars as-is.
	 *
	 * PlaceHolderVars will also be sought in the targetlist, but no
	 * more-complex expressions will be.  Note that it is not possible for a
	 * PlaceHolderVar to refer to the result relation, since the result is
	 * never below an outer join.  If that case could happen, we'd have to be
	 * prepared to pick apart the PlaceHolderVar and evaluate its contained
	 * expression instead.
	 */
	itlist = build_tlist_index_other_vars(topplan->targetlist, resultRelation);

	rlist = fix_join_expr(glob,
						  rlist,
						  itlist,
						  NULL,
						  resultRelation,
						  0);

	pfree(itlist);

	return rlist;
}

/*****************************************************************************
 *					OPERATOR REGPROC LOOKUP
 *****************************************************************************/

/*
 * fix_opfuncids
 *	  Calculate opfuncid field from opno for each OpExpr node in given tree.
 *	  The given tree can be anything expression_tree_walker handles.
 *
 * The argument is modified in-place.  (This is OK since we'd want the
 * same change for any node, even if it gets visited more than once due to
 * shared structure.)
 */
void
fix_opfuncids(Node *node)
{
	/* This tree walk requires no special setup, so away we go... */
	fix_opfuncids_walker(node, NULL);
}

static bool
fix_opfuncids_walker(Node *node, void *context)
{
	if (node == NULL)
		return false;
	if (IsA(node, Grouping))
		return false;
	if (IsA(node, GroupId))
		return false;
	if (IsA(node, OpExpr))
		set_opfuncid((OpExpr *) node);
	else if (IsA(node, DistinctExpr))
		set_opfuncid((OpExpr *) node);	/* rely on struct equivalence */
	else if (IsA(node, NullIfExpr))
		set_opfuncid((OpExpr *) node);	/* rely on struct equivalence */
	else if (IsA(node, ScalarArrayOpExpr))
		set_sa_opfuncid((ScalarArrayOpExpr *) node);
	return expression_tree_walker(node, fix_opfuncids_walker, context);
}

/*
 * set_opfuncid
 *		Set the opfuncid (procedure OID) in an OpExpr node,
 *		if it hasn't been set already.
 *
 * Because of struct equivalence, this can also be used for
 * DistinctExpr and NullIfExpr nodes.
 */
void
set_opfuncid(OpExpr *opexpr)
{
	if (opexpr->opfuncid == InvalidOid)
		opexpr->opfuncid = get_opcode(opexpr->opno);
}

/*
 * set_sa_opfuncid
 *		As above, for ScalarArrayOpExpr nodes.
 */
void
set_sa_opfuncid(ScalarArrayOpExpr *opexpr)
{
	if (opexpr->opfuncid == InvalidOid)
		opexpr->opfuncid = get_opcode(opexpr->opno);
}

/*****************************************************************************
 *					QUERY DEPENDENCY MANAGEMENT
 *****************************************************************************/

/*
 * record_plan_function_dependency
 *		Mark the current plan as depending on a particular function.
 *
 * This is exported so that the function-inlining code can record a
 * dependency on a function that it's removed from the plan tree.
 */
void
record_plan_function_dependency(PlannerGlobal *glob, Oid funcid)
{
	/*
	 * For performance reasons, we don't bother to track built-in functions;
	 * we just assume they'll never change (or at least not in ways that'd
	 * invalidate plans using them).  For this purpose we can consider a
	 * built-in function to be one with OID less than FirstBootstrapObjectId.
	 * Note that the OID generator guarantees never to generate such an OID
	 * after startup, even at OID wraparound.
	 */
	if (funcid >= (Oid) FirstBootstrapObjectId)
	{
		HeapTuple	func_tuple;
		PlanInvalItem *inval_item;

		func_tuple = SearchSysCache1(PROCOID, ObjectIdGetDatum(funcid));
		if (!HeapTupleIsValid(func_tuple))
			elog(ERROR, "cache lookup failed for function %u", funcid);

		inval_item = makeNode(PlanInvalItem);

		/*
		 * It would work to use any syscache on pg_proc, but plancache.c
		 * expects us to use PROCOID.
		 */
		inval_item->cacheId = PROCOID;
		inval_item->tupleId = func_tuple->t_self;

		glob->invalItems = lappend(glob->invalItems, inval_item);

		ReleaseSysCache(func_tuple);
	}
}

/*
 * extract_query_dependencies
 *		Given a not-yet-planned query or queries (i.e. a Query node or list
 *		of Query nodes), extract dependencies just as set_plan_references
 *		would do.
 *
 * This is needed by plancache.c to handle invalidation of cached unplanned
 * queries.
 */
void
extract_query_dependencies(Node *query,
						   List **relationOids,
						   List **invalItems)
{
	PlannerGlobal glob;

	/* Make up a dummy PlannerGlobal so we can use this module's machinery */
	MemSet(&glob, 0, sizeof(glob));
	glob.type = T_PlannerGlobal;
	glob.relationOids = NIL;
	glob.invalItems = NIL;

	(void) extract_query_dependencies_walker(query, &glob);

	*relationOids = glob.relationOids;
	*invalItems = glob.invalItems;
}

static bool
extract_query_dependencies_walker(Node *node, PlannerGlobal *context)
{
	if (node == NULL)
		return false;
	Assert(!IsA(node, PlaceHolderVar));
	/* Extract function dependencies and check for regclass Consts */
	fix_expr_common(context, node);
	if (IsA(node, Query))
	{
		Query	   *query = (Query *) node;
		ListCell   *lc;

		if (query->commandType == CMD_UTILITY)
		{
			/* Ignore utility statements, except EXPLAIN */
			if (IsA(query->utilityStmt, ExplainStmt))
			{
				query = (Query *) ((ExplainStmt *) query->utilityStmt)->query;
				Assert(IsA(query, Query));
				Assert(query->commandType != CMD_UTILITY);
			}
			else
				return false;
		}

		/* Collect relation OIDs in this Query's rtable */
		foreach(lc, query->rtable)
		{
			RangeTblEntry *rte = (RangeTblEntry *) lfirst(lc);

			if (rte->rtekind == RTE_RELATION)
				context->relationOids = lappend_oid(context->relationOids,
													rte->relid);
		}

		/* And recurse into the query's subexpressions */
		return query_tree_walker(query, extract_query_dependencies_walker,
								 (void *) context, 0);
	}
	return expression_tree_walker(node, extract_query_dependencies_walker,
								  (void *) context);
}

/*
 * cdb_extract_plan_dependencies()
 *		Given a fully built Plan tree, extract their dependencies just as
 *		set_plan_references_ would have done.
 *
 * This is used to extract dependencies from a plan that has been created
 * by ORCA (set_plan_references() does this usually, but ORCA doesn't use
 * it). This adds the new entries directly to PlannerGlobal.relationOids
 * and invalItems.
 *
 * Note: This recurses into SubPlans. You better still call this for
 * every subplan in a overall plan, to make sure you capture dependencies
 * from subplans that are not referenced from the main plan, because
 * changes to the relations in eliminated subplans might require
 * re-planning, too. (XXX: it would be better to not recurse into SubPlans
 * here, as that's a waste of time.)
 */
void
cdb_extract_plan_dependencies(PlannerGlobal *glob, Plan *plan)
{
	cdb_extract_plan_dependencies_context context;

	context.base.node = (Node *) glob;
	context.glob = glob;

	(void) cdb_extract_plan_dependencies_walker((Node *) plan, &context);
}

static bool
cdb_extract_plan_dependencies_walker(Node *node, cdb_extract_plan_dependencies_context *context)
{
	if (node == NULL)
		return false;
	/* Extract function dependencies and check for regclass Consts */
	fix_expr_common(context->glob, node);

	return plan_tree_walker(node, cdb_extract_plan_dependencies_walker,
								  (void *) context);
}

/*
 * cdb_expr_requires_full_eval
 *
 * Returns true if expr could call a set-returning function.
 */
bool
cdb_expr_requires_full_eval(Node *node)
{
    return expression_returns_set(node);
}                               /* cdb_expr_requires_full_eval */


/*
 * cdb_insert_result_node
 *
 * Adjusts the tree so that the target list of the given Plan node
 * will contain only Var nodes.  The old target list is moved onto
 * a new Result node which will be inserted above the given node.
 * Returns the new result node.
 *
 * This is needed, because we have gutted out the support for evaluating
 * set-returning-functions in targetlists in the executor, in all
 * nodes except the Result node. That gives a marginal performance
 * gain when there are no set-returning-functions in the target list,
 * which is the common case.
 */
Plan *
cdb_insert_result_node(PlannerGlobal *glob, Plan *plan, int rtoffset)
{
    Plan   *resultplan;
    Flow   *flow;

    Assert(!IsA(plan, Result) &&
           cdb_expr_requires_full_eval((Node *)plan->targetlist));

    /* Unhook the Flow node temporarily.  Caller has already fixed it up. */
    flow = plan->flow;
	plan->flow = NULL;

	/*
	 * Build a Result node to take over the targetlist from the given Plan.
	 *
	 * XXX: We don't have a PlannerInfo struct at hand here, so we pass NULL
	 * and hope that make_result doesn't really need it. It's really too late
	 * to insert Result nodes at this late stage in the planner, we should
	 * eliminate the need for this.
	 */
    resultplan = (Plan *) make_result(NULL, plan->targetlist, NULL, plan);

    /* Build a new targetlist for the given Plan, with Var nodes only. */
    plan->targetlist = flatten_tlist(plan->targetlist,
									 PVC_RECURSE_AGGREGATES,
									 PVC_INCLUDE_PLACEHOLDERS);

    /* Fix up the Result node and the Plan tree below it. */
    resultplan = set_plan_refs(glob, resultplan, rtoffset);

    /* Reattach the Flow node. */
    resultplan->flow = flow;
	plan->flow = flow;

    return resultplan;
}                               /* cdb_insert_result_node */<|MERGE_RESOLUTION|>--- conflicted
+++ resolved
@@ -4,13 +4,9 @@
  *	  Post-processing of a completed plan tree: fix references to subplan
  *	  vars, compute regproc values for operators, etc
  *
-<<<<<<< HEAD
  * Portions Copyright (c) 2005-2008, Greenplum inc
  * Portions Copyright (c) 2012-Present Pivotal Software, Inc.
- * Portions Copyright (c) 1996-2009, PostgreSQL Global Development Group
-=======
  * Portions Copyright (c) 1996-2010, PostgreSQL Global Development Group
->>>>>>> 1084f317
  * Portions Copyright (c) 1994, Regents of the University of California
  *
  *
@@ -869,16 +865,11 @@
 			}
 			break;
 		case T_Agg:
-<<<<<<< HEAD
-=======
-		case T_Group:
->>>>>>> 1084f317
 			set_upper_references(glob, plan, rtoffset);
 			break;
 		case T_WindowAgg:
 			{
 				WindowAgg  *wplan = (WindowAgg *) plan;
-<<<<<<< HEAD
 				indexed_tlist  *subplan_itlist;
 
 				set_upper_references(glob, plan, rtoffset);
@@ -904,20 +895,6 @@
 									   subplan_itlist, rtoffset);
 					pfree(subplan_itlist);
 				}
-=======
-
-				set_upper_references(glob, plan, rtoffset);
-
-				/*
-				 * Like Limit node limit/offset expressions, WindowAgg has
-				 * frame offset expressions, which cannot contain subplan
-				 * variable refs, so fix_scan_expr works for them.
-				 */
-				wplan->startOffset =
-					fix_scan_expr(glob, wplan->startOffset, rtoffset);
-				wplan->endOffset =
-					fix_scan_expr(glob, wplan->endOffset, rtoffset);
->>>>>>> 1084f317
 			}
 			break;
 		case T_Result:
