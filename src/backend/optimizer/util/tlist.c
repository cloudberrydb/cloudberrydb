--- conflicted
+++ resolved
@@ -3,13 +3,9 @@
  * tlist.c
  *	  Target list manipulation routines
  *
-<<<<<<< HEAD
  * Portions Copyright (c) 2007-2008, Greenplum inc
  * Portions Copyright (c) 2012-Present Pivotal Software, Inc.
- * Portions Copyright (c) 1996-2011, PostgreSQL Global Development Group
-=======
  * Portions Copyright (c) 1996-2012, PostgreSQL Global Development Group
->>>>>>> 80edfd76
  * Portions Copyright (c) 1994, Regents of the University of California
  *
  *
@@ -24,11 +20,7 @@
 #include "nodes/nodeFuncs.h"
 #include "optimizer/planmain.h"
 #include "optimizer/tlist.h"
-<<<<<<< HEAD
-#include "optimizer/var.h"
-#include "utils/lsyscache.h"
-=======
->>>>>>> 80edfd76
+#include "utils/lsyscache.h" /* get_typavgwidth() */
 
 typedef struct maxSortGroupRef_context
 {
