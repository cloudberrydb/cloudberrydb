/*-------------------------------------------------------------------------
 *
 * pg_collation.c
 *	  routines to support manipulation of the pg_collation relation
 *
 * Portions Copyright (c) 1996-2014, PostgreSQL Global Development Group
 * Portions Copyright (c) 1994, Regents of the University of California
 *
 *
 * IDENTIFICATION
 *	  src/backend/catalog/pg_collation.c
 *
 *-------------------------------------------------------------------------
 */
#include "postgres.h"

#include "access/genam.h"
#include "access/heapam.h"
#include "access/htup_details.h"
#include "access/sysattr.h"
#include "catalog/dependency.h"
#include "catalog/indexing.h"
#include "catalog/objectaccess.h"
#include "catalog/pg_collation.h"
#include "catalog/pg_collation_fn.h"
#include "catalog/pg_namespace.h"
#include "mb/pg_wchar.h"
#include "utils/builtins.h"
#include "utils/fmgroids.h"
#include "utils/rel.h"
#include "utils/syscache.h"
#include "utils/tqual.h"


/*
 * CollationCreate
 *
 * Add a new tuple to pg_collation.
 *
 * if_not_exists: if true, don't fail on duplicate name, just print a notice
 * and return InvalidOid.
 * quiet: if true, don't fail on duplicate name, just silently return
 * InvalidOid (overrides if_not_exists).
 */
Oid
CollationCreate(const char *collname, Oid collnamespace,
				Oid collowner,
				int32 collencoding,
				const char *collcollate, const char *collctype,
				bool if_not_exists,
				bool quiet)
{
	Relation	rel;
	TupleDesc	tupDesc;
	HeapTuple	tup;
	Datum		values[Natts_pg_collation];
	bool		nulls[Natts_pg_collation];
	NameData	name_name,
				name_collate,
				name_ctype;
	Oid			oid;
	ObjectAddress myself,
				referenced;

	AssertArg(collname);
	AssertArg(collnamespace);
	AssertArg(collowner);
	AssertArg(collcollate);
	AssertArg(collctype);

	/*
	 * Make sure there is no existing collation of same name & encoding.
	 *
	 * This would be caught by the unique index anyway; we're just giving a
	 * friendlier error message.  The unique index provides a backstop against
	 * race conditions.
	 */
	if (SearchSysCacheExists3(COLLNAMEENCNSP,
							  PointerGetDatum(collname),
							  Int32GetDatum(collencoding),
							  ObjectIdGetDatum(collnamespace)))
	{
		if (quiet)
			return InvalidOid;
		else if (if_not_exists)
		{
			ereport(NOTICE,
					(errcode(ERRCODE_DUPLICATE_OBJECT),
					 collencoding == -1
					 ? errmsg("collation \"%s\" already exists, skipping",
							  collname)
					 : errmsg("collation \"%s\" for encoding \"%s\" already exists, skipping",
							  collname, pg_encoding_to_char(collencoding))));
			return InvalidOid;
		}
		else
			ereport(ERROR,
					(errcode(ERRCODE_DUPLICATE_OBJECT),
					 collencoding == -1
					 ? errmsg("collation \"%s\" already exists",
							  collname)
					 : errmsg("collation \"%s\" for encoding \"%s\" already exists",
							  collname, pg_encoding_to_char(collencoding))));
	}

	/* open pg_collation; see below about the lock level */
	rel = heap_open(CollationRelationId, ShareRowExclusiveLock);

	/*
<<<<<<< HEAD
	 * Also forbid a specific-encoding collation shadowing an any-encoding
	 * collation, or an any-encoding collation being shadowed (see
	 * get_collation_name()).  This test is not backed up by the unique index,
	 * so we take a ShareRowExclusiveLock earlier, to protect against
	 * concurrent changes fooling this check.
=======
	 * Also forbid matching an any-encoding entry.  This test of course is not
	 * backed up by the unique index, but it's not a problem since we don't
	 * support adding any-encoding entries after initdb.
>>>>>>> ab76208e
	 */
	if ((collencoding == -1 &&
		 SearchSysCacheExists3(COLLNAMEENCNSP,
							   PointerGetDatum(collname),
							   Int32GetDatum(GetDatabaseEncoding()),
							   ObjectIdGetDatum(collnamespace))) ||
		(collencoding != -1 &&
		 SearchSysCacheExists3(COLLNAMEENCNSP,
							   PointerGetDatum(collname),
							   Int32GetDatum(-1),
							   ObjectIdGetDatum(collnamespace))))
	{
		if (quiet)
		{
			heap_close(rel, NoLock);
			return InvalidOid;
		}
		else if (if_not_exists)
		{
			heap_close(rel, NoLock);
			ereport(NOTICE,
					(errcode(ERRCODE_DUPLICATE_OBJECT),
					 errmsg("collation \"%s\" already exists, skipping",
							collname)));
			return InvalidOid;
		}
		else
			ereport(ERROR,
					(errcode(ERRCODE_DUPLICATE_OBJECT),
					 errmsg("collation \"%s\" already exists",
							collname)));
	}

	tupDesc = RelationGetDescr(rel);

	/* form a tuple */
	memset(nulls, 0, sizeof(nulls));

	namestrcpy(&name_name, collname);
	values[Anum_pg_collation_collname - 1] = NameGetDatum(&name_name);
	values[Anum_pg_collation_collnamespace - 1] = ObjectIdGetDatum(collnamespace);
	values[Anum_pg_collation_collowner - 1] = ObjectIdGetDatum(collowner);
	values[Anum_pg_collation_collencoding - 1] = Int32GetDatum(collencoding);
	namestrcpy(&name_collate, collcollate);
	values[Anum_pg_collation_collcollate - 1] = NameGetDatum(&name_collate);
	namestrcpy(&name_ctype, collctype);
	values[Anum_pg_collation_collctype - 1] = NameGetDatum(&name_ctype);

	tup = heap_form_tuple(tupDesc, values, nulls);

	/* insert a new tuple */
	oid = simple_heap_insert(rel, tup);
	Assert(OidIsValid(oid));

	/* update the index if any */
	CatalogUpdateIndexes(rel, tup);

	/* set up dependencies for the new collation */
	myself.classId = CollationRelationId;
	myself.objectId = oid;
	myself.objectSubId = 0;

	/* create dependency on namespace */
	referenced.classId = NamespaceRelationId;
	referenced.objectId = collnamespace;
	referenced.objectSubId = 0;
	recordDependencyOn(&myself, &referenced, DEPENDENCY_NORMAL);

	/* create dependency on owner */
	recordDependencyOnOwner(CollationRelationId, HeapTupleGetOid(tup),
							collowner);

	/* dependency on extension */
	recordDependencyOnCurrentExtension(&myself, false);

	/* Post creation hook for new collation */
	InvokeObjectPostCreateHook(CollationRelationId, oid, 0);

	heap_freetuple(tup);
	heap_close(rel, NoLock);

	return oid;
}

/*
 * RemoveCollationById
 *
 * Remove a tuple from pg_collation by Oid. This function is solely
 * called inside catalog/dependency.c
 */
void
RemoveCollationById(Oid collationOid)
{
	Relation	rel;
	ScanKeyData scanKeyData;
	SysScanDesc scandesc;
	HeapTuple	tuple;

	rel = heap_open(CollationRelationId, RowExclusiveLock);

	ScanKeyInit(&scanKeyData,
				ObjectIdAttributeNumber,
				BTEqualStrategyNumber, F_OIDEQ,
				ObjectIdGetDatum(collationOid));

	scandesc = systable_beginscan(rel, CollationOidIndexId, true,
								  NULL, 1, &scanKeyData);

	tuple = systable_getnext(scandesc);

	if (HeapTupleIsValid(tuple))
		simple_heap_delete(rel, &tuple->t_self);
	else
		elog(ERROR, "could not find tuple for collation %u", collationOid);

	systable_endscan(scandesc);

	heap_close(rel, RowExclusiveLock);
}<|MERGE_RESOLUTION|>--- conflicted
+++ resolved
@@ -107,17 +107,11 @@
 	rel = heap_open(CollationRelationId, ShareRowExclusiveLock);
 
 	/*
-<<<<<<< HEAD
 	 * Also forbid a specific-encoding collation shadowing an any-encoding
 	 * collation, or an any-encoding collation being shadowed (see
 	 * get_collation_name()).  This test is not backed up by the unique index,
 	 * so we take a ShareRowExclusiveLock earlier, to protect against
 	 * concurrent changes fooling this check.
-=======
-	 * Also forbid matching an any-encoding entry.  This test of course is not
-	 * backed up by the unique index, but it's not a problem since we don't
-	 * support adding any-encoding entries after initdb.
->>>>>>> ab76208e
 	 */
 	if ((collencoding == -1 &&
 		 SearchSysCacheExists3(COLLNAMEENCNSP,
