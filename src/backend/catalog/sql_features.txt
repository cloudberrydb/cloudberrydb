--- conflicted
+++ resolved
@@ -425,13 +425,8 @@
 T211	Basic trigger capability	06	Support for run-time rules for the interaction of triggers and constraints	NO	
 T211	Basic trigger capability	07	TRIGGER privilege	YES	
 T211	Basic trigger capability	08	Multiple triggers for the same event are executed in the order in which they were created in the catalog	NO	intentionally omitted
-<<<<<<< HEAD
 T212	Enhanced trigger capability			NO	
 T213	INSTEAD OF triggers			NO	
-=======
-T212	Enhanced trigger capability			YES	
-T213	INSTEAD OF triggers			YES	
->>>>>>> a4bebdd9
 T231	Sensitive cursors			YES	
 T241	START TRANSACTION statement			YES	
 T251	SET TRANSACTION statement: LOCAL option			NO	
