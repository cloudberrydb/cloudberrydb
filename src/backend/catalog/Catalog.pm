--- conflicted
+++ resolved
@@ -11,18 +11,6 @@
 #
 #----------------------------------------------------------------------
 
-
-# In Greenplum, we have added extra columns to some catalog tables. To avoid
-# having to change every single DATA row in those header files, which would
-# create massive merge conflicts when merging with upstream, the extra
-# columns are marked with GPDB_COLUMN_DEFAULT() lines in the header files,
-# which provides a default for every data row that's missing the column. That
-# way, new rows can have all the columns, but there's no need to modify rows
-# inherited from upstream.
-#
-# The ProcessDataLine function modifies each DATA row, injecting the defaults
-# and extra values.
-
 package Catalog;
 
 use strict;
@@ -30,19 +18,10 @@
 
 use File::Compare;
 
-<<<<<<< HEAD
-# For error reporting.
-my $current_line;
-
-# Call this function with an array of names of header files to parse.
-# Returns a nested data structure describing the data in the headers.
-sub Catalogs
-=======
 
 # Parses a catalog header file into a data structure describing the schema
 # of the catalog.
 sub ParseHeader
->>>>>>> 9e1c9f95
 {
 	my $input_file = shift;
 
@@ -57,15 +36,6 @@
 		'TransactionId' => 'xid',
 		'XLogRecPtr'    => 'pg_lsn');
 
-<<<<<<< HEAD
-	foreach my $input_file (@_)
-	{
-		my %coldefaults;
-		my %extra_values;
-		my %catalog;
-		$catalog{columns} = [];
-		$catalog{data} = [];
-=======
 	my %catalog;
 	my $declaring_attributes = 0;
 	my $is_varlen            = 0;
@@ -75,7 +45,6 @@
 	$catalog{toasting}    = [];
 	$catalog{indexing}    = [];
 	$catalog{client_code} = [];
->>>>>>> 9e1c9f95
 
 	open(my $ifh, '<', $input_file) || die "$input_file: $!";
 
@@ -86,9 +55,6 @@
 		# Set appropriate flag when we're in certain code sections.
 		if (/^#/)
 		{
-<<<<<<< HEAD
-			$current_line = $_;
-=======
 			$is_varlen = 1 if /^#ifdef\s+CATALOG_VARLEN/;
 			if (/^#ifdef\s+EXPOSE_TO_CLIENT_CODE/)
 			{
@@ -97,7 +63,6 @@
 			}
 			next if !$is_client_code;
 		}
->>>>>>> 9e1c9f95
 
 		if (!$is_client_code)
 		{
@@ -105,6 +70,7 @@
 			s;/\*(.|\n)*\*/;;g;
 			if (m;/\*;)
 			{
+
 				# handle multi-line comments properly.
 				my $next_line = <$ifh>;
 				die "$input_file: ends within C-style comment\n"
@@ -120,21 +86,6 @@
 			s/\s+/ /g;
 		}
 
-<<<<<<< HEAD
-			# Push the data into the appropriate data structure.
-			if (/^DATA\(insert(\s+OID\s+=\s+(\d+))?\s+\(\s*(.*)\s*\)\s*\)$/)
-			{
-				my $bki_values = $3;
-				$bki_values = ProcessDataLine(\%catalog, $bki_values, \%coldefaults, \%extra_values);
-
-				undef %extra_values;
-
-				push @{ $catalog{data} }, { oid => $2, bki_values => $bki_values };
-			}
-			elsif (/^DESCR\(\"(.*)\"\)$/)
-			{
-				$most_recent = $catalog{data}->[-1];
-=======
 		# Push the data into the appropriate data structure.
 		# Caution: when adding new recognized OID-defining macros,
 		# also update src/include/catalog/renumber_oids.pl.
@@ -158,7 +109,6 @@
 			$catalog{catname}            = $1;
 			$catalog{relation_oid}       = $2;
 			$catalog{relation_oid_macro} = $3;
->>>>>>> 9e1c9f95
 
 			$catalog{bootstrap} = /BKI_BOOTSTRAP/ ? ' bootstrap' : '';
 			$catalog{shared_relation} =
@@ -196,38 +146,7 @@
 			{
 				$declaring_attributes = 0;
 			}
-<<<<<<< HEAD
-			# GPDB_COLUMN_DEFAULT(<colname>, <default>)
-			elsif (m/GPDB_COLUMN_DEFAULT\s*\(\s*([[:word:]]+),\s*(.*)\)/)
-			{
-				my $colname = $1;
-				my $coldefault = $2;
-				my $found = 0;
-
-				foreach my $column ( @{ $catalog{columns} } )
-				{
-					my $attname = $column->{name};
-					if ($attname eq $colname)
-					{
-						$found = 1;
-					}
-				}
-				die "unknown column $colname on line: $current_line" if !$found;
-
-				$coldefaults{$colname} = $coldefault;
-			}
-			# GPDB_EXTRA_COL(colname = value)
-			elsif (m/^GPDB_EXTRA_COL\(\s*(\w+)\s*=\s*(.+)\s*\)/)
-			{
-				my $colname = $1;
-				my $val = $2;
-
-				$extra_values{$colname} = $val;
-			}
-			elsif ($declaring_attributes)
-=======
 			else
->>>>>>> 9e1c9f95
 			{
 				my %column;
 				my @attopts = split /\s+/, $_;
@@ -384,6 +303,17 @@
 	# If this is pg_type, auto-generate array types too.
 	GenerateArrayTypes($schema, $data) if $catname eq 'pg_type';
 
+	#
+	# GPDB:
+	# Bitmap Index AM supports all the same operations as the B-tree index, it
+	# just stores the entries differently. Make copies of all the built-in B-tree
+	# operator classes and families for the bitmap AM, too.
+	#
+	GenerateBitmapOpFamilies($schema, $data) if $catname eq 'pg_opfamily';
+	GenerateBitmapOpClasses($schema, $data) if $catname eq 'pg_opclass';
+	GenerateBitmapAmOps($schema, $data) if $catname eq 'pg_amop';
+	GenerateBitmapAmProcs($schema, $data) if $catname eq 'pg_amproc';
+
 	return $data;
 }
 
@@ -496,6 +426,135 @@
 	}
 
 	push @$types, @array_types;
+
+	return;
+}
+
+sub GenerateBitmapOpFamilies
+{
+	my $pgopfamily_schema = shift;
+	my $opfamilies         = shift;
+	my @bitmap_opfamilies;
+
+	foreach my $opfamily (@$opfamilies)
+	{
+		next if !(ref $opfamily eq 'HASH');
+		next if !($opfamily->{opfmethod} eq 'btree');
+
+		my %bitmap_opfamily;
+
+		# Set up metadata fields for the bitmap opfamily.
+		%bitmap_opfamily = %{$opfamily};
+		$bitmap_opfamily{autogenerated} = 1;
+		$bitmap_opfamily{opfmethod} = 'bitmap';
+
+		# Clear out OIDs
+		delete $bitmap_opfamily{oid};
+		delete $bitmap_opfamily{oid_symbol};
+
+		push @bitmap_opfamilies, \%bitmap_opfamily;
+	}
+
+	push @$opfamilies, @bitmap_opfamilies;
+
+	return;
+}
+
+sub GenerateBitmapOpClasses
+{
+	my $pgopclass_schema = shift;
+	my $opclasses         = shift;
+	my @bitmap_opclasses;
+
+	foreach my $opclass (@$opclasses)
+	{
+		next if !(ref $opclass eq 'HASH');
+		next if !($opclass->{opcmethod} eq 'btree');
+
+		my %bitmap_opclass;
+
+		# Set up metadata fields for the bitmap opclass.
+		%bitmap_opclass = %{$opclass};
+		$bitmap_opclass{autogenerated} = 1;
+		$bitmap_opclass{opcmethod} = 'bitmap';
+		$bitmap_opclass{opcfamily} =~ s/btree/bitmap/;
+
+		# Undo the "ugly little hack" on name_ops opclass to use
+		# 'cstring' as the key type for 'name' datatype.
+		if ($opclass->{opcname} eq 'name_ops')
+		{
+			$bitmap_opclass{opckeytype} = 0;
+		}
+
+		# Clear out OIDs
+		delete $bitmap_opclass{oid};
+		delete $bitmap_opclass{oid_symbol};
+
+		push @bitmap_opclasses, \%bitmap_opclass;
+	}
+
+	push @$opclasses, @bitmap_opclasses;
+
+	return;
+}
+
+sub GenerateBitmapAmOps
+{
+	my $pgamop_schema = shift;
+	my $amops         = shift;
+	my @bitmap_amops;
+
+	foreach my $amop (@$amops)
+	{
+		next if !(ref $amop eq 'HASH');
+		next if !($amop->{amopmethod} eq 'btree');
+
+		my %bitmap_amop;
+
+		# Set up metadata fields for the bitmap opclass.
+		%bitmap_amop = %{$amop};
+		$bitmap_amop{autogenerated} = 1;
+		$bitmap_amop{amopmethod} = 'bitmap';
+		$bitmap_amop{amopfamily} =~ s/btree/bitmap/;
+
+		# Clear out OIDs
+		delete $bitmap_amop{oid};
+		delete $bitmap_amop{oid_symbol};
+
+		push @bitmap_amops, \%bitmap_amop;
+	}
+
+	push @$amops, @bitmap_amops;
+
+	return;
+}
+
+sub GenerateBitmapAmProcs
+{
+	my $pgamproc_schema = shift;
+	my $amprocs         = shift;
+	my @bitmap_amprocs;
+
+	foreach my $amproc (@$amprocs)
+	{
+		next if !(ref $amproc eq 'HASH');
+		next if !($amproc->{amprocfamily} =~ '^btree/');
+
+		my %bitmap_amproc;
+
+		# Set up metadata fields for the bitmap opclass.
+		%bitmap_amproc = %{$amproc};
+		$bitmap_amproc{autogenerated} = 1;
+		$bitmap_amproc{amprocfamily} =~ s/btree/bitmap/;
+
+		# Clear out OIDs
+		delete $bitmap_amproc{oid};
+		delete $bitmap_amproc{oid_symbol};
+
+		push @bitmap_amprocs, \%bitmap_amproc;
+	}
+
+	push @$amprocs, @bitmap_amprocs;
 
 	return;
 }
@@ -621,92 +680,4 @@
 	return \@oids;
 }
 
-
-# Injects default values for missing columns, per GPDB_COLUMN_DEFAULT()
-# and GPDB_EXTRA_COL() directives.
-use Text::ParseWords;
-sub ProcessDataLine
-{
-	my $catalog = shift;
-	my $middle = shift;
-	my $coldefaults = shift;
-	my $extra_values = shift;
-
-	my %colnums;
-
-	my %coldefaults_by_colnum;
-
-	my $numdefaults = keys %$coldefaults;
-
-	my $i = 1;
-	foreach my $column ( @{ $catalog->{columns} } )
-	{
-		my $attname = $column->{name};
-		$colnums{$attname} = $i;
-
-		$i = $i + 1;
-	}
-	my $numcols = $i - 1;
-
-	foreach my $colname ( keys %$coldefaults )
-	{
-		my $def = $coldefaults->{$colname};
-
-		my $colnum = $colnums{$colname};
-		if (!defined $colnum)
-		{
-			die "GPDB_COLUMN_DEFAULT line found for non-existent column \"$colname\"";
-		}
-
-		$coldefaults_by_colnum{$colnum} = $def;
-	}
-
-
-	# Trim whitespace from beginning and end of $middle.
-	$middle =~ s/^\s+|\s+$//g;
-
-	# Ok, $middle now contains the columns, separated by spaces.
-	# We can't just use split() on it, because we mustn't split
-	# at strings inside quotes, e.g. "two words". Text::ParseWords
-	# can do that for us.
-	my @cols = Text::ParseWords::parse_line('\s+', 1, $middle);
-
-	my $n = scalar @cols;
-
-	if ($n == $numcols)
-	{
-		# The lines has all columns, it's OK as it is.
-	}
-	elsif ($n == $numcols - $numdefaults)
-	{
-		# The line is missing the optional columns. Insert defaults for them.
-
-		# Splice the defaults into the array.
-		foreach my $colnum (sort { $a <=> $b } keys %coldefaults_by_colnum) {
-			splice @cols, ($colnum - 1), 0, $coldefaults_by_colnum{$colnum};
-		}
-
-		# Apply any extra per-line values.
-		foreach my $colname (keys %$extra_values) {
-			my $colnum = $colnums{$colname};
-			my $extra_value = $extra_values->{$colname};
-
-			if (!defined $colnum)
-			{
-				die "GPDB_EXTRA_COL line found for non-existent column \"$colname\"";
-			}
-
-			$cols[$colnum - 1] = $extra_value;
-		}
-
-		$middle = join(' ', @cols);
-	}
-	else
-	{
-		die("invalid number of columns ($n) at line:\n$current_line");
-	}
-
-	return $middle;
-}
-
 1;