/*-------------------------------------------------------------------------
 *
 * pg_aggregate.c
 *	  routines to support manipulation of the pg_aggregate relation
 *
 * Portions Copyright (c) 1996-2015, PostgreSQL Global Development Group
 * Portions Copyright (c) 1994, Regents of the University of California
 *
 *
 * IDENTIFICATION
 *	  src/backend/catalog/pg_aggregate.c
 *
 *-------------------------------------------------------------------------
 */
#include "postgres.h"

#include "access/heapam.h"
#include "access/htup_details.h"
#include "catalog/dependency.h"
#include "catalog/indexing.h"
#include "catalog/pg_aggregate.h"
#include "catalog/pg_language.h"
#include "catalog/pg_operator.h"
#include "catalog/pg_proc.h"
#include "catalog/pg_proc_fn.h"
#include "catalog/pg_type.h"
#include "cdb/cdbvars.h"
#include "miscadmin.h"
#include "parser/parse_coerce.h"
#include "parser/parse_func.h"
#include "parser/parse_oper.h"
#include "utils/acl.h"
#include "utils/builtins.h"
#include "utils/lsyscache.h"
#include "utils/rel.h"
#include "utils/syscache.h"


static Oid lookup_agg_function(List *fnName, int nargs, Oid *input_types,
					Oid variadicArgType,
					Oid *rettype);


/*
 * AggregateCreate
 */
ObjectAddress
AggregateCreate(const char *aggName,
				Oid aggNamespace,
				char aggKind,
				int numArgs,
				int numDirectArgs,
				oidvector *parameterTypes,
				Datum allParameterTypes,
				Datum parameterModes,
				Datum parameterNames,
				List *parameterDefaults,
				Oid variadicArgType,
				List *aggtransfnName,
				List *aggfinalfnName,
				List *aggcombinefnName,
				List *aggserialfnName,
				List *aggdeserialfnName,
				List *aggmtransfnName,
				List *aggminvtransfnName,
				List *aggmfinalfnName,
				bool finalfnExtraArgs,
				bool mfinalfnExtraArgs,
				List *aggsortopName,
				Oid aggTransType,
				int32 aggTransSpace,
				Oid aggmTransType,
				int32 aggmTransSpace,
				const char *agginitval,
				const char *aggminitval)
{
	Relation	aggdesc;
	HeapTuple	tup;
	bool		nulls[Natts_pg_aggregate];
	Datum		values[Natts_pg_aggregate];
	Form_pg_proc proc;
	Oid			transfn;
	Oid			finalfn = InvalidOid;	/* can be omitted */
	Oid			combinefn = InvalidOid;	/* can be omitted */
	Oid			serialfn = InvalidOid;	/* can be omitted */
	Oid			deserialfn = InvalidOid;	/* can be omitted */
	Oid			mtransfn = InvalidOid;	/* can be omitted */
	Oid			minvtransfn = InvalidOid;		/* can be omitted */
	Oid			mfinalfn = InvalidOid;	/* can be omitted */
	Oid			sortop = InvalidOid;	/* can be omitted */
	Oid		   *aggArgTypes = parameterTypes->values;
	bool		hasPolyArg;
	bool		hasInternalArg;
	bool		mtransIsStrict = false;
	Oid			rettype;
	Oid			finaltype;
	Oid			fnArgs[FUNC_MAX_ARGS];
	int			nargs_transfn;
	int			nargs_finalfn;
	Oid			procOid;
	TupleDesc	tupDesc;
	int			i;
	ObjectAddress myself,
				referenced;
	AclResult	aclresult;

	/* sanity checks (caller should have caught these) */
	if (!aggName)
		elog(ERROR, "no aggregate name supplied");

	if (!aggtransfnName)
		elog(ERROR, "aggregate must have a transition function");

	if (numDirectArgs < 0 || numDirectArgs > numArgs)
		elog(ERROR, "incorrect number of direct args for aggregate");

	/*
	 * Aggregates can have at most FUNC_MAX_ARGS-1 args, else the transfn
	 * and/or finalfn will be unrepresentable in pg_proc.  We must check now
	 * to protect fixed-size arrays here and possibly in called functions.
	 */
	if (numArgs < 0 || numArgs > FUNC_MAX_ARGS - 1)
		ereport(ERROR,
				(errcode(ERRCODE_TOO_MANY_ARGUMENTS),
				 errmsg_plural("aggregates cannot have more than %d argument",
							 "aggregates cannot have more than %d arguments",
							   FUNC_MAX_ARGS - 1,
							   FUNC_MAX_ARGS - 1)));

	/* check for polymorphic and INTERNAL arguments */
	hasPolyArg = false;
	hasInternalArg = false;
	for (i = 0; i < numArgs; i++)
	{
		if (IsPolymorphicType(aggArgTypes[i]))
			hasPolyArg = true;
		else if (aggArgTypes[i] == INTERNALOID)
			hasInternalArg = true;
	}

	/*
	 * If transtype is polymorphic, must have polymorphic argument also; else
	 * we will have no way to deduce the actual transtype.
	 */
	if (IsPolymorphicType(aggTransType) && !hasPolyArg)
		ereport(ERROR,
				(errcode(ERRCODE_INVALID_FUNCTION_DEFINITION),
				 errmsg("cannot determine transition data type"),
				 errdetail("An aggregate using a polymorphic transition type must have at least one polymorphic argument.")));

	/*
	 * Likewise for moving-aggregate transtype, if any
	 */
	if (OidIsValid(aggmTransType) &&
		IsPolymorphicType(aggmTransType) && !hasPolyArg)
		ereport(ERROR,
				(errcode(ERRCODE_INVALID_FUNCTION_DEFINITION),
				 errmsg("cannot determine transition data type"),
				 errdetail("An aggregate using a polymorphic transition type must have at least one polymorphic argument.")));

	/*
	 * An ordered-set aggregate that is VARIADIC must be VARIADIC ANY.  In
	 * principle we could support regular variadic types, but it would make
	 * things much more complicated because we'd have to assemble the correct
	 * subsets of arguments into array values.  Since no standard aggregates
	 * have use for such a case, we aren't bothering for now.
	 */
	if (AGGKIND_IS_ORDERED_SET(aggKind) && OidIsValid(variadicArgType) &&
		variadicArgType != ANYOID)
		ereport(ERROR,
				(errcode(ERRCODE_FEATURE_NOT_SUPPORTED),
				 errmsg("a variadic ordered-set aggregate must use VARIADIC type ANY")));

	/*
	 * If it's a hypothetical-set aggregate, there must be at least as many
	 * direct arguments as aggregated ones, and the last N direct arguments
	 * must match the aggregated ones in type.  (We have to check this again
	 * when the aggregate is called, in case ANY is involved, but it makes
	 * sense to reject the aggregate definition now if the declared arg types
	 * don't match up.)  It's unconditionally OK if numDirectArgs == numArgs,
	 * indicating that the grammar merged identical VARIADIC entries from both
	 * lists.  Otherwise, if the agg is VARIADIC, then we had VARIADIC only on
	 * the aggregated side, which is not OK.  Otherwise, insist on the last N
	 * parameter types on each side matching exactly.
	 */
	if (aggKind == AGGKIND_HYPOTHETICAL &&
		numDirectArgs < numArgs)
	{
		int			numAggregatedArgs = numArgs - numDirectArgs;

		if (OidIsValid(variadicArgType) ||
			numDirectArgs < numAggregatedArgs ||
			memcmp(aggArgTypes + (numDirectArgs - numAggregatedArgs),
				   aggArgTypes + numDirectArgs,
				   numAggregatedArgs * sizeof(Oid)) != 0)
			ereport(ERROR,
					(errcode(ERRCODE_INVALID_FUNCTION_DEFINITION),
					 errmsg("a hypothetical-set aggregate must have direct arguments matching its aggregated arguments")));
	}

	/*
	 * Find the transfn.  For ordinary aggs, it takes the transtype plus all
	 * aggregate arguments.  For ordered-set aggs, it takes the transtype plus
	 * all aggregated args, but not direct args.  However, we have to treat
	 * specially the case where a trailing VARIADIC item is considered to
	 * cover both direct and aggregated args.
	 */
	if (AGGKIND_IS_ORDERED_SET(aggKind))
	{
		if (numDirectArgs < numArgs)
			nargs_transfn = numArgs - numDirectArgs + 1;
		else
		{
			/* special case with VARIADIC last arg */
			Assert(variadicArgType != InvalidOid);
			nargs_transfn = 2;
		}
		fnArgs[0] = aggTransType;
		memcpy(fnArgs + 1, aggArgTypes + (numArgs - (nargs_transfn - 1)),
			   (nargs_transfn - 1) * sizeof(Oid));
	}
	else
	{
		nargs_transfn = numArgs + 1;
		fnArgs[0] = aggTransType;
		memcpy(fnArgs + 1, aggArgTypes, numArgs * sizeof(Oid));
	}
	transfn = lookup_agg_function(aggtransfnName, nargs_transfn,
								  fnArgs, variadicArgType,
								  &rettype);

	/*
	 * Return type of transfn (possibly after refinement by
	 * enforce_generic_type_consistency, if transtype isn't polymorphic) must
	 * exactly match declared transtype.
	 *
	 * In the non-polymorphic-transtype case, it might be okay to allow a
	 * rettype that's binary-coercible to transtype, but I'm not quite
	 * convinced that it's either safe or useful.  When transtype is
	 * polymorphic we *must* demand exact equality.
	 */
	if (rettype != aggTransType)
		ereport(ERROR,
				(errcode(ERRCODE_DATATYPE_MISMATCH),
				 errmsg("return type of transition function %s is not %s",
						NameListToString(aggtransfnName),
						format_type_be(aggTransType))));

	tup = SearchSysCache1(PROCOID, ObjectIdGetDatum(transfn));
	if (!HeapTupleIsValid(tup))
		elog(ERROR, "cache lookup failed for function %u", transfn);
	proc = (Form_pg_proc) GETSTRUCT(tup);

	/*
	 * If the transfn is strict and the initval is NULL, make sure first input
	 * type and transtype are the same (or at least binary-compatible), so
	 * that it's OK to use the first input value as the initial transValue.
	 */
	if (proc->proisstrict && agginitval == NULL)
	{
		if (numArgs < 1 ||
			!IsBinaryCoercible(aggArgTypes[0], aggTransType))
			ereport(ERROR,
					(errcode(ERRCODE_INVALID_FUNCTION_DEFINITION),
					 errmsg("must not omit initial value when transition function is strict and transition type is not compatible with input type")));
	}

	ReleaseSysCache(tup);

	/* handle moving-aggregate transfn, if supplied */
	if (aggmtransfnName)
	{
		/*
		 * The arguments are the same as for the regular transfn, except that
		 * the transition data type might be different.  So re-use the fnArgs
		 * values set up above, except for that one.
		 */
		Assert(OidIsValid(aggmTransType));
		fnArgs[0] = aggmTransType;

		mtransfn = lookup_agg_function(aggmtransfnName, nargs_transfn,
									   fnArgs, variadicArgType,
									   &rettype);

		/* As above, return type must exactly match declared mtranstype. */
		if (rettype != aggmTransType)
			ereport(ERROR,
					(errcode(ERRCODE_DATATYPE_MISMATCH),
					 errmsg("return type of transition function %s is not %s",
							NameListToString(aggmtransfnName),
							format_type_be(aggmTransType))));

		tup = SearchSysCache1(PROCOID, ObjectIdGetDatum(mtransfn));
		if (!HeapTupleIsValid(tup))
			elog(ERROR, "cache lookup failed for function %u", mtransfn);
		proc = (Form_pg_proc) GETSTRUCT(tup);

		/*
		 * If the mtransfn is strict and the minitval is NULL, check first
		 * input type and mtranstype are binary-compatible.
		 */
		if (proc->proisstrict && aggminitval == NULL)
		{
			if (numArgs < 1 ||
				!IsBinaryCoercible(aggArgTypes[0], aggmTransType))
				ereport(ERROR,
						(errcode(ERRCODE_INVALID_FUNCTION_DEFINITION),
						 errmsg("must not omit initial value when transition function is strict and transition type is not compatible with input type")));
		}

		/* Remember if mtransfn is strict; we may need this below */
		mtransIsStrict = proc->proisstrict;

		ReleaseSysCache(tup);
	}

	/* handle minvtransfn, if supplied */
	if (aggminvtransfnName)
	{
		/*
		 * This must have the same number of arguments with the same types as
		 * the forward transition function, so just re-use the fnArgs data.
		 */
		Assert(aggmtransfnName);

		minvtransfn = lookup_agg_function(aggminvtransfnName, nargs_transfn,
										  fnArgs, variadicArgType,
										  &rettype);

		/* As above, return type must exactly match declared mtranstype. */
		if (rettype != aggmTransType)
			ereport(ERROR,
					(errcode(ERRCODE_DATATYPE_MISMATCH),
			errmsg("return type of inverse transition function %s is not %s",
				   NameListToString(aggminvtransfnName),
				   format_type_be(aggmTransType))));

		tup = SearchSysCache1(PROCOID, ObjectIdGetDatum(minvtransfn));
		if (!HeapTupleIsValid(tup))
			elog(ERROR, "cache lookup failed for function %u", minvtransfn);
		proc = (Form_pg_proc) GETSTRUCT(tup);

		/*
		 * We require the strictness settings of the forward and inverse
		 * transition functions to agree.  This saves having to handle
		 * assorted special cases at execution time.
		 */
		if (proc->proisstrict != mtransIsStrict)
			ereport(ERROR,
					(errcode(ERRCODE_INVALID_FUNCTION_DEFINITION),
					 errmsg("strictness of aggregate's forward and inverse transition functions must match")));

		ReleaseSysCache(tup);
	}

	/* handle finalfn, if supplied */
	if (aggfinalfnName)
	{
		/*
		 * If finalfnExtraArgs is specified, the transfn takes the transtype
		 * plus all args; otherwise, it just takes the transtype plus any
		 * direct args.  (Non-direct args are useless at runtime, and are
		 * actually passed as NULLs, but we may need them in the function
		 * signature to allow resolution of a polymorphic agg's result type.)
		 */
		Oid			ffnVariadicArgType = variadicArgType;

		fnArgs[0] = aggTransType;
		memcpy(fnArgs + 1, aggArgTypes, numArgs * sizeof(Oid));
		if (finalfnExtraArgs)
			nargs_finalfn = numArgs + 1;
		else
		{
			nargs_finalfn = numDirectArgs + 1;
			if (numDirectArgs < numArgs)
			{
				/* variadic argument doesn't affect finalfn */
				ffnVariadicArgType = InvalidOid;
			}
		}

		finalfn = lookup_agg_function(aggfinalfnName, nargs_finalfn,
									  fnArgs, ffnVariadicArgType,
									  &finaltype);

		/*
		 * When finalfnExtraArgs is specified, the finalfn will certainly be
		 * passed at least one null argument, so complain if it's strict.
		 * Nothing bad would happen at runtime (you'd just get a null result),
		 * but it's surely not what the user wants, so let's complain now.
		 */
		if (finalfnExtraArgs && func_strict(finalfn))
			ereport(ERROR,
					(errcode(ERRCODE_INVALID_FUNCTION_DEFINITION),
					 errmsg("final function with extra arguments must not be declared STRICT")));
	}
	else
	{
		/*
		 * If no finalfn, aggregate result type is type of the state value
		 */
		finaltype = aggTransType;
	}
	Assert(OidIsValid(finaltype));

	/* handle the combinefn, if supplied */
	if (aggcombinefnName)
	{
		Oid combineType;

		/*
		 * Combine function must have 2 argument, each of which is the
		 * trans type
		 */
		fnArgs[0] = aggTransType;
		fnArgs[1] = aggTransType;

		combinefn = lookup_agg_function(aggcombinefnName, 2, fnArgs,
										variadicArgType, &combineType);

		/* Ensure the return type matches the aggregates trans type */
		if (combineType != aggTransType)
			ereport(ERROR,
					(errcode(ERRCODE_DATATYPE_MISMATCH),
			errmsg("return type of combine function %s is not %s",
				   NameListToString(aggcombinefnName),
				   format_type_be(aggTransType))));

		/*
		 * A combine function to combine INTERNAL states must accept nulls and
		 * ensure that the returned state is in the correct memory context.
		 */
		if (aggTransType == INTERNALOID && func_strict(combinefn))
			ereport(ERROR,
					(errcode(ERRCODE_INVALID_FUNCTION_DEFINITION),
					 errmsg("combine function with \"%s\" transition type must not be declared STRICT",
							format_type_be(aggTransType))));

	}

	/*
	 * Validate the serialization function, if present.
	 */
	if (aggserialfnName)
	{
		/* signature is always serialize(internal) returns bytea */
		fnArgs[0] = INTERNALOID;

		serialfn = lookup_agg_function(aggserialfnName, 1,
									   fnArgs, InvalidOid,
									   &rettype);

		if (rettype != BYTEAOID)
			ereport(ERROR,
					(errcode(ERRCODE_DATATYPE_MISMATCH),
					 errmsg("return type of serialization function %s is not %s",
							NameListToString(aggserialfnName),
							format_type_be(BYTEAOID))));
	}

	/*
	 * Validate the deserialization function, if present.
	 */
	if (aggdeserialfnName)
	{
		/* signature is always deserialize(bytea, internal) returns internal */
		fnArgs[0] = BYTEAOID;
		fnArgs[1] = INTERNALOID;	/* dummy argument for type safety */

		deserialfn = lookup_agg_function(aggdeserialfnName, 2,
										 fnArgs, InvalidOid,
										 &rettype);

		if (rettype != INTERNALOID)
			ereport(ERROR,
					(errcode(ERRCODE_DATATYPE_MISMATCH),
					 errmsg("return type of deserialization function %s is not %s",
							NameListToString(aggdeserialfnName),
							format_type_be(INTERNALOID))));
	}

	/*
	 * If finaltype (i.e. aggregate return type) is polymorphic, inputs must
	 * be polymorphic also, else parser will fail to deduce result type.
	 * (Note: given the previous test on transtype and inputs, this cannot
	 * happen, unless someone has snuck a finalfn definition into the catalogs
	 * that itself violates the rule against polymorphic result with no
	 * polymorphic input.)
	 */
	if (IsPolymorphicType(finaltype) && !hasPolyArg)
		ereport(ERROR,
				(errcode(ERRCODE_DATATYPE_MISMATCH),
				 errmsg("cannot determine result data type"),
				 errdetail("An aggregate returning a polymorphic type "
						   "must have at least one polymorphic argument.")));

	/*
	 * Also, the return type can't be INTERNAL unless there's at least one
	 * INTERNAL argument.  This is the same type-safety restriction we enforce
	 * for regular functions, but at the level of aggregates.  We must test
	 * this explicitly because we allow INTERNAL as the transtype.
	 */
	if (finaltype == INTERNALOID && !hasInternalArg)
		ereport(ERROR,
				(errcode(ERRCODE_INVALID_FUNCTION_DEFINITION),
				 errmsg("unsafe use of pseudo-type \"internal\""),
				 errdetail("A function returning \"internal\" must have at least one \"internal\" argument.")));

	/*
	 * If a moving-aggregate implementation is supplied, look up its finalfn
	 * if any, and check that the implied aggregate result type matches the
	 * plain implementation.
	 */
	if (OidIsValid(aggmTransType))
	{
		/* handle finalfn, if supplied */
		if (aggmfinalfnName)
		{
			/*
			 * The arguments are figured the same way as for the regular
			 * finalfn, but using aggmTransType and mfinalfnExtraArgs.
			 */
			Oid			ffnVariadicArgType = variadicArgType;

			fnArgs[0] = aggmTransType;
			memcpy(fnArgs + 1, aggArgTypes, numArgs * sizeof(Oid));
			if (mfinalfnExtraArgs)
				nargs_finalfn = numArgs + 1;
			else
			{
				nargs_finalfn = numDirectArgs + 1;
				if (numDirectArgs < numArgs)
				{
					/* variadic argument doesn't affect finalfn */
					ffnVariadicArgType = InvalidOid;
				}
			}

			mfinalfn = lookup_agg_function(aggmfinalfnName, nargs_finalfn,
										   fnArgs, ffnVariadicArgType,
										   &rettype);

			/* As above, check strictness if mfinalfnExtraArgs is given */
			if (mfinalfnExtraArgs && func_strict(mfinalfn))
				ereport(ERROR,
						(errcode(ERRCODE_INVALID_FUNCTION_DEFINITION),
						 errmsg("final function with extra arguments must not be declared STRICT")));
		}
		else
		{
			/*
			 * If no finalfn, aggregate result type is type of the state value
			 */
			rettype = aggmTransType;
		}
		Assert(OidIsValid(rettype));
		if (rettype != finaltype)
			ereport(ERROR,
					(errcode(ERRCODE_INVALID_FUNCTION_DEFINITION),
					 errmsg("moving-aggregate implementation returns type %s, but plain implementation returns type %s",
							format_type_be(aggmTransType),
							format_type_be(aggTransType))));
	}

	/* handle sortop, if supplied */
	if (aggsortopName)
	{
		if (numArgs != 1)
			ereport(ERROR,
					(errcode(ERRCODE_INVALID_FUNCTION_DEFINITION),
					 errmsg("sort operator can only be specified for single-argument aggregates")));
		sortop = LookupOperName(NULL, aggsortopName,
								aggArgTypes[0], aggArgTypes[0],
								false, -1);
	}

	/*
	 * permission checks on used types
	 */
	for (i = 0; i < numArgs; i++)
	{
		aclresult = pg_type_aclcheck(aggArgTypes[i], GetUserId(), ACL_USAGE);
		if (aclresult != ACLCHECK_OK)
			aclcheck_error_type(aclresult, aggArgTypes[i]);
	}

	aclresult = pg_type_aclcheck(aggTransType, GetUserId(), ACL_USAGE);
	if (aclresult != ACLCHECK_OK)
		aclcheck_error_type(aclresult, aggTransType);

	if (OidIsValid(aggmTransType))
	{
		aclresult = pg_type_aclcheck(aggmTransType, GetUserId(), ACL_USAGE);
		if (aclresult != ACLCHECK_OK)
			aclcheck_error_type(aclresult, aggmTransType);
	}

	aclresult = pg_type_aclcheck(finaltype, GetUserId(), ACL_USAGE);
	if (aclresult != ACLCHECK_OK)
		aclcheck_error_type(aclresult, finaltype);


	/*
	 * Everything looks okay.  Try to create the pg_proc entry for the
	 * aggregate.  (This could fail if there's already a conflicting entry.)
	 */

<<<<<<< HEAD
	procOid = ProcedureCreate(aggName,
							  aggNamespace,
							  false,	/* no replacement */
							  false,	/* doesn't return a set */
							  finaltype,		/* returnType */
							  GetUserId(),		/* proowner */
							  INTERNALlanguageId,		/* languageObjectId */
							  InvalidOid,		/* no validator */
							  InvalidOid,		/* no describe function */
							  "aggregate_dummy",		/* placeholder proc */
							  NULL,		/* probin */
							  true,		/* isAgg */
							  false,	/* isWindowFunc */
							  false,	/* security invoker (currently not
=======
	myself = ProcedureCreate(aggName,
							 aggNamespace,
							 false,		/* no replacement */
							 false,		/* doesn't return a set */
							 finaltype, /* returnType */
							 GetUserId(),		/* proowner */
							 INTERNALlanguageId,		/* languageObjectId */
							 InvalidOid,		/* no validator */
							 "aggregate_dummy", /* placeholder proc */
							 NULL,		/* probin */
							 true,		/* isAgg */
							 false,		/* isWindowFunc */
							 false,		/* security invoker (currently not
>>>>>>> ab93f90c
										 * definable for agg) */
							 false,		/* isLeakProof */
							 false,		/* isStrict (not needed for agg) */
							 PROVOLATILE_IMMUTABLE,		/* volatility (not
														 * needed for agg) */
<<<<<<< HEAD
							  parameterTypes,	/* paramTypes */
							  allParameterTypes,		/* allParamTypes */
							  parameterModes,	/* parameterModes */
							  parameterNames,	/* parameterNames */
							  parameterDefaults,		/* parameterDefaults */
							  PointerGetDatum(NULL),	/* proconfig */
							  1,				/* procost */
							  0,				/* prorows */
							  PRODATAACCESS_NONE,		/* prodataaccess */
							  PROEXECLOCATION_ANY);		/* proexeclocation */
=======
							 parameterTypes,	/* paramTypes */
							 allParameterTypes, /* allParamTypes */
							 parameterModes,	/* parameterModes */
							 parameterNames,	/* parameterNames */
							 parameterDefaults, /* parameterDefaults */
							 PointerGetDatum(NULL),		/* trftypes */
							 PointerGetDatum(NULL),		/* proconfig */
							 1, /* procost */
							 0);	/* prorows */
	procOid = myself.objectId;
>>>>>>> ab93f90c

	/*
	 * Okay to create the pg_aggregate entry.
	 */

	/* initialize nulls and values */
	for (i = 0; i < Natts_pg_aggregate; i++)
	{
		nulls[i] = false;
		values[i] = (Datum) NULL;
	}
	values[Anum_pg_aggregate_aggfnoid - 1] = ObjectIdGetDatum(procOid);
	values[Anum_pg_aggregate_aggkind - 1] = CharGetDatum(aggKind);
	values[Anum_pg_aggregate_aggnumdirectargs - 1] = Int16GetDatum(numDirectArgs);
	values[Anum_pg_aggregate_aggtransfn - 1] = ObjectIdGetDatum(transfn);
	values[Anum_pg_aggregate_aggfinalfn - 1] = ObjectIdGetDatum(finalfn);
	values[Anum_pg_aggregate_aggcombinefn - 1] = ObjectIdGetDatum(combinefn);
	values[Anum_pg_aggregate_aggserialfn - 1] = ObjectIdGetDatum(serialfn);
	values[Anum_pg_aggregate_aggdeserialfn - 1] = ObjectIdGetDatum(deserialfn);
	values[Anum_pg_aggregate_aggmtransfn - 1] = ObjectIdGetDatum(mtransfn);
	values[Anum_pg_aggregate_aggminvtransfn - 1] = ObjectIdGetDatum(minvtransfn);
	values[Anum_pg_aggregate_aggmfinalfn - 1] = ObjectIdGetDatum(mfinalfn);
	values[Anum_pg_aggregate_aggfinalextra - 1] = BoolGetDatum(finalfnExtraArgs);
	values[Anum_pg_aggregate_aggmfinalextra - 1] = BoolGetDatum(mfinalfnExtraArgs);
	values[Anum_pg_aggregate_aggsortop - 1] = ObjectIdGetDatum(sortop);
	values[Anum_pg_aggregate_aggtranstype - 1] = ObjectIdGetDatum(aggTransType);
	values[Anum_pg_aggregate_aggtransspace - 1] = Int32GetDatum(aggTransSpace);
	values[Anum_pg_aggregate_aggmtranstype - 1] = ObjectIdGetDatum(aggmTransType);
	values[Anum_pg_aggregate_aggmtransspace - 1] = Int32GetDatum(aggmTransSpace);
	if (agginitval)
		values[Anum_pg_aggregate_agginitval - 1] = CStringGetTextDatum(agginitval);
	else
		nulls[Anum_pg_aggregate_agginitval - 1] = true;
	if (aggminitval)
		values[Anum_pg_aggregate_aggminitval - 1] = CStringGetTextDatum(aggminitval);
	else
		nulls[Anum_pg_aggregate_aggminitval - 1] = true;

	aggdesc = heap_open(AggregateRelationId, RowExclusiveLock);
	tupDesc = aggdesc->rd_att;

	tup = heap_form_tuple(tupDesc, values, nulls);
	simple_heap_insert(aggdesc, tup);

	CatalogUpdateIndexes(aggdesc, tup);

	heap_close(aggdesc, RowExclusiveLock);

	/*
	 * Create dependencies for the aggregate (above and beyond those already
	 * made by ProcedureCreate).  Note: we don't need an explicit dependency
	 * on aggTransType since we depend on it indirectly through transfn.
	 * Likewise for aggmTransType if any.
	 */

	/* Depends on transition function */
	referenced.classId = ProcedureRelationId;
	referenced.objectId = transfn;
	referenced.objectSubId = 0;
	recordDependencyOn(&myself, &referenced, DEPENDENCY_NORMAL);

	/* Depends on final function, if any */
	if (OidIsValid(finalfn))
	{
		referenced.classId = ProcedureRelationId;
		referenced.objectId = finalfn;
		referenced.objectSubId = 0;
		recordDependencyOn(&myself, &referenced, DEPENDENCY_NORMAL);
	}

	/* Depends on combine function, if any */
	if (OidIsValid(combinefn))
	{
		referenced.classId = ProcedureRelationId;
		referenced.objectId = combinefn;
		referenced.objectSubId = 0;
		recordDependencyOn(&myself, &referenced, DEPENDENCY_NORMAL);
	}

	/* Depends on serialization function, if any */
	if (OidIsValid(serialfn))
	{
		referenced.classId = ProcedureRelationId;
		referenced.objectId = serialfn;
		referenced.objectSubId = 0;
		recordDependencyOn(&myself, &referenced, DEPENDENCY_NORMAL);
	}

	/* Depends on deserialization function, if any */
	if (OidIsValid(deserialfn))
	{
		referenced.classId = ProcedureRelationId;
		referenced.objectId = deserialfn;
		referenced.objectSubId = 0;
		recordDependencyOn(&myself, &referenced, DEPENDENCY_NORMAL);
	}

	/* Depends on forward transition function, if any */
	if (OidIsValid(mtransfn))
	{
		referenced.classId = ProcedureRelationId;
		referenced.objectId = mtransfn;
		referenced.objectSubId = 0;
		recordDependencyOn(&myself, &referenced, DEPENDENCY_NORMAL);
	}

	/* Depends on inverse transition function, if any */
	if (OidIsValid(minvtransfn))
	{
		referenced.classId = ProcedureRelationId;
		referenced.objectId = minvtransfn;
		referenced.objectSubId = 0;
		recordDependencyOn(&myself, &referenced, DEPENDENCY_NORMAL);
	}

	/* Depends on final function, if any */
	if (OidIsValid(mfinalfn))
	{
		referenced.classId = ProcedureRelationId;
		referenced.objectId = mfinalfn;
		referenced.objectSubId = 0;
		recordDependencyOn(&myself, &referenced, DEPENDENCY_NORMAL);
	}

	/* Depends on sort operator, if any */
	if (OidIsValid(sortop))
	{
		referenced.classId = OperatorRelationId;
		referenced.objectId = sortop;
		referenced.objectSubId = 0;
		recordDependencyOn(&myself, &referenced, DEPENDENCY_NORMAL);
	}

	return myself;
}

/*
 * lookup_agg_function
 * common code for finding aggregate support functions
 *
 * fnName: possibly-schema-qualified function name
 * nargs, input_types: expected function argument types
 * variadicArgType: type of variadic argument if any, else InvalidOid
 *
 * Returns OID of function, and stores its return type into *rettype
 *
 * NB: must not scribble on input_types[], as we may re-use those
 */
static Oid
lookup_agg_function(List *fnName,
					int nargs,
					Oid *input_types,
					Oid variadicArgType,
					Oid *rettype)
{
	Oid			fnOid;
	bool		retset;
	int			nvargs;
	Oid			vatype;
	Oid		   *true_oid_array;
	FuncDetailCode fdresult;
	AclResult	aclresult;
	int			i;

	/*
	 * func_get_detail looks up the function in the catalogs, does
	 * disambiguation for polymorphic functions, handles inheritance, and
	 * returns the funcid and type and set or singleton status of the
	 * function's return value.  it also returns the true argument types to
	 * the function.
	 */
	fdresult = func_get_detail(fnName, NIL, NIL,
							   nargs, input_types, false, false,
							   &fnOid, rettype, &retset,
							   &nvargs, &vatype,
							   &true_oid_array, NULL);

	/* only valid case is a normal function not returning a set */
	if (fdresult != FUNCDETAIL_NORMAL || !OidIsValid(fnOid))
		ereport(ERROR,
				(errcode(ERRCODE_UNDEFINED_FUNCTION),
				 errmsg("function %s does not exist",
						func_signature_string(fnName, nargs,
											  NIL, input_types))));
	if (retset)
		ereport(ERROR,
				(errcode(ERRCODE_DATATYPE_MISMATCH),
				 errmsg("function %s returns a set",
						func_signature_string(fnName, nargs,
											  NIL, input_types))));

	/*
	 * If the agg is declared to take VARIADIC ANY, the underlying functions
	 * had better be declared that way too, else they may receive too many
	 * parameters; but func_get_detail would have been happy with plain ANY.
	 * (Probably nothing very bad would happen, but it wouldn't work as the
	 * user expects.)  Other combinations should work without any special
	 * pushups, given that we told func_get_detail not to expand VARIADIC.
	 */
	if (variadicArgType == ANYOID && vatype != ANYOID)
		ereport(ERROR,
				(errcode(ERRCODE_DATATYPE_MISMATCH),
				 errmsg("function %s must accept VARIADIC ANY to be used in this aggregate",
						func_signature_string(fnName, nargs,
											  NIL, input_types))));

	/*
	 * If there are any polymorphic types involved, enforce consistency, and
	 * possibly refine the result type.  It's OK if the result is still
	 * polymorphic at this point, though.
	 */
	*rettype = enforce_generic_type_consistency(input_types,
												true_oid_array,
												nargs,
												*rettype,
												true);

	/*
	 * func_get_detail will find functions requiring run-time argument type
	 * coercion, but nodeAgg.c isn't prepared to deal with that
	 */
	for (i = 0; i < nargs; i++)
	{
		if (!IsBinaryCoercible(input_types[i], true_oid_array[i]))
			ereport(ERROR,
					(errcode(ERRCODE_DATATYPE_MISMATCH),
					 errmsg("function %s requires run-time type coercion",
							func_signature_string(fnName, nargs,
												  NIL, true_oid_array))));
	}

	/* Check aggregate creator has permission to call the function */
	aclresult = pg_proc_aclcheck(fnOid, GetUserId(), ACL_EXECUTE);
	if (aclresult != ACLCHECK_OK)
		aclcheck_error(aclresult, ACL_KIND_PROC, get_func_name(fnOid));

	return fnOid;
}<|MERGE_RESOLUTION|>--- conflicted
+++ resolved
@@ -605,22 +605,6 @@
 	 * aggregate.  (This could fail if there's already a conflicting entry.)
 	 */
 
-<<<<<<< HEAD
-	procOid = ProcedureCreate(aggName,
-							  aggNamespace,
-							  false,	/* no replacement */
-							  false,	/* doesn't return a set */
-							  finaltype,		/* returnType */
-							  GetUserId(),		/* proowner */
-							  INTERNALlanguageId,		/* languageObjectId */
-							  InvalidOid,		/* no validator */
-							  InvalidOid,		/* no describe function */
-							  "aggregate_dummy",		/* placeholder proc */
-							  NULL,		/* probin */
-							  true,		/* isAgg */
-							  false,	/* isWindowFunc */
-							  false,	/* security invoker (currently not
-=======
 	myself = ProcedureCreate(aggName,
 							 aggNamespace,
 							 false,		/* no replacement */
@@ -629,29 +613,17 @@
 							 GetUserId(),		/* proowner */
 							 INTERNALlanguageId,		/* languageObjectId */
 							 InvalidOid,		/* no validator */
+							 InvalidOid,		/* no describe function */
 							 "aggregate_dummy", /* placeholder proc */
 							 NULL,		/* probin */
 							 true,		/* isAgg */
 							 false,		/* isWindowFunc */
 							 false,		/* security invoker (currently not
->>>>>>> ab93f90c
 										 * definable for agg) */
 							 false,		/* isLeakProof */
 							 false,		/* isStrict (not needed for agg) */
 							 PROVOLATILE_IMMUTABLE,		/* volatility (not
 														 * needed for agg) */
-<<<<<<< HEAD
-							  parameterTypes,	/* paramTypes */
-							  allParameterTypes,		/* allParamTypes */
-							  parameterModes,	/* parameterModes */
-							  parameterNames,	/* parameterNames */
-							  parameterDefaults,		/* parameterDefaults */
-							  PointerGetDatum(NULL),	/* proconfig */
-							  1,				/* procost */
-							  0,				/* prorows */
-							  PRODATAACCESS_NONE,		/* prodataaccess */
-							  PROEXECLOCATION_ANY);		/* proexeclocation */
-=======
 							 parameterTypes,	/* paramTypes */
 							 allParameterTypes, /* allParamTypes */
 							 parameterModes,	/* parameterModes */
@@ -660,9 +632,10 @@
 							 PointerGetDatum(NULL),		/* trftypes */
 							 PointerGetDatum(NULL),		/* proconfig */
 							 1, /* procost */
-							 0);	/* prorows */
+							 0, /* prorows */
+							 PRODATAACCESS_NONE,		/* prodataaccess */
+							 PROEXECLOCATION_ANY);		/* proexeclocation */
 	procOid = myself.objectId;
->>>>>>> ab93f90c
 
 	/*
 	 * Okay to create the pg_aggregate entry.
