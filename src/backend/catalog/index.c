/*-------------------------------------------------------------------------
 *
 * index.c
 *	  code to create and destroy POSTGRES index relations
 *
<<<<<<< HEAD
 * Portions Copyright (c) 2006-2009, Greenplum inc
 * Portions Copyright (c) 2012-Present Pivotal Software, Inc.
 * Portions Copyright (c) 1996-2012, PostgreSQL Global Development Group
=======
 * Portions Copyright (c) 1996-2013, PostgreSQL Global Development Group
>>>>>>> e472b921
 * Portions Copyright (c) 1994, Regents of the University of California
 *
 *
 * IDENTIFICATION
 *	  src/backend/catalog/index.c
 *
 *
 * INTERFACE ROUTINES
 *		index_create()			- Create a cataloged index relation
 *		index_drop()			- Removes index relation from catalogs
 *		BuildIndexInfo()		- Prepare to insert index tuples
 *		FormIndexDatum()		- Construct datum vector for one index tuple
 *
 *-------------------------------------------------------------------------
 */
#include "postgres.h"

#include <unistd.h>

#include "access/multixact.h"
#include "access/relscan.h"
#include "access/sysattr.h"
#include "access/transam.h"
#include "access/visibilitymap.h"
#include "access/xact.h"
#include "bootstrap/bootstrap.h"
#include "catalog/aoblkdir.h"
#include "catalog/catalog.h"
#include "catalog/dependency.h"
#include "catalog/heap.h"
#include "catalog/index.h"
<<<<<<< HEAD
#include "catalog/indexing.h"
#include "catalog/namespace.h"
#include "catalog/pg_appendonly_fn.h"
=======
#include "catalog/objectaccess.h"
>>>>>>> e472b921
#include "catalog/pg_collation.h"
#include "catalog/pg_constraint.h"
#include "catalog/pg_namespace.h"
#include "catalog/pg_operator.h"
#include "catalog/pg_opclass.h"
#include "catalog/pg_tablespace.h"
#include "catalog/pg_trigger.h"
#include "catalog/pg_type.h"
#include "catalog/storage.h"
#include "commands/tablecmds.h"
#include "commands/trigger.h"
#include "executor/executor.h"
#include "miscadmin.h"
#include "nodes/makefuncs.h"
#include "nodes/nodeFuncs.h"
#include "optimizer/clauses.h"
#include "parser/parser.h"
#include "storage/bufmgr.h"
#include "storage/lmgr.h"
#include "storage/predicate.h"
#include "storage/procarray.h"
#include "storage/smgr.h"
#include "utils/builtins.h"
#include "utils/fmgroids.h"
#include "utils/guc.h"
#include "utils/inval.h"
#include "utils/lsyscache.h"
#include "utils/memutils.h"
#include "utils/syscache.h"
#include "utils/tuplesort.h"
#include "utils/snapmgr.h"
#include "utils/tqual.h"

#include "cdb/cdbappendonlyam.h"
#include "cdb/cdbaocsam.h"
#include "cdb/cdbvars.h"
#include "cdb/cdboidsync.h"
#include "utils/faultinjector.h"

/* Potentially set by contrib/pg_upgrade_support functions */
Oid			binary_upgrade_next_index_pg_class_oid = InvalidOid;

/* state info for validate_index bulkdelete callback */
typedef struct
{
	void *tuplesort;	/* for sorting the index TIDs */
	/* statistics (for debug purposes only): */
	double		htups,
				itups,
				tups_inserted;
} v_i_state;

/* non-export function prototypes */
static TupleDesc ConstructTupleDescriptor(Relation heapRelation,
						 IndexInfo *indexInfo,
						 List *indexColNames,
						 Oid accessMethodObjectId,
						 Oid *collationObjectId,
						 Oid *classObjectId);
static void InitializeAttributeOids(Relation indexRelation,
						int numatts, Oid indexoid);
static void AppendAttributeTuples(Relation indexRelation, int numatts);
static void UpdateIndexRelation(Oid indexoid, Oid heapoid,
					IndexInfo *indexInfo,
					Oid *collationOids,
					Oid *classOids,
					int16 *coloptions,
					bool primary,
					bool isexclusion,
					bool immediate,
					bool isvalid);
static void index_update_stats(Relation rel,
				   bool hasindex, bool isprimary,
				   Oid reltoastidxid, double reltuples);
static void IndexCheckExclusion(Relation heapRelation,
					Relation indexRelation,
					IndexInfo *indexInfo);
static bool validate_index_callback(ItemPointer itemptr, void *opaque);
static void validate_index_heapscan(Relation heapRelation,
						Relation indexRelation,
						IndexInfo *indexInfo,
						Snapshot snapshot,
						v_i_state *state);
static double IndexBuildHeapScan(Relation heapRelation,
								 Relation indexRelation,
								 struct IndexInfo *indexInfo,
								 bool allow_sync,
								 EState *estate,
								 Snapshot snapshot,
								 TransactionId OldestXmin,
								 IndexBuildCallback callback,
								 void *callback_state);
static double IndexBuildAppendOnlyRowScan(Relation parentRelation,
										  Relation indexRelation,
										  struct IndexInfo *indexInfo,
										  EState *estate,
										  Snapshot snapshot,
										  IndexBuildCallback callback,
										  void *callback_state);
static double IndexBuildAppendOnlyColScan(Relation parentRelation,
										  Relation indexRelation,
										  struct IndexInfo *indexInfo,
										  EState *estate,
										  Snapshot snapshot,
										  IndexBuildCallback callback,
										  void *callback_state);

static bool ReindexIsCurrentlyProcessingIndex(Oid indexOid);
static void SetReindexProcessing(Oid heapOid, Oid indexOid);
static void ResetReindexProcessing(void);
static void SetReindexPending(List *indexes);
static void RemoveReindexPending(Oid indexOid);
static void ResetReindexPending(void);


/*
 * relationHasPrimaryKey
 *		See whether an existing relation has a primary key.
 *
 * Caller must have suitable lock on the relation.
 *
 * Note: we intentionally do not check IndexIsValid here; that's because this
 * is used to enforce the rule that there can be only one indisprimary index,
 * and we want that to be true even if said index is invalid.
 */
bool
relationHasPrimaryKey(Relation rel)
{
	bool		result = false;
	List	   *indexoidlist;
	ListCell   *indexoidscan;

	/*
	 * Get the list of index OIDs for the table from the relcache, and look up
	 * each one in the pg_index syscache until we find one marked primary key
	 * (hopefully there isn't more than one such).
	 */
	indexoidlist = RelationGetIndexList(rel);

	foreach(indexoidscan, indexoidlist)
	{
		Oid			indexoid = lfirst_oid(indexoidscan);
		HeapTuple	indexTuple;

		indexTuple = SearchSysCache1(INDEXRELID, ObjectIdGetDatum(indexoid));
		if (!HeapTupleIsValid(indexTuple))		/* should not happen */
			elog(ERROR, "cache lookup failed for index %u", indexoid);
		result = ((Form_pg_index) GETSTRUCT(indexTuple))->indisprimary;
		ReleaseSysCache(indexTuple);
		if (result)
			break;
	}

	list_free(indexoidlist);

	return result;
}

/*
 * index_check_primary_key
 *		Apply special checks needed before creating a PRIMARY KEY index
 *
 * This processing used to be in DefineIndex(), but has been split out
 * so that it can be applied during ALTER TABLE ADD PRIMARY KEY USING INDEX.
 *
 * We check for a pre-existing primary key, and that all columns of the index
 * are simple column references (not expressions), and that all those
 * columns are marked NOT NULL.  If they aren't (which can only happen during
 * ALTER TABLE ADD CONSTRAINT, since the parser forces such columns to be
 * created NOT NULL during CREATE TABLE), do an ALTER SET NOT NULL to mark
 * them so --- or fail if they are not in fact nonnull.
 *
 * Caller had better have at least ShareLock on the table, else the not-null
 * checking isn't trustworthy.
 */
void
index_check_primary_key(Relation heapRel,
						IndexInfo *indexInfo,
						bool is_alter_table)
{
	List	   *cmds;
	int			i;

	/*
	 * If ALTER TABLE, check that there isn't already a PRIMARY KEY. In CREATE
	 * TABLE, we have faith that the parser rejected multiple pkey clauses;
	 * and CREATE INDEX doesn't have a way to say PRIMARY KEY, so it's no
	 * problem either.
	 */
	if (is_alter_table &&
		relationHasPrimaryKey(heapRel))
	{
		ereport(ERROR,
				(errcode(ERRCODE_INVALID_TABLE_DEFINITION),
			 errmsg("multiple primary keys for table \"%s\" are not allowed",
					RelationGetRelationName(heapRel))));
	}

	/*
	 * Check that all of the attributes in a primary key are marked as not
	 * null, otherwise attempt to ALTER TABLE .. SET NOT NULL
	 */
	cmds = NIL;
	for (i = 0; i < indexInfo->ii_NumIndexAttrs; i++)
	{
		AttrNumber	attnum = indexInfo->ii_KeyAttrNumbers[i];
		HeapTuple	atttuple;
		Form_pg_attribute attform;

		if (attnum == 0)
			ereport(ERROR,
					(errcode(ERRCODE_FEATURE_NOT_SUPPORTED),
					 errmsg("primary keys cannot be expressions")));

		/* System attributes are never null, so no need to check */
		if (attnum < 0)
			continue;

		atttuple = SearchSysCache2(ATTNUM,
								 ObjectIdGetDatum(RelationGetRelid(heapRel)),
								   Int16GetDatum(attnum));
		if (!HeapTupleIsValid(atttuple))
			elog(ERROR, "cache lookup failed for attribute %d of relation %u",
				 attnum, RelationGetRelid(heapRel));
		attform = (Form_pg_attribute) GETSTRUCT(atttuple);

		if (!attform->attnotnull)
		{
			/* Add a subcommand to make this one NOT NULL */
			AlterTableCmd *cmd = makeNode(AlterTableCmd);

			cmd->subtype = AT_SetNotNull;
			cmd->name = pstrdup(NameStr(attform->attname));
			cmd->part_expanded = true;
			cmds = lappend(cmds, cmd);
		}

		ReleaseSysCache(atttuple);
	}

	/*
	 * XXX: Shouldn't the ALTER TABLE .. SET NOT NULL cascade to child tables?
	 * Currently, since the PRIMARY KEY itself doesn't cascade, we don't
	 * cascade the notnull constraint(s) either; but this is pretty debatable.
	 *
	 * XXX: possible future improvement: when being called from ALTER TABLE,
	 * it would be more efficient to merge this with the outer ALTER TABLE, so
	 * as to avoid two scans.  But that seems to complicate DefineIndex's API
	 * unduly.
	 */
	if (cmds)
		AlterTableInternal(RelationGetRelid(heapRel), cmds, false);
}

/*
 *		ConstructTupleDescriptor
 *
 * Build an index tuple descriptor for a new index
 */
static TupleDesc
ConstructTupleDescriptor(Relation heapRelation,
						 IndexInfo *indexInfo,
						 List *indexColNames,
						 Oid accessMethodObjectId,
						 Oid *collationObjectId,
						 Oid *classObjectId)
{
	int			numatts = indexInfo->ii_NumIndexAttrs;
	ListCell   *colnames_item = list_head(indexColNames);
	ListCell   *indexpr_item = list_head(indexInfo->ii_Expressions);
	HeapTuple	amtuple;
	Form_pg_am	amform;
	TupleDesc	heapTupDesc;
	TupleDesc	indexTupDesc;
	int			natts;			/* #atts in heap rel --- for error checks */
	int			i;

	/* We need access to the index AM's pg_am tuple */
	amtuple = SearchSysCache1(AMOID,
							  ObjectIdGetDatum(accessMethodObjectId));
	if (!HeapTupleIsValid(amtuple))
		elog(ERROR, "cache lookup failed for access method %u",
			 accessMethodObjectId);
	amform = (Form_pg_am) GETSTRUCT(amtuple);

	/* ... and to the table's tuple descriptor */
	heapTupDesc = RelationGetDescr(heapRelation);
	natts = RelationGetForm(heapRelation)->relnatts;

	/*
	 * allocate the new tuple descriptor
	 */
	indexTupDesc = CreateTemplateTupleDesc(numatts, false);

	/*
	 * For simple index columns, we copy the pg_attribute row from the parent
	 * relation and modify it as necessary.  For expressions we have to cons
	 * up a pg_attribute row the hard way.
	 */
	for (i = 0; i < numatts; i++)
	{
		AttrNumber	atnum = indexInfo->ii_KeyAttrNumbers[i];
		Form_pg_attribute to = indexTupDesc->attrs[i];
		HeapTuple	tuple;
		Form_pg_type typeTup;
		Form_pg_opclass opclassTup;
		Oid			keyType;

		if (atnum != 0)
		{
			/* Simple index column */
			Form_pg_attribute from;

			if (atnum < 0)
			{
				/*
				 * here we are indexing on a system attribute (-1...-n)
				 */
				from = SystemAttributeDefinition(atnum,
										   heapRelation->rd_rel->relhasoids);
			}
			else
			{
				/*
				 * here we are indexing on a normal attribute (1...n)
				 */
				if (atnum > natts)		/* safety check */
					elog(ERROR, "invalid column number %d", atnum);
				from = heapTupDesc->attrs[AttrNumberGetAttrOffset(atnum)];
			}

			/*
			 * now that we've determined the "from", let's copy the tuple desc
			 * data...
			 */
			memcpy(to, from, ATTRIBUTE_FIXED_PART_SIZE);

			/*
			 * Fix the stuff that should not be the same as the underlying
			 * attr
			 */
			to->attnum = i + 1;

			to->attstattarget = -1;
			to->attcacheoff = -1;
			to->attnotnull = false;
			to->atthasdef = false;
			to->attislocal = true;
			to->attinhcount = 0;
			to->attcollation = collationObjectId[i];
		}
		else
		{
			/* Expressional index */
			Node	   *indexkey;

			MemSet(to, 0, ATTRIBUTE_FIXED_PART_SIZE);

			if (indexpr_item == NULL)	/* shouldn't happen */
				elog(ERROR, "too few entries in indexprs list");
			indexkey = (Node *) lfirst(indexpr_item);
			indexpr_item = lnext(indexpr_item);

			/*
			 * Lookup the expression type in pg_type for the type length etc.
			 */
			keyType = exprType(indexkey);
			tuple = SearchSysCache1(TYPEOID, ObjectIdGetDatum(keyType));
			if (!HeapTupleIsValid(tuple))
				elog(ERROR, "cache lookup failed for type %u", keyType);
			typeTup = (Form_pg_type) GETSTRUCT(tuple);

			/*
			 * Assign some of the attributes values. Leave the rest as 0.
			 */
			to->attnum = i + 1;
			to->atttypid = keyType;
			to->attlen = typeTup->typlen;
			to->attbyval = typeTup->typbyval;
			to->attstorage = typeTup->typstorage;
			to->attalign = typeTup->typalign;
			to->attstattarget = -1;
			to->attcacheoff = -1;
			to->atttypmod = -1;
			to->attislocal = true;
			to->attcollation = collationObjectId[i];

			ReleaseSysCache(tuple);

			/*
			 * Make sure the expression yields a type that's safe to store in
			 * an index.  We need this defense because we have index opclasses
			 * for pseudo-types such as "record", and the actually stored type
			 * had better be safe; eg, a named composite type is okay, an
			 * anonymous record type is not.  The test is the same as for
			 * whether a table column is of a safe type (which is why we
			 * needn't check for the non-expression case).
			 */
			CheckAttributeType(NameStr(to->attname),
							   to->atttypid, to->attcollation,
							   NIL, false);
		}

		/*
		 * We do not yet have the correct relation OID for the index, so just
		 * set it invalid for now.	InitializeAttributeOids() will fix it
		 * later.
		 */
		to->attrelid = InvalidOid;

		/*
		 * Set the attribute name as specified by caller.
		 */
		if (colnames_item == NULL)		/* shouldn't happen */
			elog(ERROR, "too few entries in colnames list");
		namestrcpy(&to->attname, (const char *) lfirst(colnames_item));
		colnames_item = lnext(colnames_item);

		/*
		 * Check the opclass and index AM to see if either provides a keytype
		 * (overriding the attribute type).  Opclass takes precedence.
		 */
		tuple = SearchSysCache1(CLAOID, ObjectIdGetDatum(classObjectId[i]));
		if (!HeapTupleIsValid(tuple))
			elog(ERROR, "cache lookup failed for opclass %u",
				 classObjectId[i]);
		opclassTup = (Form_pg_opclass) GETSTRUCT(tuple);
		if (OidIsValid(opclassTup->opckeytype))
			keyType = opclassTup->opckeytype;
		else
			keyType = amform->amkeytype;
		ReleaseSysCache(tuple);

		if (OidIsValid(keyType) && keyType != to->atttypid)
		{
			/* index value and heap value have different types */
			tuple = SearchSysCache1(TYPEOID, ObjectIdGetDatum(keyType));
			if (!HeapTupleIsValid(tuple))
				elog(ERROR, "cache lookup failed for type %u", keyType);
			typeTup = (Form_pg_type) GETSTRUCT(tuple);

			to->atttypid = keyType;
			to->atttypmod = -1;
			to->attlen = typeTup->typlen;
			to->attbyval = typeTup->typbyval;
			to->attalign = typeTup->typalign;
			to->attstorage = typeTup->typstorage;

			ReleaseSysCache(tuple);
		}
	}

	ReleaseSysCache(amtuple);

	return indexTupDesc;
}

/* ----------------------------------------------------------------
 *		InitializeAttributeOids
 * ----------------------------------------------------------------
 */
static void
InitializeAttributeOids(Relation indexRelation,
						int numatts,
						Oid indexoid)
{
	TupleDesc	tupleDescriptor;
	int			i;

	tupleDescriptor = RelationGetDescr(indexRelation);

	for (i = 0; i < numatts; i += 1)
		tupleDescriptor->attrs[i]->attrelid = indexoid;
}

/* ----------------------------------------------------------------
 *		AppendAttributeTuples
 * ----------------------------------------------------------------
 */
static void
AppendAttributeTuples(Relation indexRelation, int numatts)
{
	Relation	pg_attribute;
	CatalogIndexState indstate;
	TupleDesc	indexTupDesc;
	int			i;

	/*
	 * open the attribute relation and its indexes
	 */
	pg_attribute = heap_open(AttributeRelationId, RowExclusiveLock);

	indstate = CatalogOpenIndexes(pg_attribute);

	/*
	 * insert data from new index's tupdesc into pg_attribute
	 */
	indexTupDesc = RelationGetDescr(indexRelation);

	for (i = 0; i < numatts; i++)
	{
		/*
		 * There used to be very grotty code here to set these fields, but I
		 * think it's unnecessary.  They should be set already.
		 */
		Assert(indexTupDesc->attrs[i]->attnum == i + 1);
		Assert(indexTupDesc->attrs[i]->attcacheoff == -1);

		InsertPgAttributeTuple(pg_attribute, indexTupDesc->attrs[i], indstate);
	}

	CatalogCloseIndexes(indstate);

	heap_close(pg_attribute, RowExclusiveLock);
}

/* ----------------------------------------------------------------
 *		UpdateIndexRelation
 *
 * Construct and insert a new entry in the pg_index catalog
 * ----------------------------------------------------------------
 */
static void
UpdateIndexRelation(Oid indexoid,
					Oid heapoid,
					IndexInfo *indexInfo,
					Oid *collationOids,
					Oid *classOids,
					int16 *coloptions,
					bool primary,
					bool isexclusion,
					bool immediate,
					bool isvalid)
{
	int2vector *indkey;
	oidvector  *indcollation;
	oidvector  *indclass;
	int2vector *indoption;
	Datum		exprsDatum;
	Datum		predDatum;
	Datum		values[Natts_pg_index];
	bool		nulls[Natts_pg_index];
	Relation	pg_index;
	HeapTuple	tuple;
	int			i;

	/*
	 * Copy the index key, opclass, and indoption info into arrays (should we
	 * make the caller pass them like this to start with?)
	 */
	indkey = buildint2vector(NULL, indexInfo->ii_NumIndexAttrs);
	for (i = 0; i < indexInfo->ii_NumIndexAttrs; i++)
		indkey->values[i] = indexInfo->ii_KeyAttrNumbers[i];
	indcollation = buildoidvector(collationOids, indexInfo->ii_NumIndexAttrs);
	indclass = buildoidvector(classOids, indexInfo->ii_NumIndexAttrs);
	indoption = buildint2vector(coloptions, indexInfo->ii_NumIndexAttrs);

	/*
	 * Convert the index expressions (if any) to a text datum
	 */
	if (indexInfo->ii_Expressions != NIL)
	{
		char	   *exprsString;

		exprsString = nodeToString(indexInfo->ii_Expressions);
		exprsDatum = CStringGetTextDatum(exprsString);
		pfree(exprsString);
	}
	else
		exprsDatum = (Datum) 0;

	/*
	 * Convert the index predicate (if any) to a text datum.  Note we convert
	 * implicit-AND format to normal explicit-AND for storage.
	 */
	if (indexInfo->ii_Predicate != NIL)
	{
		char	   *predString;

		predString = nodeToString(make_ands_explicit(indexInfo->ii_Predicate));
		predDatum = CStringGetTextDatum(predString);
		pfree(predString);
	}
	else
		predDatum = (Datum) 0;

	/*
	 * open the system catalog index relation
	 */
	pg_index = heap_open(IndexRelationId, RowExclusiveLock);

	/*
	 * Build a pg_index tuple
	 */
	MemSet(nulls, false, sizeof(nulls));

	values[Anum_pg_index_indexrelid - 1] = ObjectIdGetDatum(indexoid);
	values[Anum_pg_index_indrelid - 1] = ObjectIdGetDatum(heapoid);
	values[Anum_pg_index_indnatts - 1] = Int16GetDatum(indexInfo->ii_NumIndexAttrs);
	values[Anum_pg_index_indisunique - 1] = BoolGetDatum(indexInfo->ii_Unique);
	values[Anum_pg_index_indisprimary - 1] = BoolGetDatum(primary);
	values[Anum_pg_index_indisexclusion - 1] = BoolGetDatum(isexclusion);
	values[Anum_pg_index_indimmediate - 1] = BoolGetDatum(immediate);
	values[Anum_pg_index_indisclustered - 1] = BoolGetDatum(false);
	values[Anum_pg_index_indisvalid - 1] = BoolGetDatum(isvalid);
	values[Anum_pg_index_indcheckxmin - 1] = BoolGetDatum(false);
	/* we set isvalid and isready the same way */
	values[Anum_pg_index_indisready - 1] = BoolGetDatum(isvalid);
	values[Anum_pg_index_indislive - 1] = BoolGetDatum(true);
	values[Anum_pg_index_indkey - 1] = PointerGetDatum(indkey);
	values[Anum_pg_index_indcollation - 1] = PointerGetDatum(indcollation);
	values[Anum_pg_index_indclass - 1] = PointerGetDatum(indclass);
	values[Anum_pg_index_indoption - 1] = PointerGetDatum(indoption);
	values[Anum_pg_index_indexprs - 1] = exprsDatum;
	if (exprsDatum == (Datum) 0)
		nulls[Anum_pg_index_indexprs - 1] = true;
	values[Anum_pg_index_indpred - 1] = predDatum;
	if (predDatum == (Datum) 0)
		nulls[Anum_pg_index_indpred - 1] = true;

	tuple = heap_form_tuple(RelationGetDescr(pg_index), values, nulls);

	/*
	 * insert the tuple into the pg_index catalog
	 */
	simple_heap_insert(pg_index, tuple);

	/* update the indexes on pg_index */
	CatalogUpdateIndexes(pg_index, tuple);

	/*
	 * close the relation and free the tuple
	 */
	heap_close(pg_index, RowExclusiveLock);
	heap_freetuple(tuple);
}


/*
 * index_create
 *
 * heapRelation: table to build index on (suitably locked by caller)
 * indexRelationName: what it say
 * indexRelationId: normally, pass InvalidOid to let this routine
 *		generate an OID for the index.	During bootstrap this may be
 *		nonzero to specify a preselected OID.
 * relFileNode: normally, pass InvalidOid to get new storage.  May be
 *		nonzero to attach an existing valid build.
 * indexInfo: same info executor uses to insert into the index
 * indexColNames: column names to use for index (List of char *)
 * accessMethodObjectId: OID of index AM to use
 * tableSpaceId: OID of tablespace to use
 * collationObjectId: array of collation OIDs, one per index column
 * classObjectId: array of index opclass OIDs, one per index column
 * coloptions: array of per-index-column indoption settings
 * reloptions: AM-specific options
 * isprimary: index is a PRIMARY KEY
 * isconstraint: index is owned by PRIMARY KEY, UNIQUE, or EXCLUSION constraint
 * deferrable: constraint is DEFERRABLE
 * initdeferred: constraint is INITIALLY DEFERRED
 * allow_system_table_mods: allow table to be a system catalog
 * skip_build: true to skip the index_build() step for the moment; caller
 *		must do it later (typically via reindex_index())
 * concurrent: if true, do not lock the table against writers.	The index
 *		will be marked "invalid" and the caller must take additional steps
 *		to fix it up.
 * is_internal: if true, post creation hook for new index
 *
 * Returns the OID of the created index.
 */
Oid
index_create(Relation heapRelation,
			 const char *indexRelationName,
			 Oid indexRelationId,
			 Oid relFileNode,
			 IndexInfo *indexInfo,
			 List *indexColNames,
			 Oid accessMethodObjectId,
			 Oid tableSpaceId,
			 Oid *collationObjectId,
			 Oid *classObjectId,
			 int16 *coloptions,
			 Datum reloptions,
			 bool isprimary,
			 bool isconstraint,
			 bool deferrable,
			 bool initdeferred,
			 bool allow_system_table_mods,
			 bool skip_build,
			 bool concurrent,
<<<<<<< HEAD
			 const char *altConName)
=======
			 bool is_internal)
>>>>>>> e472b921
{
	Oid			heapRelationId = RelationGetRelid(heapRelation);
	Relation	pg_class;
	Relation	indexRelation;
	TupleDesc	indexTupDesc;
	bool		shared_relation;
	bool		mapped_relation;
	bool		is_exclusion;
	Oid			namespaceId;
	int			i;
	char		relpersistence;

	is_exclusion = (indexInfo->ii_ExclusionOps != NULL);

	pg_class = heap_open(RelationRelationId, RowExclusiveLock);

	/*
	 * The index will be in the same namespace as its parent table, and is
	 * shared across databases if and only if the parent is.  Likewise, it
	 * will use the relfilenode map if and only if the parent does; and it
	 * inherits the parent's relpersistence.
	 */
	namespaceId = RelationGetNamespace(heapRelation);
	shared_relation = heapRelation->rd_rel->relisshared;
	mapped_relation = RelationIsMapped(heapRelation);
	relpersistence = heapRelation->rd_rel->relpersistence;

	/*
	 * check parameters
	 */
	if (indexInfo->ii_NumIndexAttrs < 1)
		elog(ERROR, "must index at least one column");

	if (!allow_system_table_mods &&
		IsSystemRelation(heapRelation) &&
		IsNormalProcessingMode())
		ereport(ERROR,
				(errcode(ERRCODE_FEATURE_NOT_SUPPORTED),
				 errmsg("user-defined indexes on system catalog tables are not supported")));

	/*
	 * concurrent index build on a system catalog is unsafe because we tend to
	 * release locks before committing in catalogs
	 */
	if (concurrent &&
		IsSystemRelation(heapRelation))
		ereport(ERROR,
				(errcode(ERRCODE_FEATURE_NOT_SUPPORTED),
				 errmsg("concurrent index creation on system catalog tables is not supported")));

	/*
	 * This case is currently not supported, but there's no way to ask for it
	 * in the grammar anyway, so it can't happen.
	 */
	if (concurrent && is_exclusion)
		ereport(ERROR,
				(errcode(ERRCODE_FEATURE_NOT_SUPPORTED),
				 errmsg_internal("concurrent index creation for exclusion constraints is not supported")));

	/*
	 * We cannot allow indexing a shared relation after initdb (because
	 * there's no way to make the entry in other databases' pg_class).
	 */
	if (shared_relation && !IsBootstrapProcessingMode())
		ereport(ERROR,
				(errcode(ERRCODE_OBJECT_NOT_IN_PREREQUISITE_STATE),
				 errmsg("shared indexes cannot be created after initdb")));

	/*
	 * Shared relations must be in pg_global, too (last-ditch check)
	 */
	if (shared_relation && tableSpaceId != GLOBALTABLESPACE_OID)
		elog(ERROR, "shared relations must be placed in pg_global tablespace");

	if (get_relname_relid(indexRelationName, namespaceId))
		ereport(ERROR,
				(errcode(ERRCODE_DUPLICATE_TABLE),
				 errmsg("relation \"%s\" already exists",
						indexRelationName)));

	/*
	 * construct tuple descriptor for index tuples
	 */
	indexTupDesc = ConstructTupleDescriptor(heapRelation,
											indexInfo,
											indexColNames,
											accessMethodObjectId,
											collationObjectId,
											classObjectId);

	/*
	 * Allocate an OID for the index, unless we were told what to use.
	 *
	 * The OID will be the relfilenode as well, so make sure it doesn't
	 * collide with either pg_class OIDs or existing physical files.
	 *
	 * (In GPDB, heap_create can choose a different relfilenode, in a QE node,
	 * if the one we choose is already in use.)
	 */
	if (!OidIsValid(indexRelationId))
	{
		if (Gp_role == GP_ROLE_EXECUTE || IsBinaryUpgrade)
			indexRelationId = GetPreassignedOidForRelation(namespaceId, indexRelationName);

		if (!OidIsValid(indexRelationId))
			indexRelationId = GetNewOid(pg_class);
	}

	/*
	 * create the index relation's relcache entry and physical disk file. (If
	 * we fail further down, it's the smgr's responsibility to remove the disk
	 * file again.)
	 */
	indexRelation = heap_create(indexRelationName,
								namespaceId,
								tableSpaceId,
								indexRelationId,
								relFileNode,
								indexTupDesc,
								accessMethodObjectId,
								RELKIND_INDEX,
								relpersistence,
								RELSTORAGE_HEAP,
								shared_relation,
								mapped_relation,
								allow_system_table_mods);

	Assert(indexRelationId == RelationGetRelid(indexRelation));

	/*
	 * Obtain exclusive lock on it.  Although no other backends can see it
	 * until we commit, this prevents deadlock-risk complaints from lock
	 * manager in cases such as CLUSTER.
	 */
	LockRelation(indexRelation, AccessExclusiveLock);

	/*
	 * Fill in fields of the index's pg_class entry that are not set correctly
	 * by heap_create.
	 *
	 * XXX should have a cleaner way to create cataloged indexes
	 */
	indexRelation->rd_rel->relowner = heapRelation->rd_rel->relowner;
	indexRelation->rd_rel->relam = accessMethodObjectId;
	indexRelation->rd_rel->relhasoids = false;

	/*
	 * store index's pg_class entry
	 */
	InsertPgClassTuple(pg_class, indexRelation,
					   RelationGetRelid(indexRelation),
					   (Datum) 0,
					   reloptions);

	/* done with pg_class */
	heap_close(pg_class, RowExclusiveLock);

	{							/* MPP-7575: track index creation */
		bool	 doIt	= true;
		char	*subtyp = "INDEX";

		/* MPP-7576: don't track internal namespace tables */
		switch (namespaceId) 
		{
			case PG_CATALOG_NAMESPACE:
				/* MPP-7773: don't track objects in system namespace
				 * if modifying system tables (eg during upgrade)  
				 */
				if (allowSystemTableMods)
					doIt = false;
				break;

			case PG_TOAST_NAMESPACE:
			case PG_BITMAPINDEX_NAMESPACE:
			case PG_AOSEGMENT_NAMESPACE:
				doIt = false;
				break;
			default:
				break;
		}

		if (doIt)
			doIt = (!(isAnyTempNamespace(namespaceId)));

		/* MPP-6929: metadata tracking */
		if (doIt)
			MetaTrackAddObject(RelationRelationId,
							   RelationGetRelid(indexRelation),
							   GetUserId(), /* not ownerid */
							   "CREATE", subtyp
					);
	}

	/*
	 * now update the object id's of all the attribute tuple forms in the
	 * index relation's tuple descriptor
	 */
	InitializeAttributeOids(indexRelation,
							indexInfo->ii_NumIndexAttrs,
							indexRelationId);

	/*
	 * append ATTRIBUTE tuples for the index
	 */
	AppendAttributeTuples(indexRelation, indexInfo->ii_NumIndexAttrs);

	/* ----------------
	 *	  update pg_index
	 *	  (append INDEX tuple)
	 *
	 *	  Note that this stows away a representation of "predicate".
	 *	  (Or, could define a rule to maintain the predicate) --Nels, Feb '92
	 * ----------------
	 */
	UpdateIndexRelation(indexRelationId, heapRelationId, indexInfo,
						collationObjectId, classObjectId, coloptions,
						isprimary, is_exclusion,
						!deferrable,
						!concurrent);

	/*
	 * Register constraint and dependencies for the index.
	 *
	 * If the index is from a CONSTRAINT clause, construct a pg_constraint
	 * entry.  The index will be linked to the constraint, which in turn is
	 * linked to the table.  If it's not a CONSTRAINT, we need to make a
	 * dependency directly on the table.
	 *
	 * We don't need a dependency on the namespace, because there'll be an
	 * indirect dependency via our parent table.
	 *
	 * During bootstrap we can't register any dependencies, and we don't try
	 * to make a constraint either.
	 */
	if (!IsBootstrapProcessingMode())
	{
		ObjectAddress myself,
					referenced;

		myself.classId = RelationRelationId;
		myself.objectId = indexRelationId;
		myself.objectSubId = 0;

		if (isconstraint)
		{
			char		constraintType;
			const char *constraintName = indexRelationName;

			if ( altConName )
			{
				constraintName = altConName;
			}

			/*
			 * Let's make sure that the constraint name is unique
			 * for this relation.
			 */
			Assert(constraintName);
			if (ConstraintNameIsUsed(CONSTRAINT_RELATION,
									 RelationGetRelid(heapRelation),
									 RelationGetNamespace(heapRelation),
									 constraintName))
				ereport(ERROR,
						(errcode(ERRCODE_DUPLICATE_OBJECT),
						 errmsg("constraint \"%s\" for relation \"%s\" already exists",
								constraintName, RelationGetRelationName(heapRelation))));

			if (isprimary)
				constraintType = CONSTRAINT_PRIMARY;
			else if (indexInfo->ii_Unique)
				constraintType = CONSTRAINT_UNIQUE;
			else if (is_exclusion)
				constraintType = CONSTRAINT_EXCLUSION;
			else
			{
				elog(ERROR, "constraint must be PRIMARY, UNIQUE or EXCLUDE");
				constraintType = 0;		/* keep compiler quiet */
			}

			index_constraint_create(heapRelation,
									indexRelationId,
									indexInfo,
									constraintName,
									constraintType,
									deferrable,
									initdeferred,
									false,		/* already marked primary */
									false,		/* pg_index entry is OK */
									false,		/* no old dependencies */
									allow_system_table_mods,
									is_internal);
		}
		else
		{
			bool		have_simple_col = false;

			/* Create auto dependencies on simply-referenced columns */
			for (i = 0; i < indexInfo->ii_NumIndexAttrs; i++)
			{
				if (indexInfo->ii_KeyAttrNumbers[i] != 0)
				{
					referenced.classId = RelationRelationId;
					referenced.objectId = heapRelationId;
					referenced.objectSubId = indexInfo->ii_KeyAttrNumbers[i];

					recordDependencyOn(&myself, &referenced, DEPENDENCY_AUTO);

					have_simple_col = true;
				}
			}

			/*
			 * If there are no simply-referenced columns, give the index an
			 * auto dependency on the whole table.	In most cases, this will
			 * be redundant, but it might not be if the index expressions and
			 * predicate contain no Vars or only whole-row Vars.
			 */
			if (!have_simple_col)
			{
				referenced.classId = RelationRelationId;
				referenced.objectId = heapRelationId;
				referenced.objectSubId = 0;

				recordDependencyOn(&myself, &referenced, DEPENDENCY_AUTO);
			}

			/* Non-constraint indexes can't be deferrable */
			Assert(!deferrable);
			Assert(!initdeferred);
		}

		/* Store dependency on collations */
		/* The default collation is pinned, so don't bother recording it */
		for (i = 0; i < indexInfo->ii_NumIndexAttrs; i++)
		{
			if (OidIsValid(collationObjectId[i]) &&
				collationObjectId[i] != DEFAULT_COLLATION_OID)
			{
				referenced.classId = CollationRelationId;
				referenced.objectId = collationObjectId[i];
				referenced.objectSubId = 0;

				recordDependencyOn(&myself, &referenced, DEPENDENCY_NORMAL);
			}
		}

		/* Store dependency on operator classes */
		for (i = 0; i < indexInfo->ii_NumIndexAttrs; i++)
		{
			referenced.classId = OperatorClassRelationId;
			referenced.objectId = classObjectId[i];
			referenced.objectSubId = 0;

			recordDependencyOn(&myself, &referenced, DEPENDENCY_NORMAL);
		}

		/* Store dependencies on anything mentioned in index expressions */
		if (indexInfo->ii_Expressions)
		{
			recordDependencyOnSingleRelExpr(&myself,
										  (Node *) indexInfo->ii_Expressions,
											heapRelationId,
											DEPENDENCY_NORMAL,
											DEPENDENCY_AUTO);
		}

		/* Store dependencies on anything mentioned in predicate */
		if (indexInfo->ii_Predicate)
		{
			recordDependencyOnSingleRelExpr(&myself,
											(Node *) indexInfo->ii_Predicate,
											heapRelationId,
											DEPENDENCY_NORMAL,
											DEPENDENCY_AUTO);
		}
	}
	else
	{
		/* Bootstrap mode - assert we weren't asked for constraint support */
		Assert(!isconstraint);
		Assert(!deferrable);
		Assert(!initdeferred);
	}

	/* Post creation hook for new index */
	InvokeObjectPostCreateHookArg(RelationRelationId,
								  indexRelationId, 0, is_internal);

	/*
	 * Advance the command counter so that we can see the newly-entered
	 * catalog tuples for the index.
	 */
	CommandCounterIncrement();

	/*
	 * In bootstrap mode, we have to fill in the index strategy structure with
	 * information from the catalogs.  If we aren't bootstrapping, then the
	 * relcache entry has already been rebuilt thanks to sinval update during
	 * CommandCounterIncrement.
	 */
	if (IsBootstrapProcessingMode())
		RelationInitIndexAccessInfo(indexRelation);
	else
		Assert(indexRelation->rd_indexcxt != NULL);

	/*
	 * If this is bootstrap (initdb) time, then we don't actually fill in the
	 * index yet.  We'll be creating more indexes and classes later, so we
	 * delay filling them in until just before we're done with bootstrapping.
	 * Similarly, if the caller specified skip_build then filling the index is
	 * delayed till later (ALTER TABLE can save work in some cases with this).
	 * Otherwise, we call the AM routine that constructs the index.
	 */
	if (IsBootstrapProcessingMode())
	{
		index_register(heapRelationId, indexRelationId, indexInfo);
	}
	else if (skip_build)
	{
		/*
		 * Caller is responsible for filling the index later on.  However,
		 * we'd better make sure that the heap relation is correctly marked as
		 * having an index.
		 */
		index_update_stats(heapRelation,
						   true,
						   isprimary,
						   InvalidOid,
						   -1.0);
		/* Make the above update visible */
		CommandCounterIncrement();
	}
	else
	{
		index_build(heapRelation, indexRelation, indexInfo, isprimary, false);
	}

	/*
	 * Close the index; but we keep the lock that we acquired above until end
	 * of transaction.	Closing the heap is caller's responsibility.
	 *
	 * GPDB: if we're dealing with a child of a partitioned table, also release
	 * the lock. We should be holding a lock on the master, which is sufficient.
	 */
	if (rel_needs_long_lock(RelationGetRelid(heapRelation)))
	{
		index_close(indexRelation, NoLock);
	}
	else
	{
		index_close(indexRelation, AccessExclusiveLock);
	}

	return indexRelationId;
}

/*
 * index_constraint_create
 *
 * Set up a constraint associated with an index
 *
 * heapRelation: table owning the index (must be suitably locked by caller)
 * indexRelationId: OID of the index
 * indexInfo: same info executor uses to insert into the index
 * constraintName: what it say (generally, should match name of index)
 * constraintType: one of CONSTRAINT_PRIMARY, CONSTRAINT_UNIQUE, or
 *		CONSTRAINT_EXCLUSION
 * deferrable: constraint is DEFERRABLE
 * initdeferred: constraint is INITIALLY DEFERRED
 * mark_as_primary: if true, set flags to mark index as primary key
 * update_pgindex: if true, update pg_index row (else caller's done that)
 * remove_old_dependencies: if true, remove existing dependencies of index
 *		on table's columns
 * allow_system_table_mods: allow table to be a system catalog
 * is_internal: index is constructed due to internal process
 */
void
index_constraint_create(Relation heapRelation,
						Oid indexRelationId,
						IndexInfo *indexInfo,
						const char *constraintName,
						char constraintType,
						bool deferrable,
						bool initdeferred,
						bool mark_as_primary,
						bool update_pgindex,
						bool remove_old_dependencies,
						bool allow_system_table_mods,
						bool is_internal)
{
	Oid			namespaceId = RelationGetNamespace(heapRelation);
	ObjectAddress myself,
				referenced;
	Oid			conOid;

	/* constraint creation support doesn't work while bootstrapping */
	Assert(!IsBootstrapProcessingMode());

	/* enforce system-table restriction */
	if (!allow_system_table_mods &&
		IsSystemRelation(heapRelation) &&
		IsNormalProcessingMode())
		ereport(ERROR,
				(errcode(ERRCODE_FEATURE_NOT_SUPPORTED),
				 errmsg("user-defined indexes on system catalog tables are not supported")));

	/* primary/unique constraints shouldn't have any expressions */
	if (indexInfo->ii_Expressions &&
		constraintType != CONSTRAINT_EXCLUSION)
		elog(ERROR, "constraints cannot have index expressions");

	/*
	 * If we're manufacturing a constraint for a pre-existing index, we need
	 * to get rid of the existing auto dependencies for the index (the ones
	 * that index_create() would have made instead of calling this function).
	 *
	 * Note: this code would not necessarily do the right thing if the index
	 * has any expressions or predicate, but we'd never be turning such an
	 * index into a UNIQUE or PRIMARY KEY constraint.
	 */
	if (remove_old_dependencies)
		deleteDependencyRecordsForClass(RelationRelationId, indexRelationId,
										RelationRelationId, DEPENDENCY_AUTO);

	/*
	 * Construct a pg_constraint entry.
	 */
	conOid = CreateConstraintEntry(constraintName,
								   namespaceId,
								   constraintType,
								   deferrable,
								   initdeferred,
								   true,
								   RelationGetRelid(heapRelation),
								   indexInfo->ii_KeyAttrNumbers,
								   indexInfo->ii_NumIndexAttrs,
								   InvalidOid,	/* no domain */
								   indexRelationId,		/* index OID */
								   InvalidOid,	/* no foreign key */
								   NULL,
								   NULL,
								   NULL,
								   NULL,
								   0,
								   ' ',
								   ' ',
								   ' ',
								   indexInfo->ii_ExclusionOps,
								   NULL,		/* no check constraint */
								   NULL,
								   NULL,
								   true,		/* islocal */
								   0,	/* inhcount */
								   true,		/* noinherit */
								   is_internal);

	/*
	 * Register the index as internally dependent on the constraint.
	 *
	 * Note that the constraint has a dependency on the table, so we don't
	 * need (or want) any direct dependency from the index to the table.
	 */
	myself.classId = RelationRelationId;
	myself.objectId = indexRelationId;
	myself.objectSubId = 0;

	referenced.classId = ConstraintRelationId;
	referenced.objectId = conOid;
	referenced.objectSubId = 0;

	recordDependencyOn(&myself, &referenced, DEPENDENCY_INTERNAL);

	/*
	 * If the constraint is deferrable, create the deferred uniqueness
	 * checking trigger.  (The trigger will be given an internal dependency on
	 * the constraint by CreateTrigger.)
	 */
	if (deferrable)
	{
		RangeVar   *heapRel;
		CreateTrigStmt *trigger;

		heapRel = makeRangeVar(get_namespace_name(namespaceId),
							   pstrdup(RelationGetRelationName(heapRelation)),
							   -1);

		trigger = makeNode(CreateTrigStmt);
		trigger->trigname = (constraintType == CONSTRAINT_PRIMARY) ?
			"PK_ConstraintTrigger" :
			"Unique_ConstraintTrigger";
		trigger->relation = heapRel;
		trigger->funcname = SystemFuncName("unique_key_recheck");
		trigger->args = NIL;
		trigger->row = true;
		trigger->timing = TRIGGER_TYPE_AFTER;
		trigger->events = TRIGGER_TYPE_INSERT | TRIGGER_TYPE_UPDATE;
		trigger->columns = NIL;
		trigger->whenClause = NULL;
		trigger->isconstraint = true;
		trigger->deferrable = true;
		trigger->initdeferred = initdeferred;
		trigger->constrrel = NULL;

		(void) CreateTrigger(trigger, NULL, conOid, indexRelationId, true);
	}

	/*
	 * If needed, mark the table as having a primary key.  We assume it can't
	 * have been so marked already, so no need to clear the flag in the other
	 * case.
	 *
	 * Note: this might better be done by callers.	We do it here to avoid
	 * exposing index_update_stats() globally, but that wouldn't be necessary
	 * if relhaspkey went away.
	 */
	if (mark_as_primary)
		index_update_stats(heapRelation,
						   true,
						   true,
						   InvalidOid,
						   -1.0);

	/*
	 * If needed, mark the index as primary and/or deferred in pg_index.
	 *
	 * Note: since this is a transactional update, it's unsafe against
	 * concurrent SnapshotNow scans of pg_index.  When making an existing
	 * index into a constraint, caller must have a table lock that prevents
	 * concurrent table updates; if it's less than a full exclusive lock,
	 * there is a risk that concurrent readers of the table will miss seeing
	 * this index at all.
	 */
	if (update_pgindex && (mark_as_primary || deferrable))
	{
		Relation	pg_index;
		HeapTuple	indexTuple;
		Form_pg_index indexForm;
		bool		dirty = false;

		pg_index = heap_open(IndexRelationId, RowExclusiveLock);

		indexTuple = SearchSysCacheCopy1(INDEXRELID,
										 ObjectIdGetDatum(indexRelationId));
		if (!HeapTupleIsValid(indexTuple))
			elog(ERROR, "cache lookup failed for index %u", indexRelationId);
		indexForm = (Form_pg_index) GETSTRUCT(indexTuple);

		if (mark_as_primary && !indexForm->indisprimary)
		{
			indexForm->indisprimary = true;
			dirty = true;
		}

		if (deferrable && indexForm->indimmediate)
		{
			indexForm->indimmediate = false;
			dirty = true;
		}

		if (dirty)
		{
			simple_heap_update(pg_index, &indexTuple->t_self, indexTuple);
			CatalogUpdateIndexes(pg_index, indexTuple);

			InvokeObjectPostAlterHookArg(IndexRelationId, indexRelationId, 0,
										 InvalidOid, is_internal);
		}

		heap_freetuple(indexTuple);
		heap_close(pg_index, RowExclusiveLock);
	}
}

/*
 *		index_drop
 *
 * NOTE: this routine should now only be called through performDeletion(),
 * else associated dependencies won't be cleaned up.
 */
void
index_drop(Oid indexId, bool concurrent)
{
	Oid			heapId;
	Relation	userHeapRelation;
	Relation	userIndexRelation;
	Relation	indexRelation;
	HeapTuple	tuple;
	bool		hasexprs;
	bool		need_long_lock;
	LockRelId	heaprelid,
				indexrelid;
	LOCKTAG		heaplocktag;
	LOCKMODE	lockmode;
	VirtualTransactionId *old_lockholders;

	/*
	 * To drop an index safely, we must grab exclusive lock on its parent
	 * table.  Exclusive lock on the index alone is insufficient because
	 * another backend might be about to execute a query on the parent table.
	 * If it relies on a previously cached list of index OIDs, then it could
	 * attempt to access the just-dropped index.  We must therefore take a
	 * table lock strong enough to prevent all queries on the table from
	 * proceeding until we commit and send out a shared-cache-inval notice
	 * that will make them update their index lists.
	 *
	 * In the concurrent case we avoid this requirement by disabling index use
	 * in multiple steps and waiting out any transactions that might be using
	 * the index, so we don't need exclusive lock on the parent table. Instead
	 * we take ShareUpdateExclusiveLock, to ensure that two sessions aren't
	 * doing CREATE/DROP INDEX CONCURRENTLY on the same index.	(We will get
	 * AccessExclusiveLock on the index below, once we're sure nobody else is
	 * using it.)
	 */
	heapId = IndexGetRelation(indexId, false);
	lockmode = concurrent ? ShareUpdateExclusiveLock : AccessExclusiveLock;
	userHeapRelation = heap_open(heapId, lockmode);
	userIndexRelation = index_open(indexId, lockmode);

	/*
	 * We might still have open queries using it in our own session, which the
	 * above locking won't prevent, so test explicitly.
	 */
	CheckTableNotInUse(userIndexRelation, "DROP INDEX");

	/*
	 * Drop Index Concurrently is more or less the reverse process of Create
	 * Index Concurrently.
	 *
	 * First we unset indisvalid so queries starting afterwards don't use the
	 * index to answer queries anymore.  We have to keep indisready = true so
	 * transactions that are still scanning the index can continue to see
	 * valid index contents.  For instance, if they are using READ COMMITTED
	 * mode, and another transaction makes changes and commits, they need to
	 * see those new tuples in the index.
	 *
	 * After all transactions that could possibly have used the index for
	 * queries end, we can unset indisready and indislive, then wait till
	 * nobody could be touching it anymore.  (Note: we need indislive because
	 * this state must be distinct from the initial state during CREATE INDEX
	 * CONCURRENTLY, which has indislive true while indisready and indisvalid
	 * are false.  That's because in that state, transactions must examine the
	 * index for HOT-safety decisions, while in this state we don't want them
	 * to open it at all.)
	 *
	 * Since all predicate locks on the index are about to be made invalid, we
	 * must promote them to predicate locks on the heap.  In the
	 * non-concurrent case we can just do that now.  In the concurrent case
	 * it's a bit trickier.  The predicate locks must be moved when there are
	 * no index scans in progress on the index and no more can subsequently
	 * start, so that no new predicate locks can be made on the index.	Also,
	 * they must be moved before heap inserts stop maintaining the index, else
	 * the conflict with the predicate lock on the index gap could be missed
	 * before the lock on the heap relation is in place to detect a conflict
	 * based on the heap tuple insert.
	 */
	if (concurrent)
	{
		/*
		 * We must commit our transaction in order to make the first pg_index
		 * state update visible to other sessions.	If the DROP machinery has
		 * already performed any other actions (removal of other objects,
		 * pg_depend entries, etc), the commit would make those actions
		 * permanent, which would leave us with inconsistent catalog state if
		 * we fail partway through the following sequence.	Since DROP INDEX
		 * CONCURRENTLY is restricted to dropping just one index that has no
		 * dependencies, we should get here before anything's been done ---
		 * but let's check that to be sure.  We can verify that the current
		 * transaction has not executed any transactional updates by checking
		 * that no XID has been assigned.
		 */
		if (GetTopTransactionIdIfAny() != InvalidTransactionId)
			ereport(ERROR,
					(errcode(ERRCODE_FEATURE_NOT_SUPPORTED),
					 errmsg("DROP INDEX CONCURRENTLY must be first action in transaction")));

		/*
		 * Mark index invalid by updating its pg_index entry
		 */
		index_set_state_flags(indexId, INDEX_DROP_CLEAR_VALID);

		/*
		 * Invalidate the relcache for the table, so that after this commit
		 * all sessions will refresh any cached plans that might reference the
		 * index.
		 */
		CacheInvalidateRelcache(userHeapRelation);

		/* save lockrelid and locktag for below, then close but keep locks */
		heaprelid = userHeapRelation->rd_lockInfo.lockRelId;
		SET_LOCKTAG_RELATION(heaplocktag, heaprelid.dbId, heaprelid.relId);
		indexrelid = userIndexRelation->rd_lockInfo.lockRelId;

		heap_close(userHeapRelation, NoLock);
		index_close(userIndexRelation, NoLock);

		/*
		 * We must commit our current transaction so that the indisvalid
		 * update becomes visible to other transactions; then start another.
		 * Note that any previously-built data structures are lost in the
		 * commit.	The only data we keep past here are the relation IDs.
		 *
		 * Before committing, get a session-level lock on the table, to ensure
		 * that neither it nor the index can be dropped before we finish. This
		 * cannot block, even if someone else is waiting for access, because
		 * we already have the same lock within our transaction.
		 */
		LockRelationIdForSession(&heaprelid, ShareUpdateExclusiveLock);
		LockRelationIdForSession(&indexrelid, ShareUpdateExclusiveLock);

		PopActiveSnapshot();
		CommitTransactionCommand();
		StartTransactionCommand();

		/*
		 * Now we must wait until no running transaction could be using the
		 * index for a query.  To do this, inquire which xacts currently would
		 * conflict with AccessExclusiveLock on the table -- ie, which ones
		 * have a lock of any kind on the table. Then wait for each of these
		 * xacts to commit or abort. Note we do not need to worry about xacts
		 * that open the table for reading after this point; they will see the
		 * index as invalid when they open the relation.
		 *
		 * Note: the reason we use actual lock acquisition here, rather than
		 * just checking the ProcArray and sleeping, is that deadlock is
		 * possible if one of the transactions in question is blocked trying
		 * to acquire an exclusive lock on our table.  The lock code will
		 * detect deadlock and error out properly.
		 *
		 * Note: GetLockConflicts() never reports our own xid, hence we need
		 * not check for that.	Also, prepared xacts are not reported, which
		 * is fine since they certainly aren't going to do anything more.
		 */
		old_lockholders = GetLockConflicts(&heaplocktag, AccessExclusiveLock);

		while (VirtualTransactionIdIsValid(*old_lockholders))
		{
			VirtualXactLock(*old_lockholders, true);
			old_lockholders++;
		}

		/*
		 * No more predicate locks will be acquired on this index, and we're
		 * about to stop doing inserts into the index which could show
		 * conflicts with existing predicate locks, so now is the time to move
		 * them to the heap relation.
		 */
		userHeapRelation = heap_open(heapId, ShareUpdateExclusiveLock);
		userIndexRelation = index_open(indexId, ShareUpdateExclusiveLock);
		TransferPredicateLocksToHeapRelation(userIndexRelation);

		/*
		 * Now we are sure that nobody uses the index for queries; they just
		 * might have it open for updating it.	So now we can unset indisready
		 * and indislive, then wait till nobody could be using it at all
		 * anymore.
		 */
		index_set_state_flags(indexId, INDEX_DROP_SET_DEAD);

		/*
		 * Invalidate the relcache for the table, so that after this commit
		 * all sessions will refresh the table's index list.  Forgetting just
		 * the index's relcache entry is not enough.
		 */
		CacheInvalidateRelcache(userHeapRelation);

		/*
		 * Close the relations again, though still holding session lock.
		 */
		heap_close(userHeapRelation, NoLock);
		index_close(userIndexRelation, NoLock);

		/*
		 * Again, commit the transaction to make the pg_index update visible
		 * to other sessions.
		 */
		CommitTransactionCommand();
		StartTransactionCommand();

		/*
		 * Wait till every transaction that saw the old index state has
		 * finished.  The logic here is the same as above.
		 */
		old_lockholders = GetLockConflicts(&heaplocktag, AccessExclusiveLock);

		while (VirtualTransactionIdIsValid(*old_lockholders))
		{
			VirtualXactLock(*old_lockholders, true);
			old_lockholders++;
		}

		/*
		 * Re-open relations to allow us to complete our actions.
		 *
		 * At this point, nothing should be accessing the index, but lets
		 * leave nothing to chance and grab AccessExclusiveLock on the index
		 * before the physical deletion.
		 */
		userHeapRelation = heap_open(heapId, ShareUpdateExclusiveLock);
		userIndexRelation = index_open(indexId, AccessExclusiveLock);
	}
	else
	{
		/* Not concurrent, so just transfer predicate locks and we're good */
		TransferPredicateLocksToHeapRelation(userIndexRelation);
	}

	/*
	 * Schedule physical removal of the files
	 */
	RelationDropStorage(userIndexRelation);

	/*
	 * Close and flush the index's relcache entry, to ensure relcache doesn't
	 * try to rebuild it while we're deleting catalog entries. We keep the
	 * lock though.
	 */
	need_long_lock = rel_needs_long_lock(RelationGetRelid(userIndexRelation));
	if (need_long_lock)
		index_close(userIndexRelation, NoLock);
	else
		index_close(userIndexRelation, AccessExclusiveLock);

	RelationForgetRelation(indexId);

	/*
	 * fix INDEX relation, and check for expressional index
	 */
	indexRelation = heap_open(IndexRelationId, RowExclusiveLock);

	tuple = SearchSysCache1(INDEXRELID, ObjectIdGetDatum(indexId));
	if (!HeapTupleIsValid(tuple))
		elog(ERROR, "cache lookup failed for index %u", indexId);

	hasexprs = !heap_attisnull(tuple, Anum_pg_index_indexprs);

	simple_heap_delete(indexRelation, &tuple->t_self);

	ReleaseSysCache(tuple);
	heap_close(indexRelation, RowExclusiveLock);

	/*
	 * if it has any expression columns, we might have stored statistics about
	 * them.
	 */
	if (hasexprs)
		RemoveStatistics(indexId, 0);

	/*
	 * fix ATTRIBUTE relation
	 */
	DeleteAttributeTuples(indexId);

	/*
	 * fix RELATION relation
	 */
	DeleteRelationTuple(indexId);

	/* MPP-6929: metadata tracking */
	MetaTrackDropObject(RelationRelationId, 
						indexId);

	/*
	 * We are presently too lazy to attempt to compute the new correct value
	 * of relhasindex (the next VACUUM will fix it if necessary). So there is
	 * no need to update the pg_class tuple for the owning relation. But we
	 * must send out a shared-cache-inval notice on the owning relation to
	 * ensure other backends update their relcache lists of indexes.  (In the
	 * concurrent case, this is redundant but harmless.)
	 */
	CacheInvalidateRelcache(userHeapRelation);

	/*
	 * Close owning rel, but keep lock
	 */
	heap_close(userHeapRelation, need_long_lock ? NoLock : AccessExclusiveLock);


	/*
	 * Release the session locks before we go.
	 */
	if (concurrent)
	{
		UnlockRelationIdForSession(&heaprelid, ShareUpdateExclusiveLock);
		UnlockRelationIdForSession(&indexrelid, ShareUpdateExclusiveLock);
	}
}

/* ----------------------------------------------------------------
 *						index_build support
 * ----------------------------------------------------------------
 */

/* ----------------
 *		BuildIndexInfo
 *			Construct an IndexInfo record for an open index
 *
 * IndexInfo stores the information about the index that's needed by
 * FormIndexDatum, which is used for both index_build() and later insertion
 * of individual index tuples.	Normally we build an IndexInfo for an index
 * just once per command, and then use it for (potentially) many tuples.
 * ----------------
 */
IndexInfo *
BuildIndexInfo(Relation index)
{
	IndexInfo  *ii = makeNode(IndexInfo);
	Form_pg_index indexStruct = index->rd_index;
	int			i;
	int			numKeys;

	/* check the number of keys, and copy attr numbers into the IndexInfo */
	numKeys = indexStruct->indnatts;
	if (numKeys < 1 || numKeys > INDEX_MAX_KEYS)
		elog(ERROR, "invalid indnatts %d for index %u",
			 numKeys, RelationGetRelid(index));
	ii->ii_NumIndexAttrs = numKeys;
	for (i = 0; i < numKeys; i++)
		ii->ii_KeyAttrNumbers[i] = indexStruct->indkey.values[i];

	/* fetch any expressions needed for expressional indexes */
	ii->ii_Expressions = RelationGetIndexExpressions(index);
	ii->ii_ExpressionsState = NIL;

	/* fetch index predicate if any */
	ii->ii_Predicate = RelationGetIndexPredicate(index);
	ii->ii_PredicateState = NIL;

	/* fetch exclusion constraint info if any */
	if (indexStruct->indisexclusion)
	{
		RelationGetExclusionInfo(index,
								 &ii->ii_ExclusionOps,
								 &ii->ii_ExclusionProcs,
								 &ii->ii_ExclusionStrats);
	}
	else
	{
		ii->ii_ExclusionOps = NULL;
		ii->ii_ExclusionProcs = NULL;
		ii->ii_ExclusionStrats = NULL;
	}

	/* other info */
	ii->ii_Unique = indexStruct->indisunique;
	ii->ii_ReadyForInserts = IndexIsReady(indexStruct);

	/* initialize index-build state to default */
	ii->ii_Concurrent = false;
	ii->ii_BrokenHotChain = false;

	return ii;
}

/* ----------------
 *		FormIndexDatum
 *			Construct values[] and isnull[] arrays for a new index tuple.
 *
 *	indexInfo		Info about the index
 *	slot			Heap tuple for which we must prepare an index entry
 *	estate			executor state for evaluating any index expressions
 *	values			Array of index Datums (output area)
 *	isnull			Array of is-null indicators (output area)
 *
 * When there are no index expressions, estate may be NULL.  Otherwise it
 * must be supplied, *and* the ecxt_scantuple slot of its per-tuple expr
 * context must point to the heap tuple passed in.
 *
 * Notice we don't actually call index_form_tuple() here; we just prepare
 * its input arrays values[] and isnull[].	This is because the index AM
 * may wish to alter the data before storage.
 * ----------------
 */
void
FormIndexDatum(struct IndexInfo *indexInfo,
			   TupleTableSlot *slot,
			   struct EState *estate,
			   Datum *values,
			   bool *isnull)
{
	ListCell   *indexpr_item;
	int			i;

	if (indexInfo->ii_Expressions != NIL &&
		indexInfo->ii_ExpressionsState == NIL)
	{
		/* First time through, set up expression evaluation state */
		indexInfo->ii_ExpressionsState = (List *)
			ExecPrepareExpr((Expr *) indexInfo->ii_Expressions,
							estate);
		/* Check caller has set up context correctly */
		Assert(GetPerTupleExprContext(estate)->ecxt_scantuple == slot);
	}
	indexpr_item = list_head(indexInfo->ii_ExpressionsState);

	for (i = 0; i < indexInfo->ii_NumIndexAttrs; i++)
	{
		int			keycol = indexInfo->ii_KeyAttrNumbers[i];
		Datum		iDatum;
		bool		isNull;

		if (keycol != 0)
		{
			/*
			 * Plain index column; get the value we need directly from the
			 * heap tuple.
			 */
			iDatum = slot_getattr(slot, keycol, &isNull);
		}
		else
		{
			/*
			 * Index expression --- need to evaluate it.
			 */
			if (indexpr_item == NULL)
				elog(ERROR, "wrong number of index expressions");
			iDatum = ExecEvalExprSwitchContext((ExprState *) lfirst(indexpr_item),
											   GetPerTupleExprContext(estate),
											   &isNull,
											   NULL);
			indexpr_item = lnext(indexpr_item);
		}
		values[i] = iDatum;
		isnull[i] = isNull;
	}

	if (indexpr_item != NULL)
		elog(ERROR, "wrong number of index expressions");
}


/*
 * index_update_stats --- update pg_class entry after CREATE INDEX or REINDEX
 *
 * This routine updates the pg_class row of either an index or its parent
 * relation after CREATE INDEX or REINDEX.	Its rather bizarre API is designed
 * to ensure we can do all the necessary work in just one update.
 *
 * hasindex: set relhasindex to this value
 * isprimary: if true, set relhaspkey true; else no change
 * reltoastidxid: if not InvalidOid, set reltoastidxid to this value;
 *		else no change
 * reltuples: if >= 0, set reltuples to this value; else no change
 *
 * If reltuples >= 0, relpages and relallvisible are also updated (using
 * RelationGetNumberOfBlocks() and visibilitymap_count()).
 *
 * NOTE: an important side-effect of this operation is that an SI invalidation
 * message is sent out to all backends --- including me --- causing relcache
 * entries to be flushed or updated with the new data.	This must happen even
 * if we find that no change is needed in the pg_class row.  When updating
 * a heap entry, this ensures that other backends find out about the new
 * index.  When updating an index, it's important because some index AMs
 * expect a relcache flush to occur after REINDEX.
 */
static void
index_update_stats(Relation rel,
				   bool hasindex, bool isprimary,
				   Oid reltoastidxid, double reltuples)
{
	Oid			relid = RelationGetRelid(rel);
	Relation	pg_class;
	HeapTuple	tuple;
	Form_pg_class rd_rel;
	bool		dirty;

	/*
	 * We always update the pg_class row using a non-transactional,
	 * overwrite-in-place update.  There are several reasons for this:
	 *
	 * 1. In bootstrap mode, we have no choice --- UPDATE wouldn't work.
	 *
	 * 2. We could be reindexing pg_class itself, in which case we can't move
	 * its pg_class row because CatalogUpdateIndexes might not know about all
	 * the indexes yet (see reindex_relation).
	 *
	 * 3. Because we execute CREATE INDEX with just share lock on the parent
	 * rel (to allow concurrent index creations), an ordinary update could
	 * suffer a tuple-concurrently-updated failure against another CREATE
	 * INDEX committing at about the same time.  We can avoid that by having
	 * them both do nontransactional updates (we assume they will both be
	 * trying to change the pg_class row to the same thing, so it doesn't
	 * matter which goes first).
	 *
	 * 4. Even with just a single CREATE INDEX, there's a risk factor because
	 * someone else might be trying to open the rel while we commit, and this
	 * creates a race condition as to whether he will see both or neither of
	 * the pg_class row versions as valid.	Again, a non-transactional update
	 * avoids the risk.  It is indeterminate which state of the row the other
	 * process will see, but it doesn't matter (if he's only taking
	 * AccessShareLock, then it's not critical that he see relhasindex true).
	 *
	 * It is safe to use a non-transactional update even though our
	 * transaction could still fail before committing.	Setting relhasindex
	 * true is safe even if there are no indexes (VACUUM will eventually fix
	 * it), likewise for relhaspkey.  And of course the new relpages and
	 * reltuples counts are correct regardless.  However, we don't want to
	 * change relpages (or relallvisible) if the caller isn't providing an
	 * updated reltuples count, because that would bollix the
	 * reltuples/relpages ratio which is what's really important.
	 */

	pg_class = heap_open(RelationRelationId, RowExclusiveLock);

	/*
	 * Make a copy of the tuple to update.	Normally we use the syscache, but
	 * we can't rely on that during bootstrap or while reindexing pg_class
	 * itself.
	 */
	if (IsBootstrapProcessingMode() ||
		ReindexIsProcessingHeap(RelationRelationId))
	{
		/* don't assume syscache will work */
		HeapScanDesc pg_class_scan;
		ScanKeyData key[1];

		ScanKeyInit(&key[0],
					ObjectIdAttributeNumber,
					BTEqualStrategyNumber, F_OIDEQ,
					ObjectIdGetDatum(relid));

		pg_class_scan = heap_beginscan(pg_class, SnapshotNow, 1, key);
		tuple = heap_getnext(pg_class_scan, ForwardScanDirection);
		tuple = heap_copytuple(tuple);
		heap_endscan(pg_class_scan);
	}
	else
	{
		/* normal case, use syscache */
		tuple = SearchSysCacheCopy1(RELOID, ObjectIdGetDatum(relid));
	}

	if (!HeapTupleIsValid(tuple))
		elog(ERROR, "could not find tuple for relation %u", relid);
	rd_rel = (Form_pg_class) GETSTRUCT(tuple);

	/* Apply required updates, if any, to copied tuple */

	dirty = false;
	if (rd_rel->relhasindex != hasindex)
	{
		rd_rel->relhasindex = hasindex;
		dirty = true;
	}
	if (isprimary)
	{
		if (!rd_rel->relhaspkey)
		{
			rd_rel->relhaspkey = true;
			dirty = true;
		}
	}
	if (OidIsValid(reltoastidxid))
	{
		Assert(rd_rel->relkind == RELKIND_TOASTVALUE);
		if (rd_rel->reltoastidxid != reltoastidxid)
		{
			rd_rel->reltoastidxid = reltoastidxid;
			dirty = true;
		}
	}

	if (reltuples >= 0 && Gp_role != GP_ROLE_DISPATCH)
	{
		BlockNumber relpages = RelationGetNumberOfBlocks(rel);
		BlockNumber relallvisible;

		if (rd_rel->relkind != RELKIND_INDEX)
			relallvisible = visibilitymap_count(rel);
		else	/* don't bother for indexes */
			relallvisible = 0;

		if (rd_rel->relpages != (int32) relpages)
		{
			rd_rel->relpages = (int32) relpages;
			dirty = true;
		}
		if (rd_rel->reltuples != (float4) reltuples)
		{
			rd_rel->reltuples = (float4) reltuples;
			dirty = true;
		}
		if (rd_rel->relallvisible != (int32) relallvisible)
		{
			rd_rel->relallvisible = (int32) relallvisible;
			dirty = true;
		}
	}

	/*
	 * If anything changed, write out the tuple
	 */
	if (dirty)
	{
		heap_inplace_update(pg_class, tuple);
		/* the above sends a cache inval message */
	}
	else
	{
		/* no need to change tuple, but force relcache inval anyway */
		CacheInvalidateRelcacheByTuple(tuple);
	}

	heap_freetuple(tuple);

	heap_close(pg_class, RowExclusiveLock);
}


/*
 * index_build - invoke access-method-specific index build procedure
 *
 * On entry, the index's catalog entries are valid, and its physical disk
 * file has been created but is empty.	We call the AM-specific build
 * procedure to fill in the index contents.  We then update the pg_class
 * entries of the index and heap relation as needed, using statistics
 * returned by ambuild as well as data passed by the caller.
 *
 * isprimary tells whether to mark the index as a primary-key index.
 * isreindex indicates we are recreating a previously-existing index.
 *
 * Note: when reindexing an existing index, isprimary can be false even if
 * the index is a PK; it's already properly marked and need not be re-marked.
 *
 * Note: before Postgres 8.2, the passed-in heap and index Relations
 * were automatically closed by this routine.  This is no longer the case.
 * The caller opened 'em, and the caller should close 'em.
 */
void
index_build(Relation heapRelation,
			Relation indexRelation,
			IndexInfo *indexInfo,
			bool isprimary,
			bool isreindex)
{
	RegProcedure procedure;
	IndexBuildResult *stats;
	Oid			save_userid;
	int			save_sec_context;
	int			save_nestlevel;

	/*
	 * sanity checks
	 */
	Assert(RelationIsValid(indexRelation));
	Assert(PointerIsValid(indexRelation->rd_am));

	procedure = indexRelation->rd_am->ambuild;
	Assert(RegProcedureIsValid(procedure));

	ereport(DEBUG1,
			(errmsg("building index \"%s\" on table \"%s\"",
					RelationGetRelationName(indexRelation),
					RelationGetRelationName(heapRelation))));

	/*
	 * Switch to the table owner's userid, so that any index functions are run
	 * as that user.  Also lock down security-restricted operations and
	 * arrange to make GUC variable changes local to this command.
	 */
	GetUserIdAndSecContext(&save_userid, &save_sec_context);
	SetUserIdAndSecContext(heapRelation->rd_rel->relowner,
						   save_sec_context | SECURITY_RESTRICTED_OPERATION);
	save_nestlevel = NewGUCNestLevel();

	/*
	 * Call the access method's build procedure
	 */
	stats = (IndexBuildResult *)
		DatumGetPointer(OidFunctionCall3(procedure,
										 PointerGetDatum(heapRelation),
										 PointerGetDatum(indexRelation),
										 PointerGetDatum(indexInfo)));
	Assert(PointerIsValid(stats));

	/*
	 * If this is an unlogged index, we may need to write out an init fork for
	 * it -- but we must first check whether one already exists.  If, for
	 * example, an unlogged relation is truncated in the transaction that
	 * created it, or truncated twice in a subsequent transaction, the
	 * relfilenode won't change, and nothing needs to be done here.
	 */
	if (heapRelation->rd_rel->relpersistence == RELPERSISTENCE_UNLOGGED &&
		!smgrexists(indexRelation->rd_smgr, INIT_FORKNUM))
	{
		RegProcedure ambuildempty = indexRelation->rd_am->ambuildempty;

		RelationOpenSmgr(indexRelation);
		smgrcreate(indexRelation->rd_smgr, INIT_FORKNUM, false);
		OidFunctionCall1(ambuildempty, PointerGetDatum(indexRelation));
	}

	/*
	 * If we found any potentially broken HOT chains, mark the index as not
	 * being usable until the current transaction is below the event horizon.
	 * See src/backend/access/heap/README.HOT for discussion.
	 *
	 * However, when reindexing an existing index, we should do nothing here.
	 * Any HOT chains that are broken with respect to the index must predate
	 * the index's original creation, so there is no need to change the
	 * index's usability horizon.  Moreover, we *must not* try to change the
	 * index's pg_index entry while reindexing pg_index itself, and this
	 * optimization nicely prevents that.
	 *
	 * We also need not set indcheckxmin during a concurrent index build,
	 * because we won't set indisvalid true until all transactions that care
	 * about the broken HOT chains are gone.
	 *
	 * Therefore, this code path can only be taken during non-concurrent
	 * CREATE INDEX.  Thus the fact that heap_update will set the pg_index
	 * tuple's xmin doesn't matter, because that tuple was created in the
	 * current transaction anyway.	That also means we don't need to worry
	 * about any concurrent readers of the tuple; no other transaction can see
	 * it yet.
	 */
	if (indexInfo->ii_BrokenHotChain && !isreindex &&
		!indexInfo->ii_Concurrent)
	{
		Oid			indexId = RelationGetRelid(indexRelation);
		Relation	pg_index;
		HeapTuple	indexTuple;
		Form_pg_index indexForm;

		pg_index = heap_open(IndexRelationId, RowExclusiveLock);

		indexTuple = SearchSysCacheCopy1(INDEXRELID,
										 ObjectIdGetDatum(indexId));
		if (!HeapTupleIsValid(indexTuple))
			elog(ERROR, "cache lookup failed for index %u", indexId);
		indexForm = (Form_pg_index) GETSTRUCT(indexTuple);

		/* If it's a new index, indcheckxmin shouldn't be set ... */
		Assert(!indexForm->indcheckxmin);

		indexForm->indcheckxmin = true;
		simple_heap_update(pg_index, &indexTuple->t_self, indexTuple);
		CatalogUpdateIndexes(pg_index, indexTuple);

		heap_freetuple(indexTuple);
		heap_close(pg_index, RowExclusiveLock);
	}

	/*
	 * Update heap and index pg_class rows
	 */
	index_update_stats(heapRelation,
					   true,
					   isprimary,
					   (heapRelation->rd_rel->relkind == RELKIND_TOASTVALUE) ?
					   RelationGetRelid(indexRelation) : InvalidOid,
					   stats->heap_tuples);

	index_update_stats(indexRelation,
					   false,
					   false,
					   InvalidOid,
					   stats->index_tuples);

	/* Make the updated catalog row versions visible */
	CommandCounterIncrement();

	/*
	 * If it's for an exclusion constraint, make a second pass over the heap
	 * to verify that the constraint is satisfied.	We must not do this until
	 * the index is fully valid.  (Broken HOT chains shouldn't matter, though;
	 * see comments for IndexCheckExclusion.)
	 */
	if (indexInfo->ii_ExclusionOps != NULL)
		IndexCheckExclusion(heapRelation, indexRelation, indexInfo);

	/* Roll back any GUC changes executed by index functions */
	AtEOXact_GUC(false, save_nestlevel);

	/* Restore userid and security context */
	SetUserIdAndSecContext(save_userid, save_sec_context);
}


/*
 * IndexBuildScan - scan the heap, or the append-only row, or the append-only
 * column relation to find tuples to be indexed.
 *
 * This is called back from an access-method-specific index build procedure
 * after the AM has done whatever setup it needs.  The parent relation
 * is scanned to find tuples that should be entered into the index.  Each
 * such tuple is passed to the AM's callback routine, which does the right
 * things to add it to the new index.  After we return, the AM's index
 * build procedure does whatever cleanup it needs.
 *
 * The total count of heap tuples is returned.	This is for updating pg_class
 * statistics.	(It's annoying not to be able to do that here, but we want
 * to merge that update with others; see index_update_stats.)  Note that the
 * index AM itself must keep track of the number of index tuples; we don't do
 * so here because the AM might reject some of the tuples for its own reasons,
 * such as being unable to store NULLs.
 *
 * A side effect is to set indexInfo->ii_BrokenHotChain to true if we detect
 * any potentially broken HOT chains.  Currently, we set this if there are
 * any RECENTLY_DEAD or DELETE_IN_PROGRESS entries in a HOT chain, without
 * trying very hard to detect whether they're really incompatible with the
 * chain tip.
 */
double
IndexBuildScan(Relation parentRelation,
			   Relation indexRelation,
			   IndexInfo *indexInfo,
			   bool allow_sync,
			   IndexBuildCallback callback,
			   void *callback_state)
{
	double		reltuples;
	TupleTableSlot *slot;
	EState	   *estate;
	ExprContext *econtext;
	Snapshot	snapshot;
	bool		registered_snapshot = false;
	TransactionId OldestXmin;

	/*
	 * sanity checks
	 */
	Assert(OidIsValid(indexRelation->rd_rel->relam));

	/*
	 * Need an EState for evaluation of index expressions and partial-index
	 * predicates.	Also a slot to hold the current tuple.
	 */
	estate = CreateExecutorState();
	econtext = GetPerTupleExprContext(estate);
	slot = MakeSingleTupleTableSlot(RelationGetDescr(parentRelation));

	/* Arrange for econtext's scan tuple to be the tuple under test */
	econtext->ecxt_scantuple = slot;

	/*
	 * Prepare for scan of the base relation.  In a normal index build, we use
	 * SnapshotAny because we must retrieve all tuples and do our own time
	 * qual checks (because we have to index RECENTLY_DEAD tuples). In a
	 * concurrent build, we take a regular MVCC snapshot and index whatever's
	 * live according to that.	During bootstrap we just use SnapshotNow.
	 *
	 * If the relation is an append-only table, we use a regular MVCC snapshot
	 * and index what is actually in the table.
	 */
	if (IsBootstrapProcessingMode())
	{
		snapshot = SnapshotNow;
		OldestXmin = InvalidTransactionId;		/* not used */
	}
	else if (indexInfo->ii_Concurrent ||
			 RelationIsAppendOptimized(parentRelation))
	{
		snapshot = RegisterSnapshot(GetTransactionSnapshot());
		registered_snapshot = true;
		OldestXmin = InvalidTransactionId;		/* not used */
	}
	else
	{
		snapshot = SnapshotAny;
		/* okay to ignore lazy VACUUMs here */
		OldestXmin = GetOldestXmin(parentRelation->rd_rel->relisshared, true);
	}

	if (RelationIsHeap(parentRelation))
		reltuples = IndexBuildHeapScan(parentRelation,
									   indexRelation,
									   indexInfo,
									   allow_sync,
									   estate,
									   snapshot,
									   OldestXmin,
									   callback,
									   callback_state);
	else if (RelationIsAoRows(parentRelation))
		reltuples = IndexBuildAppendOnlyRowScan(parentRelation,
												indexRelation,
												indexInfo,
												estate,
												snapshot,
												callback,
												callback_state);
	else if (RelationIsAoCols(parentRelation))
		reltuples = IndexBuildAppendOnlyColScan(parentRelation,
												indexRelation,
												indexInfo,
												estate,
												snapshot,
												callback,
												callback_state);
	else
	{
		reltuples = 0; /* keep compiler quiet */
		elog(ERROR, "unrecognized relation storage type: %c",
			 parentRelation->rd_rel->relstorage);
	}

	/* we can now forget our snapshot, if set */
	if (registered_snapshot)
		UnregisterSnapshot(snapshot);

	ExecDropSingleTupleTableSlot(slot);

	FreeExecutorState(estate);

	/* These may have been pointing to the now-gone estate */
	indexInfo->ii_ExpressionsState = NIL;
	indexInfo->ii_PredicateState = NIL;

	return reltuples;
}


/*
 * IndexBuildHeapScan - scan the heap relation to find tuples to be indexed
 *
 * This is called back from an access-method-specific index build procedure
 * after the AM has done whatever setup it needs.  The parent heap relation
 * is scanned to find tuples that should be entered into the index.  Each
 * such tuple is passed to the AM's callback routine, which does the right
 * things to add it to the new index.  After we return, the AM's index
 * build procedure does whatever cleanup is needed; in particular, it should
 * close the heap and index relations.
 *
 * The total count of heap tuples is returned.	This is for updating pg_class
 * statistics.	(It's annoying not to be able to do that here, but we can't
 * do it until after the relation is closed.)  Note that the index AM itself
 * must keep track of the number of index tuples; we don't do so here because
 * the AM might reject some of the tuples for its own reasons, such as being
 * unable to store NULLs.
 */
static double
IndexBuildHeapScan(Relation heapRelation,
				   Relation indexRelation,
				   struct IndexInfo *indexInfo,
				   bool allow_sync,
				   EState *estate,
				   Snapshot snapshot,
				   TransactionId OldestXmin,
				   IndexBuildCallback callback,
				   void *callback_state)
{
	bool		is_system_catalog;
	bool		checking_uniqueness;
	HeapScanDesc scan;
	HeapTuple	heapTuple;
	Datum		values[INDEX_MAX_KEYS];
	bool		isnull[INDEX_MAX_KEYS];
	double		reltuples;
	List	   *predicate = NIL;
	ExprContext *econtext;
	TupleTableSlot *slot;
	BlockNumber root_blkno = InvalidBlockNumber;
	OffsetNumber root_offsets[MaxHeapTuplesPerPage];

	/* Remember if it's a system catalog */
	is_system_catalog = IsSystemRelation(heapRelation);

	/* See whether we're verifying uniqueness/exclusion properties */
	checking_uniqueness = (indexInfo->ii_Unique ||
						   indexInfo->ii_ExclusionOps != NULL);

	Assert(estate->es_per_tuple_exprcontext != NULL);
	econtext = estate->es_per_tuple_exprcontext;
	slot = econtext->ecxt_scantuple;

	/* Set up execution state for predicate, if any. */
	predicate = (List *)
		ExecPrepareExpr((Expr *) indexInfo->ii_Predicate,
						estate);

	scan = heap_beginscan_strat(heapRelation,	/* relation */
								snapshot,		/* snapshot */
								0,		/* number of keys */
								NULL,	/* scan key */
								true,	/* buffer access strategy OK */
								allow_sync);	/* syncscan OK? */

	reltuples = 0;

	/*
	 * Scan all tuples in the base relation.
	 */
	while ((heapTuple = heap_getnext(scan, ForwardScanDirection)) != NULL)
	{
		bool		tupleIsAlive;

		CHECK_FOR_INTERRUPTS();

		/*
		 * When dealing with a HOT-chain of updated tuples, we want to index
		 * the values of the live tuple (if any), but index it under the TID
		 * of the chain's root tuple.  This approach is necessary to preserve
		 * the HOT-chain structure in the heap. So we need to be able to find
		 * the root item offset for every tuple that's in a HOT-chain.  When
		 * first reaching a new page of the relation, call
		 * heap_get_root_tuples() to build a map of root item offsets on the
		 * page.
		 *
		 * It might look unsafe to use this information across buffer
		 * lock/unlock.  However, we hold ShareLock on the table so no
		 * ordinary insert/update/delete should occur; and we hold pin on the
		 * buffer continuously while visiting the page, so no pruning
		 * operation can occur either.
		 *
		 * Also, although our opinions about tuple liveness could change while
		 * we scan the page (due to concurrent transaction commits/aborts),
		 * the chain root locations won't, so this info doesn't need to be
		 * rebuilt after waiting for another transaction.
		 *
		 * Note the implied assumption that there is no more than one live
		 * tuple per HOT-chain --- else we could create more than one index
		 * entry pointing to the same root tuple.
		 */
		if (scan->rs_cblock != root_blkno)
		{
			Page		page = BufferGetPage(scan->rs_cbuf);

			LockBuffer(scan->rs_cbuf, BUFFER_LOCK_SHARE);
			heap_get_root_tuples(page, root_offsets);
			LockBuffer(scan->rs_cbuf, BUFFER_LOCK_UNLOCK);

			root_blkno = scan->rs_cblock;
		}

		if (snapshot == SnapshotAny)
		{
			/* do our own time qual check */
			bool		indexIt;
			TransactionId xwait;

	recheck:

			/*
			 * We could possibly get away with not locking the buffer here,
			 * since caller should hold ShareLock on the relation, but let's
			 * be conservative about it.  (This remark is still correct even
			 * with HOT-pruning: our pin on the buffer prevents pruning.)
			 */
			LockBuffer(scan->rs_cbuf, BUFFER_LOCK_SHARE);

			switch (HeapTupleSatisfiesVacuum(heapRelation, heapTuple->t_data, OldestXmin,
											 scan->rs_cbuf))
			{
				case HEAPTUPLE_DEAD:
					/* Definitely dead, we can ignore it */
					indexIt = false;
					tupleIsAlive = false;
					break;
				case HEAPTUPLE_LIVE:
					/* Normal case, index and unique-check it */
					indexIt = true;
					tupleIsAlive = true;
					break;
				case HEAPTUPLE_RECENTLY_DEAD:

					/*
					 * If tuple is recently deleted then we must index it
					 * anyway to preserve MVCC semantics.  (Pre-existing
					 * transactions could try to use the index after we finish
					 * building it, and may need to see such tuples.)
					 *
					 * However, if it was HOT-updated then we must only index
					 * the live tuple at the end of the HOT-chain.	Since this
					 * breaks semantics for pre-existing snapshots, mark the
					 * index as unusable for them.
					 */
					if (HeapTupleIsHotUpdated(heapTuple))
					{
						indexIt = false;
						/* mark the index as unsafe for old snapshots */
						indexInfo->ii_BrokenHotChain = true;
					}
					else
						indexIt = true;
					/* In any case, exclude the tuple from unique-checking */
					tupleIsAlive = false;
					break;
				case HEAPTUPLE_INSERT_IN_PROGRESS:

					/*
					 * Since caller should hold ShareLock or better, normally
					 * the only way to see this is if it was inserted earlier
					 * in our own transaction.	However, it can happen in
					 * system catalogs, since we tend to release write lock
					 * before commit there.  Give a warning if neither case
					 * applies.
					 */
					xwait = HeapTupleHeaderGetXmin(heapTuple->t_data);
					if (!TransactionIdIsCurrentTransactionId(xwait))
					{
						if (!is_system_catalog)
							elog(WARNING, "concurrent insert in progress within table \"%s\"",
								 RelationGetRelationName(heapRelation));

						/*
						 * If we are performing uniqueness checks, indexing
						 * such a tuple could lead to a bogus uniqueness
						 * failure.  In that case we wait for the inserting
						 * transaction to finish and check again.
						 */
						if (checking_uniqueness)
						{
							/*
							 * Must drop the lock on the buffer before we wait
							 */
							LockBuffer(scan->rs_cbuf, BUFFER_LOCK_UNLOCK);
							XactLockTableWait(xwait);
							goto recheck;
						}
					}

					/*
					 * We must index such tuples, since if the index build
					 * commits then they're good.
					 */
					indexIt = true;
					tupleIsAlive = true;
					break;
				case HEAPTUPLE_DELETE_IN_PROGRESS:

					/*
					 * As with INSERT_IN_PROGRESS case, this is unexpected
					 * unless it's our own deletion or a system catalog.
					 */
					xwait = HeapTupleHeaderGetUpdateXid(heapTuple->t_data);
					if (!TransactionIdIsCurrentTransactionId(xwait))
					{
						if (!is_system_catalog)
							elog(WARNING, "concurrent delete in progress within table \"%s\"",
								 RelationGetRelationName(heapRelation));

						/*
						 * If we are performing uniqueness checks, assuming
						 * the tuple is dead could lead to missing a
						 * uniqueness violation.  In that case we wait for the
						 * deleting transaction to finish and check again.
						 *
						 * Also, if it's a HOT-updated tuple, we should not
						 * index it but rather the live tuple at the end of
						 * the HOT-chain.  However, the deleting transaction
						 * could abort, possibly leaving this tuple as live
						 * after all, in which case it has to be indexed. The
						 * only way to know what to do is to wait for the
						 * deleting transaction to finish and check again.
						 */
						if (checking_uniqueness ||
							HeapTupleIsHotUpdated(heapTuple))
						{
							/*
							 * Must drop the lock on the buffer before we wait
							 */
							LockBuffer(scan->rs_cbuf, BUFFER_LOCK_UNLOCK);
							XactLockTableWait(xwait);
							goto recheck;
						}

						/*
						 * Otherwise index it but don't check for uniqueness,
						 * the same as a RECENTLY_DEAD tuple.
						 */
						indexIt = true;
					}
					else if (HeapTupleIsHotUpdated(heapTuple))
					{
						/*
						 * It's a HOT-updated tuple deleted by our own xact.
						 * We can assume the deletion will commit (else the
						 * index contents don't matter), so treat the same as
						 * RECENTLY_DEAD HOT-updated tuples.
						 */
						indexIt = false;
						/* mark the index as unsafe for old snapshots */
						indexInfo->ii_BrokenHotChain = true;
					}
					else
					{
						/*
						 * It's a regular tuple deleted by our own xact. Index
						 * it but don't check for uniqueness, the same as a
						 * RECENTLY_DEAD tuple.
						 */
						indexIt = true;
					}
					/* In any case, exclude the tuple from unique-checking */
					tupleIsAlive = false;
					break;
				default:
					elog(ERROR, "unexpected HeapTupleSatisfiesVacuum result");
					indexIt = tupleIsAlive = false;		/* keep compiler quiet */
					break;
			}

			LockBuffer(scan->rs_cbuf, BUFFER_LOCK_UNLOCK);

			if (!indexIt)
				continue;
		}
		else
		{
			/* heap_getnext did the time qual check */
			tupleIsAlive = true;
		}

		reltuples += 1;

		MemoryContextReset(econtext->ecxt_per_tuple_memory);

		/* Set up for predicate or expression evaluation */
		ExecStoreHeapTuple(heapTuple, slot, InvalidBuffer, false);

		/*
		 * In a partial index, discard tuples that don't satisfy the
		 * predicate.
		 */
		if (predicate != NIL)
		{
			if (!ExecQual(predicate, econtext, false))
				continue;
		}

		/*
		 * For the current heap tuple, extract all the attributes we use in
		 * this index, and note which are null.  This also performs evaluation
		 * of any expressions needed.
		 */
		FormIndexDatum(indexInfo,
					   slot,
					   estate,
					   values,
					   isnull);

		/*
		 * You'd think we should go ahead and build the index tuple here, but
		 * some index AMs want to do further processing on the data first.	So
		 * pass the values[] and isnull[] arrays, instead.
		 */

		if (HeapTupleIsHeapOnly(heapTuple))
		{
			/*
			 * For a heap-only tuple, pretend its TID is that of the root. See
			 * src/backend/access/heap/README.HOT for discussion.
			 */
			HeapTupleData rootTuple;
			OffsetNumber offnum;

			rootTuple = *heapTuple;
			offnum = ItemPointerGetOffsetNumber(&heapTuple->t_self);

			Assert(OffsetNumberIsValid(root_offsets[offnum - 1]));

			ItemPointerSetOffsetNumber(&rootTuple.t_self,
									   root_offsets[offnum - 1]);

			/* Call the AM's callback routine to process the tuple */
			callback(indexRelation, &rootTuple.t_self, values, isnull, tupleIsAlive,
					 callback_state);
		}
		else
		{
			/* Call the AM's callback routine to process the tuple */
			callback(indexRelation, &heapTuple->t_self, values, isnull, tupleIsAlive,
					 callback_state);
		}
	}

	heap_endscan(scan);

	return reltuples;
}

/*
 * IndexBuildAppendOnlyRowScan - scan the Append-Only Row relation to find
 * tuples to be indexed.
 *
 * If the block directory of the append-only relation does not exist, it is
 * created here.
 */
static double
IndexBuildAppendOnlyRowScan(Relation parentRelation,
							Relation indexRelation,
							struct IndexInfo *indexInfo,
							EState *estate,
							Snapshot snapshot,
							IndexBuildCallback callback,
							void *callback_state)
{
	List *predicate = NIL;
	ExprContext *econtext;
	struct AppendOnlyScanDescData *aoscan;
	TupleTableSlot *slot;
	double reltuples = 0;
	Datum		values[INDEX_MAX_KEYS];
	bool		isnull[INDEX_MAX_KEYS];
	AppendOnlyBlockDirectory *blockDirectory = NULL;
	
	Assert(estate->es_per_tuple_exprcontext != NULL);
	econtext = estate->es_per_tuple_exprcontext;
	slot = econtext->ecxt_scantuple;

	/* Set up execution state for predicate, if any */
	predicate = (List *)
		ExecPrepareExpr((Expr *)indexInfo->ii_Predicate, estate);
	
	aoscan = appendonly_beginscan(parentRelation,
								  snapshot,
								  snapshot,
								  0,
								  NULL);

	if (!OidIsValid(parentRelation->rd_appendonly->blkdirrelid) ||
		!OidIsValid(parentRelation->rd_appendonly->blkdiridxid))
	{
		if (indexInfo->ii_Concurrent)
			ereport(ERROR,
					(errcode(ERRCODE_GP_COMMAND_ERROR),
					 errmsg("Cannot create index concurrently. Create an index non-concurrently "
					        "before creating an index concurrently in an appendonly table.")));

		AlterTableCreateAoBlkdirTable(RelationGetRelid(parentRelation), false, false);

		aoscan->blockDirectory =
			(AppendOnlyBlockDirectory *)palloc0(sizeof(AppendOnlyBlockDirectory));
		blockDirectory = aoscan->blockDirectory;
	}
	
	while (appendonly_getnext(aoscan, ForwardScanDirection, slot) != NULL)
	{
		CHECK_FOR_INTERRUPTS();

		reltuples++;

		MemoryContextReset(econtext->ecxt_per_tuple_memory);
		
		if (predicate != NIL)
		{
			if (!ExecQual(predicate, econtext, false))
				continue;
		}
		
		/*
		 * For the current heap tuple, extract all the attributes we use in
		 * this index, and note which are null.  This also performs evaluation
		 * of any expressions needed.
		 */
		FormIndexDatum(indexInfo,
					   slot,
					   estate,
					   values,
					   isnull);

		/*
		 * You'd think we should go ahead and build the index tuple here, but
		 * some index AMs want to do further processing on the data first.	So
		 * pass the values[] and isnull[] arrays, instead.
		 */
		Assert(ItemPointerIsValid(slot_get_ctid(slot)));
		
		/* Call the AM's callback routine to process the tuple */
		callback(indexRelation, slot_get_ctid(slot),
				 values, isnull, true, callback_state);
	}
	
	appendonly_endscan(aoscan);
	
	if (blockDirectory != NULL)
		pfree(blockDirectory);
	
	return reltuples;
}

/*
 * IndexBuildAppendOnlyColScan - scan the appendonly columnar relation to
 * find tuples to be indexed.
 *
 * If the block directory of the append-only relation does not exist, it is
 * created here.
 */
static double
IndexBuildAppendOnlyColScan(Relation parentRelation,
							Relation indexRelation,
							struct IndexInfo *indexInfo,
							EState *estate,
							Snapshot snapshot,
							IndexBuildCallback callback,
							void *callback_state)
{
	List *predicate = NIL;
	ExprContext *econtext;
	struct AOCSScanDescData *aocsscan;
	TupleTableSlot *slot;
	double reltuples = 0;
	bool *proj;
	int attno;
	Datum		values[INDEX_MAX_KEYS];
	bool		isnull[INDEX_MAX_KEYS];
	Oid blkdirrelid = InvalidOid;
	Oid blkdiridxid = InvalidOid;
	AppendOnlyBlockDirectory *blockDirectory = NULL;

	Assert(estate->es_per_tuple_exprcontext != NULL);
	econtext = estate->es_per_tuple_exprcontext;
	slot = econtext->ecxt_scantuple;

	/* Set up execution state for predicate, if any */
	predicate = (List *)
		ExecPrepareExpr((Expr *)indexInfo->ii_Predicate, estate);

	/*
	 * Mark columns that need to be scanned for the index creation. Normally,
	 * only index key columns need to be scanned. We create the block
	 * directory as part of the index creation process, if one doesn't
	 * exist. In that case, all columns need to be scanned.
	 */
	Assert(parentRelation->rd_att != NULL);
	proj = palloc0(parentRelation->rd_att->natts * sizeof(bool));

	GetAppendOnlyEntryAuxOids(RelationGetRelid(parentRelation), SnapshotNow,
							  NULL,
							  &blkdirrelid, &blkdiridxid,
							  NULL, NULL);

	if (OidIsValid(blkdirrelid) && OidIsValid(blkdiridxid))
	{
		for (attno = 0; attno < indexInfo->ii_NumIndexAttrs; attno++)
		{
			Assert(indexInfo->ii_KeyAttrNumbers[attno] <= parentRelation->rd_att->natts);
			/* Skip expression */
			if (indexInfo->ii_KeyAttrNumbers[attno] > 0)
				proj[indexInfo->ii_KeyAttrNumbers[attno] - 1] = true;
		}

		GetNeededColumnsForScan((Node *)indexInfo->ii_Expressions,
								proj,
								parentRelation->rd_att->natts);
	}
	
	else
	{
		for (attno = 0; attno < parentRelation->rd_att->natts; attno++)
			proj[attno] = true;
	}
	
	aocsscan = aocs_beginscan(parentRelation, snapshot, snapshot, NULL /* relationTupleDesc */, proj);

	if (!OidIsValid(blkdirrelid) || !OidIsValid(blkdiridxid))
	{
		if (indexInfo->ii_Concurrent)
			ereport(ERROR,
					(errcode(ERRCODE_GP_COMMAND_ERROR),
					 errmsg("Cannot create index concurrently. Create an index non-concurrently "
					        "before creating an index concurrently in an appendonly table.")));

		AlterTableCreateAoBlkdirTable(RelationGetRelid(parentRelation), false, false);

		aocsscan->blockDirectory =
			(AppendOnlyBlockDirectory *)palloc0(sizeof(AppendOnlyBlockDirectory));
		blockDirectory = aocsscan->blockDirectory;
	}
		

	while (true)
	{
		CHECK_FOR_INTERRUPTS();
		
		aocs_getnext(aocsscan, ForwardScanDirection, slot);
		if (TupIsNull(slot))
			break;

		reltuples++;
		
		MemoryContextReset(econtext->ecxt_per_tuple_memory);
		
		if (predicate != NIL)
		{
			if (!ExecQual(predicate, econtext, false))
				continue;
		}

		/*
		 * For the current heap tuple, extract all the attributes we use in
		 * this index, and note which are null.  This also performs evaluation
		 * of any expressions needed.
		 */
		FormIndexDatum(indexInfo,
					   slot,
					   estate,
					   values,
					   isnull);

		Assert(ItemPointerIsValid(slot_get_ctid(slot)));

		callback(indexRelation, slot_get_ctid(slot),
				 values, isnull, true, callback_state);
		
	}

	pfree(proj);
	
	aocs_endscan(aocsscan);

	if (blockDirectory != NULL)
		pfree(blockDirectory);

	return reltuples;
}

/*
 * IndexCheckExclusion - verify that a new exclusion constraint is satisfied
 *
 * When creating an exclusion constraint, we first build the index normally
 * and then rescan the heap to check for conflicts.  We assume that we only
 * need to validate tuples that are live according to SnapshotNow, and that
 * these were correctly indexed even in the presence of broken HOT chains.
 * This should be OK since we are holding at least ShareLock on the table,
 * meaning there can be no uncommitted updates from other transactions.
 * (Note: that wouldn't necessarily work for system catalogs, since many
 * operations release write lock early on the system catalogs.)
 */
static void
IndexCheckExclusion(Relation heapRelation,
					Relation indexRelation,
					IndexInfo *indexInfo)
{
	HeapScanDesc scan;
	HeapTuple	heapTuple;
	Datum		values[INDEX_MAX_KEYS];
	bool		isnull[INDEX_MAX_KEYS];
	List	   *predicate;
	TupleTableSlot *slot;
	EState	   *estate;
	ExprContext *econtext;

	/*
	 * If we are reindexing the target index, mark it as no longer being
	 * reindexed, to forestall an Assert in index_beginscan when we try to use
	 * the index for probes.  This is OK because the index is now fully valid.
	 */
	if (ReindexIsCurrentlyProcessingIndex(RelationGetRelid(indexRelation)))
		ResetReindexProcessing();

	/*
	 * Need an EState for evaluation of index expressions and partial-index
	 * predicates.	Also a slot to hold the current tuple.
	 */
	estate = CreateExecutorState();
	econtext = GetPerTupleExprContext(estate);
	slot = MakeSingleTupleTableSlot(RelationGetDescr(heapRelation));

	/* Arrange for econtext's scan tuple to be the tuple under test */
	econtext->ecxt_scantuple = slot;

	/* Set up execution state for predicate, if any. */
	predicate = (List *)
		ExecPrepareExpr((Expr *) indexInfo->ii_Predicate,
						estate);

	/*
	 * Scan all live tuples in the base relation.
	 */
	scan = heap_beginscan_strat(heapRelation,	/* relation */
								SnapshotNow,	/* snapshot */
								0,		/* number of keys */
								NULL,	/* scan key */
								true,	/* buffer access strategy OK */
								true);	/* syncscan OK */

	while ((heapTuple = heap_getnext(scan, ForwardScanDirection)) != NULL)
	{
		CHECK_FOR_INTERRUPTS();

		MemoryContextReset(econtext->ecxt_per_tuple_memory);

		/* Set up for predicate or expression evaluation */
		ExecStoreHeapTuple(heapTuple, slot, InvalidBuffer, false);

		/*
		 * In a partial index, ignore tuples that don't satisfy the predicate.
		 */
		if (predicate != NIL)
		{
			if (!ExecQual(predicate, econtext, false))
				continue;
		}

		/*
		 * Extract index column values, including computing expressions.
		 */
		FormIndexDatum(indexInfo,
					   slot,
					   estate,
					   values,
					   isnull);

		/*
		 * Check that this tuple has no conflicts.
		 */
		check_exclusion_constraint(heapRelation,
								   indexRelation, indexInfo,
								   &(heapTuple->t_self), values, isnull,
								   estate, true, false);
	}

	heap_endscan(scan);

	ExecDropSingleTupleTableSlot(slot);

	FreeExecutorState(estate);

	/* These may have been pointing to the now-gone estate */
	indexInfo->ii_ExpressionsState = NIL;
	indexInfo->ii_PredicateState = NIL;
}


/*
 * validate_index - support code for concurrent index builds
 *
 * We do a concurrent index build by first inserting the catalog entry for the
 * index via index_create(), marking it not indisready and not indisvalid.
 * Then we commit our transaction and start a new one, then we wait for all
 * transactions that could have been modifying the table to terminate.	Now
 * we know that any subsequently-started transactions will see the index and
 * honor its constraints on HOT updates; so while existing HOT-chains might
 * be broken with respect to the index, no currently live tuple will have an
 * incompatible HOT update done to it.	We now build the index normally via
 * index_build(), while holding a weak lock that allows concurrent
 * insert/update/delete.  Also, we index only tuples that are valid
 * as of the start of the scan (see IndexBuildHeapScan), whereas a normal
 * build takes care to include recently-dead tuples.  This is OK because
 * we won't mark the index valid until all transactions that might be able
 * to see those tuples are gone.  The reason for doing that is to avoid
 * bogus unique-index failures due to concurrent UPDATEs (we might see
 * different versions of the same row as being valid when we pass over them,
 * if we used HeapTupleSatisfiesVacuum).  This leaves us with an index that
 * does not contain any tuples added to the table while we built the index.
 *
 * Next, we mark the index "indisready" (but still not "indisvalid") and
 * commit the second transaction and start a third.  Again we wait for all
 * transactions that could have been modifying the table to terminate.	Now
 * we know that any subsequently-started transactions will see the index and
 * insert their new tuples into it.  We then take a new reference snapshot
 * which is passed to validate_index().  Any tuples that are valid according
 * to this snap, but are not in the index, must be added to the index.
 * (Any tuples committed live after the snap will be inserted into the
 * index by their originating transaction.	Any tuples committed dead before
 * the snap need not be indexed, because we will wait out all transactions
 * that might care about them before we mark the index valid.)
 *
 * validate_index() works by first gathering all the TIDs currently in the
 * index, using a bulkdelete callback that just stores the TIDs and doesn't
 * ever say "delete it".  (This should be faster than a plain indexscan;
 * also, not all index AMs support full-index indexscan.)  Then we sort the
 * TIDs, and finally scan the table doing a "merge join" against the TID list
 * to see which tuples are missing from the index.	Thus we will ensure that
 * all tuples valid according to the reference snapshot are in the index.
 *
 * Building a unique index this way is tricky: we might try to insert a
 * tuple that is already dead or is in process of being deleted, and we
 * mustn't have a uniqueness failure against an updated version of the same
 * row.  We could try to check the tuple to see if it's already dead and tell
 * index_insert() not to do the uniqueness check, but that still leaves us
 * with a race condition against an in-progress update.  To handle that,
 * we expect the index AM to recheck liveness of the to-be-inserted tuple
 * before it declares a uniqueness error.
 *
 * After completing validate_index(), we wait until all transactions that
 * were alive at the time of the reference snapshot are gone; this is
 * necessary to be sure there are none left with a transaction snapshot
 * older than the reference (and hence possibly able to see tuples we did
 * not index).	Then we mark the index "indisvalid" and commit.  Subsequent
 * transactions will be able to use it for queries.
 *
 * Doing two full table scans is a brute-force strategy.  We could try to be
 * cleverer, eg storing new tuples in a special area of the table (perhaps
 * making the table append-only by setting use_fsm).  However that would
 * add yet more locking issues.
 */
void
validate_index(Oid heapId, Oid indexId, Snapshot snapshot)
{
	Relation	heapRelation,
				indexRelation;
	IndexInfo  *indexInfo;
	IndexVacuumInfo ivinfo;
	v_i_state	state;
	Oid			save_userid;
	int			save_sec_context;
	int			save_nestlevel;

	/* Open and lock the parent heap relation */
	heapRelation = heap_open(heapId, ShareUpdateExclusiveLock);
	/* And the target index relation */
	indexRelation = index_open(indexId, RowExclusiveLock);

	/*
	 * Fetch info needed for index_insert.	(You might think this should be
	 * passed in from DefineIndex, but its copy is long gone due to having
	 * been built in a previous transaction.)
	 */
	indexInfo = BuildIndexInfo(indexRelation);

	/* mark build is concurrent just for consistency */
	indexInfo->ii_Concurrent = true;

	/*
	 * Switch to the table owner's userid, so that any index functions are run
	 * as that user.  Also lock down security-restricted operations and
	 * arrange to make GUC variable changes local to this command.
	 */
	GetUserIdAndSecContext(&save_userid, &save_sec_context);
	SetUserIdAndSecContext(heapRelation->rd_rel->relowner,
						   save_sec_context | SECURITY_RESTRICTED_OPERATION);
	save_nestlevel = NewGUCNestLevel();

	/*
	 * Scan the index and gather up all the TIDs into a tuplesort object.
	 */
	ivinfo.index = indexRelation;
	ivinfo.analyze_only = false;
	ivinfo.estimated_count = true;
	ivinfo.message_level = DEBUG2;
	ivinfo.num_heap_tuples = heapRelation->rd_rel->reltuples;
	ivinfo.strategy = NULL;

	state.tuplesort = tuplesort_begin_datum(NULL,
											TIDOID, TIDLessOperator,
											InvalidOid, false,
											maintenance_work_mem,
											false);
	state.htups = state.itups = state.tups_inserted = 0;

	(void) index_bulk_delete(&ivinfo, NULL,
							 validate_index_callback, (void *) &state);

	/* Execute the sort */
	tuplesort_performsort(state.tuplesort);

	/*
	 * Now scan the heap and "merge" it with the index
	 */
	validate_index_heapscan(heapRelation,
							indexRelation,
							indexInfo,
							snapshot,
							&state);

	/* Done with tuplesort object */
	tuplesort_end(state.tuplesort);

	elog(DEBUG2,
		 "validate_index found %.0f heap tuples, %.0f index tuples; inserted %.0f missing tuples",
		 state.htups, state.itups, state.tups_inserted);

	/* Roll back any GUC changes executed by index functions */
	AtEOXact_GUC(false, save_nestlevel);

	/* Restore userid and security context */
	SetUserIdAndSecContext(save_userid, save_sec_context);

	/* Close rels, but keep locks */
	index_close(indexRelation, NoLock);
	heap_close(heapRelation, NoLock);
}

/*
 * validate_index_callback - bulkdelete callback to collect the index TIDs
 */
static bool
validate_index_callback(ItemPointer itemptr, void *opaque)
{
	v_i_state  *state = (v_i_state *) opaque;

	tuplesort_putdatum(state->tuplesort, PointerGetDatum(itemptr), false);

	state->itups += 1;
	return false;				/* never actually delete anything */
}

/*
 * validate_index_heapscan - second table scan for concurrent index build
 *
 * This has much code in common with IndexBuildHeapScan, but it's enough
 * different that it seems cleaner to have two routines not one.
 */
static void
validate_index_heapscan(Relation heapRelation,
						Relation indexRelation,
						IndexInfo *indexInfo,
						Snapshot snapshot,
						v_i_state *state)
{
	HeapScanDesc scan;
	HeapTuple	heapTuple;
	Datum		values[INDEX_MAX_KEYS];
	bool		isnull[INDEX_MAX_KEYS];
	List	   *predicate;
	TupleTableSlot *slot;
	EState	   *estate;
	ExprContext *econtext;
	BlockNumber root_blkno = InvalidBlockNumber;
	OffsetNumber root_offsets[MaxHeapTuplesPerPage];
	bool		in_index[MaxHeapTuplesPerPage];

	/* state variables for the merge */
	ItemPointer indexcursor = NULL;
	bool		tuplesort_empty = false;

	/*
	 * sanity checks
	 */
	Assert(OidIsValid(indexRelation->rd_rel->relam));

	/*
	 * Need an EState for evaluation of index expressions and partial-index
	 * predicates.	Also a slot to hold the current tuple.
	 */
	estate = CreateExecutorState();
	econtext = GetPerTupleExprContext(estate);
	slot = MakeSingleTupleTableSlot(RelationGetDescr(heapRelation));

	/* Arrange for econtext's scan tuple to be the tuple under test */
	econtext->ecxt_scantuple = slot;

	/* Set up execution state for predicate, if any. */
	predicate = (List *)
		ExecPrepareExpr((Expr *) indexInfo->ii_Predicate,
						estate);

	/*
	 * Prepare for scan of the base relation.  We need just those tuples
	 * satisfying the passed-in reference snapshot.  We must disable syncscan
	 * here, because it's critical that we read from block zero forward to
	 * match the sorted TIDs.
	 */
	scan = heap_beginscan_strat(heapRelation,	/* relation */
								snapshot,		/* snapshot */
								0,		/* number of keys */
								NULL,	/* scan key */
								true,	/* buffer access strategy OK */
								false); /* syncscan not OK */

	/*
	 * Scan all tuples matching the snapshot.
	 */
	while ((heapTuple = heap_getnext(scan, ForwardScanDirection)) != NULL)
	{
		ItemPointer heapcursor = &heapTuple->t_self;
		ItemPointerData rootTuple;
		OffsetNumber root_offnum;

		CHECK_FOR_INTERRUPTS();

		state->htups += 1;

		/*
		 * As commented in IndexBuildHeapScan, we should index heap-only
		 * tuples under the TIDs of their root tuples; so when we advance onto
		 * a new heap page, build a map of root item offsets on the page.
		 *
		 * This complicates merging against the tuplesort output: we will
		 * visit the live tuples in order by their offsets, but the root
		 * offsets that we need to compare against the index contents might be
		 * ordered differently.  So we might have to "look back" within the
		 * tuplesort output, but only within the current page.	We handle that
		 * by keeping a bool array in_index[] showing all the
		 * already-passed-over tuplesort output TIDs of the current page. We
		 * clear that array here, when advancing onto a new heap page.
		 */
		if (scan->rs_cblock != root_blkno)
		{
			Page		page = BufferGetPage(scan->rs_cbuf);

			LockBuffer(scan->rs_cbuf, BUFFER_LOCK_SHARE);
			heap_get_root_tuples(page, root_offsets);
			LockBuffer(scan->rs_cbuf, BUFFER_LOCK_UNLOCK);

			memset(in_index, 0, sizeof(in_index));

			root_blkno = scan->rs_cblock;
		}

		/* Convert actual tuple TID to root TID */
		rootTuple = *heapcursor;
		root_offnum = ItemPointerGetOffsetNumber(heapcursor);

		if (HeapTupleIsHeapOnly(heapTuple))
		{
			root_offnum = root_offsets[root_offnum - 1];
			Assert(OffsetNumberIsValid(root_offnum));
			ItemPointerSetOffsetNumber(&rootTuple, root_offnum);
		}

		/*
		 * "merge" by skipping through the index tuples until we find or pass
		 * the current root tuple.
		 */
		while (!tuplesort_empty &&
			   (!indexcursor ||
				ItemPointerCompare(indexcursor, &rootTuple) < 0))
		{
			Datum		ts_val;
			bool		ts_isnull;

			if (indexcursor)
			{
				/*
				 * Remember index items seen earlier on the current heap page
				 */
				if (ItemPointerGetBlockNumber(indexcursor) == root_blkno)
					in_index[ItemPointerGetOffsetNumber(indexcursor) - 1] = true;
				pfree(indexcursor);
			}

			tuplesort_empty = !tuplesort_getdatum(state->tuplesort,
												  true, &ts_val, &ts_isnull);
			Assert(tuplesort_empty || !ts_isnull);
			indexcursor = (ItemPointer) DatumGetPointer(ts_val);
		}

		/*
		 * If the tuplesort has overshot *and* we didn't see a match earlier,
		 * then this tuple is missing from the index, so insert it.
		 */
		if ((tuplesort_empty ||
			 ItemPointerCompare(indexcursor, &rootTuple) > 0) &&
			!in_index[root_offnum - 1])
		{
			MemoryContextReset(econtext->ecxt_per_tuple_memory);

			/* Set up for predicate or expression evaluation */
			ExecStoreHeapTuple(heapTuple, slot, InvalidBuffer, false);

			/*
			 * In a partial index, discard tuples that don't satisfy the
			 * predicate.
			 */
			if (predicate != NIL)
			{
				if (!ExecQual(predicate, econtext, false))
					continue;
			}

			/*
			 * For the current heap tuple, extract all the attributes we use
			 * in this index, and note which are null.	This also performs
			 * evaluation of any expressions needed.
			 */
			FormIndexDatum(indexInfo,
						   slot,
						   estate,
						   values,
						   isnull);

			/*
			 * You'd think we should go ahead and build the index tuple here,
			 * but some index AMs want to do further processing on the data
			 * first. So pass the values[] and isnull[] arrays, instead.
			 */

			/*
			 * If the tuple is already committed dead, you might think we
			 * could suppress uniqueness checking, but this is no longer true
			 * in the presence of HOT, because the insert is actually a proxy
			 * for a uniqueness check on the whole HOT-chain.  That is, the
			 * tuple we have here could be dead because it was already
			 * HOT-updated, and if so the updating transaction will not have
			 * thought it should insert index entries.	The index AM will
			 * check the whole HOT-chain and correctly detect a conflict if
			 * there is one.
			 */

			index_insert(indexRelation,
						 values,
						 isnull,
						 &rootTuple,
						 heapRelation,
						 indexInfo->ii_Unique ?
						 UNIQUE_CHECK_YES : UNIQUE_CHECK_NO);

			state->tups_inserted += 1;
		}
	}

	heap_endscan(scan);

	ExecDropSingleTupleTableSlot(slot);

	FreeExecutorState(estate);

	/* These may have been pointing to the now-gone estate */
	indexInfo->ii_ExpressionsState = NIL;
	indexInfo->ii_PredicateState = NIL;
}


/*
 * index_set_state_flags - adjust pg_index state flags
 *
<<<<<<< HEAD
 * This is used during CREATE INDEX CONCURRENTLY to adjust the pg_index
=======
 * This is used during CREATE/DROP INDEX CONCURRENTLY to adjust the pg_index
>>>>>>> e472b921
 * flags that denote the index's state.  We must use an in-place update of
 * the pg_index tuple, because we do not have exclusive lock on the parent
 * table and so other sessions might concurrently be doing SnapshotNow scans
 * of pg_index to identify the table's indexes.  A transactional update would
 * risk somebody not seeing the index at all.  Because the update is not
 * transactional and will not roll back on error, this must only be used as
 * the last step in a transaction that has not made any transactional catalog
 * updates!
 *
 * Note that heap_inplace_update does send a cache inval message for the
 * tuple, so other sessions will hear about the update as soon as we commit.
 */
void
index_set_state_flags(Oid indexId, IndexStateFlagsAction action)
{
	Relation	pg_index;
	HeapTuple	indexTuple;
	Form_pg_index indexForm;

	/* Assert that current xact hasn't done any transactional updates */
	Assert(GetTopTransactionIdIfAny() == InvalidTransactionId);

	/* Open pg_index and fetch a writable copy of the index's tuple */
	pg_index = heap_open(IndexRelationId, RowExclusiveLock);

<<<<<<< HEAD
	indexTuple = SearchSysCacheCopy(INDEXRELID,
									ObjectIdGetDatum(indexId),
									0, 0, 0);
=======
	indexTuple = SearchSysCacheCopy1(INDEXRELID,
									 ObjectIdGetDatum(indexId));
>>>>>>> e472b921
	if (!HeapTupleIsValid(indexTuple))
		elog(ERROR, "cache lookup failed for index %u", indexId);
	indexForm = (Form_pg_index) GETSTRUCT(indexTuple);

	/* Perform the requested state change on the copy */
	switch (action)
	{
		case INDEX_CREATE_SET_READY:
			/* Set indisready during a CREATE INDEX CONCURRENTLY sequence */
<<<<<<< HEAD
=======
			Assert(indexForm->indislive);
>>>>>>> e472b921
			Assert(!indexForm->indisready);
			Assert(!indexForm->indisvalid);
			indexForm->indisready = true;
			break;
		case INDEX_CREATE_SET_VALID:
			/* Set indisvalid during a CREATE INDEX CONCURRENTLY sequence */
<<<<<<< HEAD
=======
			Assert(indexForm->indislive);
>>>>>>> e472b921
			Assert(indexForm->indisready);
			Assert(!indexForm->indisvalid);
			indexForm->indisvalid = true;
			break;
<<<<<<< HEAD
=======
		case INDEX_DROP_CLEAR_VALID:

			/*
			 * Clear indisvalid during a DROP INDEX CONCURRENTLY sequence
			 *
			 * If indisready == true we leave it set so the index still gets
			 * maintained by active transactions.  We only need to ensure that
			 * indisvalid is false.  (We don't assert that either is initially
			 * true, though, since we want to be able to retry a DROP INDEX
			 * CONCURRENTLY that failed partway through.)
			 *
			 * Note: the CLUSTER logic assumes that indisclustered cannot be
			 * set on any invalid index, so clear that flag too.
			 */
			indexForm->indisvalid = false;
			indexForm->indisclustered = false;
			break;
		case INDEX_DROP_SET_DEAD:

			/*
			 * Clear indisready/indislive during DROP INDEX CONCURRENTLY
			 *
			 * We clear both indisready and indislive, because we not only
			 * want to stop updates, we want to prevent sessions from touching
			 * the index at all.
			 */
			Assert(!indexForm->indisvalid);
			indexForm->indisready = false;
			indexForm->indislive = false;
			break;
>>>>>>> e472b921
	}

	/* ... and write it back in-place */
	heap_inplace_update(pg_index, indexTuple);

	heap_close(pg_index, RowExclusiveLock);
}


/*
 * IndexGetRelation: given an index's relation OID, get the OID of the
 * relation it is an index on.	Uses the system cache.
 */
Oid
IndexGetRelation(Oid indexId, bool missing_ok)
{
	HeapTuple	tuple;
	Form_pg_index index;
	Oid			result;

	tuple = SearchSysCache1(INDEXRELID, ObjectIdGetDatum(indexId));
	if (!HeapTupleIsValid(tuple))
	{
		if (missing_ok)
			return InvalidOid;
		elog(ERROR, "cache lookup failed for index %u", indexId);
	}
	index = (Form_pg_index) GETSTRUCT(tuple);
	Assert(index->indexrelid == indexId);

	result = index->indrelid;
	ReleaseSysCache(tuple);
	return result;
}

/*
 * reindex_index - This routine is used to recreate a single index
 */
void
reindex_index(Oid indexId, bool skip_constraint_checks)
{
	Relation	iRel,
				heapRelation;
	Oid			heapId;
	IndexInfo  *indexInfo;
<<<<<<< HEAD
	Oid			namespaceId;
=======
>>>>>>> e472b921
	volatile bool skipped_constraint = false;

	Assert(OidIsValid(indexId));

	/*
	 * Open and lock the parent heap relation.	ShareLock is sufficient since
	 * we only need to be sure no schema or data changes are going on.
	 */
	heapId = IndexGetRelation(indexId, false);
	heapRelation = heap_open(heapId, ShareLock);

	namespaceId = RelationGetNamespace(heapRelation);

	/*
	 * Open the target index relation and get an exclusive lock on it, to
	 * ensure that no one else is touching this particular index.
	 */
	iRel = index_open(indexId, AccessExclusiveLock);

	/*
	 * Don't allow reindex on temp tables of other backends ... their local
	 * buffer manager is not going to cope.
	 */
	if (RELATION_IS_OTHER_TEMP(iRel))
		ereport(ERROR,
				(errcode(ERRCODE_FEATURE_NOT_SUPPORTED),
			   errmsg("cannot reindex temporary tables of other sessions")));

	/*
	 * Two-phase commit is not supported for transactions that change
	 * relfilenode mappings. We can get away without two-phase commit, if
	 * we're not already running in a transaction block, but if we are,
	 * we won't be able to commit. To get a more descriptive error message,
	 * check for that now, rather than let the COMMIT fail.
	 */
	if (Gp_role == GP_ROLE_DISPATCH && RelationIsMapped(heapRelation))
		PreventTransactionChain(true, "REINDEX of a catalog table");

	/*
	 * Also check for active uses of the index in the current transaction; we
	 * don't want to reindex underneath an open indexscan.
	 */
	CheckTableNotInUse(iRel, "REINDEX INDEX");

	/*
	 * All predicate locks on the index are about to be made invalid. Promote
	 * them to relation locks on the heap.
	 */
	TransferPredicateLocksToHeapRelation(iRel);

	PG_TRY();
	{
		/* Suppress use of the target index while rebuilding it */
		SetReindexProcessing(heapId, indexId);

		/* Fetch info needed for index_build */
		indexInfo = BuildIndexInfo(iRel);

		/* If requested, skip checking uniqueness/exclusion constraints */
		if (skip_constraint_checks)
		{
			if (indexInfo->ii_Unique || indexInfo->ii_ExclusionOps != NULL)
				skipped_constraint = true;
			indexInfo->ii_Unique = false;
			indexInfo->ii_ExclusionOps = NULL;
			indexInfo->ii_ExclusionProcs = NULL;
			indexInfo->ii_ExclusionStrats = NULL;
		}

		/* We'll build a new physical relation for the index */
		RelationSetNewRelfilenode(iRel, InvalidTransactionId,
								  InvalidMultiXactId);

		/* Initialize the index and rebuild */
		/* Note: we do not need to re-establish pkey setting */
		index_build(heapRelation, iRel, indexInfo, false, true);
	}
	PG_CATCH();
	{
		/* Make sure flag gets cleared on error exit */
		ResetReindexProcessing();
		PG_RE_THROW();
	}
	PG_END_TRY();
	ResetReindexProcessing();

	/*
	 * If the index is marked invalid/not-ready/dead (ie, it's from a failed
	 * CREATE INDEX CONCURRENTLY, or a DROP INDEX CONCURRENTLY failed midway),
	 * and we didn't skip a uniqueness check, we can now mark it valid.  This
	 * allows REINDEX to be used to clean up in such cases.
	 *
	 * We can also reset indcheckxmin, because we have now done a
	 * non-concurrent index build, *except* in the case where index_build
	 * found some still-broken HOT chains. If it did, and we don't have to
	 * change any of the other flags, we just leave indcheckxmin alone (note
	 * that index_build won't have changed it, because this is a reindex).
	 * This is okay and desirable because not updating the tuple leaves the
	 * index's usability horizon (recorded as the tuple's xmin value) the same
	 * as it was.
	 *
<<<<<<< HEAD
	 * But, if the index was invalid/not-ready and there were broken HOT
	 * chains, we had better force indcheckxmin true, because the normal
	 * argument that the HOT chains couldn't conflict with the index is
	 * suspect for an invalid index.  In this case advancing the usability
	 * horizon is appropriate.
=======
	 * But, if the index was invalid/not-ready/dead and there were broken HOT
	 * chains, we had better force indcheckxmin true, because the normal
	 * argument that the HOT chains couldn't conflict with the index is
	 * suspect for an invalid index.  (A conflict is definitely possible if
	 * the index was dead.	It probably shouldn't happen otherwise, but let's
	 * be conservative.)  In this case advancing the usability horizon is
	 * appropriate.
>>>>>>> e472b921
	 *
	 * Note that if we have to update the tuple, there is a risk of concurrent
	 * transactions not seeing it during their SnapshotNow scans of pg_index.
	 * While not especially desirable, this is safe because no such
	 * transaction could be trying to update the table (since we have
	 * ShareLock on it).  The worst case is that someone might transiently
	 * fail to use the index for a query --- but it was probably unusable
	 * before anyway, if we are updating the tuple.
	 *
	 * Another reason for avoiding unnecessary updates here is that while
	 * reindexing pg_index itself, we must not try to update tuples in it.
	 * pg_index's indexes should always have these flags in their clean state,
	 * so that won't happen.
	 */
	if (!skipped_constraint)
	{
		Relation	pg_index;
		HeapTuple	indexTuple;
		Form_pg_index indexForm;
		bool		index_bad;

		pg_index = heap_open(IndexRelationId, RowExclusiveLock);

		indexTuple = SearchSysCacheCopy1(INDEXRELID,
										 ObjectIdGetDatum(indexId));
		if (!HeapTupleIsValid(indexTuple))
			elog(ERROR, "cache lookup failed for index %u", indexId);
		indexForm = (Form_pg_index) GETSTRUCT(indexTuple);

		index_bad = (!indexForm->indisvalid ||
<<<<<<< HEAD
					 !indexForm->indisready);
=======
					 !indexForm->indisready ||
					 !indexForm->indislive);
>>>>>>> e472b921
		if (index_bad ||
			(indexForm->indcheckxmin && !indexInfo->ii_BrokenHotChain))
		{
			if (!indexInfo->ii_BrokenHotChain)
				indexForm->indcheckxmin = false;
			else if (index_bad)
				indexForm->indcheckxmin = true;
			indexForm->indisvalid = true;
			indexForm->indisready = true;
			indexForm->indislive = true;
			simple_heap_update(pg_index, &indexTuple->t_self, indexTuple);
			CatalogUpdateIndexes(pg_index, indexTuple);

			/*
			 * Invalidate the relcache for the table, so that after we commit
			 * all sessions will refresh the table's index list.  This ensures
			 * that if anyone misses seeing the pg_index row during this
			 * update, they'll refresh their list before attempting any update
			 * on the table.
			 */
			CacheInvalidateRelcache(heapRelation);
		}

		heap_close(pg_index, RowExclusiveLock);
	}

	{
		bool	 doIt	= true;
		char	*subtyp = "REINDEX";

		/* MPP-7576: don't track internal namespace tables */
		switch (namespaceId) 
		{
			case PG_CATALOG_NAMESPACE:
				/* MPP-7773: don't track objects in system namespace
				 * if modifying system tables (eg during upgrade)  
				 */
				if (allowSystemTableMods)
					doIt = false;
				break;

			case PG_TOAST_NAMESPACE:
			case PG_BITMAPINDEX_NAMESPACE:
			case PG_AOSEGMENT_NAMESPACE:
				doIt = false;
				break;
			default:
				break;
		}

		if (doIt)
			doIt = (!(isAnyTempNamespace(namespaceId)));

		/* MPP-6929: metadata tracking */
		/* MPP-7587: treat as a VACUUM operation, since the index is
		 * rebuilt */
		if (doIt)
			MetaTrackUpdObject(RelationRelationId,
							   indexId,
							   GetUserId(), /* not ownerid */
							   "VACUUM", subtyp
					);
	}

	/* Close rels, but keep locks */
	index_close(iRel, NoLock);
	heap_close(heapRelation, NoLock);
}

/*
 * reindex_relation - This routine is used to recreate all indexes
 * of a relation (and optionally its toast relation too, if any).
 *
 * "flags" is a bitmask that can include any combination of these bits:
 *
 * REINDEX_REL_PROCESS_TOAST: if true, process the toast table too (if any).
 * In GPDB, auxiliary AO heap tables, i.e. AO segments, AO block directory,
 * and AO visibilitymap, are also processed if this is set.
 *
 * REINDEX_REL_SUPPRESS_INDEX_USE: if true, the relation was just completely
 * rebuilt by an operation such as VACUUM FULL or CLUSTER, and therefore its
 * indexes are inconsistent with it.  This makes things tricky if the relation
 * is a system catalog that we might consult during the reindexing.  To deal
 * with that case, we mark all of the indexes as pending rebuild so that they
 * won't be trusted until rebuilt.  The caller is required to call us *without*
 * having made the rebuilt table visible by doing CommandCounterIncrement;
 * we'll do CCI after having collected the index list.  (This way we can still
 * use catalog indexes while collecting the list.)
 *
 * REINDEX_REL_CHECK_CONSTRAINTS: if true, recheck unique and exclusion
 * constraint conditions, else don't.  To avoid deadlocks, VACUUM FULL or
 * CLUSTER on a system catalog must omit this flag.  REINDEX should be used to
 * rebuild an index if constraint inconsistency is suspected.  For optimal
 * performance, other callers should include the flag only after transforming
 * the data in a manner that risks a change in constraint validity.
 *
 * Returns true if any indexes were rebuilt (including toast table's index
 * when relevant).	Note that a CommandCounterIncrement will occur after each
 * index rebuild.
 *
 */
bool
reindex_relation(Oid relid, int flags)
{
	Relation	rel;
	Oid			toast_relid;
	Oid			aoseg_relid = InvalidOid;
	Oid         aoblkdir_relid = InvalidOid;
	Oid         aovisimap_relid = InvalidOid;
	List	   *indexIds;
	bool		is_pg_class;
	bool		result;
	bool relIsAO = false;

	/*
	 * Open and lock the relation.	ShareLock is sufficient since we only need
	 * to prevent schema and data changes in it.  The lock level used here
	 * should match ReindexTable().
	 */
	rel = heap_open(relid, ShareLock);

	relIsAO = RelationIsAppendOptimized(rel);

	toast_relid = rel->rd_rel->reltoastrelid;

	/*
	 * Get the list of index OIDs for this relation.  (We trust to the
	 * relcache to get this with a sequential scan if ignoring system
	 * indexes.)
	 */
	indexIds = RelationGetIndexList(rel);

	/*
	 * reindex_index will attempt to update the pg_class rows for the relation
	 * and index.  If we are processing pg_class itself, we want to make sure
	 * that the updates do not try to insert index entries into indexes we
	 * have not processed yet.	(When we are trying to recover from corrupted
	 * indexes, that could easily cause a crash.) We can accomplish this
	 * because CatalogUpdateIndexes will use the relcache's index list to know
	 * which indexes to update. We just force the index list to be only the
	 * stuff we've processed.
	 *
	 * It is okay to not insert entries into the indexes we have not processed
	 * yet because all of this is transaction-safe.  If we fail partway
	 * through, the updated rows are dead and it doesn't matter whether they
	 * have index entries.	Also, a new pg_class index will be created with a
	 * correct entry for its own pg_class row because we do
	 * RelationSetNewRelfilenode() before we do index_build().
	 *
	 * Note that we also clear pg_class's rd_oidindex until the loop is done,
	 * so that that index can't be accessed either.  This means we cannot
	 * safely generate new relation OIDs while in the loop; shouldn't be a
	 * problem.
	 */
	is_pg_class = (RelationGetRelid(rel) == RelationRelationId);

	/* Ensure rd_indexattr is valid; see comments for RelationSetIndexList */
	if (is_pg_class)
		(void) RelationGetIndexAttrBitmap(rel, false);

	PG_TRY();
	{
		List	   *doneIndexes;
		ListCell   *indexId;

		if (flags & REINDEX_REL_SUPPRESS_INDEX_USE)
		{
			/* Suppress use of all the indexes until they are rebuilt */
			SetReindexPending(indexIds);

			/*
			 * Make the new heap contents visible --- now things might be
			 * inconsistent!
			 */
			CommandCounterIncrement();
		}

		/* Reindex all the indexes. */
		doneIndexes = NIL;
		foreach(indexId, indexIds)
		{
			Oid			indexOid = lfirst_oid(indexId);

			if (is_pg_class)
				RelationSetIndexList(rel, doneIndexes, InvalidOid);

			reindex_index(indexOid, !(flags & REINDEX_REL_CHECK_CONSTRAINTS));

			CommandCounterIncrement();

			/* Index should no longer be in the pending list */
			Assert(!ReindexIsProcessingIndex(indexOid));

			if (is_pg_class)
				doneIndexes = lappend_oid(doneIndexes, indexOid);
		}
	}
	PG_CATCH();
	{
		/* Make sure list gets cleared on error exit */
		ResetReindexPending();
		PG_RE_THROW();
	}
	PG_END_TRY();
	ResetReindexPending();

	if (is_pg_class)
		RelationSetIndexList(rel, indexIds, ClassOidIndexId);

	/*
	 * Close rel, but continue to hold the lock.
	 */
	heap_close(rel, NoLock);

	result = (indexIds != NIL);

	SIMPLE_FAULT_INJECTOR(ReindexRelation);

	/*
	 * If the relation has a secondary toast rel, reindex that too while we
	 * still hold the lock on the master table.
	 */
	if ((flags & REINDEX_REL_PROCESS_TOAST) && OidIsValid(toast_relid))
		result |= reindex_relation(toast_relid, flags);

	/* Obtain the aoseg_relid and aoblkdir_relid if the relation is an AO table. */
	if ((flags & REINDEX_REL_PROCESS_TOAST) && relIsAO)
		GetAppendOnlyEntryAuxOids(relid, SnapshotNow,
								  &aoseg_relid,
								  &aoblkdir_relid, NULL,
								  &aovisimap_relid, NULL);

	/*
	 * If an AO rel has a secondary segment list rel, reindex that too while we
	 * still hold the lock on the master table.
	 */
	if (OidIsValid(aoseg_relid))
		result |= reindex_relation(aoseg_relid, 0);

	/*
	 * If an AO rel has a secondary block directory rel, reindex that too while we
	 * still hold the lock on the master table.
	 */
	if (OidIsValid(aoblkdir_relid))
		result |= reindex_relation(aoblkdir_relid, 0);
	
	/*
	 * If an AO rel has a secondary visibility map rel, reindex that too while we
	 * still hold the lock on the master table.
	 */
	if (OidIsValid(aovisimap_relid))
		result |= reindex_relation(aovisimap_relid, 0);

	return result;
}


/* ----------------------------------------------------------------
 *		System index reindexing support
 *
 * When we are busy reindexing a system index, this code provides support
 * for preventing catalog lookups from using that index.  We also make use
 * of this to catch attempted uses of user indexes during reindexing of
 * those indexes.
 * ----------------------------------------------------------------
 */

static Oid	currentlyReindexedHeap = InvalidOid;
static Oid	currentlyReindexedIndex = InvalidOid;
static List *pendingReindexedIndexes = NIL;

/*
 * ReindexIsProcessingHeap
 *		True if heap specified by OID is currently being reindexed.
 */
bool
ReindexIsProcessingHeap(Oid heapOid)
{
	return heapOid == currentlyReindexedHeap;
}

/*
 * ReindexIsCurrentlyProcessingIndex
 *		True if index specified by OID is currently being reindexed.
 */
static bool
ReindexIsCurrentlyProcessingIndex(Oid indexOid)
{
	return indexOid == currentlyReindexedIndex;
}

/*
 * ReindexIsProcessingIndex
 *		True if index specified by OID is currently being reindexed,
 *		or should be treated as invalid because it is awaiting reindex.
 */
bool
ReindexIsProcessingIndex(Oid indexOid)
{
	return indexOid == currentlyReindexedIndex ||
		list_member_oid(pendingReindexedIndexes, indexOid);
}

/*
 * SetReindexProcessing
 *		Set flag that specified heap/index are being reindexed.
 *
 * NB: caller must use a PG_TRY block to ensure ResetReindexProcessing is done.
 */
static void
SetReindexProcessing(Oid heapOid, Oid indexOid)
{
	Assert(OidIsValid(heapOid) && OidIsValid(indexOid));
	/* Reindexing is not re-entrant. */
	if (OidIsValid(currentlyReindexedHeap))
		elog(ERROR, "cannot reindex while reindexing");
	currentlyReindexedHeap = heapOid;
	currentlyReindexedIndex = indexOid;
	/* Index is no longer "pending" reindex. */
	RemoveReindexPending(indexOid);
}

/*
 * ResetReindexProcessing
 *		Unset reindexing status.
 */
static void
ResetReindexProcessing(void)
{
	currentlyReindexedHeap = InvalidOid;
	currentlyReindexedIndex = InvalidOid;
}

/*
 * SetReindexPending
 *		Mark the given indexes as pending reindex.
 *
 * NB: caller must use a PG_TRY block to ensure ResetReindexPending is done.
 * Also, we assume that the current memory context stays valid throughout.
 */
static void
SetReindexPending(List *indexes)
{
	/* Reindexing is not re-entrant. */
	if (pendingReindexedIndexes)
		elog(ERROR, "cannot reindex while reindexing");
	pendingReindexedIndexes = list_copy(indexes);
}

/*
 * RemoveReindexPending
 *		Remove the given index from the pending list.
 */
static void
RemoveReindexPending(Oid indexOid)
{
	pendingReindexedIndexes = list_delete_oid(pendingReindexedIndexes,
											  indexOid);
}

/*
 * ResetReindexPending
 *		Unset reindex-pending status.
 */
static void
ResetReindexPending(void)
{
	pendingReindexedIndexes = NIL;
}<|MERGE_RESOLUTION|>--- conflicted
+++ resolved
@@ -3,13 +3,9 @@
  * index.c
  *	  code to create and destroy POSTGRES index relations
  *
-<<<<<<< HEAD
  * Portions Copyright (c) 2006-2009, Greenplum inc
  * Portions Copyright (c) 2012-Present Pivotal Software, Inc.
- * Portions Copyright (c) 1996-2012, PostgreSQL Global Development Group
-=======
  * Portions Copyright (c) 1996-2013, PostgreSQL Global Development Group
->>>>>>> e472b921
  * Portions Copyright (c) 1994, Regents of the University of California
  *
  *
@@ -41,13 +37,11 @@
 #include "catalog/dependency.h"
 #include "catalog/heap.h"
 #include "catalog/index.h"
-<<<<<<< HEAD
 #include "catalog/indexing.h"
 #include "catalog/namespace.h"
 #include "catalog/pg_appendonly_fn.h"
-=======
 #include "catalog/objectaccess.h"
->>>>>>> e472b921
+#include "catalog/oid_dispatch.h"
 #include "catalog/pg_collation.h"
 #include "catalog/pg_constraint.h"
 #include "catalog/pg_namespace.h"
@@ -738,11 +732,8 @@
 			 bool allow_system_table_mods,
 			 bool skip_build,
 			 bool concurrent,
-<<<<<<< HEAD
+			 bool is_internal,
 			 const char *altConName)
-=======
-			 bool is_internal)
->>>>>>> e472b921
 {
 	Oid			heapRelationId = RelationGetRelid(heapRelation);
 	Relation	pg_class;
@@ -3441,11 +3432,7 @@
 /*
  * index_set_state_flags - adjust pg_index state flags
  *
-<<<<<<< HEAD
- * This is used during CREATE INDEX CONCURRENTLY to adjust the pg_index
-=======
  * This is used during CREATE/DROP INDEX CONCURRENTLY to adjust the pg_index
->>>>>>> e472b921
  * flags that denote the index's state.  We must use an in-place update of
  * the pg_index tuple, because we do not have exclusive lock on the parent
  * table and so other sessions might concurrently be doing SnapshotNow scans
@@ -3471,14 +3458,8 @@
 	/* Open pg_index and fetch a writable copy of the index's tuple */
 	pg_index = heap_open(IndexRelationId, RowExclusiveLock);
 
-<<<<<<< HEAD
-	indexTuple = SearchSysCacheCopy(INDEXRELID,
-									ObjectIdGetDatum(indexId),
-									0, 0, 0);
-=======
 	indexTuple = SearchSysCacheCopy1(INDEXRELID,
 									 ObjectIdGetDatum(indexId));
->>>>>>> e472b921
 	if (!HeapTupleIsValid(indexTuple))
 		elog(ERROR, "cache lookup failed for index %u", indexId);
 	indexForm = (Form_pg_index) GETSTRUCT(indexTuple);
@@ -3488,26 +3469,18 @@
 	{
 		case INDEX_CREATE_SET_READY:
 			/* Set indisready during a CREATE INDEX CONCURRENTLY sequence */
-<<<<<<< HEAD
-=======
 			Assert(indexForm->indislive);
->>>>>>> e472b921
 			Assert(!indexForm->indisready);
 			Assert(!indexForm->indisvalid);
 			indexForm->indisready = true;
 			break;
 		case INDEX_CREATE_SET_VALID:
 			/* Set indisvalid during a CREATE INDEX CONCURRENTLY sequence */
-<<<<<<< HEAD
-=======
 			Assert(indexForm->indislive);
->>>>>>> e472b921
 			Assert(indexForm->indisready);
 			Assert(!indexForm->indisvalid);
 			indexForm->indisvalid = true;
 			break;
-<<<<<<< HEAD
-=======
 		case INDEX_DROP_CLEAR_VALID:
 
 			/*
@@ -3538,7 +3511,6 @@
 			indexForm->indisready = false;
 			indexForm->indislive = false;
 			break;
->>>>>>> e472b921
 	}
 
 	/* ... and write it back in-place */
@@ -3584,10 +3556,7 @@
 				heapRelation;
 	Oid			heapId;
 	IndexInfo  *indexInfo;
-<<<<<<< HEAD
 	Oid			namespaceId;
-=======
->>>>>>> e472b921
 	volatile bool skipped_constraint = false;
 
 	Assert(OidIsValid(indexId));
@@ -3689,13 +3658,6 @@
 	 * index's usability horizon (recorded as the tuple's xmin value) the same
 	 * as it was.
 	 *
-<<<<<<< HEAD
-	 * But, if the index was invalid/not-ready and there were broken HOT
-	 * chains, we had better force indcheckxmin true, because the normal
-	 * argument that the HOT chains couldn't conflict with the index is
-	 * suspect for an invalid index.  In this case advancing the usability
-	 * horizon is appropriate.
-=======
 	 * But, if the index was invalid/not-ready/dead and there were broken HOT
 	 * chains, we had better force indcheckxmin true, because the normal
 	 * argument that the HOT chains couldn't conflict with the index is
@@ -3703,7 +3665,6 @@
 	 * the index was dead.	It probably shouldn't happen otherwise, but let's
 	 * be conservative.)  In this case advancing the usability horizon is
 	 * appropriate.
->>>>>>> e472b921
 	 *
 	 * Note that if we have to update the tuple, there is a risk of concurrent
 	 * transactions not seeing it during their SnapshotNow scans of pg_index.
@@ -3734,12 +3695,8 @@
 		indexForm = (Form_pg_index) GETSTRUCT(indexTuple);
 
 		index_bad = (!indexForm->indisvalid ||
-<<<<<<< HEAD
-					 !indexForm->indisready);
-=======
 					 !indexForm->indisready ||
 					 !indexForm->indislive);
->>>>>>> e472b921
 		if (index_bad ||
 			(indexForm->indcheckxmin && !indexInfo->ii_BrokenHotChain))
 		{
