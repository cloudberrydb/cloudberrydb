--- conflicted
+++ resolved
@@ -15,12 +15,9 @@
 
 #include "postgres.h"
 
-<<<<<<< HEAD
 #include "access/genam.h"
 #include "access/heapam.h"
-=======
 #include "access/htup_details.h"
->>>>>>> e472b921
 #include "access/sysattr.h"
 #include "catalog/catalog.h"
 #include "catalog/indexing.h"
@@ -512,6 +509,7 @@
 			case OBJECT_VIEW:
 			case OBJECT_MATVIEW:
 			case OBJECT_FOREIGN_TABLE:
+			case OBJECT_EXTTABLE:
 				address =
 					get_relation_by_qualified_name(objtype, objname,
 												   &relation, lockmode,
@@ -537,11 +535,8 @@
 			case OBJECT_LANGUAGE:
 			case OBJECT_FDW:
 			case OBJECT_FOREIGN_SERVER:
-<<<<<<< HEAD
+			case OBJECT_EVENT_TRIGGER:
 			case OBJECT_EXTPROTOCOL:
-=======
-			case OBJECT_EVENT_TRIGGER:
->>>>>>> e472b921
 				address = get_object_address_unqualified(objtype,
 														 objname, missing_ok);
 				break;
@@ -773,13 +768,11 @@
 			case OBJECT_FOREIGN_SERVER:
 				msg = gettext_noop("server name cannot be qualified");
 				break;
-<<<<<<< HEAD
+			case OBJECT_EVENT_TRIGGER:
+				msg = gettext_noop("event trigger name cannot be qualified");
+				break;
 			case OBJECT_EXTPROTOCOL:
 				msg = gettext_noop("protocol name cannot be qualified");
-=======
-			case OBJECT_EVENT_TRIGGER:
-				msg = gettext_noop("event trigger name cannot be qualified");
->>>>>>> e472b921
 				break;
 			default:
 				elog(ERROR, "unrecognized objtype: %d", (int) objtype);
@@ -836,15 +829,14 @@
 			address.objectId = get_foreign_server_oid(name, missing_ok);
 			address.objectSubId = 0;
 			break;
-<<<<<<< HEAD
+		case OBJECT_EVENT_TRIGGER:
+			address.classId = EventTriggerRelationId;
+			address.objectId = get_event_trigger_oid(name, missing_ok);
+			address.objectSubId = 0;
+			break;
 		case OBJECT_EXTPROTOCOL:
 			address.classId = ExtprotocolRelationId;
 			address.objectId = get_extprotocol_oid(name, missing_ok);
-=======
-		case OBJECT_EVENT_TRIGGER:
-			address.classId = EventTriggerRelationId;
-			address.objectId = get_event_trigger_oid(name, missing_ok);
->>>>>>> e472b921
 			address.objectSubId = 0;
 			break;
 		default:
@@ -921,6 +913,14 @@
 				ereport(ERROR,
 						(errcode(ERRCODE_WRONG_OBJECT_TYPE),
 						 errmsg("\"%s\" is not a foreign table",
+								RelationGetRelationName(relation))));
+			break;
+		case OBJECT_EXTTABLE:
+			if (relation->rd_rel->relkind != RELKIND_RELATION ||
+				relation->rd_rel->relstorage != RELSTORAGE_EXTERNAL)
+				ereport(ERROR,
+						(errcode(ERRCODE_WRONG_OBJECT_TYPE),
+						 errmsg("\"%s\" is not an external table",
 								RelationGetRelationName(relation))));
 			break;
 		default:
@@ -1175,6 +1175,7 @@
 		case OBJECT_VIEW:
 		case OBJECT_MATVIEW:
 		case OBJECT_FOREIGN_TABLE:
+		case OBJECT_EXTTABLE:
 		case OBJECT_COLUMN:
 		case OBJECT_RULE:
 		case OBJECT_TRIGGER:
@@ -2196,6 +2197,18 @@
 				break;
 			}
 
+		case OCLASS_EXTPROTOCOL:
+			{
+				appendStringInfo(&buffer, _("protocol %s"),
+								 ExtProtocolGetNameByOid(object->objectId));
+				break;
+			}
+		case OCLASS_COMPRESSION:
+			{
+				elog(NOTICE, "NOT YET IMPLEMENTED");
+				break;
+			}
+
 		default:
 			appendStringInfo(&buffer, "unrecognized object %u %u %d",
 							 object->classId,
@@ -2250,8 +2263,14 @@
 	switch (relForm->relkind)
 	{
 		case RELKIND_RELATION:
-			appendStringInfo(buffer, _("table %s"),
-							 relname);
+			if (relForm->relstorage == RELSTORAGE_AOROWS)
+				appendStringInfo(buffer, _("append only table %s"), relname);
+			else if (relForm->relstorage == RELSTORAGE_AOCOLS)
+				appendStringInfo(buffer, _("append only columnar table %s"), relname);
+			else if (relForm->relstorage == RELSTORAGE_EXTERNAL)
+				appendStringInfo(buffer, _("external table %s"), relname);
+			else
+				appendStringInfo(buffer, _("table %s"), relname);
 			break;
 		case RELKIND_INDEX:
 			appendStringInfo(buffer, _("index %s"),
@@ -2263,6 +2282,18 @@
 			break;
 		case RELKIND_TOASTVALUE:
 			appendStringInfo(buffer, _("toast table %s"),
+							 relname);
+			break;
+		case RELKIND_AOSEGMENTS:
+			appendStringInfo(buffer, _("append only file segment listing %s"),
+							 relname);
+			break;
+		case RELKIND_AOBLOCKDIR:
+			appendStringInfo(buffer, _("append only file block directory %s"),
+							 relname);
+			break;
+		case RELKIND_AOVISIMAP:
+			appendStringInfo(buffer, _("append only file visibility map %s"),
 							 relname);
 			break;
 		case RELKIND_VIEW:
