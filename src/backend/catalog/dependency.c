/*-------------------------------------------------------------------------
 *
 * dependency.c
 *	  Routines to support inter-object dependencies.
 *
 *
 * Portions Copyright (c) 1996-2013, PostgreSQL Global Development Group
 * Portions Copyright (c) 1994, Regents of the University of California
 *
 * IDENTIFICATION
 *	  src/backend/catalog/dependency.c
 *
 *-------------------------------------------------------------------------
 */
#include "postgres.h"

#include "access/htup_details.h"
#include "access/xact.h"
#include "catalog/dependency.h"
#include "catalog/heap.h"
#include "catalog/index.h"
#include "catalog/objectaccess.h"
#include "catalog/pg_amop.h"
#include "catalog/pg_amproc.h"
#include "catalog/pg_attrdef.h"
#include "catalog/pg_attribute_encoding.h"
#include "catalog/pg_authid.h"
#include "catalog/pg_cast.h"
#include "catalog/pg_collation.h"
#include "catalog/pg_collation_fn.h"
#include "catalog/pg_constraint.h"
#include "catalog/pg_conversion.h"
#include "catalog/pg_conversion_fn.h"
#include "catalog/pg_database.h"
#include "catalog/pg_default_acl.h"
#include "catalog/pg_depend.h"
#include "catalog/pg_event_trigger.h"
#include "catalog/pg_extension.h"
#include "catalog/pg_foreign_data_wrapper.h"
#include "catalog/pg_foreign_server.h"
#include "catalog/pg_language.h"
#include "catalog/pg_largeobject.h"
#include "catalog/pg_namespace.h"
#include "catalog/pg_opclass.h"
#include "catalog/pg_operator.h"
#include "catalog/pg_opfamily.h"
#include "catalog/pg_partition_encoding.h"
#include "catalog/pg_proc.h"
#include "catalog/pg_rewrite.h"
#include "catalog/pg_tablespace.h"
#include "catalog/pg_trigger.h"
#include "catalog/pg_ts_config.h"
#include "catalog/pg_ts_dict.h"
#include "catalog/pg_ts_parser.h"
#include "catalog/pg_ts_template.h"
#include "catalog/pg_type.h"
#include "catalog/pg_type_encoding.h"
#include "catalog/pg_user_mapping.h"
#include "cdb/cdbpartition.h"
#include "commands/comment.h"
#include "commands/defrem.h"
#include "commands/event_trigger.h"
#include "commands/extension.h"
#include "commands/proclang.h"
#include "commands/schemacmds.h"
#include "commands/seclabel.h"
#include "commands/trigger.h"
#include "commands/typecmds.h"
#include "nodes/nodeFuncs.h"
#include "parser/parsetree.h"
#include "rewrite/rewriteRemove.h"
#include "storage/lmgr.h"
#include "utils/fmgroids.h"
#include "utils/guc.h"
#include "utils/lsyscache.h"
#include "utils/syscache.h"
#include "utils/tqual.h"

#include "catalog/pg_compression.h"
#include "catalog/pg_extprotocol.h"
#include "cdb/cdbvars.h"
#include "commands/extprotocolcmds.h"
#include "commands/tablecmds.h"


/*
 * Deletion processing requires additional state for each ObjectAddress that
 * it's planning to delete.  For simplicity and code-sharing we make the
 * ObjectAddresses code support arrays with or without this extra state.
 */
typedef struct
{
	int			flags;			/* bitmask, see bit definitions below */
	ObjectAddress dependee;		/* object whose deletion forced this one */
} ObjectAddressExtra;

/* ObjectAddressExtra flag bits */
#define DEPFLAG_ORIGINAL	0x0001		/* an original deletion target */
#define DEPFLAG_NORMAL		0x0002		/* reached via normal dependency */
#define DEPFLAG_AUTO		0x0004		/* reached via auto dependency */
#define DEPFLAG_INTERNAL	0x0008		/* reached via internal dependency */
#define DEPFLAG_EXTENSION	0x0010		/* reached via extension dependency */
#define DEPFLAG_REVERSE		0x0020		/* reverse internal/extension link */


/* expansible list of ObjectAddresses */
struct ObjectAddresses
{
	ObjectAddress *refs;		/* => palloc'd array */
	ObjectAddressExtra *extras; /* => palloc'd array, or NULL if not used */
	int			numrefs;		/* current number of references */
	int			maxrefs;		/* current size of palloc'd array(s) */
};

/* typedef ObjectAddresses appears in dependency.h */

/* threaded list of ObjectAddresses, for recursion detection */
typedef struct ObjectAddressStack
{
	const ObjectAddress *object;	/* object being visited */
	int			flags;			/* its current flag bits */
	struct ObjectAddressStack *next;	/* next outer stack level */
} ObjectAddressStack;

/* for find_expr_references_walker */
typedef struct
{
	ObjectAddresses *addrs;		/* addresses being accumulated */
	List	   *rtables;		/* list of rangetables to resolve Vars */
} find_expr_references_context;

/*
 * This constant table maps ObjectClasses to the corresponding catalog OIDs.
 * See also getObjectClass().
 */
static const Oid object_classes[MAX_OCLASS] = {
	RelationRelationId,			/* OCLASS_CLASS */
	ProcedureRelationId,		/* OCLASS_PROC */
	TypeRelationId,				/* OCLASS_TYPE */
	CastRelationId,				/* OCLASS_CAST */
	CollationRelationId,		/* OCLASS_COLLATION */
	ConstraintRelationId,		/* OCLASS_CONSTRAINT */
	ConversionRelationId,		/* OCLASS_CONVERSION */
	AttrDefaultRelationId,		/* OCLASS_DEFAULT */
	LanguageRelationId,			/* OCLASS_LANGUAGE */
	LargeObjectRelationId,		/* OCLASS_LARGEOBJECT */
	OperatorRelationId,			/* OCLASS_OPERATOR */
	OperatorClassRelationId,	/* OCLASS_OPCLASS */
	OperatorFamilyRelationId,	/* OCLASS_OPFAMILY */
	AccessMethodOperatorRelationId,		/* OCLASS_AMOP */
	AccessMethodProcedureRelationId,	/* OCLASS_AMPROC */
	RewriteRelationId,			/* OCLASS_REWRITE */
	TriggerRelationId,			/* OCLASS_TRIGGER */
	NamespaceRelationId,		/* OCLASS_SCHEMA */
	TSParserRelationId,			/* OCLASS_TSPARSER */
	TSDictionaryRelationId,		/* OCLASS_TSDICT */
	TSTemplateRelationId,		/* OCLASS_TSTEMPLATE */
	TSConfigRelationId,			/* OCLASS_TSCONFIG */
	AuthIdRelationId,			/* OCLASS_ROLE */
	DatabaseRelationId,			/* OCLASS_DATABASE */
	TableSpaceRelationId,		/* OCLASS_TBLSPACE */
	ForeignDataWrapperRelationId,		/* OCLASS_FDW */
	ForeignServerRelationId,	/* OCLASS_FOREIGN_SERVER */
	UserMappingRelationId,		/* OCLASS_USER_MAPPING */
	DefaultAclRelationId,		/* OCLASS_DEFACL */
	ExtensionRelationId,		/* OCLASS_EXTENSION */
<<<<<<< HEAD
	ExtprotocolRelationId,		/* OCLASS_EXTPROTOCOL */
	CompressionRelationId		/* OCLASS_COMPRESSION */
=======
	EventTriggerRelationId		/* OCLASS_EVENT_TRIGGER */
>>>>>>> e472b921
};


static void findDependentObjects(const ObjectAddress *object,
					 int flags,
					 ObjectAddressStack *stack,
					 ObjectAddresses *targetObjects,
					 const ObjectAddresses *pendingObjects,
					 Relation *depRel);
static void reportDependentObjects(const ObjectAddresses *targetObjects,
					   DropBehavior behavior,
					   int msglevel,
					   const ObjectAddress *origObject);
static void deleteOneObject(const ObjectAddress *object,
				Relation *depRel, int32 flags);
static void doDeletion(const ObjectAddress *object, int flags);
static void AcquireDeletionLock(const ObjectAddress *object, int flags);
static void ReleaseDeletionLock(const ObjectAddress *object);
static bool find_expr_references_walker(Node *node,
							find_expr_references_context *context);
static void eliminate_duplicate_dependencies(ObjectAddresses *addrs);
static int	object_address_comparator(const void *a, const void *b);
static void add_object_address(ObjectClass oclass, Oid objectId, int32 subId,
				   ObjectAddresses *addrs);
static void add_exact_object_address_extra(const ObjectAddress *object,
							   const ObjectAddressExtra *extra,
							   ObjectAddresses *addrs);
static bool object_address_present_add_flags(const ObjectAddress *object,
								 int flags,
								 ObjectAddresses *addrs);
static bool stack_address_present_add_flags(const ObjectAddress *object,
								int flags,
								ObjectAddressStack *stack);


/*
 * Go through the objects given running the final actions on them, and execute
 * the actual deletion.
 */
static void
deleteObjectsInList(ObjectAddresses *targetObjects, Relation *depRel,
					int flags)
{
	int			i;

	/*
	 * Keep track of objects for event triggers, if necessary.
	 */
	if (trackDroppedObjectsNeeded())
	{
		for (i = 0; i < targetObjects->numrefs; i++)
		{
			ObjectAddress *thisobj = targetObjects->refs + i;

			if ((!(flags & PERFORM_DELETION_INTERNAL)) &&
				EventTriggerSupportsObjectClass(getObjectClass(thisobj)))
			{
				EventTriggerSQLDropAddObject(thisobj);
			}
		}
	}

	/*
	 * Delete all the objects in the proper order.
	 */
	for (i = 0; i < targetObjects->numrefs; i++)
	{
		ObjectAddress *thisobj = targetObjects->refs + i;

		deleteOneObject(thisobj, depRel, flags);
	}
}

/*
 * performDeletion: attempt to drop the specified object.  If CASCADE
 * behavior is specified, also drop any dependent objects (recursively).
 * If RESTRICT behavior is specified, error out if there are any dependent
 * objects, except for those that should be implicitly dropped anyway
 * according to the dependency type.
 *
 * This is the outer control routine for all forms of DROP that drop objects
 * that can participate in dependencies.  Note that the next two routines
 * are variants on the same theme; if you change anything here you'll likely
 * need to fix them too.
 *
 * flags should include PERFORM_DELETION_INTERNAL when the drop operation is
 * not the direct result of a user-initiated action.  For example, when a
 * temporary schema is cleaned out so that a new backend can use it, or when
 * a column default is dropped as an intermediate step while adding a new one,
 * that's an internal operation.  On the other hand, when the we drop something
 * because the user issued a DROP statement against it, that's not internal.
 */
void
performDeletion(const ObjectAddress *object,
				DropBehavior behavior, int flags)
{
	Relation	depRel;
	ObjectAddresses *targetObjects;

	/*
	 * We save some cycles by opening pg_depend just once and passing the
	 * Relation pointer down to all the recursive deletion steps.
	 */
	depRel = heap_open(DependRelationId, RowExclusiveLock);

	/*
	 * Acquire deletion lock on the target object.	(Ideally the caller has
	 * done this already, but many places are sloppy about it.)
	 */
	AcquireDeletionLock(object, 0);

	/*
	 * Construct a list of objects to delete (ie, the given object plus
	 * everything directly or indirectly dependent on it).
	 */
	targetObjects = new_object_addresses();

	findDependentObjects(object,
						 DEPFLAG_ORIGINAL,
						 NULL,	/* empty stack */
						 targetObjects,
						 NULL,	/* no pendingObjects */
						 &depRel);

	/*
	 * Check if deletion is allowed, and report about cascaded deletes.
	 */
	reportDependentObjects(targetObjects,
						   behavior,
						   NOTICE,
						   object);

	/* do the deed */
	deleteObjectsInList(targetObjects, &depRel, flags);

	/* And clean up */
	free_object_addresses(targetObjects);

	heap_close(depRel, RowExclusiveLock);
}

/*
 * performMultipleDeletions: Similar to performDeletion, but act on multiple
 * objects at once.
 *
 * The main difference from issuing multiple performDeletion calls is that the
 * list of objects that would be implicitly dropped, for each object to be
 * dropped, is the union of the implicit-object list for all objects.  This
 * makes each check be more relaxed.
 */
void
performMultipleDeletions(const ObjectAddresses *objects,
						 DropBehavior behavior, int flags)
{
	Relation	depRel;
	ObjectAddresses *targetObjects;
	int			i;

	/* No work if no objects... */
	if (objects->numrefs <= 0)
		return;

	/*
	 * We save some cycles by opening pg_depend just once and passing the
	 * Relation pointer down to all the recursive deletion steps.
	 */
	depRel = heap_open(DependRelationId, RowExclusiveLock);

	/*
	 * Construct a list of objects to delete (ie, the given objects plus
	 * everything directly or indirectly dependent on them).  Note that
	 * because we pass the whole objects list as pendingObjects context, we
	 * won't get a failure from trying to delete an object that is internally
	 * dependent on another one in the list; we'll just skip that object and
	 * delete it when we reach its owner.
	 */
	targetObjects = new_object_addresses();

	for (i = 0; i < objects->numrefs; i++)
	{
		const ObjectAddress *thisobj = objects->refs + i;

		/*
		 * Acquire deletion lock on each target object.  (Ideally the caller
		 * has done this already, but many places are sloppy about it.)
		 */
		AcquireDeletionLock(thisobj, flags);

		findDependentObjects(thisobj,
							 DEPFLAG_ORIGINAL,
							 NULL,		/* empty stack */
							 targetObjects,
							 objects,
							 &depRel);
	}

	/*
	 * Check if deletion is allowed, and report about cascaded deletes.
	 *
	 * If there's exactly one object being deleted, report it the same way as
	 * in performDeletion(), else we have to be vaguer.
	 */
	reportDependentObjects(targetObjects,
						   behavior,
						   NOTICE,
						   (objects->numrefs == 1 ? objects->refs : NULL));

	/* do the deed */
	deleteObjectsInList(targetObjects, &depRel, flags);

	/* And clean up */
	free_object_addresses(targetObjects);

	heap_close(depRel, RowExclusiveLock);
}

/*
 * deleteWhatDependsOn: attempt to drop everything that depends on the
 * specified object, though not the object itself.	Behavior is always
 * CASCADE.
 *
 * This is currently used only to clean out the contents of a schema
 * (namespace): the passed object is a namespace.  We normally want this
 * to be done silently, so there's an option to suppress NOTICE messages.
 *
 * Note we don't fire object drop event triggers here; it would be wrong to do
 * so for the current only use of this function, but if more callers are added
 * this might need to be reconsidered.
 */
void
deleteWhatDependsOn(const ObjectAddress *object,
					bool showNotices)
{
	Relation	depRel;
	ObjectAddresses *targetObjects;
	int			i;

	/*
	 * We save some cycles by opening pg_depend just once and passing the
	 * Relation pointer down to all the recursive deletion steps.
	 */
	depRel = heap_open(DependRelationId, RowExclusiveLock);

	/*
	 * Acquire deletion lock on the target object.	(Ideally the caller has
	 * done this already, but many places are sloppy about it.)
	 */
	AcquireDeletionLock(object, 0);

	/*
	 * Construct a list of objects to delete (ie, the given object plus
	 * everything directly or indirectly dependent on it).
	 */
	targetObjects = new_object_addresses();

	findDependentObjects(object,
						 DEPFLAG_ORIGINAL,
						 NULL,	/* empty stack */
						 targetObjects,
						 NULL,	/* no pendingObjects */
						 &depRel);

	/*
	 * Check if deletion is allowed, and report about cascaded deletes.
	 */
	reportDependentObjects(targetObjects,
						   DROP_CASCADE,
						   showNotices ? NOTICE : DEBUG2,
						   object);

	/*
	 * Delete all the objects in the proper order, except we skip the original
	 * object.
	 */
	for (i = 0; i < targetObjects->numrefs; i++)
	{
		ObjectAddress *thisobj = targetObjects->refs + i;
		ObjectAddressExtra *thisextra = targetObjects->extras + i;

		if (thisextra->flags & DEPFLAG_ORIGINAL)
			continue;

		/*
		 * Since this function is currently only used to clean out temporary
		 * schemas, we pass PERFORM_DELETION_INTERNAL here, indicating that
		 * the operation is an automatic system operation rather than a user
		 * action.	If, in the future, this function is used for other
		 * purposes, we might need to revisit this.
		 */
		deleteOneObject(thisobj, &depRel, PERFORM_DELETION_INTERNAL);
	}

	/* And clean up */
	free_object_addresses(targetObjects);

	heap_close(depRel, RowExclusiveLock);
}

/*
 * findDependentObjects - find all objects that depend on 'object'
 *
 * For every object that depends on the starting object, acquire a deletion
 * lock on the object, add it to targetObjects (if not already there),
 * and recursively find objects that depend on it.	An object's dependencies
 * will be placed into targetObjects before the object itself; this means
 * that the finished list's order represents a safe deletion order.
 *
 * The caller must already have a deletion lock on 'object' itself,
 * but must not have added it to targetObjects.  (Note: there are corner
 * cases where we won't add the object either, and will also release the
 * caller-taken lock.  This is a bit ugly, but the API is set up this way
 * to allow easy rechecking of an object's liveness after we lock it.  See
 * notes within the function.)
 *
 * When dropping a whole object (subId = 0), we find dependencies for
 * its sub-objects too.
 *
 *	object: the object to add to targetObjects and find dependencies on
 *	flags: flags to be ORed into the object's targetObjects entry
 *	stack: list of objects being visited in current recursion; topmost item
 *			is the object that we recursed from (NULL for external callers)
 *	targetObjects: list of objects that are scheduled to be deleted
 *	pendingObjects: list of other objects slated for destruction, but
 *			not necessarily in targetObjects yet (can be NULL if none)
 *	*depRel: already opened pg_depend relation
 */
static void
findDependentObjects(const ObjectAddress *object,
					 int flags,
					 ObjectAddressStack *stack,
					 ObjectAddresses *targetObjects,
					 const ObjectAddresses *pendingObjects,
					 Relation *depRel)
{
	ScanKeyData key[3];
	int			nkeys;
	SysScanDesc scan;
	HeapTuple	tup;
	ObjectAddress otherObject;
	ObjectAddressStack mystack;
	ObjectAddressExtra extra;

	/*
	 * If the target object is already being visited in an outer recursion
	 * level, just report the current flags back to that level and exit. This
	 * is needed to avoid infinite recursion in the face of circular
	 * dependencies.
	 *
	 * The stack check alone would result in dependency loops being broken at
	 * an arbitrary point, ie, the first member object of the loop to be
	 * visited is the last one to be deleted.  This is obviously unworkable.
	 * However, the check for internal dependency below guarantees that we
	 * will not break a loop at an internal dependency: if we enter the loop
	 * at an "owned" object we will switch and start at the "owning" object
	 * instead.  We could probably hack something up to avoid breaking at an
	 * auto dependency, too, if we had to.	However there are no known cases
	 * where that would be necessary.
	 */
	if (stack_address_present_add_flags(object, flags, stack))
		return;

	/*
	 * It's also possible that the target object has already been completely
	 * processed and put into targetObjects.  If so, again we just add the
	 * specified flags to its entry and return.
	 *
	 * (Note: in these early-exit cases we could release the caller-taken
	 * lock, since the object is presumably now locked multiple times; but it
	 * seems not worth the cycles.)
	 */
	if (object_address_present_add_flags(object, flags, targetObjects))
		return;

	/*
	 * The target object might be internally dependent on some other object
	 * (its "owner"), and/or be a member of an extension (also considered its
	 * owner).	If so, and if we aren't recursing from the owning object, we
	 * have to transform this deletion request into a deletion request of the
	 * owning object.  (We'll eventually recurse back to this object, but the
	 * owning object has to be visited first so it will be deleted after.) The
	 * way to find out about this is to scan the pg_depend entries that show
	 * what this object depends on.
	 */

	/*
	 * Step 1: find and remove pg_depend records that link from this object to
	 * others.	We have to do this anyway, and doing it first ensures that we
	 * avoid infinite recursion in the case of cycles. Also, some dependency
	 * types require extra processing here.
	 *
	 * When dropping a whole object (subId = 0), remove all pg_depend records
	 * for its sub-objects too.
	 */
	ScanKeyInit(&key[0],
				Anum_pg_depend_classid,
				BTEqualStrategyNumber, F_OIDEQ,
				ObjectIdGetDatum(object->classId));
	ScanKeyInit(&key[1],
				Anum_pg_depend_objid,
				BTEqualStrategyNumber, F_OIDEQ,
				ObjectIdGetDatum(object->objectId));
	if (object->objectSubId != 0)
	{
		ScanKeyInit(&key[2],
					Anum_pg_depend_objsubid,
					BTEqualStrategyNumber, F_INT4EQ,
					Int32GetDatum(object->objectSubId));
		nkeys = 3;
	}
	else
		nkeys = 2;

	scan = systable_beginscan(*depRel, DependDependerIndexId, true,
							  SnapshotNow, nkeys, key);

	while (HeapTupleIsValid(tup = systable_getnext(scan)))
	{
		Form_pg_depend foundDep = (Form_pg_depend) GETSTRUCT(tup);

		otherObject.classId = foundDep->refclassid;
		otherObject.objectId = foundDep->refobjid;
		otherObject.objectSubId = foundDep->refobjsubid;

		switch (foundDep->deptype)
		{
			case DEPENDENCY_NORMAL:
			case DEPENDENCY_AUTO:
				/* no problem */
				break;
			case DEPENDENCY_INTERNAL:
			case DEPENDENCY_EXTENSION:

				/*
				 * This object is part of the internal implementation of
				 * another object, or is part of the extension that is the
				 * other object.  We have three cases:
				 *
				 * 1. At the outermost recursion level, we normally disallow
				 * the DROP.  (We just ereport here, rather than proceeding,
				 * since no other dependencies are likely to be interesting.)
				 * However, there are exceptions.
				 */
				if (stack == NULL)
				{
					char	   *otherObjDesc;

					/*
					 * Exception 1a: if the owning object is listed in
					 * pendingObjects, just release the caller's lock and
					 * return.	We'll eventually complete the DROP when we
					 * reach that entry in the pending list.
					 */
					if (pendingObjects &&
						object_address_present(&otherObject, pendingObjects))
					{
						systable_endscan(scan);
						/* need to release caller's lock; see notes below */
						ReleaseDeletionLock(object);
						return;
					}

					/*
					 * Exception 1b: if the owning object is the extension
					 * currently being created/altered, it's okay to continue
					 * with the deletion.  This allows dropping of an
					 * extension's objects within the extension's scripts, as
					 * well as corner cases such as dropping a transient
					 * object created within such a script.
					 */
					if (creating_extension &&
						otherObject.classId == ExtensionRelationId &&
						otherObject.objectId == CurrentExtensionObject)
						break;

					/* No exception applies, so throw the error */
					otherObjDesc = getObjectDescription(&otherObject);
					ereport(ERROR,
							(errcode(ERRCODE_DEPENDENT_OBJECTS_STILL_EXIST),
							 errmsg("cannot drop %s because %s requires it",
									getObjectDescription(object),
									otherObjDesc),
							 errhint("You can drop %s instead.",
									 otherObjDesc)));
				}

				/*
				 * 2. When recursing from the other end of this dependency,
				 * it's okay to continue with the deletion.  This holds when
				 * recursing from a whole object that includes the nominal
				 * other end as a component, too.  Since there can be more
				 * than one "owning" object, we have to allow matches that are
				 * more than one level down in the stack.
				 */
				if (stack_address_present_add_flags(&otherObject, 0, stack))
					break;

				/*
				 * 3. Not all the owning objects have been visited, so
				 * transform this deletion request into a delete of this
				 * owning object.
				 *
				 * First, release caller's lock on this object and get
				 * deletion lock on the owning object.	(We must release
				 * caller's lock to avoid deadlock against a concurrent
				 * deletion of the owning object.)
				 */
				ReleaseDeletionLock(object);
				AcquireDeletionLock(&otherObject, 0);

				/*
				 * The owning object might have been deleted while we waited
				 * to lock it; if so, neither it nor the current object are
				 * interesting anymore.  We test this by checking the
				 * pg_depend entry (see notes below).
				 */
				if (!systable_recheck_tuple(scan, tup))
				{
					systable_endscan(scan);
					ReleaseDeletionLock(&otherObject);
					return;
				}

				/*
				 * Okay, recurse to the owning object instead of proceeding.
				 *
				 * We do not need to stack the current object; we want the
				 * traversal order to be as if the original reference had
				 * linked to the owning object instead of this one.
				 *
				 * The dependency type is a "reverse" dependency: we need to
				 * delete the owning object if this one is to be deleted, but
				 * this linkage is never a reason for an automatic deletion.
				 */
				findDependentObjects(&otherObject,
									 DEPFLAG_REVERSE,
									 stack,
									 targetObjects,
									 pendingObjects,
									 depRel);
				/* And we're done here. */
				systable_endscan(scan);
				return;
			case DEPENDENCY_PIN:

				/*
				 * Should not happen; PIN dependencies should have zeroes in
				 * the depender fields...
				 */
				elog(ERROR, "incorrect use of PIN dependency with %s",
					 getObjectDescription(object));
				break;
			default:
				elog(ERROR, "unrecognized dependency type '%c' for %s",
					 foundDep->deptype, getObjectDescription(object));
				break;
		}
	}

	systable_endscan(scan);

	/*
	 * Now recurse to any dependent objects.  We must visit them first since
	 * they have to be deleted before the current object.
	 */
	mystack.object = object;	/* set up a new stack level */
	mystack.flags = flags;
	mystack.next = stack;

	ScanKeyInit(&key[0],
				Anum_pg_depend_refclassid,
				BTEqualStrategyNumber, F_OIDEQ,
				ObjectIdGetDatum(object->classId));
	ScanKeyInit(&key[1],
				Anum_pg_depend_refobjid,
				BTEqualStrategyNumber, F_OIDEQ,
				ObjectIdGetDatum(object->objectId));
	if (object->objectSubId != 0)
	{
		ScanKeyInit(&key[2],
					Anum_pg_depend_refobjsubid,
					BTEqualStrategyNumber, F_INT4EQ,
					Int32GetDatum(object->objectSubId));
		nkeys = 3;
	}
	else
		nkeys = 2;

	scan = systable_beginscan(*depRel, DependReferenceIndexId, true,
							  SnapshotNow, nkeys, key);

	while (HeapTupleIsValid(tup = systable_getnext(scan)))
	{
		Form_pg_depend foundDep = (Form_pg_depend) GETSTRUCT(tup);
		int			subflags;

		otherObject.classId = foundDep->classid;
		otherObject.objectId = foundDep->objid;
		otherObject.objectSubId = foundDep->objsubid;

		/*
		 * Must lock the dependent object before recursing to it.
		 */
		AcquireDeletionLock(&otherObject, 0);

		/*
		 * The dependent object might have been deleted while we waited to
		 * lock it; if so, we don't need to do anything more with it. We can
		 * test this cheaply and independently of the object's type by seeing
		 * if the pg_depend tuple we are looking at is still live. (If the
		 * object got deleted, the tuple would have been deleted too.)
		 */
		if (!systable_recheck_tuple(scan, tup))
		{
			/* release the now-useless lock */
			ReleaseDeletionLock(&otherObject);
			/* and continue scanning for dependencies */
			continue;
		}

		/* Recurse, passing flags indicating the dependency type */
		switch (foundDep->deptype)
		{
			case DEPENDENCY_NORMAL:
				subflags = DEPFLAG_NORMAL;
				break;
			case DEPENDENCY_AUTO:
				subflags = DEPFLAG_AUTO;
				break;
			case DEPENDENCY_INTERNAL:
				subflags = DEPFLAG_INTERNAL;
				break;
			case DEPENDENCY_EXTENSION:
				subflags = DEPFLAG_EXTENSION;
				break;
			case DEPENDENCY_PIN:

				/*
				 * For a PIN dependency we just ereport immediately; there
				 * won't be any others to report.
				 */
				ereport(ERROR,
						(errcode(ERRCODE_DEPENDENT_OBJECTS_STILL_EXIST),
						 errmsg("cannot drop %s because it is required by the database system",
								getObjectDescription(object))));
				subflags = 0;	/* keep compiler quiet */
				break;
			default:
				elog(ERROR, "unrecognized dependency type '%c' for %s",
					 foundDep->deptype, getObjectDescription(object));
				subflags = 0;	/* keep compiler quiet */
				break;
		}

		findDependentObjects(&otherObject,
							 subflags,
							 &mystack,
							 targetObjects,
							 pendingObjects,
							 depRel);
	}

	systable_endscan(scan);

	/*
	 * Finally, we can add the target object to targetObjects.	Be careful to
	 * include any flags that were passed back down to us from inner recursion
	 * levels.
	 */
	extra.flags = mystack.flags;
	if (stack)
		extra.dependee = *stack->object;
	else
		memset(&extra.dependee, 0, sizeof(extra.dependee));
	add_exact_object_address_extra(object, &extra, targetObjects);
}

/*
 * reportDependentObjects - report about dependencies, and fail if RESTRICT
 *
 * Tell the user about dependent objects that we are going to delete
 * (or would need to delete, but are prevented by RESTRICT mode);
 * then error out if there are any and it's not CASCADE mode.
 *
 *	targetObjects: list of objects that are scheduled to be deleted
 *	behavior: RESTRICT or CASCADE
 *	msglevel: elog level for non-error report messages
 *	origObject: base object of deletion, or NULL if not available
 *		(the latter case occurs in DROP OWNED)
 */
static void
reportDependentObjects(const ObjectAddresses *targetObjects,
					   DropBehavior behavior,
					   int msglevel,
					   const ObjectAddress *origObject)
{
	bool		ok = true;
	StringInfoData clientdetail;
	StringInfoData logdetail;
	int			numReportedClient = 0;
	int			numNotReportedClient = 0;
	int			i;

	/*
	 * If no error is to be thrown, and the msglevel is too low to be shown to
	 * either client or server log, there's no need to do any of the work.
	 *
	 * Note: this code doesn't know all there is to be known about elog
	 * levels, but it works for NOTICE and DEBUG2, which are the only values
	 * msglevel can currently have.  We also assume we are running in a normal
	 * operating environment.
	 */
	if (behavior == DROP_CASCADE &&
		msglevel < client_min_messages &&
		(msglevel < log_min_messages || log_min_messages == LOG))
		return;

	/*
	 * We limit the number of dependencies reported to the client to
	 * MAX_REPORTED_DEPS, since client software may not deal well with
	 * enormous error strings.	The server log always gets a full report.
	 */
#define MAX_REPORTED_DEPS 100

	initStringInfo(&clientdetail);
	initStringInfo(&logdetail);

	/*
	 * We process the list back to front (ie, in dependency order not deletion
	 * order), since this makes for a more understandable display.
	 */
	for (i = targetObjects->numrefs - 1; i >= 0; i--)
	{
		const ObjectAddress *obj = &targetObjects->refs[i];
		const ObjectAddressExtra *extra = &targetObjects->extras[i];
		char	   *objDesc;

		/* Ignore the original deletion target(s) */
		if (extra->flags & DEPFLAG_ORIGINAL)
			continue;

		objDesc = getObjectDescription(obj);

		/*
		 * If, at any stage of the recursive search, we reached the object via
		 * an AUTO, INTERNAL, or EXTENSION dependency, then it's okay to
		 * delete it even in RESTRICT mode.
		 */
		if (extra->flags & (DEPFLAG_AUTO |
							DEPFLAG_INTERNAL |
							DEPFLAG_EXTENSION))
		{
			/*
			 * auto-cascades are reported at DEBUG2, not msglevel.	We don't
			 * try to combine them with the regular message because the
			 * results are too confusing when client_min_messages and
			 * log_min_messages are different.
			 */
			ereport(DEBUG2,
					(errmsg("drop auto-cascades to %s",
							objDesc)));
		}
		else if (behavior == DROP_RESTRICT)
		{
			char	   *otherDesc = getObjectDescription(&extra->dependee);

			if (msglevel == NOTICE && Gp_role == GP_ROLE_EXECUTE)
			{
				ereport(DEBUG1,
						(errmsg("%s depends on %s",
								objDesc, otherDesc)));
			}
			else
			{
				if (numReportedClient < MAX_REPORTED_DEPS)
				{
					/* separate entries with a newline */
					if (clientdetail.len != 0)
						appendStringInfoChar(&clientdetail, '\n');
					appendStringInfo(&clientdetail, _("%s depends on %s"),
									 objDesc, otherDesc);
					numReportedClient++;
				}
				else
					numNotReportedClient++;
				/* separate entries with a newline */
				if (logdetail.len != 0)
					appendStringInfoChar(&logdetail, '\n');
				appendStringInfo(&logdetail, _("%s depends on %s"),
								 objDesc, otherDesc);
				pfree(otherDesc);
			}
			ok = false;
		}
		else
		{
			if (Gp_role == GP_ROLE_EXECUTE)
			{
				ereport(DEBUG1,
						(errmsg("drop cascades to %s",
								objDesc)));
			}
			else
			{
				if (numReportedClient < MAX_REPORTED_DEPS)
				{
					/* separate entries with a newline */
					if (clientdetail.len != 0)
						appendStringInfoChar(&clientdetail, '\n');
					appendStringInfo(&clientdetail, _("drop cascades to %s"),
									 objDesc);
					numReportedClient++;
				}
				else
					numNotReportedClient++;
				/* separate entries with a newline */
				if (logdetail.len != 0)
					appendStringInfoChar(&logdetail, '\n');
				appendStringInfo(&logdetail, _("drop cascades to %s"),
								 objDesc);
			}
		}

		pfree(objDesc);
	}

	if (numNotReportedClient > 0)
		appendStringInfo(&clientdetail, ngettext("\nand %d other object "
												 "(see server log for list)",
												 "\nand %d other objects "
												 "(see server log for list)",
												 numNotReportedClient),
						 numNotReportedClient);

	if (!ok)
	{
		if (origObject)
			ereport(ERROR,
					(errcode(ERRCODE_DEPENDENT_OBJECTS_STILL_EXIST),
				  errmsg("cannot drop %s because other objects depend on it",
						 getObjectDescription(origObject)),
					 errdetail("%s", clientdetail.data),
					 errdetail_log("%s", logdetail.data),
					 errhint("Use DROP ... CASCADE to drop the dependent objects too.")));
		else
			ereport(ERROR,
					(errcode(ERRCODE_DEPENDENT_OBJECTS_STILL_EXIST),
					 errmsg("cannot drop desired object(s) because other objects depend on them"),
					 errdetail("%s", clientdetail.data),
					 errdetail_log("%s", logdetail.data),
					 errhint("Use DROP ... CASCADE to drop the dependent objects too.")));
	}
	else if (numReportedClient > 1)
	{
		ereport(msglevel,
		/* translator: %d always has a value larger than 1 */
				(errmsg_plural("drop cascades to %d other object",
							   "drop cascades to %d other objects",
							   numReportedClient + numNotReportedClient,
							   numReportedClient + numNotReportedClient),
				 errdetail("%s", clientdetail.data),
				 errdetail_log("%s", logdetail.data)));
	}
	else if (numReportedClient == 1)
	{
		/* we just use the single item as-is */
		ereport(msglevel,
				(errmsg_internal("%s", clientdetail.data)));
	}

	pfree(clientdetail.data);
	pfree(logdetail.data);
}

/*
 * deleteOneObject: delete a single object for performDeletion.
 *
 * *depRel is the already-open pg_depend relation.
 */
static void
deleteOneObject(const ObjectAddress *object, Relation *depRel, int flags)
{
	ScanKeyData key[3];
	int			nkeys;
	SysScanDesc scan;
	HeapTuple	tup;

	/* DROP hook of the objects being removed */
	InvokeObjectDropHookArg(object->classId, object->objectId,
							object->objectSubId, flags);

	/*
	 * Close depRel if we are doing a drop concurrently.  The object deletion
	 * subroutine will commit the current transaction, so we can't keep the
	 * relation open across doDeletion().
	 */
	if (flags & PERFORM_DELETION_CONCURRENTLY)
		heap_close(*depRel, RowExclusiveLock);

	/*
	 * Delete the object itself, in an object-type-dependent way.
	 *
	 * We used to do this after removing the outgoing dependency links, but it
	 * seems just as reasonable to do it beforehand.  In the concurrent case
	 * we *must* do it in this order, because we can't make any transactional
	 * updates before calling doDeletion() --- they'd get committed right
	 * away, which is not cool if the deletion then fails.
	 */
	doDeletion(object, flags);

	/*
	 * Reopen depRel if we closed it above
	 */
	if (flags & PERFORM_DELETION_CONCURRENTLY)
		*depRel = heap_open(DependRelationId, RowExclusiveLock);

	/*
	 * Now remove any pg_depend records that link from this object to others.
	 * (Any records linking to this object should be gone already.)
	 *
	 * When dropping a whole object (subId = 0), remove all pg_depend records
	 * for its sub-objects too.
	 */
	ScanKeyInit(&key[0],
				Anum_pg_depend_classid,
				BTEqualStrategyNumber, F_OIDEQ,
				ObjectIdGetDatum(object->classId));
	ScanKeyInit(&key[1],
				Anum_pg_depend_objid,
				BTEqualStrategyNumber, F_OIDEQ,
				ObjectIdGetDatum(object->objectId));
	if (object->objectSubId != 0)
	{
		ScanKeyInit(&key[2],
					Anum_pg_depend_objsubid,
					BTEqualStrategyNumber, F_INT4EQ,
					Int32GetDatum(object->objectSubId));
		nkeys = 3;
	}
	else
		nkeys = 2;

	scan = systable_beginscan(*depRel, DependDependerIndexId, true,
							  SnapshotNow, nkeys, key);

	while (HeapTupleIsValid(tup = systable_getnext(scan)))
	{
		simple_heap_delete(*depRel, &tup->t_self);
	}

	systable_endscan(scan);

	/*
	 * Delete shared dependency references related to this object.	Again, if
	 * subId = 0, remove records for sub-objects too.
	 */
	deleteSharedDependencyRecordsFor(object->classId, object->objectId,
									 object->objectSubId);


	/*
	 * Delete any comments or security labels associated with this object.
	 * (This is a convenient place to do these things, rather than having
	 * every object type know to do it.)
	 */
	DeleteComments(object->objectId, object->classId, object->objectSubId);
	DeleteSecurityLabel(object);

	/*
	 * CommandCounterIncrement here to ensure that preceding changes are all
	 * visible to the next deletion step.
	 */
	CommandCounterIncrement();

	/*
	 * And we're done!
	 */
}

/*
 * doDeletion: actually delete a single object
 */
static void
doDeletion(const ObjectAddress *object, int flags)
{
	switch (getObjectClass(object))
	{
		case OCLASS_CLASS:
			{
				char		relKind = get_rel_relkind(object->objectId);

				if (relKind == RELKIND_INDEX)
				{
					bool		concurrent = ((flags & PERFORM_DELETION_CONCURRENTLY)
										   == PERFORM_DELETION_CONCURRENTLY);

					Assert(object->objectSubId == 0);
					index_drop(object->objectId, concurrent);
				}
				else
				{
					if (object->objectSubId != 0)
						RemoveAttributeById(object->objectId,
											object->objectSubId);
					else
						heap_drop_with_catalog(object->objectId);
				}
				break;
			}

		case OCLASS_PROC:
			RemoveFunctionById(object->objectId);
			break;

		case OCLASS_TYPE:
			RemoveTypeById(object->objectId);
			break;

		case OCLASS_CAST:
			DropCastById(object->objectId);
			break;

		case OCLASS_COLLATION:
			RemoveCollationById(object->objectId);
			break;

		case OCLASS_CONSTRAINT:
			RemoveConstraintById(object->objectId);
			break;

		case OCLASS_CONVERSION:
			RemoveConversionById(object->objectId);
			break;

		case OCLASS_DEFAULT:
			RemoveAttrDefaultById(object->objectId);
			break;

		case OCLASS_LANGUAGE:
			DropProceduralLanguageById(object->objectId);
			break;

		case OCLASS_LARGEOBJECT:
			LargeObjectDrop(object->objectId);
			break;

		case OCLASS_OPERATOR:
			RemoveOperatorById(object->objectId);
			break;

		case OCLASS_OPCLASS:
			RemoveOpClassById(object->objectId);
			break;

		case OCLASS_OPFAMILY:
			RemoveOpFamilyById(object->objectId);
			break;

		case OCLASS_AMOP:
			RemoveAmOpEntryById(object->objectId);
			break;

		case OCLASS_AMPROC:
			RemoveAmProcEntryById(object->objectId);
			break;

		case OCLASS_REWRITE:
			RemoveRewriteRuleById(object->objectId);
			break;

		case OCLASS_TRIGGER:
			RemoveTriggerById(object->objectId);
			break;

		case OCLASS_SCHEMA:
			RemoveSchemaById(object->objectId);
			break;

		case OCLASS_TSPARSER:
			RemoveTSParserById(object->objectId);
			break;

		case OCLASS_TSDICT:
			RemoveTSDictionaryById(object->objectId);
			break;

		case OCLASS_TSTEMPLATE:
			RemoveTSTemplateById(object->objectId);
			break;

		case OCLASS_TSCONFIG:
			RemoveTSConfigurationById(object->objectId);
			break;

			/*
			 * OCLASS_ROLE, OCLASS_DATABASE, OCLASS_TBLSPACE intentionally not
			 * handled here
			 */

		case OCLASS_FDW:
			RemoveForeignDataWrapperById(object->objectId);
			break;

		case OCLASS_FOREIGN_SERVER:
			RemoveForeignServerById(object->objectId);
			break;

		case OCLASS_USER_MAPPING:
			RemoveUserMappingById(object->objectId);
			break;

		case OCLASS_DEFACL:
			RemoveDefaultACLById(object->objectId);
			break;

		case OCLASS_EXTENSION:
			RemoveExtensionById(object->objectId);
			break;

<<<<<<< HEAD
		case OCLASS_EXTPROTOCOL:
			RemoveExtProtocolById(object->objectId);
			break;

		case OCLASS_COMPRESSION:
			elog(NOTICE, "dependency: not yet implemented!");
			break;

			/*
			 * OCLASS_ROLE, OCLASS_DATABASE, OCLASS_TBLSPACE intentionally
			 * not handled here
			 */

=======
		case OCLASS_EVENT_TRIGGER:
			RemoveEventTriggerById(object->objectId);
			break;

>>>>>>> e472b921
		default:
			elog(ERROR, "unrecognized object class: %u",
				 object->classId);
	}
}

/*
 * AcquireDeletionLock - acquire a suitable lock for deleting an object
 *
 * We use LockRelation for relations, LockDatabaseObject for everything
 * else.  Note that dependency.c is not concerned with deleting any kind of
 * shared-across-databases object, so we have no need for LockSharedObject.
 */
static void
AcquireDeletionLock(const ObjectAddress *object, int flags)
{
	if (object->classId == RelationRelationId)
	{
		/*
		 * In DROP INDEX CONCURRENTLY, take only ShareUpdateExclusiveLock on
		 * the index for the moment.  index_drop() will promote the lock once
		 * it's safe to do so.  In all other cases we need full exclusive
		 * lock.
		 */
		if (flags & PERFORM_DELETION_CONCURRENTLY)
			LockRelationOid(object->objectId, ShareUpdateExclusiveLock);
		else
			LockRelationOid(object->objectId, AccessExclusiveLock);
		/*
		 * GPDB: If this was a partition, or some other object for which
		 * we are careful to always lock the parent object, we don't need
		 * to keep the lock on the sub-object. This helps to keep the lock
		 * table size in check, if you e.g. drop a table with thousands
		 * of partitions. It would be unpleasent if you could not drop
		 * such a table because the lock table runs out of space.
		 *
		 * To provide at least some protection though, we still actuire
		 * the lock momentarily.
		 */
		if (!rel_needs_long_lock(object->objectId))
			UnlockRelationOid(object->objectId, AccessExclusiveLock);
	}
	else
	{
		/* assume we should lock the whole object not a sub-object */
		LockDatabaseObject(object->classId, object->objectId, 0,
						   AccessExclusiveLock);
	}
}

/*
 * ReleaseDeletionLock - release an object deletion lock
 */
static void
ReleaseDeletionLock(const ObjectAddress *object)
{
	if (object->classId == RelationRelationId)
	{
		/*
		 * GPDB: Since we might already have released the lock (see
		 * AcquireDeletionLock), we mustn't try to release it again.
		 */
		if (!rel_needs_long_lock(object->objectId))
			return;

		UnlockRelationOid(object->objectId, AccessExclusiveLock);
	}
	else
		/* assume we should lock the whole object not a sub-object */
		UnlockDatabaseObject(object->classId, object->objectId, 0,
							 AccessExclusiveLock);
}

/*
 * recordDependencyOnExpr - find expression dependencies
 *
 * This is used to find the dependencies of rules, constraint expressions,
 * etc.
 *
 * Given an expression or query in node-tree form, find all the objects
 * it refers to (tables, columns, operators, functions, etc).  Record
 * a dependency of the specified type from the given depender object
 * to each object mentioned in the expression.
 *
 * rtable is the rangetable to be used to interpret Vars with varlevelsup=0.
 * It can be NIL if no such variables are expected.
 */
void
recordDependencyOnExpr(const ObjectAddress *depender,
					   Node *expr, List *rtable,
					   DependencyType behavior)
{
	find_expr_references_context context;

	context.addrs = new_object_addresses();

	/* Set up interpretation for Vars at varlevelsup = 0 */
	context.rtables = list_make1(rtable);

	/* Scan the expression tree for referenceable objects */
	find_expr_references_walker(expr, &context);

	/* Remove any duplicates */
	eliminate_duplicate_dependencies(context.addrs);

	/* And record 'em */
	recordMultipleDependencies(depender,
							   context.addrs->refs, context.addrs->numrefs,
							   behavior);

	free_object_addresses(context.addrs);
}

/*
 * recordDependencyOnSingleRelExpr - find expression dependencies
 *
 * As above, but only one relation is expected to be referenced (with
 * varno = 1 and varlevelsup = 0).	Pass the relation OID instead of a
 * range table.  An additional frammish is that dependencies on that
 * relation (or its component columns) will be marked with 'self_behavior',
 * whereas 'behavior' is used for everything else.
 *
 * NOTE: the caller should ensure that a whole-table dependency on the
 * specified relation is created separately, if one is needed.	In particular,
 * a whole-row Var "relation.*" will not cause this routine to emit any
 * dependency item.  This is appropriate behavior for subexpressions of an
 * ordinary query, so other cases need to cope as necessary.
 */
void
recordDependencyOnSingleRelExpr(const ObjectAddress *depender,
								Node *expr, Oid relId,
								DependencyType behavior,
								DependencyType self_behavior)
{
	find_expr_references_context context;
	RangeTblEntry rte;

	context.addrs = new_object_addresses();

	/* We gin up a rather bogus rangetable list to handle Vars */
	MemSet(&rte, 0, sizeof(rte));
	rte.type = T_RangeTblEntry;
	rte.rtekind = RTE_RELATION;
	rte.relid = relId;
	rte.relkind = RELKIND_RELATION;		/* no need for exactness here */

	context.rtables = list_make1(list_make1(&rte));

	/* Scan the expression tree for referenceable objects */
	find_expr_references_walker(expr, &context);

	/* Remove any duplicates */
	eliminate_duplicate_dependencies(context.addrs);

	/* Separate self-dependencies if necessary */
	if (behavior != self_behavior && context.addrs->numrefs > 0)
	{
		ObjectAddresses *self_addrs;
		ObjectAddress *outobj;
		int			oldref,
					outrefs;

		self_addrs = new_object_addresses();

		outobj = context.addrs->refs;
		outrefs = 0;
		for (oldref = 0; oldref < context.addrs->numrefs; oldref++)
		{
			ObjectAddress *thisobj = context.addrs->refs + oldref;

			if (thisobj->classId == RelationRelationId &&
				thisobj->objectId == relId)
			{
				/* Move this ref into self_addrs */
				add_exact_object_address(thisobj, self_addrs);
			}
			else
			{
				/* Keep it in context.addrs */
				*outobj = *thisobj;
				outobj++;
				outrefs++;
			}
		}
		context.addrs->numrefs = outrefs;

		/* Record the self-dependencies */
		recordMultipleDependencies(depender,
								   self_addrs->refs, self_addrs->numrefs,
								   self_behavior);

		free_object_addresses(self_addrs);
	}

	/* Record the external dependencies */
	recordMultipleDependencies(depender,
							   context.addrs->refs, context.addrs->numrefs,
							   behavior);

	free_object_addresses(context.addrs);
}

/*
 * Recursively search an expression tree for object references.
 *
 * Note: we avoid creating references to columns of tables that participate
 * in an SQL JOIN construct, but are not actually used anywhere in the query.
 * To do so, we do not scan the joinaliasvars list of a join RTE while
 * scanning the query rangetable, but instead scan each individual entry
 * of the alias list when we find a reference to it.
 *
 * Note: in many cases we do not need to create dependencies on the datatypes
 * involved in an expression, because we'll have an indirect dependency via
 * some other object.  For instance Var nodes depend on a column which depends
 * on the datatype, and OpExpr nodes depend on the operator which depends on
 * the datatype.  However we do need a type dependency if there is no such
 * indirect dependency, as for example in Const and CoerceToDomain nodes.
 *
 * Similarly, we don't need to create dependencies on collations except where
 * the collation is being freshly introduced to the expression.
 */
static bool
find_expr_references_walker(Node *node,
							find_expr_references_context *context)
{
	if (node == NULL)
		return false;
	if (IsA(node, Var))
	{
		Var		   *var = (Var *) node;
		List	   *rtable;
		RangeTblEntry *rte;

		/* Find matching rtable entry, or complain if not found */
		if (var->varlevelsup >= list_length(context->rtables))
			elog(ERROR, "invalid varlevelsup %d", var->varlevelsup);
		rtable = (List *) list_nth(context->rtables, var->varlevelsup);
		if (var->varno <= 0 || var->varno > list_length(rtable))
			elog(ERROR, "invalid varno %d", var->varno);
		rte = rt_fetch(var->varno, rtable);

		/*
		 * A whole-row Var references no specific columns, so adds no new
		 * dependency.	(We assume that there is a whole-table dependency
		 * arising from each underlying rangetable entry.  While we could
		 * record such a dependency when finding a whole-row Var that
		 * references a relation directly, it's quite unclear how to extend
		 * that to whole-row Vars for JOINs, so it seems better to leave the
		 * responsibility with the range table.  Note that this poses some
		 * risks for identifying dependencies of stand-alone expressions:
		 * whole-table references may need to be created separately.)
		 */
		if (var->varattno == InvalidAttrNumber)
			return false;
		if (rte->rtekind == RTE_RELATION)
		{
			/* If it's a plain relation, reference this column */
			add_object_address(OCLASS_CLASS, rte->relid, var->varattno,
							   context->addrs);
		}
		else if (rte->rtekind == RTE_JOIN)
		{
			/* Scan join output column to add references to join inputs */
			List	   *save_rtables;

			/* We must make the context appropriate for join's level */
			save_rtables = context->rtables;
			context->rtables = list_copy_tail(context->rtables,
											  var->varlevelsup);
			if (var->varattno <= 0 ||
				var->varattno > list_length(rte->joinaliasvars))
				elog(ERROR, "invalid varattno %d", var->varattno);
			find_expr_references_walker((Node *) list_nth(rte->joinaliasvars,
														  var->varattno - 1),
										context);
			list_free(context->rtables);
			context->rtables = save_rtables;
		}
		return false;
	}
	else if (IsA(node, Const))
	{
		Const	   *con = (Const *) node;
		Oid			objoid;

		/* A constant must depend on the constant's datatype */
		add_object_address(OCLASS_TYPE, con->consttype, 0,
						   context->addrs);

		/*
		 * We must also depend on the constant's collation: it could be
		 * different from the datatype's, if a CollateExpr was const-folded to
		 * a simple constant.  However we can save work in the most common
		 * case where the collation is "default", since we know that's pinned.
		 */
		if (OidIsValid(con->constcollid) &&
			con->constcollid != DEFAULT_COLLATION_OID)
			add_object_address(OCLASS_COLLATION, con->constcollid, 0,
							   context->addrs);

		/*
		 * If it's a regclass or similar literal referring to an existing
		 * object, add a reference to that object.	(Currently, only the
		 * regclass and regconfig cases have any likely use, but we may as
		 * well handle all the OID-alias datatypes consistently.)
		 */
		if (!con->constisnull)
		{
			switch (con->consttype)
			{
				case REGPROCOID:
				case REGPROCEDUREOID:
					objoid = DatumGetObjectId(con->constvalue);
					if (SearchSysCacheExists1(PROCOID,
											  ObjectIdGetDatum(objoid)))
						add_object_address(OCLASS_PROC, objoid, 0,
										   context->addrs);
					break;
				case REGOPEROID:
				case REGOPERATOROID:
					objoid = DatumGetObjectId(con->constvalue);
					if (SearchSysCacheExists1(OPEROID,
											  ObjectIdGetDatum(objoid)))
						add_object_address(OCLASS_OPERATOR, objoid, 0,
										   context->addrs);
					break;
				case REGCLASSOID:
					objoid = DatumGetObjectId(con->constvalue);
					if (SearchSysCacheExists1(RELOID,
											  ObjectIdGetDatum(objoid)))
						add_object_address(OCLASS_CLASS, objoid, 0,
										   context->addrs);
					break;
				case REGTYPEOID:
					objoid = DatumGetObjectId(con->constvalue);
					if (SearchSysCacheExists1(TYPEOID,
											  ObjectIdGetDatum(objoid)))
						add_object_address(OCLASS_TYPE, objoid, 0,
										   context->addrs);
					break;
				case REGCONFIGOID:
					objoid = DatumGetObjectId(con->constvalue);
					if (SearchSysCacheExists1(TSCONFIGOID,
											  ObjectIdGetDatum(objoid)))
						add_object_address(OCLASS_TSCONFIG, objoid, 0,
										   context->addrs);
					break;
				case REGDICTIONARYOID:
					objoid = DatumGetObjectId(con->constvalue);
					if (SearchSysCacheExists1(TSDICTOID,
											  ObjectIdGetDatum(objoid)))
						add_object_address(OCLASS_TSDICT, objoid, 0,
										   context->addrs);
					break;
			}
		}
		return false;
	}
	else if (IsA(node, Param))
	{
		Param	   *param = (Param *) node;

		/* A parameter must depend on the parameter's datatype */
		add_object_address(OCLASS_TYPE, param->paramtype, 0,
						   context->addrs);
		/* and its collation, just as for Consts */
		if (OidIsValid(param->paramcollid) &&
			param->paramcollid != DEFAULT_COLLATION_OID)
			add_object_address(OCLASS_COLLATION, param->paramcollid, 0,
							   context->addrs);
	}
	else if (IsA(node, FuncExpr))
	{
		FuncExpr   *funcexpr = (FuncExpr *) node;

		add_object_address(OCLASS_PROC, funcexpr->funcid, 0,
						   context->addrs);
		/* fall through to examine arguments */
	}
	else if (IsA(node, OpExpr))
	{
		OpExpr	   *opexpr = (OpExpr *) node;

		add_object_address(OCLASS_OPERATOR, opexpr->opno, 0,
						   context->addrs);
		/* fall through to examine arguments */
	}
	else if (IsA(node, DistinctExpr))
	{
		DistinctExpr *distinctexpr = (DistinctExpr *) node;

		add_object_address(OCLASS_OPERATOR, distinctexpr->opno, 0,
						   context->addrs);
		/* fall through to examine arguments */
	}
	else if (IsA(node, NullIfExpr))
	{
		NullIfExpr *nullifexpr = (NullIfExpr *) node;

		add_object_address(OCLASS_OPERATOR, nullifexpr->opno, 0,
						   context->addrs);
		/* fall through to examine arguments */
	}
	else if (IsA(node, ScalarArrayOpExpr))
	{
		ScalarArrayOpExpr *opexpr = (ScalarArrayOpExpr *) node;

		add_object_address(OCLASS_OPERATOR, opexpr->opno, 0,
						   context->addrs);
		/* fall through to examine arguments */
	}
	else if (IsA(node, Aggref))
	{
		Aggref	   *aggref = (Aggref *) node;

		add_object_address(OCLASS_PROC, aggref->aggfnoid, 0,
						   context->addrs);
		/* fall through to examine arguments */
	}
	else if (IsA(node, WindowFunc))
	{
		WindowFunc *wfunc = (WindowFunc *) node;

		add_object_address(OCLASS_PROC, wfunc->winfnoid, 0,
						   context->addrs);
		/* fall through to examine arguments */
	}
	else if (IsA(node, SubPlan))
	{
		/* Extra work needed here if we ever need this case */
		elog(ERROR, "already-planned subqueries not supported");
	}
	else if (IsA(node, RelabelType))
	{
		RelabelType *relab = (RelabelType *) node;

		/* since there is no function dependency, need to depend on type */
		add_object_address(OCLASS_TYPE, relab->resulttype, 0,
						   context->addrs);
		/* the collation might not be referenced anywhere else, either */
		if (OidIsValid(relab->resultcollid) &&
			relab->resultcollid != DEFAULT_COLLATION_OID)
			add_object_address(OCLASS_COLLATION, relab->resultcollid, 0,
							   context->addrs);
	}
	else if (IsA(node, CoerceViaIO))
	{
		CoerceViaIO *iocoerce = (CoerceViaIO *) node;

		/* since there is no exposed function, need to depend on type */
		add_object_address(OCLASS_TYPE, iocoerce->resulttype, 0,
						   context->addrs);
	}
	else if (IsA(node, ArrayCoerceExpr))
	{
		ArrayCoerceExpr *acoerce = (ArrayCoerceExpr *) node;

		if (OidIsValid(acoerce->elemfuncid))
			add_object_address(OCLASS_PROC, acoerce->elemfuncid, 0,
							   context->addrs);
		add_object_address(OCLASS_TYPE, acoerce->resulttype, 0,
						   context->addrs);
		/* fall through to examine arguments */
	}
	else if (IsA(node, ConvertRowtypeExpr))
	{
		ConvertRowtypeExpr *cvt = (ConvertRowtypeExpr *) node;

		/* since there is no function dependency, need to depend on type */
		add_object_address(OCLASS_TYPE, cvt->resulttype, 0,
						   context->addrs);
	}
	else if (IsA(node, CollateExpr))
	{
		CollateExpr *coll = (CollateExpr *) node;

		add_object_address(OCLASS_COLLATION, coll->collOid, 0,
						   context->addrs);
	}
	else if (IsA(node, RowExpr))
	{
		RowExpr    *rowexpr = (RowExpr *) node;

		add_object_address(OCLASS_TYPE, rowexpr->row_typeid, 0,
						   context->addrs);
	}
	else if (IsA(node, RowCompareExpr))
	{
		RowCompareExpr *rcexpr = (RowCompareExpr *) node;
		ListCell   *l;

		foreach(l, rcexpr->opnos)
		{
			add_object_address(OCLASS_OPERATOR, lfirst_oid(l), 0,
							   context->addrs);
		}
		foreach(l, rcexpr->opfamilies)
		{
			add_object_address(OCLASS_OPFAMILY, lfirst_oid(l), 0,
							   context->addrs);
		}
		/* fall through to examine arguments */
	}
	else if (IsA(node, CoerceToDomain))
	{
		CoerceToDomain *cd = (CoerceToDomain *) node;

		add_object_address(OCLASS_TYPE, cd->resulttype, 0,
						   context->addrs);
	}
	else if (IsA(node, SortGroupClause))
	{
		SortGroupClause *sgc = (SortGroupClause *) node;

		add_object_address(OCLASS_OPERATOR, sgc->eqop, 0,
						   context->addrs);
		if (OidIsValid(sgc->sortop))
			add_object_address(OCLASS_OPERATOR, sgc->sortop, 0,
							   context->addrs);
		return false;
	}
	else if (IsA(node, Query))
	{
		/* Recurse into RTE subquery or not-yet-planned sublink subquery */
		Query	   *query = (Query *) node;
		ListCell   *lc;
		bool		result;

		/*
		 * Add whole-relation refs for each plain relation mentioned in the
		 * subquery's rtable, as well as refs for any datatypes and collations
		 * used in a RECORD function's output.
		 *
		 * Note: query_tree_walker takes care of recursing into RTE_FUNCTION
		 * RTEs, subqueries, etc, so no need to do that here.  But keep it
		 * from looking at join alias lists.
		 *
		 * Note: we don't need to worry about collations mentioned in
		 * RTE_VALUES or RTE_CTE RTEs, because those must just duplicate
		 * collations referenced in other parts of the Query.
		 */
		foreach(lc, query->rtable)
		{
			RangeTblEntry *rte = (RangeTblEntry *) lfirst(lc);
			ListCell   *ct;

			switch (rte->rtekind)
			{
				case RTE_RELATION:
					add_object_address(OCLASS_CLASS, rte->relid, 0,
									   context->addrs);
					break;
				case RTE_TABLEFUNCTION:
				case RTE_FUNCTION:
					foreach(ct, rte->funccoltypes)
					{
						add_object_address(OCLASS_TYPE, lfirst_oid(ct), 0,
										   context->addrs);
					}
					foreach(ct, rte->funccolcollations)
					{
						Oid			collid = lfirst_oid(ct);

						if (OidIsValid(collid) &&
							collid != DEFAULT_COLLATION_OID)
							add_object_address(OCLASS_COLLATION, collid, 0,
											   context->addrs);
					}
					break;
				default:
					break;
			}
		}

		/*
		 * If the query is an INSERT or UPDATE, we should create a dependency
		 * on each target column, to prevent the specific target column from
		 * being dropped.  Although we will visit the TargetEntry nodes again
		 * during query_tree_walker, we won't have enough context to do this
		 * conveniently, so do it here.
		 */
		if (query->commandType == CMD_INSERT ||
			query->commandType == CMD_UPDATE)
		{
			RangeTblEntry *rte;

			if (query->resultRelation <= 0 ||
				query->resultRelation > list_length(query->rtable))
				elog(ERROR, "invalid resultRelation %d",
					 query->resultRelation);
			rte = rt_fetch(query->resultRelation, query->rtable);
			if (rte->rtekind == RTE_RELATION)
			{
				foreach(lc, query->targetList)
				{
					TargetEntry *tle = (TargetEntry *) lfirst(lc);

					if (tle->resjunk)
						continue;		/* ignore junk tlist items */
					add_object_address(OCLASS_CLASS, rte->relid, tle->resno,
									   context->addrs);
				}
			}
		}

		/*
		 * Add dependencies on constraints listed in query's constraintDeps
		 */
		foreach(lc, query->constraintDeps)
		{
			add_object_address(OCLASS_CONSTRAINT, lfirst_oid(lc), 0,
							   context->addrs);
		}

		/* query_tree_walker ignores ORDER BY etc, but we need those opers */
		find_expr_references_walker((Node *) query->sortClause, context);
		find_expr_references_walker((Node *) query->groupClause, context);
		find_expr_references_walker((Node *) query->distinctClause, context);

		/* Examine substructure of query */
		context->rtables = lcons(query->rtable, context->rtables);
		result = query_tree_walker(query,
								   find_expr_references_walker,
								   (void *) context,
								   QTW_IGNORE_JOINALIASES);
		context->rtables = list_delete_first(context->rtables);
		return result;
	}
	else if (IsA(node, SetOperationStmt))
	{
		SetOperationStmt *setop = (SetOperationStmt *) node;

		/* we need to look at the groupClauses for operator references */
		find_expr_references_walker((Node *) setop->groupClauses, context);
		/* fall through to examine child nodes */
	}

	return expression_tree_walker(node, find_expr_references_walker,
								  (void *) context);
}

/*
 * Given an array of dependency references, eliminate any duplicates.
 */
static void
eliminate_duplicate_dependencies(ObjectAddresses *addrs)
{
	ObjectAddress *priorobj;
	int			oldref,
				newrefs;

	/*
	 * We can't sort if the array has "extra" data, because there's no way to
	 * keep it in sync.  Fortunately that combination of features is not
	 * needed.
	 */
	Assert(!addrs->extras);

	if (addrs->numrefs <= 1)
		return;					/* nothing to do */

	/* Sort the refs so that duplicates are adjacent */
	qsort((void *) addrs->refs, addrs->numrefs, sizeof(ObjectAddress),
		  object_address_comparator);

	/* Remove dups */
	priorobj = addrs->refs;
	newrefs = 1;
	for (oldref = 1; oldref < addrs->numrefs; oldref++)
	{
		ObjectAddress *thisobj = addrs->refs + oldref;

		if (priorobj->classId == thisobj->classId &&
			priorobj->objectId == thisobj->objectId)
		{
			if (priorobj->objectSubId == thisobj->objectSubId)
				continue;		/* identical, so drop thisobj */

			/*
			 * If we have a whole-object reference and a reference to a part
			 * of the same object, we don't need the whole-object reference
			 * (for example, we don't need to reference both table foo and
			 * column foo.bar).  The whole-object reference will always appear
			 * first in the sorted list.
			 */
			if (priorobj->objectSubId == 0)
			{
				/* replace whole ref with partial */
				priorobj->objectSubId = thisobj->objectSubId;
				continue;
			}
		}
		/* Not identical, so add thisobj to output set */
		priorobj++;
		*priorobj = *thisobj;
		newrefs++;
	}

	addrs->numrefs = newrefs;
}

/*
 * qsort comparator for ObjectAddress items
 */
static int
object_address_comparator(const void *a, const void *b)
{
	const ObjectAddress *obja = (const ObjectAddress *) a;
	const ObjectAddress *objb = (const ObjectAddress *) b;

	if (obja->classId < objb->classId)
		return -1;
	if (obja->classId > objb->classId)
		return 1;
	if (obja->objectId < objb->objectId)
		return -1;
	if (obja->objectId > objb->objectId)
		return 1;

	/*
	 * We sort the subId as an unsigned int so that 0 will come first. See
	 * logic in eliminate_duplicate_dependencies.
	 */
	if ((unsigned int) obja->objectSubId < (unsigned int) objb->objectSubId)
		return -1;
	if ((unsigned int) obja->objectSubId > (unsigned int) objb->objectSubId)
		return 1;
	return 0;
}

/*
 * Routines for handling an expansible array of ObjectAddress items.
 *
 * new_object_addresses: create a new ObjectAddresses array.
 */
ObjectAddresses *
new_object_addresses(void)
{
	ObjectAddresses *addrs;

	addrs = palloc(sizeof(ObjectAddresses));

	addrs->numrefs = 0;
	addrs->maxrefs = 32;
	addrs->refs = (ObjectAddress *)
		palloc(addrs->maxrefs * sizeof(ObjectAddress));
	addrs->extras = NULL;		/* until/unless needed */

	return addrs;
}

/*
 * Add an entry to an ObjectAddresses array.
 *
 * It is convenient to specify the class by ObjectClass rather than directly
 * by catalog OID.
 */
static void
add_object_address(ObjectClass oclass, Oid objectId, int32 subId,
				   ObjectAddresses *addrs)
{
	ObjectAddress *item;

	/* enlarge array if needed */
	if (addrs->numrefs >= addrs->maxrefs)
	{
		addrs->maxrefs *= 2;
		addrs->refs = (ObjectAddress *)
			repalloc(addrs->refs, addrs->maxrefs * sizeof(ObjectAddress));
		Assert(!addrs->extras);
	}
	/* record this item */
	item = addrs->refs + addrs->numrefs;
	item->classId = object_classes[oclass];
	item->objectId = objectId;
	item->objectSubId = subId;
	addrs->numrefs++;
}

/*
 * Add an entry to an ObjectAddresses array.
 *
 * As above, but specify entry exactly.
 */
void
add_exact_object_address(const ObjectAddress *object,
						 ObjectAddresses *addrs)
{
	ObjectAddress *item;

	/* enlarge array if needed */
	if (addrs->numrefs >= addrs->maxrefs)
	{
		addrs->maxrefs *= 2;
		addrs->refs = (ObjectAddress *)
			repalloc(addrs->refs, addrs->maxrefs * sizeof(ObjectAddress));
		Assert(!addrs->extras);
	}
	/* record this item */
	item = addrs->refs + addrs->numrefs;
	*item = *object;
	addrs->numrefs++;
}

/*
 * Add an entry to an ObjectAddresses array.
 *
 * As above, but specify entry exactly and provide some "extra" data too.
 */
static void
add_exact_object_address_extra(const ObjectAddress *object,
							   const ObjectAddressExtra *extra,
							   ObjectAddresses *addrs)
{
	ObjectAddress *item;
	ObjectAddressExtra *itemextra;

	/* allocate extra space if first time */
	if (!addrs->extras)
		addrs->extras = (ObjectAddressExtra *)
			palloc(addrs->maxrefs * sizeof(ObjectAddressExtra));

	/* enlarge array if needed */
	if (addrs->numrefs >= addrs->maxrefs)
	{
		addrs->maxrefs *= 2;
		addrs->refs = (ObjectAddress *)
			repalloc(addrs->refs, addrs->maxrefs * sizeof(ObjectAddress));
		addrs->extras = (ObjectAddressExtra *)
			repalloc(addrs->extras, addrs->maxrefs * sizeof(ObjectAddressExtra));
	}
	/* record this item */
	item = addrs->refs + addrs->numrefs;
	*item = *object;
	itemextra = addrs->extras + addrs->numrefs;
	*itemextra = *extra;
	addrs->numrefs++;
}

/*
 * Test whether an object is present in an ObjectAddresses array.
 *
 * We return "true" if object is a subobject of something in the array, too.
 */
bool
object_address_present(const ObjectAddress *object,
					   const ObjectAddresses *addrs)
{
	int			i;

	for (i = addrs->numrefs - 1; i >= 0; i--)
	{
		const ObjectAddress *thisobj = addrs->refs + i;

		if (object->classId == thisobj->classId &&
			object->objectId == thisobj->objectId)
		{
			if (object->objectSubId == thisobj->objectSubId ||
				thisobj->objectSubId == 0)
				return true;
		}
	}

	return false;
}

/*
 * As above, except that if the object is present then also OR the given
 * flags into its associated extra data (which must exist).
 */
static bool
object_address_present_add_flags(const ObjectAddress *object,
								 int flags,
								 ObjectAddresses *addrs)
{
	int			i;

	for (i = addrs->numrefs - 1; i >= 0; i--)
	{
		ObjectAddress *thisobj = addrs->refs + i;

		if (object->classId == thisobj->classId &&
			object->objectId == thisobj->objectId)
		{
			if (object->objectSubId == thisobj->objectSubId)
			{
				ObjectAddressExtra *thisextra = addrs->extras + i;

				thisextra->flags |= flags;
				return true;
			}
			if (thisobj->objectSubId == 0)
			{
				/*
				 * We get here if we find a need to delete a column after
				 * having already decided to drop its whole table.	Obviously
				 * we no longer need to drop the column.  But don't plaster
				 * its flags on the table.
				 */
				return true;
			}
		}
	}

	return false;
}

/*
 * Similar to above, except we search an ObjectAddressStack.
 */
static bool
stack_address_present_add_flags(const ObjectAddress *object,
								int flags,
								ObjectAddressStack *stack)
{
	ObjectAddressStack *stackptr;

	for (stackptr = stack; stackptr; stackptr = stackptr->next)
	{
		const ObjectAddress *thisobj = stackptr->object;

		if (object->classId == thisobj->classId &&
			object->objectId == thisobj->objectId)
		{
			if (object->objectSubId == thisobj->objectSubId)
			{
				stackptr->flags |= flags;
				return true;
			}

			/*
			 * Could visit column with whole table already on stack; this is
			 * the same case noted in object_address_present_add_flags(), and
			 * as in that case, we don't propagate flags for the component to
			 * the whole object.
			 */
			if (thisobj->objectSubId == 0)
				return true;
		}
	}

	return false;
}

/*
 * Record multiple dependencies from an ObjectAddresses array, after first
 * removing any duplicates.
 */
void
record_object_address_dependencies(const ObjectAddress *depender,
								   ObjectAddresses *referenced,
								   DependencyType behavior)
{
	eliminate_duplicate_dependencies(referenced);
	recordMultipleDependencies(depender,
							   referenced->refs, referenced->numrefs,
							   behavior);
}

/*
 * Clean up when done with an ObjectAddresses array.
 */
void
free_object_addresses(ObjectAddresses *addrs)
{
	pfree(addrs->refs);
	if (addrs->extras)
		pfree(addrs->extras);
	pfree(addrs);
}

/*
 * Determine the class of a given object identified by objectAddress.
 *
 * This function is essentially the reverse mapping for the object_classes[]
 * table.  We implement it as a function because the OIDs aren't consecutive.
 */
ObjectClass
getObjectClass(const ObjectAddress *object)
{
	/* only pg_class entries can have nonzero objectSubId */
	if (object->classId != RelationRelationId &&
		object->objectSubId != 0)
		elog(ERROR, "invalid non-zero objectSubId for object class %u",
			 object->classId);

	switch (object->classId)
	{
		case RelationRelationId:
			/* caller must check objectSubId */
			return OCLASS_CLASS;

		case ProcedureRelationId:
			return OCLASS_PROC;

		case TypeRelationId:
			return OCLASS_TYPE;

		case CastRelationId:
			return OCLASS_CAST;

		case CollationRelationId:
			return OCLASS_COLLATION;

		case ConstraintRelationId:
			return OCLASS_CONSTRAINT;

		case ConversionRelationId:
			return OCLASS_CONVERSION;

		case AttrDefaultRelationId:
			return OCLASS_DEFAULT;

		case LanguageRelationId:
			return OCLASS_LANGUAGE;

		case LargeObjectRelationId:
			return OCLASS_LARGEOBJECT;

		case OperatorRelationId:
			return OCLASS_OPERATOR;

		case OperatorClassRelationId:
			return OCLASS_OPCLASS;

		case OperatorFamilyRelationId:
			return OCLASS_OPFAMILY;

		case AccessMethodOperatorRelationId:
			return OCLASS_AMOP;

		case AccessMethodProcedureRelationId:
			return OCLASS_AMPROC;

		case RewriteRelationId:
			return OCLASS_REWRITE;

		case TriggerRelationId:
			return OCLASS_TRIGGER;

		case NamespaceRelationId:
			return OCLASS_SCHEMA;

		case TSParserRelationId:
			return OCLASS_TSPARSER;

		case TSDictionaryRelationId:
			return OCLASS_TSDICT;

		case TSTemplateRelationId:
			return OCLASS_TSTEMPLATE;

		case TSConfigRelationId:
			return OCLASS_TSCONFIG;

		case AuthIdRelationId:
			return OCLASS_ROLE;

		case DatabaseRelationId:
			return OCLASS_DATABASE;

		case TableSpaceRelationId:
			return OCLASS_TBLSPACE;

		case ForeignDataWrapperRelationId:
			return OCLASS_FDW;

		case ForeignServerRelationId:
			return OCLASS_FOREIGN_SERVER;

		case UserMappingRelationId:
			return OCLASS_USER_MAPPING;

		case DefaultAclRelationId:
			return OCLASS_DEFACL;

		case ExtensionRelationId:
			return OCLASS_EXTENSION;

<<<<<<< HEAD
		case ExtprotocolRelationId:
			Assert(object->objectSubId == 0);
			return OCLASS_EXTPROTOCOL;

		case CompressionRelationId:
			Assert(object->objectSubId == 0);
			return OCLASS_COMPRESSION;
=======
		case EventTriggerRelationId:
			return OCLASS_EVENT_TRIGGER;
>>>>>>> e472b921
	}

	/* shouldn't get here */
	elog(ERROR, "unrecognized object class: %u", object->classId);
	return OCLASS_CLASS;		/* keep compiler quiet */
<<<<<<< HEAD
}

/*
 * getObjectDescription: build an object description for messages
 *
 * The result is a palloc'd string.
 */
char *
getObjectDescription(const ObjectAddress *object)
{
	StringInfoData buffer;

	initStringInfo(&buffer);

	switch (getObjectClass(object))
	{
		case OCLASS_CLASS:
			getRelationDescription(&buffer, object->objectId);
			if (object->objectSubId != 0)
				appendStringInfo(&buffer, _(" column %s"),
								 get_relid_attribute_name(object->objectId,
													   object->objectSubId));
			break;

		case OCLASS_PROC:
			appendStringInfo(&buffer, _("function %s"),
							 format_procedure(object->objectId));
			break;

		case OCLASS_TYPE:
			appendStringInfo(&buffer, _("type %s"),
							 format_type_be(object->objectId));
			break;

		case OCLASS_CAST:
			{
				Relation	castDesc;
				ScanKeyData skey[1];
				SysScanDesc rcscan;
				HeapTuple	tup;
				Form_pg_cast castForm;

				castDesc = heap_open(CastRelationId, AccessShareLock);

				ScanKeyInit(&skey[0],
							ObjectIdAttributeNumber,
							BTEqualStrategyNumber, F_OIDEQ,
							ObjectIdGetDatum(object->objectId));

				rcscan = systable_beginscan(castDesc, CastOidIndexId, true,
											SnapshotNow, 1, skey);

				tup = systable_getnext(rcscan);

				if (!HeapTupleIsValid(tup))
					elog(ERROR, "could not find tuple for cast %u",
						 object->objectId);

				castForm = (Form_pg_cast) GETSTRUCT(tup);

				appendStringInfo(&buffer, _("cast from %s to %s"),
								 format_type_be(castForm->castsource),
								 format_type_be(castForm->casttarget));

				systable_endscan(rcscan);
				heap_close(castDesc, AccessShareLock);
				break;
			}

		case OCLASS_COLLATION:
			{
				HeapTuple	collTup;
				Form_pg_collation coll;

				collTup = SearchSysCache1(COLLOID,
										  ObjectIdGetDatum(object->objectId));
				if (!HeapTupleIsValid(collTup))
					elog(ERROR, "cache lookup failed for collation %u",
						 object->objectId);
				coll = (Form_pg_collation) GETSTRUCT(collTup);
				appendStringInfo(&buffer, _("collation %s"),
								 NameStr(coll->collname));
				ReleaseSysCache(collTup);
				break;
			}

		case OCLASS_CONSTRAINT:
			{
				HeapTuple	conTup;
				Form_pg_constraint con;

				conTup = SearchSysCache1(CONSTROID,
										 ObjectIdGetDatum(object->objectId));
				if (!HeapTupleIsValid(conTup))
					elog(ERROR, "cache lookup failed for constraint %u",
						 object->objectId);
				con = (Form_pg_constraint) GETSTRUCT(conTup);

				if (OidIsValid(con->conrelid))
				{
					StringInfoData rel;

					initStringInfo(&rel);
					getRelationDescription(&rel, con->conrelid);
					appendStringInfo(&buffer, _("constraint %s on %s"),
									 NameStr(con->conname), rel.data);
					pfree(rel.data);
				}
				else
				{
					appendStringInfo(&buffer, _("constraint %s"),
									 NameStr(con->conname));
				}

				ReleaseSysCache(conTup);
				break;
			}

		case OCLASS_CONVERSION:
			{
				HeapTuple	conTup;

				conTup = SearchSysCache1(CONVOID,
										 ObjectIdGetDatum(object->objectId));
				if (!HeapTupleIsValid(conTup))
					elog(ERROR, "cache lookup failed for conversion %u",
						 object->objectId);
				appendStringInfo(&buffer, _("conversion %s"),
				 NameStr(((Form_pg_conversion) GETSTRUCT(conTup))->conname));
				ReleaseSysCache(conTup);
				break;
			}

		case OCLASS_DEFAULT:
			{
				Relation	attrdefDesc;
				ScanKeyData skey[1];
				SysScanDesc adscan;
				HeapTuple	tup;
				Form_pg_attrdef attrdef;
				ObjectAddress colobject;

				attrdefDesc = heap_open(AttrDefaultRelationId, AccessShareLock);

				ScanKeyInit(&skey[0],
							ObjectIdAttributeNumber,
							BTEqualStrategyNumber, F_OIDEQ,
							ObjectIdGetDatum(object->objectId));

				adscan = systable_beginscan(attrdefDesc, AttrDefaultOidIndexId,
											true, SnapshotNow, 1, skey);

				tup = systable_getnext(adscan);

				if (!HeapTupleIsValid(tup))
					elog(ERROR, "could not find tuple for attrdef %u",
						 object->objectId);

				attrdef = (Form_pg_attrdef) GETSTRUCT(tup);

				colobject.classId = RelationRelationId;
				colobject.objectId = attrdef->adrelid;
				colobject.objectSubId = attrdef->adnum;

				appendStringInfo(&buffer, _("default for %s"),
								 getObjectDescription(&colobject));

				systable_endscan(adscan);
				heap_close(attrdefDesc, AccessShareLock);
				break;
			}

		case OCLASS_LANGUAGE:
			{
				HeapTuple	langTup;

				langTup = SearchSysCache1(LANGOID,
										  ObjectIdGetDatum(object->objectId));
				if (!HeapTupleIsValid(langTup))
					elog(ERROR, "cache lookup failed for language %u",
						 object->objectId);
				appendStringInfo(&buffer, _("language %s"),
				  NameStr(((Form_pg_language) GETSTRUCT(langTup))->lanname));
				ReleaseSysCache(langTup);
				break;
			}
		case OCLASS_LARGEOBJECT:
			appendStringInfo(&buffer, _("large object %u"),
							 object->objectId);
			break;

		case OCLASS_OPERATOR:
			appendStringInfo(&buffer, _("operator %s"),
							 format_operator(object->objectId));
			break;

		case OCLASS_OPCLASS:
			{
				HeapTuple	opcTup;
				Form_pg_opclass opcForm;
				HeapTuple	amTup;
				Form_pg_am	amForm;
				char	   *nspname;

				opcTup = SearchSysCache1(CLAOID,
										 ObjectIdGetDatum(object->objectId));
				if (!HeapTupleIsValid(opcTup))
					elog(ERROR, "cache lookup failed for opclass %u",
						 object->objectId);
				opcForm = (Form_pg_opclass) GETSTRUCT(opcTup);

				amTup = SearchSysCache1(AMOID,
										ObjectIdGetDatum(opcForm->opcmethod));
				if (!HeapTupleIsValid(amTup))
					elog(ERROR, "cache lookup failed for access method %u",
						 opcForm->opcmethod);
				amForm = (Form_pg_am) GETSTRUCT(amTup);

				/* Qualify the name if not visible in search path */
				if (OpclassIsVisible(object->objectId))
					nspname = NULL;
				else
					nspname = get_namespace_name(opcForm->opcnamespace);

				appendStringInfo(&buffer, _("operator class %s for access method %s"),
								 quote_qualified_identifier(nspname,
												  NameStr(opcForm->opcname)),
								 NameStr(amForm->amname));

				ReleaseSysCache(amTup);
				ReleaseSysCache(opcTup);
				break;
			}

		case OCLASS_OPFAMILY:
			getOpFamilyDescription(&buffer, object->objectId);
			break;

		case OCLASS_AMOP:
			{
				Relation	amopDesc;
				ScanKeyData skey[1];
				SysScanDesc amscan;
				HeapTuple	tup;
				Form_pg_amop amopForm;
				StringInfoData opfam;

				amopDesc = heap_open(AccessMethodOperatorRelationId,
									 AccessShareLock);

				ScanKeyInit(&skey[0],
							ObjectIdAttributeNumber,
							BTEqualStrategyNumber, F_OIDEQ,
							ObjectIdGetDatum(object->objectId));

				amscan = systable_beginscan(amopDesc, AccessMethodOperatorOidIndexId, true,
											SnapshotNow, 1, skey);

				tup = systable_getnext(amscan);

				if (!HeapTupleIsValid(tup))
					elog(ERROR, "could not find tuple for amop entry %u",
						 object->objectId);

				amopForm = (Form_pg_amop) GETSTRUCT(tup);

				initStringInfo(&opfam);
				getOpFamilyDescription(&opfam, amopForm->amopfamily);

				/*------
				   translator: %d is the operator strategy (a number), the
				   first two %s's are data type names, the third %s is the
				   description of the operator family, and the last %s is the
				   textual form of the operator with arguments.  */
				appendStringInfo(&buffer, _("operator %d (%s, %s) of %s: %s"),
								 amopForm->amopstrategy,
								 format_type_be(amopForm->amoplefttype),
								 format_type_be(amopForm->amoprighttype),
								 opfam.data,
								 format_operator(amopForm->amopopr));

				pfree(opfam.data);

				systable_endscan(amscan);
				heap_close(amopDesc, AccessShareLock);
				break;
			}

		case OCLASS_AMPROC:
			{
				Relation	amprocDesc;
				ScanKeyData skey[1];
				SysScanDesc amscan;
				HeapTuple	tup;
				Form_pg_amproc amprocForm;
				StringInfoData opfam;

				amprocDesc = heap_open(AccessMethodProcedureRelationId,
									   AccessShareLock);

				ScanKeyInit(&skey[0],
							ObjectIdAttributeNumber,
							BTEqualStrategyNumber, F_OIDEQ,
							ObjectIdGetDatum(object->objectId));

				amscan = systable_beginscan(amprocDesc, AccessMethodProcedureOidIndexId, true,
											SnapshotNow, 1, skey);

				tup = systable_getnext(amscan);

				if (!HeapTupleIsValid(tup))
					elog(ERROR, "could not find tuple for amproc entry %u",
						 object->objectId);

				amprocForm = (Form_pg_amproc) GETSTRUCT(tup);

				initStringInfo(&opfam);
				getOpFamilyDescription(&opfam, amprocForm->amprocfamily);

				/*------
				   translator: %d is the function number, the first two %s's
				   are data type names, the third %s is the description of the
				   operator family, and the last %s is the textual form of the
				   function with arguments.  */
				appendStringInfo(&buffer, _("function %d (%s, %s) of %s: %s"),
								 amprocForm->amprocnum,
								 format_type_be(amprocForm->amproclefttype),
								 format_type_be(amprocForm->amprocrighttype),
								 opfam.data,
								 format_procedure(amprocForm->amproc));

				pfree(opfam.data);

				systable_endscan(amscan);
				heap_close(amprocDesc, AccessShareLock);
				break;
			}

		case OCLASS_REWRITE:
			{
				Relation	ruleDesc;
				ScanKeyData skey[1];
				SysScanDesc rcscan;
				HeapTuple	tup;
				Form_pg_rewrite rule;

				ruleDesc = heap_open(RewriteRelationId, AccessShareLock);

				ScanKeyInit(&skey[0],
							ObjectIdAttributeNumber,
							BTEqualStrategyNumber, F_OIDEQ,
							ObjectIdGetDatum(object->objectId));

				rcscan = systable_beginscan(ruleDesc, RewriteOidIndexId, true,
											SnapshotNow, 1, skey);

				tup = systable_getnext(rcscan);

				if (!HeapTupleIsValid(tup))
					elog(ERROR, "could not find tuple for rule %u",
						 object->objectId);

				rule = (Form_pg_rewrite) GETSTRUCT(tup);

				appendStringInfo(&buffer, _("rule %s on "),
								 NameStr(rule->rulename));
				getRelationDescription(&buffer, rule->ev_class);

				systable_endscan(rcscan);
				heap_close(ruleDesc, AccessShareLock);
				break;
			}

		case OCLASS_TRIGGER:
			{
				Relation	trigDesc;
				ScanKeyData skey[1];
				SysScanDesc tgscan;
				HeapTuple	tup;
				Form_pg_trigger trig;

				trigDesc = heap_open(TriggerRelationId, AccessShareLock);

				ScanKeyInit(&skey[0],
							ObjectIdAttributeNumber,
							BTEqualStrategyNumber, F_OIDEQ,
							ObjectIdGetDatum(object->objectId));

				tgscan = systable_beginscan(trigDesc, TriggerOidIndexId, true,
											SnapshotNow, 1, skey);

				tup = systable_getnext(tgscan);

				if (!HeapTupleIsValid(tup))
					elog(ERROR, "could not find tuple for trigger %u",
						 object->objectId);

				trig = (Form_pg_trigger) GETSTRUCT(tup);

				appendStringInfo(&buffer, _("trigger %s on "),
								 NameStr(trig->tgname));
				getRelationDescription(&buffer, trig->tgrelid);

				systable_endscan(tgscan);
				heap_close(trigDesc, AccessShareLock);
				break;
			}

		case OCLASS_SCHEMA:
			{
				char	   *nspname;

				nspname = get_namespace_name(object->objectId);
				if (!nspname)
					elog(ERROR, "cache lookup failed for namespace %u",
						 object->objectId);
				appendStringInfo(&buffer, _("schema %s"), nspname);
				break;
			}

		case OCLASS_TSPARSER:
			{
				HeapTuple	tup;

				tup = SearchSysCache1(TSPARSEROID,
									  ObjectIdGetDatum(object->objectId));
				if (!HeapTupleIsValid(tup))
					elog(ERROR, "cache lookup failed for text search parser %u",
						 object->objectId);
				appendStringInfo(&buffer, _("text search parser %s"),
					 NameStr(((Form_pg_ts_parser) GETSTRUCT(tup))->prsname));
				ReleaseSysCache(tup);
				break;
			}

		case OCLASS_TSDICT:
			{
				HeapTuple	tup;

				tup = SearchSysCache1(TSDICTOID,
									  ObjectIdGetDatum(object->objectId));
				if (!HeapTupleIsValid(tup))
					elog(ERROR, "cache lookup failed for text search dictionary %u",
						 object->objectId);
				appendStringInfo(&buffer, _("text search dictionary %s"),
					  NameStr(((Form_pg_ts_dict) GETSTRUCT(tup))->dictname));
				ReleaseSysCache(tup);
				break;
			}

		case OCLASS_TSTEMPLATE:
			{
				HeapTuple	tup;

				tup = SearchSysCache1(TSTEMPLATEOID,
									  ObjectIdGetDatum(object->objectId));
				if (!HeapTupleIsValid(tup))
					elog(ERROR, "cache lookup failed for text search template %u",
						 object->objectId);
				appendStringInfo(&buffer, _("text search template %s"),
				  NameStr(((Form_pg_ts_template) GETSTRUCT(tup))->tmplname));
				ReleaseSysCache(tup);
				break;
			}

		case OCLASS_TSCONFIG:
			{
				HeapTuple	tup;

				tup = SearchSysCache1(TSCONFIGOID,
									  ObjectIdGetDatum(object->objectId));
				if (!HeapTupleIsValid(tup))
					elog(ERROR, "cache lookup failed for text search configuration %u",
						 object->objectId);
				appendStringInfo(&buffer, _("text search configuration %s"),
					 NameStr(((Form_pg_ts_config) GETSTRUCT(tup))->cfgname));
				ReleaseSysCache(tup);
				break;
			}

		case OCLASS_ROLE:
			{
				appendStringInfo(&buffer, _("role %s"),
								 GetUserNameFromId(object->objectId));
				break;
			}

		case OCLASS_DATABASE:
			{
				char	   *datname;

				datname = get_database_name(object->objectId);
				if (!datname)
					elog(ERROR, "cache lookup failed for database %u",
						 object->objectId);
				appendStringInfo(&buffer, _("database %s"), datname);
				break;
			}

		case OCLASS_TBLSPACE:
			{
				char	   *tblspace;

				tblspace = get_tablespace_name(object->objectId);
				if (!tblspace)
					elog(ERROR, "cache lookup failed for tablespace %u",
						 object->objectId);
				appendStringInfo(&buffer, _("tablespace %s"), tblspace);
				break;
			}

		case OCLASS_FDW:
			{
				ForeignDataWrapper *fdw;

				fdw = GetForeignDataWrapper(object->objectId);
				appendStringInfo(&buffer, _("foreign-data wrapper %s"), fdw->fdwname);
				break;
			}

		case OCLASS_FOREIGN_SERVER:
			{
				ForeignServer *srv;

				srv = GetForeignServer(object->objectId);
				appendStringInfo(&buffer, _("server %s"), srv->servername);
				break;
			}

		case OCLASS_USER_MAPPING:
			{
				HeapTuple	tup;
				Oid			useid;
				char	   *usename;

				tup = SearchSysCache1(USERMAPPINGOID,
									  ObjectIdGetDatum(object->objectId));
				if (!HeapTupleIsValid(tup))
					elog(ERROR, "cache lookup failed for user mapping %u",
						 object->objectId);

				useid = ((Form_pg_user_mapping) GETSTRUCT(tup))->umuser;

				ReleaseSysCache(tup);

				if (OidIsValid(useid))
					usename = GetUserNameFromId(useid);
				else
					usename = "public";

				appendStringInfo(&buffer, _("user mapping for %s"), usename);
				break;
			}

		case OCLASS_DEFACL:
			{
				Relation	defaclrel;
				ScanKeyData skey[1];
				SysScanDesc rcscan;
				HeapTuple	tup;
				Form_pg_default_acl defacl;

				defaclrel = heap_open(DefaultAclRelationId, AccessShareLock);

				ScanKeyInit(&skey[0],
							ObjectIdAttributeNumber,
							BTEqualStrategyNumber, F_OIDEQ,
							ObjectIdGetDatum(object->objectId));

				rcscan = systable_beginscan(defaclrel, DefaultAclOidIndexId,
											true, SnapshotNow, 1, skey);

				tup = systable_getnext(rcscan);

				if (!HeapTupleIsValid(tup))
					elog(ERROR, "could not find tuple for default ACL %u",
						 object->objectId);

				defacl = (Form_pg_default_acl) GETSTRUCT(tup);

				switch (defacl->defaclobjtype)
				{
					case DEFACLOBJ_RELATION:
						appendStringInfo(&buffer,
										 _("default privileges on new relations belonging to role %s"),
									  GetUserNameFromId(defacl->defaclrole));
						break;
					case DEFACLOBJ_SEQUENCE:
						appendStringInfo(&buffer,
										 _("default privileges on new sequences belonging to role %s"),
									  GetUserNameFromId(defacl->defaclrole));
						break;
					case DEFACLOBJ_FUNCTION:
						appendStringInfo(&buffer,
										 _("default privileges on new functions belonging to role %s"),
									  GetUserNameFromId(defacl->defaclrole));
						break;
					default:
						/* shouldn't get here */
						appendStringInfo(&buffer,
								_("default privileges belonging to role %s"),
									  GetUserNameFromId(defacl->defaclrole));
						break;
				}

				if (OidIsValid(defacl->defaclnamespace))
				{
					appendStringInfo(&buffer,
									 _(" in schema %s"),
								get_namespace_name(defacl->defaclnamespace));
				}

				systable_endscan(rcscan);
				heap_close(defaclrel, AccessShareLock);
				break;
			}

		case OCLASS_EXTENSION:
			{
				char	   *extname;

				extname = get_extension_name(object->objectId);
				if (!extname)
					elog(ERROR, "cache lookup failed for extension %u",
						 object->objectId);
				appendStringInfo(&buffer, _("extension %s"), extname);
				break;
			}

		case OCLASS_EXTPROTOCOL:
			{
				appendStringInfo(&buffer, _("protocol %s"),
								 ExtProtocolGetNameByOid(object->objectId));
				break;
			}
		case OCLASS_COMPRESSION:
			{
				elog(NOTICE, "NOT YET IMPLEMENTED");
				break;
			}

		default:
			appendStringInfo(&buffer, "unrecognized object %u %u %d",
							 object->classId,
							 object->objectId,
							 object->objectSubId);
			break;
	}

	return buffer.data;
}

/*
 * getObjectDescriptionOids: as above, except the object is specified by Oids
 */
char *
getObjectDescriptionOids(Oid classid, Oid objid)
{
	ObjectAddress address;

	address.classId = classid;
	address.objectId = objid;
	address.objectSubId = 0;

	return getObjectDescription(&address);
}

/*
 * subroutine for getObjectDescription: describe a relation
 */
static void
getRelationDescription(StringInfo buffer, Oid relid)
{
	HeapTuple	relTup;
	Form_pg_class relForm;
	char	   *nspname;
	char	   *relname;

	relTup = SearchSysCache1(RELOID,
							 ObjectIdGetDatum(relid));
	if (!HeapTupleIsValid(relTup))
		elog(ERROR, "cache lookup failed for relation %u", relid);
	relForm = (Form_pg_class) GETSTRUCT(relTup);

	/* Qualify the name if not visible in search path */
	if (RelationIsVisible(relid))
		nspname = NULL;
	else
		nspname = get_namespace_name(relForm->relnamespace);

	relname = quote_qualified_identifier(nspname, NameStr(relForm->relname));

	switch (relForm->relkind)
	{
		case RELKIND_RELATION:
			if(relForm->relstorage == RELSTORAGE_AOROWS)
				appendStringInfo(buffer, _("append only table %s"), relname);
            		else if (relForm->relstorage == RELSTORAGE_AOCOLS)
				appendStringInfo(buffer, _("append only columnar table %s"), relname);
            		else if (relForm->relstorage == RELSTORAGE_EXTERNAL)
    				appendStringInfo(buffer, _("external table %s"), relname);
			else
				appendStringInfo(buffer, _("table %s"), relname);
			break;
		case RELKIND_INDEX:
			appendStringInfo(buffer, _("index %s"),
							 relname);
			break;
		case RELKIND_SEQUENCE:
			appendStringInfo(buffer, _("sequence %s"),
							 relname);
			break;
		case RELKIND_UNCATALOGED:
			appendStringInfo(buffer, _("uncataloged table %s"),
							 relname);
			break;
		case RELKIND_TOASTVALUE:
			appendStringInfo(buffer, _("toast table %s"),
							 relname);
			break;
		case RELKIND_AOSEGMENTS:
			appendStringInfo(buffer, _("append only file segment listing %s"),
							 relname);
			break;
		case RELKIND_AOBLOCKDIR:
			appendStringInfo(buffer, _("append only file block directory %s"),
							 relname);
			break;
		case RELKIND_AOVISIMAP:
			appendStringInfo(buffer, _("append only file visibility map %s"),
							 relname);
			break;
		case RELKIND_VIEW:
			appendStringInfo(buffer, _("view %s"),
							 relname);
			break;
		case RELKIND_COMPOSITE_TYPE:
			appendStringInfo(buffer, _("composite type %s"),
							 relname);
			break;
		case RELKIND_FOREIGN_TABLE:
			appendStringInfo(buffer, _("foreign table %s"),
							 relname);
			break;
		default:
			/* shouldn't get here */
			appendStringInfo(buffer, _("relation %s"),
							 relname);
			break;
	}

	ReleaseSysCache(relTup);
}

/*
 * subroutine for getObjectDescription: describe an operator family
 */
static void
getOpFamilyDescription(StringInfo buffer, Oid opfid)
{
	HeapTuple	opfTup;
	Form_pg_opfamily opfForm;
	HeapTuple	amTup;
	Form_pg_am	amForm;
	char	   *nspname;

	opfTup = SearchSysCache1(OPFAMILYOID, ObjectIdGetDatum(opfid));
	if (!HeapTupleIsValid(opfTup))
		elog(ERROR, "cache lookup failed for opfamily %u", opfid);
	opfForm = (Form_pg_opfamily) GETSTRUCT(opfTup);

	amTup = SearchSysCache1(AMOID, ObjectIdGetDatum(opfForm->opfmethod));
	if (!HeapTupleIsValid(amTup))
		elog(ERROR, "cache lookup failed for access method %u",
			 opfForm->opfmethod);
	amForm = (Form_pg_am) GETSTRUCT(amTup);

	/* Qualify the name if not visible in search path */
	if (OpfamilyIsVisible(opfid))
		nspname = NULL;
	else
		nspname = get_namespace_name(opfForm->opfnamespace);

	appendStringInfo(buffer, _("operator family %s for access method %s"),
					 quote_qualified_identifier(nspname,
												NameStr(opfForm->opfname)),
					 NameStr(amForm->amname));

	ReleaseSysCache(amTup);
	ReleaseSysCache(opfTup);
}

/*
 * SQL-level callable version of getObjectDescription
 */
Datum
pg_describe_object(PG_FUNCTION_ARGS)
{
	Oid			classid = PG_GETARG_OID(0);
	Oid			objid = PG_GETARG_OID(1);
	int32		subobjid = PG_GETARG_INT32(2);
	char	   *description = NULL;
	ObjectAddress address;

	/* for "pinned" items in pg_depend, return null */
	if (!OidIsValid(classid) && !OidIsValid(objid))
		PG_RETURN_NULL();

	address.classId = classid;
	address.objectId = objid;
	address.objectSubId = subobjid;

	description = getObjectDescription(&address);
	PG_RETURN_TEXT_P(cstring_to_text(description));
=======
>>>>>>> e472b921
}<|MERGE_RESOLUTION|>--- conflicted
+++ resolved
@@ -19,6 +19,7 @@
 #include "catalog/dependency.h"
 #include "catalog/heap.h"
 #include "catalog/index.h"
+#include "catalog/namespace.h"
 #include "catalog/objectaccess.h"
 #include "catalog/pg_amop.h"
 #include "catalog/pg_amproc.h"
@@ -58,18 +59,22 @@
 #include "catalog/pg_user_mapping.h"
 #include "cdb/cdbpartition.h"
 #include "commands/comment.h"
+#include "commands/dbcommands.h"
 #include "commands/defrem.h"
 #include "commands/event_trigger.h"
 #include "commands/extension.h"
 #include "commands/proclang.h"
 #include "commands/schemacmds.h"
 #include "commands/seclabel.h"
+#include "commands/tablespace.h"
 #include "commands/trigger.h"
 #include "commands/typecmds.h"
+#include "foreign/foreign.h"
 #include "nodes/nodeFuncs.h"
 #include "parser/parsetree.h"
 #include "rewrite/rewriteRemove.h"
 #include "storage/lmgr.h"
+#include "utils/builtins.h"
 #include "utils/fmgroids.h"
 #include "utils/guc.h"
 #include "utils/lsyscache.h"
@@ -164,12 +169,9 @@
 	UserMappingRelationId,		/* OCLASS_USER_MAPPING */
 	DefaultAclRelationId,		/* OCLASS_DEFACL */
 	ExtensionRelationId,		/* OCLASS_EXTENSION */
-<<<<<<< HEAD
+	EventTriggerRelationId,		/* OCLASS_EVENT_TRIGGER */
 	ExtprotocolRelationId,		/* OCLASS_EXTPROTOCOL */
 	CompressionRelationId		/* OCLASS_COMPRESSION */
-=======
-	EventTriggerRelationId		/* OCLASS_EVENT_TRIGGER */
->>>>>>> e472b921
 };
 
 
@@ -1288,7 +1290,10 @@
 			RemoveExtensionById(object->objectId);
 			break;
 
-<<<<<<< HEAD
+		case OCLASS_EVENT_TRIGGER:
+			RemoveEventTriggerById(object->objectId);
+			break;
+
 		case OCLASS_EXTPROTOCOL:
 			RemoveExtProtocolById(object->objectId);
 			break;
@@ -1302,12 +1307,6 @@
 			 * not handled here
 			 */
 
-=======
-		case OCLASS_EVENT_TRIGGER:
-			RemoveEventTriggerById(object->objectId);
-			break;
-
->>>>>>> e472b921
 		default:
 			elog(ERROR, "unrecognized object class: %u",
 				 object->classId);
@@ -2387,7 +2386,9 @@
 		case ExtensionRelationId:
 			return OCLASS_EXTENSION;
 
-<<<<<<< HEAD
+		case EventTriggerRelationId:
+			return OCLASS_EVENT_TRIGGER;
+
 		case ExtprotocolRelationId:
 			Assert(object->objectSubId == 0);
 			return OCLASS_EXTPROTOCOL;
@@ -2395,830 +2396,9 @@
 		case CompressionRelationId:
 			Assert(object->objectSubId == 0);
 			return OCLASS_COMPRESSION;
-=======
-		case EventTriggerRelationId:
-			return OCLASS_EVENT_TRIGGER;
->>>>>>> e472b921
 	}
 
 	/* shouldn't get here */
 	elog(ERROR, "unrecognized object class: %u", object->classId);
 	return OCLASS_CLASS;		/* keep compiler quiet */
-<<<<<<< HEAD
-}
-
-/*
- * getObjectDescription: build an object description for messages
- *
- * The result is a palloc'd string.
- */
-char *
-getObjectDescription(const ObjectAddress *object)
-{
-	StringInfoData buffer;
-
-	initStringInfo(&buffer);
-
-	switch (getObjectClass(object))
-	{
-		case OCLASS_CLASS:
-			getRelationDescription(&buffer, object->objectId);
-			if (object->objectSubId != 0)
-				appendStringInfo(&buffer, _(" column %s"),
-								 get_relid_attribute_name(object->objectId,
-													   object->objectSubId));
-			break;
-
-		case OCLASS_PROC:
-			appendStringInfo(&buffer, _("function %s"),
-							 format_procedure(object->objectId));
-			break;
-
-		case OCLASS_TYPE:
-			appendStringInfo(&buffer, _("type %s"),
-							 format_type_be(object->objectId));
-			break;
-
-		case OCLASS_CAST:
-			{
-				Relation	castDesc;
-				ScanKeyData skey[1];
-				SysScanDesc rcscan;
-				HeapTuple	tup;
-				Form_pg_cast castForm;
-
-				castDesc = heap_open(CastRelationId, AccessShareLock);
-
-				ScanKeyInit(&skey[0],
-							ObjectIdAttributeNumber,
-							BTEqualStrategyNumber, F_OIDEQ,
-							ObjectIdGetDatum(object->objectId));
-
-				rcscan = systable_beginscan(castDesc, CastOidIndexId, true,
-											SnapshotNow, 1, skey);
-
-				tup = systable_getnext(rcscan);
-
-				if (!HeapTupleIsValid(tup))
-					elog(ERROR, "could not find tuple for cast %u",
-						 object->objectId);
-
-				castForm = (Form_pg_cast) GETSTRUCT(tup);
-
-				appendStringInfo(&buffer, _("cast from %s to %s"),
-								 format_type_be(castForm->castsource),
-								 format_type_be(castForm->casttarget));
-
-				systable_endscan(rcscan);
-				heap_close(castDesc, AccessShareLock);
-				break;
-			}
-
-		case OCLASS_COLLATION:
-			{
-				HeapTuple	collTup;
-				Form_pg_collation coll;
-
-				collTup = SearchSysCache1(COLLOID,
-										  ObjectIdGetDatum(object->objectId));
-				if (!HeapTupleIsValid(collTup))
-					elog(ERROR, "cache lookup failed for collation %u",
-						 object->objectId);
-				coll = (Form_pg_collation) GETSTRUCT(collTup);
-				appendStringInfo(&buffer, _("collation %s"),
-								 NameStr(coll->collname));
-				ReleaseSysCache(collTup);
-				break;
-			}
-
-		case OCLASS_CONSTRAINT:
-			{
-				HeapTuple	conTup;
-				Form_pg_constraint con;
-
-				conTup = SearchSysCache1(CONSTROID,
-										 ObjectIdGetDatum(object->objectId));
-				if (!HeapTupleIsValid(conTup))
-					elog(ERROR, "cache lookup failed for constraint %u",
-						 object->objectId);
-				con = (Form_pg_constraint) GETSTRUCT(conTup);
-
-				if (OidIsValid(con->conrelid))
-				{
-					StringInfoData rel;
-
-					initStringInfo(&rel);
-					getRelationDescription(&rel, con->conrelid);
-					appendStringInfo(&buffer, _("constraint %s on %s"),
-									 NameStr(con->conname), rel.data);
-					pfree(rel.data);
-				}
-				else
-				{
-					appendStringInfo(&buffer, _("constraint %s"),
-									 NameStr(con->conname));
-				}
-
-				ReleaseSysCache(conTup);
-				break;
-			}
-
-		case OCLASS_CONVERSION:
-			{
-				HeapTuple	conTup;
-
-				conTup = SearchSysCache1(CONVOID,
-										 ObjectIdGetDatum(object->objectId));
-				if (!HeapTupleIsValid(conTup))
-					elog(ERROR, "cache lookup failed for conversion %u",
-						 object->objectId);
-				appendStringInfo(&buffer, _("conversion %s"),
-				 NameStr(((Form_pg_conversion) GETSTRUCT(conTup))->conname));
-				ReleaseSysCache(conTup);
-				break;
-			}
-
-		case OCLASS_DEFAULT:
-			{
-				Relation	attrdefDesc;
-				ScanKeyData skey[1];
-				SysScanDesc adscan;
-				HeapTuple	tup;
-				Form_pg_attrdef attrdef;
-				ObjectAddress colobject;
-
-				attrdefDesc = heap_open(AttrDefaultRelationId, AccessShareLock);
-
-				ScanKeyInit(&skey[0],
-							ObjectIdAttributeNumber,
-							BTEqualStrategyNumber, F_OIDEQ,
-							ObjectIdGetDatum(object->objectId));
-
-				adscan = systable_beginscan(attrdefDesc, AttrDefaultOidIndexId,
-											true, SnapshotNow, 1, skey);
-
-				tup = systable_getnext(adscan);
-
-				if (!HeapTupleIsValid(tup))
-					elog(ERROR, "could not find tuple for attrdef %u",
-						 object->objectId);
-
-				attrdef = (Form_pg_attrdef) GETSTRUCT(tup);
-
-				colobject.classId = RelationRelationId;
-				colobject.objectId = attrdef->adrelid;
-				colobject.objectSubId = attrdef->adnum;
-
-				appendStringInfo(&buffer, _("default for %s"),
-								 getObjectDescription(&colobject));
-
-				systable_endscan(adscan);
-				heap_close(attrdefDesc, AccessShareLock);
-				break;
-			}
-
-		case OCLASS_LANGUAGE:
-			{
-				HeapTuple	langTup;
-
-				langTup = SearchSysCache1(LANGOID,
-										  ObjectIdGetDatum(object->objectId));
-				if (!HeapTupleIsValid(langTup))
-					elog(ERROR, "cache lookup failed for language %u",
-						 object->objectId);
-				appendStringInfo(&buffer, _("language %s"),
-				  NameStr(((Form_pg_language) GETSTRUCT(langTup))->lanname));
-				ReleaseSysCache(langTup);
-				break;
-			}
-		case OCLASS_LARGEOBJECT:
-			appendStringInfo(&buffer, _("large object %u"),
-							 object->objectId);
-			break;
-
-		case OCLASS_OPERATOR:
-			appendStringInfo(&buffer, _("operator %s"),
-							 format_operator(object->objectId));
-			break;
-
-		case OCLASS_OPCLASS:
-			{
-				HeapTuple	opcTup;
-				Form_pg_opclass opcForm;
-				HeapTuple	amTup;
-				Form_pg_am	amForm;
-				char	   *nspname;
-
-				opcTup = SearchSysCache1(CLAOID,
-										 ObjectIdGetDatum(object->objectId));
-				if (!HeapTupleIsValid(opcTup))
-					elog(ERROR, "cache lookup failed for opclass %u",
-						 object->objectId);
-				opcForm = (Form_pg_opclass) GETSTRUCT(opcTup);
-
-				amTup = SearchSysCache1(AMOID,
-										ObjectIdGetDatum(opcForm->opcmethod));
-				if (!HeapTupleIsValid(amTup))
-					elog(ERROR, "cache lookup failed for access method %u",
-						 opcForm->opcmethod);
-				amForm = (Form_pg_am) GETSTRUCT(amTup);
-
-				/* Qualify the name if not visible in search path */
-				if (OpclassIsVisible(object->objectId))
-					nspname = NULL;
-				else
-					nspname = get_namespace_name(opcForm->opcnamespace);
-
-				appendStringInfo(&buffer, _("operator class %s for access method %s"),
-								 quote_qualified_identifier(nspname,
-												  NameStr(opcForm->opcname)),
-								 NameStr(amForm->amname));
-
-				ReleaseSysCache(amTup);
-				ReleaseSysCache(opcTup);
-				break;
-			}
-
-		case OCLASS_OPFAMILY:
-			getOpFamilyDescription(&buffer, object->objectId);
-			break;
-
-		case OCLASS_AMOP:
-			{
-				Relation	amopDesc;
-				ScanKeyData skey[1];
-				SysScanDesc amscan;
-				HeapTuple	tup;
-				Form_pg_amop amopForm;
-				StringInfoData opfam;
-
-				amopDesc = heap_open(AccessMethodOperatorRelationId,
-									 AccessShareLock);
-
-				ScanKeyInit(&skey[0],
-							ObjectIdAttributeNumber,
-							BTEqualStrategyNumber, F_OIDEQ,
-							ObjectIdGetDatum(object->objectId));
-
-				amscan = systable_beginscan(amopDesc, AccessMethodOperatorOidIndexId, true,
-											SnapshotNow, 1, skey);
-
-				tup = systable_getnext(amscan);
-
-				if (!HeapTupleIsValid(tup))
-					elog(ERROR, "could not find tuple for amop entry %u",
-						 object->objectId);
-
-				amopForm = (Form_pg_amop) GETSTRUCT(tup);
-
-				initStringInfo(&opfam);
-				getOpFamilyDescription(&opfam, amopForm->amopfamily);
-
-				/*------
-				   translator: %d is the operator strategy (a number), the
-				   first two %s's are data type names, the third %s is the
-				   description of the operator family, and the last %s is the
-				   textual form of the operator with arguments.  */
-				appendStringInfo(&buffer, _("operator %d (%s, %s) of %s: %s"),
-								 amopForm->amopstrategy,
-								 format_type_be(amopForm->amoplefttype),
-								 format_type_be(amopForm->amoprighttype),
-								 opfam.data,
-								 format_operator(amopForm->amopopr));
-
-				pfree(opfam.data);
-
-				systable_endscan(amscan);
-				heap_close(amopDesc, AccessShareLock);
-				break;
-			}
-
-		case OCLASS_AMPROC:
-			{
-				Relation	amprocDesc;
-				ScanKeyData skey[1];
-				SysScanDesc amscan;
-				HeapTuple	tup;
-				Form_pg_amproc amprocForm;
-				StringInfoData opfam;
-
-				amprocDesc = heap_open(AccessMethodProcedureRelationId,
-									   AccessShareLock);
-
-				ScanKeyInit(&skey[0],
-							ObjectIdAttributeNumber,
-							BTEqualStrategyNumber, F_OIDEQ,
-							ObjectIdGetDatum(object->objectId));
-
-				amscan = systable_beginscan(amprocDesc, AccessMethodProcedureOidIndexId, true,
-											SnapshotNow, 1, skey);
-
-				tup = systable_getnext(amscan);
-
-				if (!HeapTupleIsValid(tup))
-					elog(ERROR, "could not find tuple for amproc entry %u",
-						 object->objectId);
-
-				amprocForm = (Form_pg_amproc) GETSTRUCT(tup);
-
-				initStringInfo(&opfam);
-				getOpFamilyDescription(&opfam, amprocForm->amprocfamily);
-
-				/*------
-				   translator: %d is the function number, the first two %s's
-				   are data type names, the third %s is the description of the
-				   operator family, and the last %s is the textual form of the
-				   function with arguments.  */
-				appendStringInfo(&buffer, _("function %d (%s, %s) of %s: %s"),
-								 amprocForm->amprocnum,
-								 format_type_be(amprocForm->amproclefttype),
-								 format_type_be(amprocForm->amprocrighttype),
-								 opfam.data,
-								 format_procedure(amprocForm->amproc));
-
-				pfree(opfam.data);
-
-				systable_endscan(amscan);
-				heap_close(amprocDesc, AccessShareLock);
-				break;
-			}
-
-		case OCLASS_REWRITE:
-			{
-				Relation	ruleDesc;
-				ScanKeyData skey[1];
-				SysScanDesc rcscan;
-				HeapTuple	tup;
-				Form_pg_rewrite rule;
-
-				ruleDesc = heap_open(RewriteRelationId, AccessShareLock);
-
-				ScanKeyInit(&skey[0],
-							ObjectIdAttributeNumber,
-							BTEqualStrategyNumber, F_OIDEQ,
-							ObjectIdGetDatum(object->objectId));
-
-				rcscan = systable_beginscan(ruleDesc, RewriteOidIndexId, true,
-											SnapshotNow, 1, skey);
-
-				tup = systable_getnext(rcscan);
-
-				if (!HeapTupleIsValid(tup))
-					elog(ERROR, "could not find tuple for rule %u",
-						 object->objectId);
-
-				rule = (Form_pg_rewrite) GETSTRUCT(tup);
-
-				appendStringInfo(&buffer, _("rule %s on "),
-								 NameStr(rule->rulename));
-				getRelationDescription(&buffer, rule->ev_class);
-
-				systable_endscan(rcscan);
-				heap_close(ruleDesc, AccessShareLock);
-				break;
-			}
-
-		case OCLASS_TRIGGER:
-			{
-				Relation	trigDesc;
-				ScanKeyData skey[1];
-				SysScanDesc tgscan;
-				HeapTuple	tup;
-				Form_pg_trigger trig;
-
-				trigDesc = heap_open(TriggerRelationId, AccessShareLock);
-
-				ScanKeyInit(&skey[0],
-							ObjectIdAttributeNumber,
-							BTEqualStrategyNumber, F_OIDEQ,
-							ObjectIdGetDatum(object->objectId));
-
-				tgscan = systable_beginscan(trigDesc, TriggerOidIndexId, true,
-											SnapshotNow, 1, skey);
-
-				tup = systable_getnext(tgscan);
-
-				if (!HeapTupleIsValid(tup))
-					elog(ERROR, "could not find tuple for trigger %u",
-						 object->objectId);
-
-				trig = (Form_pg_trigger) GETSTRUCT(tup);
-
-				appendStringInfo(&buffer, _("trigger %s on "),
-								 NameStr(trig->tgname));
-				getRelationDescription(&buffer, trig->tgrelid);
-
-				systable_endscan(tgscan);
-				heap_close(trigDesc, AccessShareLock);
-				break;
-			}
-
-		case OCLASS_SCHEMA:
-			{
-				char	   *nspname;
-
-				nspname = get_namespace_name(object->objectId);
-				if (!nspname)
-					elog(ERROR, "cache lookup failed for namespace %u",
-						 object->objectId);
-				appendStringInfo(&buffer, _("schema %s"), nspname);
-				break;
-			}
-
-		case OCLASS_TSPARSER:
-			{
-				HeapTuple	tup;
-
-				tup = SearchSysCache1(TSPARSEROID,
-									  ObjectIdGetDatum(object->objectId));
-				if (!HeapTupleIsValid(tup))
-					elog(ERROR, "cache lookup failed for text search parser %u",
-						 object->objectId);
-				appendStringInfo(&buffer, _("text search parser %s"),
-					 NameStr(((Form_pg_ts_parser) GETSTRUCT(tup))->prsname));
-				ReleaseSysCache(tup);
-				break;
-			}
-
-		case OCLASS_TSDICT:
-			{
-				HeapTuple	tup;
-
-				tup = SearchSysCache1(TSDICTOID,
-									  ObjectIdGetDatum(object->objectId));
-				if (!HeapTupleIsValid(tup))
-					elog(ERROR, "cache lookup failed for text search dictionary %u",
-						 object->objectId);
-				appendStringInfo(&buffer, _("text search dictionary %s"),
-					  NameStr(((Form_pg_ts_dict) GETSTRUCT(tup))->dictname));
-				ReleaseSysCache(tup);
-				break;
-			}
-
-		case OCLASS_TSTEMPLATE:
-			{
-				HeapTuple	tup;
-
-				tup = SearchSysCache1(TSTEMPLATEOID,
-									  ObjectIdGetDatum(object->objectId));
-				if (!HeapTupleIsValid(tup))
-					elog(ERROR, "cache lookup failed for text search template %u",
-						 object->objectId);
-				appendStringInfo(&buffer, _("text search template %s"),
-				  NameStr(((Form_pg_ts_template) GETSTRUCT(tup))->tmplname));
-				ReleaseSysCache(tup);
-				break;
-			}
-
-		case OCLASS_TSCONFIG:
-			{
-				HeapTuple	tup;
-
-				tup = SearchSysCache1(TSCONFIGOID,
-									  ObjectIdGetDatum(object->objectId));
-				if (!HeapTupleIsValid(tup))
-					elog(ERROR, "cache lookup failed for text search configuration %u",
-						 object->objectId);
-				appendStringInfo(&buffer, _("text search configuration %s"),
-					 NameStr(((Form_pg_ts_config) GETSTRUCT(tup))->cfgname));
-				ReleaseSysCache(tup);
-				break;
-			}
-
-		case OCLASS_ROLE:
-			{
-				appendStringInfo(&buffer, _("role %s"),
-								 GetUserNameFromId(object->objectId));
-				break;
-			}
-
-		case OCLASS_DATABASE:
-			{
-				char	   *datname;
-
-				datname = get_database_name(object->objectId);
-				if (!datname)
-					elog(ERROR, "cache lookup failed for database %u",
-						 object->objectId);
-				appendStringInfo(&buffer, _("database %s"), datname);
-				break;
-			}
-
-		case OCLASS_TBLSPACE:
-			{
-				char	   *tblspace;
-
-				tblspace = get_tablespace_name(object->objectId);
-				if (!tblspace)
-					elog(ERROR, "cache lookup failed for tablespace %u",
-						 object->objectId);
-				appendStringInfo(&buffer, _("tablespace %s"), tblspace);
-				break;
-			}
-
-		case OCLASS_FDW:
-			{
-				ForeignDataWrapper *fdw;
-
-				fdw = GetForeignDataWrapper(object->objectId);
-				appendStringInfo(&buffer, _("foreign-data wrapper %s"), fdw->fdwname);
-				break;
-			}
-
-		case OCLASS_FOREIGN_SERVER:
-			{
-				ForeignServer *srv;
-
-				srv = GetForeignServer(object->objectId);
-				appendStringInfo(&buffer, _("server %s"), srv->servername);
-				break;
-			}
-
-		case OCLASS_USER_MAPPING:
-			{
-				HeapTuple	tup;
-				Oid			useid;
-				char	   *usename;
-
-				tup = SearchSysCache1(USERMAPPINGOID,
-									  ObjectIdGetDatum(object->objectId));
-				if (!HeapTupleIsValid(tup))
-					elog(ERROR, "cache lookup failed for user mapping %u",
-						 object->objectId);
-
-				useid = ((Form_pg_user_mapping) GETSTRUCT(tup))->umuser;
-
-				ReleaseSysCache(tup);
-
-				if (OidIsValid(useid))
-					usename = GetUserNameFromId(useid);
-				else
-					usename = "public";
-
-				appendStringInfo(&buffer, _("user mapping for %s"), usename);
-				break;
-			}
-
-		case OCLASS_DEFACL:
-			{
-				Relation	defaclrel;
-				ScanKeyData skey[1];
-				SysScanDesc rcscan;
-				HeapTuple	tup;
-				Form_pg_default_acl defacl;
-
-				defaclrel = heap_open(DefaultAclRelationId, AccessShareLock);
-
-				ScanKeyInit(&skey[0],
-							ObjectIdAttributeNumber,
-							BTEqualStrategyNumber, F_OIDEQ,
-							ObjectIdGetDatum(object->objectId));
-
-				rcscan = systable_beginscan(defaclrel, DefaultAclOidIndexId,
-											true, SnapshotNow, 1, skey);
-
-				tup = systable_getnext(rcscan);
-
-				if (!HeapTupleIsValid(tup))
-					elog(ERROR, "could not find tuple for default ACL %u",
-						 object->objectId);
-
-				defacl = (Form_pg_default_acl) GETSTRUCT(tup);
-
-				switch (defacl->defaclobjtype)
-				{
-					case DEFACLOBJ_RELATION:
-						appendStringInfo(&buffer,
-										 _("default privileges on new relations belonging to role %s"),
-									  GetUserNameFromId(defacl->defaclrole));
-						break;
-					case DEFACLOBJ_SEQUENCE:
-						appendStringInfo(&buffer,
-										 _("default privileges on new sequences belonging to role %s"),
-									  GetUserNameFromId(defacl->defaclrole));
-						break;
-					case DEFACLOBJ_FUNCTION:
-						appendStringInfo(&buffer,
-										 _("default privileges on new functions belonging to role %s"),
-									  GetUserNameFromId(defacl->defaclrole));
-						break;
-					default:
-						/* shouldn't get here */
-						appendStringInfo(&buffer,
-								_("default privileges belonging to role %s"),
-									  GetUserNameFromId(defacl->defaclrole));
-						break;
-				}
-
-				if (OidIsValid(defacl->defaclnamespace))
-				{
-					appendStringInfo(&buffer,
-									 _(" in schema %s"),
-								get_namespace_name(defacl->defaclnamespace));
-				}
-
-				systable_endscan(rcscan);
-				heap_close(defaclrel, AccessShareLock);
-				break;
-			}
-
-		case OCLASS_EXTENSION:
-			{
-				char	   *extname;
-
-				extname = get_extension_name(object->objectId);
-				if (!extname)
-					elog(ERROR, "cache lookup failed for extension %u",
-						 object->objectId);
-				appendStringInfo(&buffer, _("extension %s"), extname);
-				break;
-			}
-
-		case OCLASS_EXTPROTOCOL:
-			{
-				appendStringInfo(&buffer, _("protocol %s"),
-								 ExtProtocolGetNameByOid(object->objectId));
-				break;
-			}
-		case OCLASS_COMPRESSION:
-			{
-				elog(NOTICE, "NOT YET IMPLEMENTED");
-				break;
-			}
-
-		default:
-			appendStringInfo(&buffer, "unrecognized object %u %u %d",
-							 object->classId,
-							 object->objectId,
-							 object->objectSubId);
-			break;
-	}
-
-	return buffer.data;
-}
-
-/*
- * getObjectDescriptionOids: as above, except the object is specified by Oids
- */
-char *
-getObjectDescriptionOids(Oid classid, Oid objid)
-{
-	ObjectAddress address;
-
-	address.classId = classid;
-	address.objectId = objid;
-	address.objectSubId = 0;
-
-	return getObjectDescription(&address);
-}
-
-/*
- * subroutine for getObjectDescription: describe a relation
- */
-static void
-getRelationDescription(StringInfo buffer, Oid relid)
-{
-	HeapTuple	relTup;
-	Form_pg_class relForm;
-	char	   *nspname;
-	char	   *relname;
-
-	relTup = SearchSysCache1(RELOID,
-							 ObjectIdGetDatum(relid));
-	if (!HeapTupleIsValid(relTup))
-		elog(ERROR, "cache lookup failed for relation %u", relid);
-	relForm = (Form_pg_class) GETSTRUCT(relTup);
-
-	/* Qualify the name if not visible in search path */
-	if (RelationIsVisible(relid))
-		nspname = NULL;
-	else
-		nspname = get_namespace_name(relForm->relnamespace);
-
-	relname = quote_qualified_identifier(nspname, NameStr(relForm->relname));
-
-	switch (relForm->relkind)
-	{
-		case RELKIND_RELATION:
-			if(relForm->relstorage == RELSTORAGE_AOROWS)
-				appendStringInfo(buffer, _("append only table %s"), relname);
-            		else if (relForm->relstorage == RELSTORAGE_AOCOLS)
-				appendStringInfo(buffer, _("append only columnar table %s"), relname);
-            		else if (relForm->relstorage == RELSTORAGE_EXTERNAL)
-    				appendStringInfo(buffer, _("external table %s"), relname);
-			else
-				appendStringInfo(buffer, _("table %s"), relname);
-			break;
-		case RELKIND_INDEX:
-			appendStringInfo(buffer, _("index %s"),
-							 relname);
-			break;
-		case RELKIND_SEQUENCE:
-			appendStringInfo(buffer, _("sequence %s"),
-							 relname);
-			break;
-		case RELKIND_UNCATALOGED:
-			appendStringInfo(buffer, _("uncataloged table %s"),
-							 relname);
-			break;
-		case RELKIND_TOASTVALUE:
-			appendStringInfo(buffer, _("toast table %s"),
-							 relname);
-			break;
-		case RELKIND_AOSEGMENTS:
-			appendStringInfo(buffer, _("append only file segment listing %s"),
-							 relname);
-			break;
-		case RELKIND_AOBLOCKDIR:
-			appendStringInfo(buffer, _("append only file block directory %s"),
-							 relname);
-			break;
-		case RELKIND_AOVISIMAP:
-			appendStringInfo(buffer, _("append only file visibility map %s"),
-							 relname);
-			break;
-		case RELKIND_VIEW:
-			appendStringInfo(buffer, _("view %s"),
-							 relname);
-			break;
-		case RELKIND_COMPOSITE_TYPE:
-			appendStringInfo(buffer, _("composite type %s"),
-							 relname);
-			break;
-		case RELKIND_FOREIGN_TABLE:
-			appendStringInfo(buffer, _("foreign table %s"),
-							 relname);
-			break;
-		default:
-			/* shouldn't get here */
-			appendStringInfo(buffer, _("relation %s"),
-							 relname);
-			break;
-	}
-
-	ReleaseSysCache(relTup);
-}
-
-/*
- * subroutine for getObjectDescription: describe an operator family
- */
-static void
-getOpFamilyDescription(StringInfo buffer, Oid opfid)
-{
-	HeapTuple	opfTup;
-	Form_pg_opfamily opfForm;
-	HeapTuple	amTup;
-	Form_pg_am	amForm;
-	char	   *nspname;
-
-	opfTup = SearchSysCache1(OPFAMILYOID, ObjectIdGetDatum(opfid));
-	if (!HeapTupleIsValid(opfTup))
-		elog(ERROR, "cache lookup failed for opfamily %u", opfid);
-	opfForm = (Form_pg_opfamily) GETSTRUCT(opfTup);
-
-	amTup = SearchSysCache1(AMOID, ObjectIdGetDatum(opfForm->opfmethod));
-	if (!HeapTupleIsValid(amTup))
-		elog(ERROR, "cache lookup failed for access method %u",
-			 opfForm->opfmethod);
-	amForm = (Form_pg_am) GETSTRUCT(amTup);
-
-	/* Qualify the name if not visible in search path */
-	if (OpfamilyIsVisible(opfid))
-		nspname = NULL;
-	else
-		nspname = get_namespace_name(opfForm->opfnamespace);
-
-	appendStringInfo(buffer, _("operator family %s for access method %s"),
-					 quote_qualified_identifier(nspname,
-												NameStr(opfForm->opfname)),
-					 NameStr(amForm->amname));
-
-	ReleaseSysCache(amTup);
-	ReleaseSysCache(opfTup);
-}
-
-/*
- * SQL-level callable version of getObjectDescription
- */
-Datum
-pg_describe_object(PG_FUNCTION_ARGS)
-{
-	Oid			classid = PG_GETARG_OID(0);
-	Oid			objid = PG_GETARG_OID(1);
-	int32		subobjid = PG_GETARG_INT32(2);
-	char	   *description = NULL;
-	ObjectAddress address;
-
-	/* for "pinned" items in pg_depend, return null */
-	if (!OidIsValid(classid) && !OidIsValid(objid))
-		PG_RETURN_NULL();
-
-	address.classId = classid;
-	address.objectId = objid;
-	address.objectSubId = subobjid;
-
-	description = getObjectDescription(&address);
-	PG_RETURN_TEXT_P(cstring_to_text(description));
-=======
->>>>>>> e472b921
 }