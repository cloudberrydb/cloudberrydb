/*-------------------------------------------------------------------------
 *
 * outfuncs.c
 *	  Output functions for Postgres tree nodes.
 *
 * Portions Copyright (c) 2005-2010, Greenplum inc
 * Portions Copyright (c) 2012-Present Pivotal Software, Inc.
 * Portions Copyright (c) 1996-2009, PostgreSQL Global Development Group
 * Portions Copyright (c) 1994, Regents of the University of California
 *
 *
 * IDENTIFICATION
 *	  $PostgreSQL: pgsql/src/backend/nodes/outfuncs.c,v 1.360 2009/06/11 14:48:58 momjian Exp $
 *
 * NOTES
 *	  Every node type that can appear in stored rules' parsetrees *must*
 *	  have an output function defined here (as well as an input function
 *	  in readfuncs.c).	For use in debugging, we also provide output
 *	  functions for nodes that appear in raw parsetrees, path, and plan trees.
 *	  These nodes however need not have input functions.
 *
 *    N.B. Faster variants of these functions (producing illegible output)
 *         are supplied in outfast.c for use in Greenplum Database serialization.  The
 *         function in this file are intended to produce legible output.
 *
 *-------------------------------------------------------------------------
 */
#include "postgres.h"

#include <ctype.h>

#include "lib/stringinfo.h"
#include "nodes/plannodes.h"
#include "nodes/relation.h"
#include "utils/datum.h"
#include "cdb/cdbgang.h"


/*
 * outfuncs.c is compiled normally into outfuncs.o, but it's also
 * #included from outfast.c. When #included, outfast.c defines
 * COMPILING_BINARY_FUNCS, and provides replacements WRITE_* macros. See
 * comments at top of readfast.c.
 */
#ifndef COMPILING_BINARY_FUNCS

/*
 * Macros to simplify output of different kinds of fields.	Use these
 * wherever possible to reduce the chance for silly typos.	Note that these
 * hard-wire conventions about the names of the local variables in an Out
 * routine.
 */

/* Write the label for the node type */
#define WRITE_NODE_TYPE(nodelabel) \
	appendStringInfoLiteral(str, nodelabel)

/* Write an integer field (anything written as ":fldname %d") */
#define WRITE_INT_FIELD(fldname) \
	appendStringInfo(str, " :" CppAsString(fldname) " %d", node->fldname)

/* Write an unsigned integer field (anything written as ":fldname %u") */
#define WRITE_UINT_FIELD(fldname) \
	appendStringInfo(str, " :" CppAsString(fldname) " %u", node->fldname)

/* Write an uint64 field (anything written as ":fldname %u") */
#define WRITE_UINT64_FIELD(fldname) \
	appendStringInfo(str, " :" CppAsString(fldname) " " UINT64_FORMAT, node->fldname)

/* Write an OID field (don't hard-wire assumption that OID is same as uint) */
#define WRITE_OID_FIELD(fldname) \
	appendStringInfo(str, " :" CppAsString(fldname) " %u", node->fldname)

/* CDB: Write an OID field, renamed */
#define WRITE_OID_FIELD_AS(fldname, asname) \
	appendStringInfo(str, " :" CppAsString(asname) " %u", node->fldname)

/* Write a long-integer field */
#define WRITE_LONG_FIELD(fldname) \
	appendStringInfo(str, " :" CppAsString(fldname) " %ld", node->fldname)

/* Write a char field (ie, one ascii character) */
#define WRITE_CHAR_FIELD(fldname) \
	if ( node->fldname == '\\' ) \
		appendStringInfo(str, " :" CppAsString(fldname) " \\\\"); \
	else if ( isprint(node->fldname) ) \
		appendStringInfo(str, " :" CppAsString(fldname) " %c", node->fldname); \
	else \
		appendStringInfo(str, " :" CppAsString(fldname) " %03u", (unsigned)node->fldname)


/* Write an enumerated-type field as an integer code */
#define WRITE_ENUM_FIELD(fldname, enumtype) \
	appendStringInfo(str, " :" CppAsString(fldname) " %d", \
					 (int) node->fldname)

/* Write a float field --- caller must give format to define precision */
#define WRITE_FLOAT_FIELD(fldname,format) \
	appendStringInfo(str, " :" CppAsString(fldname) " " format, node->fldname)

/* Write a boolean field */
#define WRITE_BOOL_FIELD(fldname) \
	appendStringInfo(str, " :" CppAsString(fldname) " %s", \
					 booltostr(node->fldname))

/* Write a character-string (possibly NULL) field */
#define WRITE_STRING_FIELD(fldname) \
	(appendStringInfo(str, " :" CppAsString(fldname) " "), \
	 _outToken(str, node->fldname))

/* Write a parse location field (actually same as INT case) */
#define WRITE_LOCATION_FIELD(fldname) \
	appendStringInfo(str, " :" CppAsString(fldname) " %d", node->fldname)

/* Write a Node field */
#define WRITE_NODE_FIELD(fldname) \
	(appendStringInfo(str, " :" CppAsString(fldname) " "), \
	 _outNode(str, node->fldname))

/* CDB: Write a Node field, renamed */
#define WRITE_NODE_FIELD_AS(fldname, asname) \
	(appendStringInfo(str, " :" CppAsString(asname) " "), \
	 _outNode(str, node->fldname))

/* Write a bitmapset field */
#define WRITE_BITMAPSET_FIELD(fldname) \
	(appendStringInfo(str, " :" CppAsString(fldname) " "), \
	 _outBitmapset(str, node->fldname))

/* Write a bytea field */
#define WRITE_BYTEA_FIELD(fldname) \
	(_outDatum(str, PointerGetDatum(node->fldname), -1, false))

/* Write a dummy field -- value not displayable or copyable */
#define WRITE_DUMMY_FIELD(fldname) \
	(appendStringInfo(str, " :" CppAsString(fldname) " "), \
	 _outToken(str, NULL))

#define booltostr(x)  ((x) ? "true" : "false")

static void _outNode(StringInfo str, void *obj);

/*
 * _outToken
 *	  Convert an ordinary string (eg, an identifier) into a form that
 *	  will be decoded back to a plain token by read.c's functions.
 *
 *	  If a null or empty string is given, it is encoded as "<>".
 */
static void
_outToken(StringInfo str, const char *s)
{
	if (s == NULL || *s == '\0')
	{
		appendStringInfoLiteral(str, "<>");
		return;
	}

	/*
	 * Look for characters or patterns that are treated specially by read.c
	 * (either in pg_strtok() or in nodeRead()), and therefore need a
	 * protective backslash.
	 */
	/* These characters only need to be quoted at the start of the string */
	if (*s == '<' ||
		*s == '\"' ||
		isdigit((unsigned char) *s) ||
		((*s == '+' || *s == '-') &&
		 (isdigit((unsigned char) s[1]) || s[1] == '.')))
		appendStringInfoChar(str, '\\');
	while (*s)
	{
		/* These chars must be backslashed anywhere in the string */
		if (*s == ' ' || *s == '\n' || *s == '\t' ||
			*s == '(' || *s == ')' || *s == '{' || *s == '}' ||
			*s == '\\')
			appendStringInfoChar(str, '\\');
		appendStringInfoChar(str, *s++);
	}
}

static void
_outList(StringInfo str, List *node)
{
	ListCell   *lc;

	appendStringInfoChar(str, '(');

	if (IsA(node, IntList))
		appendStringInfoChar(str, 'i');
	else if (IsA(node, OidList))
		appendStringInfoChar(str, 'o');

	foreach(lc, node)
	{
		/*
		 * For the sake of backward compatibility, we emit a slightly
		 * different whitespace format for lists of nodes vs. other types of
		 * lists. XXX: is this necessary?
		 */
		if (IsA(node, List))
		{
			_outNode(str, lfirst(lc));
			if (lnext(lc))
				appendStringInfoChar(str, ' ');
		}
		else if (IsA(node, IntList))
			appendStringInfo(str, " %d", lfirst_int(lc));
		else if (IsA(node, OidList))
			appendStringInfo(str, " %u", lfirst_oid(lc));
		else
			elog(ERROR, "unrecognized list node type: %d",
				 (int) node->type);
	}

	appendStringInfoChar(str, ')');
}

/*
 * _outBitmapset -
 *	   converts a bitmap set of integers
 *
 * Note: the output format is "(b int int ...)", similar to an integer List.
 */
static void
_outBitmapset(StringInfo str, Bitmapset *bms)
{
	Bitmapset  *tmpset;
	int			x;

	appendStringInfoChar(str, '(');
	appendStringInfoChar(str, 'b');
	tmpset = bms_copy(bms);
	while ((x = bms_first_member(tmpset)) >= 0)
		appendStringInfo(str, " %d", x);
	bms_free(tmpset);
	appendStringInfoChar(str, ')');
}

/*
 * Print the value of a Datum given its type.
 */
static void
_outDatum(StringInfo str, Datum value, int typlen, bool typbyval)
{
	Size		length,
				i;
	char	   *s;

	length = datumGetSize(value, typbyval, typlen);

	if (typbyval)
	{
		s = (char *) (&value);
		appendStringInfo(str, "%u [ ", (unsigned int) length);
		for (i = 0; i < (Size) sizeof(Datum); i++)
			appendStringInfo(str, "%d ", (int) (s[i]));
		appendStringInfoChar(str, ']');
	}
	else
	{
		s = (char *) DatumGetPointer(value);
		if (!PointerIsValid(s))
			appendStringInfoLiteral(str, "0 [ ]");
		else
		{
			appendStringInfo(str, "%u [ ", (unsigned int) length);
			for (i = 0; i < length; i++)
				appendStringInfo(str, "%d ", (int) (s[i]));
			appendStringInfoChar(str, ']');
		}
	}
}

#endif /* COMPILING_BINARY_FUNCS */

static void _outPlanInfo(StringInfo str, Plan *node);
static void outLogicalIndexInfo(StringInfo str, LogicalIndexInfo *node);

/*
 *	Stuff from plannodes.h
 */

#ifndef COMPILING_BINARY_FUNCS
static void
_outPlannedStmt(StringInfo str, PlannedStmt *node)
{
	WRITE_NODE_TYPE("PLANNEDSTMT");

	WRITE_ENUM_FIELD(commandType, CmdType);
	WRITE_ENUM_FIELD(planGen, PlanGenerator);
	WRITE_BOOL_FIELD(canSetTag);
	WRITE_BOOL_FIELD(transientPlan);
	WRITE_BOOL_FIELD(oneoffPlan);
	WRITE_BOOL_FIELD(simplyUpdatable);
	WRITE_NODE_FIELD(planTree);
	WRITE_NODE_FIELD(rtable);
	WRITE_NODE_FIELD(resultRelations);
	WRITE_NODE_FIELD(utilityStmt);
	WRITE_NODE_FIELD(intoClause);
	WRITE_NODE_FIELD(subplans);
	WRITE_BITMAPSET_FIELD(rewindPlanIDs);
	WRITE_NODE_FIELD(returningLists);

	WRITE_NODE_FIELD(result_partitions);
	WRITE_NODE_FIELD(result_aosegnos);
	WRITE_NODE_FIELD(queryPartOids);
	WRITE_NODE_FIELD(queryPartsMetadata);
	WRITE_NODE_FIELD(numSelectorsPerScanId);
	WRITE_NODE_FIELD(rowMarks);
	WRITE_NODE_FIELD(relationOids);
	WRITE_NODE_FIELD(invalItems);
	WRITE_INT_FIELD(nParamExec);
	WRITE_INT_FIELD(nMotionNodes);
	WRITE_INT_FIELD(nInitPlans);

	/* Don't serialize policy */

	WRITE_UINT64_FIELD(query_mem);
}
#endif /* COMPILING_BINARY_FUNCS */

static void
_outQueryDispatchDesc(StringInfo str, QueryDispatchDesc *node)
{
	WRITE_NODE_TYPE("QUERYDISPATCHDESC");

	WRITE_STRING_FIELD(intoTableSpaceName);
	WRITE_NODE_FIELD(oidAssignments);
	WRITE_NODE_FIELD(sliceTable);
	WRITE_NODE_FIELD(cursorPositions);
	WRITE_BOOL_FIELD(validate_reloptions);
}

static void
_outOidAssignment(StringInfo str, OidAssignment *node)
{
	WRITE_NODE_TYPE("OIDASSIGNMENT");

	WRITE_OID_FIELD(catalog);
	WRITE_STRING_FIELD(objname);
	WRITE_OID_FIELD(namespaceOid);
	WRITE_OID_FIELD(keyOid1);
	WRITE_OID_FIELD(keyOid2);
	WRITE_OID_FIELD(oid);
}

#ifndef COMPILING_BINARY_FUNCS
/*
 * print the basic stuff of all nodes that inherit from Plan
 */
static void
_outPlanInfo(StringInfo str, Plan *node)
{
	WRITE_INT_FIELD(plan_node_id);

	WRITE_FLOAT_FIELD(startup_cost, "%.2f");
	WRITE_FLOAT_FIELD(total_cost, "%.2f");
	WRITE_FLOAT_FIELD(plan_rows, "%.0f");
	WRITE_INT_FIELD(plan_width);

	WRITE_NODE_FIELD(targetlist);
	WRITE_NODE_FIELD(qual);

	WRITE_BITMAPSET_FIELD(extParam);
	WRITE_BITMAPSET_FIELD(allParam);

	WRITE_NODE_FIELD(flow);
	WRITE_ENUM_FIELD(dispatch, DispatchMethod);
	WRITE_INT_FIELD(nMotionNodes);
	WRITE_INT_FIELD(nInitPlans);
	WRITE_NODE_FIELD(sliceTable);

	WRITE_NODE_FIELD(lefttree);
	WRITE_NODE_FIELD(righttree);
	WRITE_NODE_FIELD(initPlan);

	WRITE_UINT64_FIELD(operatorMemKB);
}
#endif /* COMPILING_BINARY_FUNCS */

/*
 * print the basic stuff of all nodes that inherit from Scan
 */
static void
_outScanInfo(StringInfo str, Scan *node)
{
	_outPlanInfo(str, (Plan *) node);

	WRITE_UINT_FIELD(scanrelid);

	WRITE_INT_FIELD(partIndex);
	WRITE_INT_FIELD(partIndexPrintable);
}

/*
 * print the basic stuff of all nodes that inherit from Join
 */
static void
_outJoinPlanInfo(StringInfo str, Join *node)
{
	_outPlanInfo(str, (Plan *) node);

	WRITE_BOOL_FIELD(prefetch_inner);

	WRITE_ENUM_FIELD(jointype, JoinType);
	WRITE_NODE_FIELD(joinqual);
}

static void
_outPlan(StringInfo str, Plan *node)
{
	WRITE_NODE_TYPE("PLAN");

	_outPlanInfo(str, (Plan *) node);
}

static void
_outResult(StringInfo str, Result *node)
{
	WRITE_NODE_TYPE("RESULT");

	_outPlanInfo(str, (Plan *) node);

	WRITE_NODE_FIELD(resconstantqual);

	WRITE_BOOL_FIELD(hashFilter);
	WRITE_NODE_FIELD(hashList);
}

static void
_outRepeat(StringInfo str, Repeat *node)
{
	WRITE_NODE_TYPE("REPEAT");

	_outPlanInfo(str, (Plan *) node);

	WRITE_NODE_FIELD(repeatCountExpr);
	WRITE_UINT64_FIELD(grouping);
}

static void
_outAppend(StringInfo str, Append *node)
{
	WRITE_NODE_TYPE("APPEND");

	_outPlanInfo(str, (Plan *) node);

	WRITE_NODE_FIELD(appendplans);
	WRITE_BOOL_FIELD(isTarget);
	WRITE_BOOL_FIELD(isZapped);
}

static void
_outSequence(StringInfo str, Sequence *node)
{
	WRITE_NODE_TYPE("SEQUENCE");
	_outPlanInfo(str, (Plan *)node);
	WRITE_NODE_FIELD(subplans);
}

#ifndef COMPILING_BINARY_FUNCS
static void
_outRecursiveUnion(StringInfo str, RecursiveUnion *node)
{
	int			i;

	WRITE_NODE_TYPE("RECURSIVEUNION");

	_outPlanInfo(str, (Plan *) node);

	WRITE_INT_FIELD(wtParam);
	WRITE_INT_FIELD(numCols);

	appendStringInfo(str, " :dupColIdx");
	for (i = 0; i < node->numCols; i++)
		appendStringInfo(str, " %d", node->dupColIdx[i]);

	appendStringInfo(str, " :dupOperators");
	for (i = 0; i < node->numCols; i++)
		appendStringInfo(str, " %u", node->dupOperators[i]);

	WRITE_LONG_FIELD(numGroups);
}
#endif /* COMPILING_BINARY_FUNCS */

static void
_outBitmapAnd(StringInfo str, BitmapAnd *node)
{
	WRITE_NODE_TYPE("BITMAPAND");

	_outPlanInfo(str, (Plan *) node);

	WRITE_NODE_FIELD(bitmapplans);
}

static void
_outBitmapOr(StringInfo str, BitmapOr *node)
{
	WRITE_NODE_TYPE("BITMAPOR");

	_outPlanInfo(str, (Plan *) node);

	WRITE_NODE_FIELD(bitmapplans);
}

static void
_outScan(StringInfo str, Scan *node)
{
	WRITE_NODE_TYPE("SCAN");

	_outScanInfo(str, (Scan *) node);
}

static void
_outSeqScan(StringInfo str, SeqScan *node)
{
	WRITE_NODE_TYPE("SEQSCAN");

	_outScanInfo(str, (Scan *) node);
}

static void
_outAppendOnlyScan(StringInfo str, AppendOnlyScan *node)
{
	WRITE_NODE_TYPE("APPENDONLYSCAN");

	_outScanInfo(str, (Scan *) node);
}

static void
_outAOCSScan(StringInfo str, AOCSScan *node)
{
	WRITE_NODE_TYPE("AOCSSCAN");

	_outScanInfo(str, (Scan *) node);
}

static void
_outTableScan(StringInfo str, TableScan *node)
{
	WRITE_NODE_TYPE("TABLESCAN");
	_outScanInfo(str, (Scan *)node);
}

static void
_outDynamicTableScan(StringInfo str, DynamicTableScan *node)
{
	WRITE_NODE_TYPE("DYNAMICTABLESCAN");
	_outScanInfo(str, (Scan *)node);
	WRITE_INT_FIELD(partIndex);
	WRITE_INT_FIELD(partIndexPrintable);
}

static void
_outExternalScan(StringInfo str, ExternalScan *node)
{
	WRITE_NODE_TYPE("EXTERNALSCAN");

	_outScanInfo(str, (Scan *) node);

	WRITE_NODE_FIELD(uriList);
	WRITE_NODE_FIELD(fmtOpts);
	WRITE_CHAR_FIELD(fmtType);
	WRITE_BOOL_FIELD(isMasterOnly);
	WRITE_INT_FIELD(rejLimit);
	WRITE_BOOL_FIELD(rejLimitInRows);
	WRITE_OID_FIELD(fmterrtbl);
	WRITE_INT_FIELD(encoding);
	WRITE_INT_FIELD(scancounter);
}

#ifndef COMPILING_BINARY_FUNCS
static void
outLogicalIndexInfo(StringInfo str, LogicalIndexInfo *node)
{
	WRITE_OID_FIELD(logicalIndexOid);
	WRITE_INT_FIELD(nColumns);
	appendStringInfoLiteral(str, " :indexKeys");
	for (int i = 0; i < node->nColumns; i++)
	{
		appendStringInfo(str, " %d", node->indexKeys[i]);
	}
	WRITE_NODE_FIELD(indPred);
	WRITE_NODE_FIELD(indExprs);
	WRITE_BOOL_FIELD(indIsUnique);
	WRITE_ENUM_FIELD(indType, LogicalIndexType);
	WRITE_NODE_FIELD(partCons);
	WRITE_NODE_FIELD(defaultLevels);
}
#endif /* COMPILING_BINARY_FUNCS */

static void
outIndexScanFields(StringInfo str, IndexScan *node)
{
	_outScanInfo(str, (Scan *) node);

	WRITE_OID_FIELD(indexid);
	WRITE_NODE_FIELD(indexqual);
	WRITE_NODE_FIELD(indexqualorig);
	WRITE_ENUM_FIELD(indexorderdir, ScanDirection);
}

static void
_outIndexScan(StringInfo str, IndexScan *node)
{
	WRITE_NODE_TYPE("INDEXSCAN");

	outIndexScanFields(str, node);
}

static void
_outDynamicIndexScan(StringInfo str, DynamicIndexScan *node)
{
	WRITE_NODE_TYPE("DYNAMICINDEXSCAN");

	outIndexScanFields(str, &node->indexscan);
	outLogicalIndexInfo(str, node->logicalIndexInfo);
}

static void
_outBitmapIndexScanFields(StringInfo str, BitmapIndexScan *node)
{
	_outScanInfo(str, (Scan *) node);

	WRITE_OID_FIELD(indexid);
	WRITE_NODE_FIELD(indexqual);
	WRITE_NODE_FIELD(indexqualorig);
}

static void
_outBitmapIndexScan(StringInfo str, BitmapIndexScan *node)
{
	WRITE_NODE_TYPE("BITMAPINDEXSCAN");

	_outBitmapIndexScanFields(str, node);
}


static void
_outDynamicBitmapIndexScan(StringInfo str, DynamicBitmapIndexScan *node)
{
	WRITE_NODE_TYPE("DYNAMICBITMAPINDEXSCAN");

	_outBitmapIndexScanFields(str, &node->biscan);
	outLogicalIndexInfo(str, node->logicalIndexInfo);
}

static void
_outBitmapHeapScan(StringInfo str, BitmapHeapScan *node)
{
	WRITE_NODE_TYPE("BITMAPHEAPSCAN");

	_outScanInfo(str, (Scan *) node);

	WRITE_NODE_FIELD(bitmapqualorig);
}

static void
_outBitmapAppendOnlyScan(StringInfo str, BitmapAppendOnlyScan *node)
{
	WRITE_NODE_TYPE("BITMAPAPPENDONLYSCAN");

	_outScanInfo(str, (Scan *) node);

	WRITE_NODE_FIELD(bitmapqualorig);
	WRITE_BOOL_FIELD(isAORow);
}

static void
_outBitmapTableScan(StringInfo str, BitmapTableScan *node)
{
	WRITE_NODE_TYPE("BITMAPTABLESCAN");

	_outScanInfo(str, (Scan *) node);

	WRITE_NODE_FIELD(bitmapqualorig);
}

static void
_outTidScan(StringInfo str, TidScan *node)
{
	WRITE_NODE_TYPE("TIDSCAN");

	_outScanInfo(str, (Scan *) node);

	WRITE_NODE_FIELD(tidquals);
}

#ifndef COMPILING_BINARY_FUNCS
static void
_outSubqueryScan(StringInfo str, SubqueryScan *node)
{
	WRITE_NODE_TYPE("SUBQUERYSCAN");

	_outScanInfo(str, (Scan *) node);

	WRITE_NODE_FIELD(subplan);
	WRITE_NODE_FIELD(subrtable); /* debugging convenience */
}
#endif /* COMPILING_BINARY_FUNCS */

static void
_outFunctionScan(StringInfo str, FunctionScan *node)
{
	WRITE_NODE_TYPE("FUNCTIONSCAN");

	_outScanInfo(str, (Scan *) node);

	WRITE_NODE_FIELD(funcexpr);
	WRITE_NODE_FIELD(funccolnames);
	WRITE_NODE_FIELD(funccoltypes);
	WRITE_NODE_FIELD(funccoltypmods);
}

static void
_outValuesScan(StringInfo str, ValuesScan *node)
{
	WRITE_NODE_TYPE("VALUESSCAN");

	_outScanInfo(str, (Scan *) node);

	WRITE_NODE_FIELD(values_lists);
}

static void
_outCteScan(StringInfo str, CteScan *node)
{
	WRITE_NODE_TYPE("CTESCAN");

	_outScanInfo(str, (Scan *) node);

	WRITE_INT_FIELD(ctePlanId);
	WRITE_INT_FIELD(cteParam);
}

static void
_outWorkTableScan(StringInfo str, WorkTableScan *node)
{
	WRITE_NODE_TYPE("WORKTABLESCAN");

	_outScanInfo(str, (Scan *) node);

	WRITE_INT_FIELD(wtParam);
}

static void
_outJoin(StringInfo str, Join *node)
{
	WRITE_NODE_TYPE("JOIN");

	_outJoinPlanInfo(str, (Join *) node);
}

static void
_outNestLoop(StringInfo str, NestLoop *node)
{
	WRITE_NODE_TYPE("NESTLOOP");

	_outJoinPlanInfo(str, (Join *) node);

	WRITE_BOOL_FIELD(shared_outer);
	WRITE_BOOL_FIELD(singleton_outer); /*CDB-OLAP*/
}

#ifndef COMPILING_BINARY_FUNCS
static void
_outMergeJoin(StringInfo str, MergeJoin *node)
{
	int			numCols;
	int			i;

	WRITE_NODE_TYPE("MERGEJOIN");

	_outJoinPlanInfo(str, (Join *) node);

	WRITE_NODE_FIELD(mergeclauses);

	numCols = list_length(node->mergeclauses);

	appendStringInfo(str, " :mergeFamilies");
	for (i = 0; i < numCols; i++)
		appendStringInfo(str, " %u", node->mergeFamilies[i]);

	appendStringInfo(str, " :mergeStrategies");
	for (i = 0; i < numCols; i++)
		appendStringInfo(str, " %d", node->mergeStrategies[i]);

	appendStringInfo(str, " :mergeNullsFirst");
	for (i = 0; i < numCols; i++)
		appendStringInfo(str, " %d", (int) node->mergeNullsFirst[i]);

	WRITE_BOOL_FIELD(unique_outer);
}
#endif /* COMPILING_BINARY_FUNCS */

static void
_outHashJoin(StringInfo str, HashJoin *node)
{
	WRITE_NODE_TYPE("HASHJOIN");

	_outJoinPlanInfo(str, (Join *) node);

	WRITE_NODE_FIELD(hashclauses);
	WRITE_NODE_FIELD(hashqualclauses);
}

#ifndef COMPILING_BINARY_FUNCS
static void
_outAgg(StringInfo str, Agg *node)
{
	int			i;

	WRITE_NODE_TYPE("AGG");

	_outPlanInfo(str, (Plan *) node);

	WRITE_ENUM_FIELD(aggstrategy, AggStrategy);
	WRITE_INT_FIELD(numCols);

	appendStringInfo(str, " :grpColIdx");
	for (i = 0; i < node->numCols; i++)
		appendStringInfo(str, " %d", node->grpColIdx[i]);

	appendStringInfo(str, " :grpOperators");
	for (i = 0; i < node->numCols; i++)
		appendStringInfo(str, " %u", node->grpOperators[i]);

	WRITE_LONG_FIELD(numGroups);
	WRITE_INT_FIELD(transSpace);
	WRITE_INT_FIELD(numNullCols);
	WRITE_UINT64_FIELD(inputGrouping);
	WRITE_UINT64_FIELD(grouping);
	WRITE_BOOL_FIELD(inputHasGrouping);
	WRITE_INT_FIELD(rollupGSTimes);
	WRITE_BOOL_FIELD(lastAgg);
	WRITE_BOOL_FIELD(streaming);
}
#endif /* COMPILING_BINARY_FUNCS */

#ifndef COMPILING_BINARY_FUNCS
static void
_outWindowAgg(StringInfo str, WindowAgg *node)
{
	int			i;

	WRITE_NODE_TYPE("WINDOWAGG");

	_outPlanInfo(str, (Plan *) node);

	WRITE_UINT_FIELD(winref);
	WRITE_INT_FIELD(partNumCols);

	appendStringInfoLiteral(str, " :partColIdx");
	for (i = 0; i < node->partNumCols; i++)
		appendStringInfo(str, " %d", node->partColIdx[i]);

	appendStringInfoLiteral(str, " :partOperators");
	for (i = 0; i < node->partNumCols; i++)
		appendStringInfo(str, " %u", node->partOperators[i]);

	WRITE_INT_FIELD(ordNumCols);

<<<<<<< HEAD
	appendStringInfoString(str, " :ordColIdx");
=======
	appendStringInfo(str, " :ordColIdx");
>>>>>>> 4d53a2f9
	for (i = 0; i < node->ordNumCols; i++)
		appendStringInfo(str, " %d", node->ordColIdx[i]);

	appendStringInfoString(str, " :ordOperations");
	for (i = 0; i < node->ordNumCols; i++)
		appendStringInfo(str, " %u", node->ordOperators[i]);

	WRITE_INT_FIELD(firstOrderCol);
	WRITE_OID_FIELD(firstOrderCmpOperator);
	WRITE_BOOL_FIELD(firstOrderNullsFirst);

	WRITE_INT_FIELD(frameOptions);
	WRITE_NODE_FIELD(startOffset);
	WRITE_NODE_FIELD(endOffset);
}
#endif /* COMPILING_BINARY_FUNCS */

static void
_outTableFunctionScan(StringInfo str, TableFunctionScan *node)
{
	WRITE_NODE_TYPE("TABLEFUNCTIONSCAN");

	_outScanInfo(str, (Scan *) node);
}

static void
_outMaterial(StringInfo str, Material *node)
{
	WRITE_NODE_TYPE("MATERIAL");

    WRITE_BOOL_FIELD(cdb_strict);

	WRITE_ENUM_FIELD(share_type, ShareType);
	WRITE_INT_FIELD(share_id);
	WRITE_INT_FIELD(driver_slice);
	WRITE_INT_FIELD(nsharer);
	WRITE_INT_FIELD(nsharer_xslice);

	_outPlanInfo(str, (Plan *) node);
}

static void
_outShareInputScan(StringInfo str, ShareInputScan *node)
{
	WRITE_NODE_TYPE("SHAREINPUTSCAN");

	WRITE_ENUM_FIELD(share_type, ShareType);
	WRITE_INT_FIELD(share_id);
	WRITE_INT_FIELD(driver_slice);

	_outPlanInfo(str, (Plan *) node);
}

#ifndef COMPILING_BINARY_FUNCS
static void
_outSort(StringInfo str, Sort *node)
{
	int			i;

	WRITE_NODE_TYPE("SORT");

	_outPlanInfo(str, (Plan *) node);

	WRITE_INT_FIELD(numCols);

	appendStringInfoLiteral(str, " :sortColIdx");
	for (i = 0; i < node->numCols; i++)
		appendStringInfo(str, " %d", node->sortColIdx[i]);

	appendStringInfoLiteral(str, " :sortOperators");
	for (i = 0; i < node->numCols; i++)
		appendStringInfo(str, " %u", node->sortOperators[i]);

	appendStringInfo(str, " :nullsFirst");
	for (i = 0; i < node->numCols; i++)
		appendStringInfo(str, " %s", booltostr(node->nullsFirst[i]));

	/* CDB */
    WRITE_BOOL_FIELD(noduplicates);

	WRITE_ENUM_FIELD(share_type, ShareType);
	WRITE_INT_FIELD(share_id);
	WRITE_INT_FIELD(driver_slice);
	WRITE_INT_FIELD(nsharer);
	WRITE_INT_FIELD(nsharer_xslice);
}
#endif /* COMPILING_BINARY_FUNCS */

#ifndef COMPILING_BINARY_FUNCS
static void
_outUnique(StringInfo str, Unique *node)
{
	int			i;

	WRITE_NODE_TYPE("UNIQUE");

	_outPlanInfo(str, (Plan *) node);

	WRITE_INT_FIELD(numCols);

	appendStringInfoLiteral(str, " :uniqColIdx");
	for (i = 0; i < node->numCols; i++)
		appendStringInfo(str, " %d", node->uniqColIdx[i]);

	appendStringInfo(str, " :uniqOperators");
	for (i = 0; i < node->numCols; i++)
		appendStringInfo(str, " %u", node->uniqOperators[i]);
}
#endif /* COMPILING_BINARY_FUNCS */

static void
_outHash(StringInfo str, Hash *node)
{
	WRITE_NODE_TYPE("HASH");

	_outPlanInfo(str, (Plan *) node);
<<<<<<< HEAD
	WRITE_BOOL_FIELD(rescannable);          /*CDB*/
=======

	WRITE_OID_FIELD(skewTable);
	WRITE_INT_FIELD(skewColumn);
	WRITE_OID_FIELD(skewColType);
	WRITE_INT_FIELD(skewColTypmod);
>>>>>>> 4d53a2f9
}

#ifndef COMPILING_BINARY_FUNCS
static void
_outSetOp(StringInfo str, SetOp *node)
{
	int			i;

	WRITE_NODE_TYPE("SETOP");

	_outPlanInfo(str, (Plan *) node);

	WRITE_ENUM_FIELD(cmd, SetOpCmd);
	WRITE_ENUM_FIELD(strategy, SetOpStrategy);
	WRITE_INT_FIELD(numCols);

	appendStringInfoLiteral(str, " :dupColIdx");
	for (i = 0; i < node->numCols; i++)
		appendStringInfo(str, " %d", node->dupColIdx[i]);

	appendStringInfo(str, " :dupOperators");
	for (i = 0; i < node->numCols; i++)
		appendStringInfo(str, " %u", node->dupOperators[i]);

	WRITE_INT_FIELD(flagColIdx);
	WRITE_INT_FIELD(firstFlag);
	WRITE_LONG_FIELD(numGroups);
}
#endif /* COMPILING_BINARY_FUNCS */

static void
_outLimit(StringInfo str, Limit *node)
{
	WRITE_NODE_TYPE("LIMIT");

	_outPlanInfo(str, (Plan *) node);

	WRITE_NODE_FIELD(limitOffset);
	WRITE_NODE_FIELD(limitCount);
}

#ifndef COMPILING_BINARY_FUNCS
static void
_outPlanInvalItem(StringInfo str, PlanInvalItem *node)
{
	WRITE_NODE_TYPE("PLANINVALITEM");

	WRITE_INT_FIELD(cacheId);
	appendStringInfo(str, " :tupleId (%u,%u)",
					 ItemPointerGetBlockNumber(&node->tupleId),
					 ItemPointerGetOffsetNumber(&node->tupleId));
}
#endif /* COMPILING_BINARY_FUNCS */

#ifndef COMPILING_BINARY_FUNCS
static void
_outMotion(StringInfo str, Motion *node)
{
	int i;

	WRITE_NODE_TYPE("MOTION");

	WRITE_INT_FIELD(motionID);
	WRITE_ENUM_FIELD(motionType, MotionType);

	WRITE_BOOL_FIELD(sendSorted);

	WRITE_NODE_FIELD(hashExpr);
	WRITE_NODE_FIELD(hashDataTypes);

	WRITE_INT_FIELD(numOutputSegs);
	appendStringInfoLiteral(str, " :outputSegIdx");
	for (i = 0; i < node->numOutputSegs; i++)
		appendStringInfo(str, " %d", node->outputSegIdx[i]);

	WRITE_INT_FIELD(numSortCols);
	appendStringInfoLiteral(str, " :sortColIdx");
	for (i = 0; i < node->numSortCols; i++)
		appendStringInfo(str, " %d", node->sortColIdx[i]);

	appendStringInfoLiteral(str, " :sortOperators");
	for (i = 0; i < node->numSortCols; i++)
		appendStringInfo(str, " %u", node->sortOperators[i]);

	WRITE_INT_FIELD(segidColIdx);

	_outPlanInfo(str, (Plan *) node);
}
#endif /* COMPILING_BINARY_FUNCS */

/*
 * _outDML
 */
static void
_outDML(StringInfo str, DML *node)
{
	WRITE_NODE_TYPE("DML");

	WRITE_UINT_FIELD(scanrelid);
	WRITE_INT_FIELD(actionColIdx);
	WRITE_INT_FIELD(ctidColIdx);
	WRITE_INT_FIELD(tupleoidColIdx);

	_outPlanInfo(str, (Plan *) node);
}

/*
 * _outSplitUpdate
 */
static void
_outSplitUpdate(StringInfo str, SplitUpdate *node)
{
	WRITE_NODE_TYPE("SplitUpdate");

	WRITE_INT_FIELD(actionColIdx);
	WRITE_INT_FIELD(ctidColIdx);
	WRITE_INT_FIELD(tupleoidColIdx);
	WRITE_NODE_FIELD(insertColIdx);
	WRITE_NODE_FIELD(deleteColIdx);

	_outPlanInfo(str, (Plan *) node);
}

/*
 * _outRowTrigger
 */
static void
_outRowTrigger(StringInfo str, RowTrigger *node)
{
	WRITE_NODE_TYPE("RowTrigger");

	WRITE_INT_FIELD(relid);
	WRITE_INT_FIELD(eventFlags);
	WRITE_NODE_FIELD(oldValuesColIdx);
	WRITE_NODE_FIELD(newValuesColIdx);

	_outPlanInfo(str, (Plan *) node);
}

/*
 * _outAssertOp
 */
static void
_outAssertOp(StringInfo str, AssertOp *node)
{
	WRITE_NODE_TYPE("AssertOp");

	WRITE_NODE_FIELD(errmessage);
	WRITE_INT_FIELD(errcode);

	_outPlanInfo(str, (Plan *) node);
}

/*
 * _outPartitionSelector
 */
static void
_outPartitionSelector(StringInfo str, PartitionSelector *node)
{
	WRITE_NODE_TYPE("PartitionSelector");

	WRITE_INT_FIELD(relid);
	WRITE_INT_FIELD(nLevels);
	WRITE_INT_FIELD(scanId);
	WRITE_INT_FIELD(selectorId);
	WRITE_NODE_FIELD(levelEqExpressions);
	WRITE_NODE_FIELD(levelExpressions);
	WRITE_NODE_FIELD(residualPredicate);
	WRITE_NODE_FIELD(propagationExpression);
	WRITE_NODE_FIELD(printablePredicate);
	WRITE_BOOL_FIELD(staticSelection);
	WRITE_NODE_FIELD(staticPartOids);
	WRITE_NODE_FIELD(staticScanIds);
	WRITE_NODE_FIELD(partTabTargetlist);

	_outPlanInfo(str, (Plan *) node);
}

/*****************************************************************************
 *
 *	Stuff from primnodes.h.
 *
 *****************************************************************************/

static void
_outAlias(StringInfo str, Alias *node)
{
	WRITE_NODE_TYPE("ALIAS");

	WRITE_STRING_FIELD(aliasname);
	WRITE_NODE_FIELD(colnames);
}

static void
_outRangeVar(StringInfo str, RangeVar *node)
{
	WRITE_NODE_TYPE("RANGEVAR");

	/*
	 * we deliberately ignore catalogname here, since it is presently not
	 * semantically meaningful
	 */
	WRITE_STRING_FIELD(schemaname);
	WRITE_STRING_FIELD(relname);
	WRITE_ENUM_FIELD(inhOpt, InhOption);
	WRITE_BOOL_FIELD(istemp);
	WRITE_NODE_FIELD(alias);
	WRITE_LOCATION_FIELD(location);
}

static void
_outIntoClause(StringInfo str, IntoClause *node)
{
	WRITE_NODE_TYPE("INTOCLAUSE");

	WRITE_NODE_FIELD(rel);
	WRITE_NODE_FIELD(colNames);
	WRITE_NODE_FIELD(options);
	WRITE_ENUM_FIELD(onCommit, OnCommitAction);
	WRITE_STRING_FIELD(tableSpaceName);
}

static void
_outVar(StringInfo str, Var *node)
{
	WRITE_NODE_TYPE("VAR");

	WRITE_UINT_FIELD(varno);
	WRITE_INT_FIELD(varattno);
	WRITE_OID_FIELD(vartype);
	WRITE_INT_FIELD(vartypmod);
	WRITE_UINT_FIELD(varlevelsup);
	WRITE_UINT_FIELD(varnoold);
	WRITE_INT_FIELD(varoattno);
	WRITE_LOCATION_FIELD(location);
}

#ifndef COMPILING_BINARY_FUNCS
static void
_outConst(StringInfo str, Const *node)
{
	WRITE_NODE_TYPE("CONST");

	WRITE_OID_FIELD(consttype);
	WRITE_INT_FIELD(consttypmod);
	WRITE_INT_FIELD(constlen);
	WRITE_BOOL_FIELD(constbyval);
	WRITE_BOOL_FIELD(constisnull);
	WRITE_LOCATION_FIELD(location);

	appendStringInfoLiteral(str, " :constvalue ");
	if (node->constisnull)
		appendStringInfoLiteral(str, "<>");
	else
		_outDatum(str, node->constvalue, node->constlen, node->constbyval);
}
#endif /* COMPILING_BINARY_FUNCS */

static void
_outParam(StringInfo str, Param *node)
{
	WRITE_NODE_TYPE("PARAM");

	WRITE_ENUM_FIELD(paramkind, ParamKind);
	WRITE_INT_FIELD(paramid);
	WRITE_OID_FIELD(paramtype);
	WRITE_INT_FIELD(paramtypmod);
	WRITE_LOCATION_FIELD(location);
}

static void
_outAggref(StringInfo str, Aggref *node)
{
	WRITE_NODE_TYPE("AGGREF");

	WRITE_OID_FIELD(aggfnoid);
	WRITE_OID_FIELD(aggtype);
	WRITE_NODE_FIELD(aggdirectargs);
	WRITE_NODE_FIELD(args);
	WRITE_NODE_FIELD(aggorder);
	WRITE_NODE_FIELD(aggdistinct);
	WRITE_NODE_FIELD(aggfilter);
	WRITE_BOOL_FIELD(aggstar);
	WRITE_BOOL_FIELD(aggvariadic);
	WRITE_CHAR_FIELD(aggkind);
	WRITE_ENUM_FIELD(aggstage, AggStage);
	WRITE_UINT_FIELD(agglevelsup);
	WRITE_LOCATION_FIELD(location);
}

static void
_outWindowFunc(StringInfo str, WindowFunc *node)
{
	WRITE_NODE_TYPE("WINDOWFUNC");

	WRITE_OID_FIELD(winfnoid);
	WRITE_OID_FIELD(wintype);
	WRITE_NODE_FIELD(args);
	WRITE_NODE_FIELD(aggfilter);
	WRITE_UINT_FIELD(winref);
	WRITE_BOOL_FIELD(winstar);
	WRITE_BOOL_FIELD(winagg);
	WRITE_BOOL_FIELD(windistinct);
	WRITE_UINT_FIELD(winindex);
	WRITE_ENUM_FIELD(winstage, WinStage);
	WRITE_LOCATION_FIELD(location);
}

static void
_outArrayRef(StringInfo str, ArrayRef *node)
{
	WRITE_NODE_TYPE("ARRAYREF");

	WRITE_OID_FIELD(refarraytype);
	WRITE_OID_FIELD(refelemtype);
	WRITE_INT_FIELD(reftypmod);
	WRITE_NODE_FIELD(refupperindexpr);
	WRITE_NODE_FIELD(reflowerindexpr);
	WRITE_NODE_FIELD(refexpr);
	WRITE_NODE_FIELD(refassgnexpr);
}

static void
_outFuncExpr(StringInfo str, FuncExpr *node)
{
	WRITE_NODE_TYPE("FUNCEXPR");

	WRITE_OID_FIELD(funcid);
	WRITE_OID_FIELD(funcresulttype);
	WRITE_BOOL_FIELD(funcretset);
	WRITE_BOOL_FIELD(funcvariadic);
	WRITE_ENUM_FIELD(funcformat, CoercionForm);
	WRITE_NODE_FIELD(args);
	WRITE_BOOL_FIELD(is_tablefunc);  /* GPDB */
	WRITE_LOCATION_FIELD(location);
}

static void
_outOpExpr(StringInfo str, OpExpr *node)
{
	WRITE_NODE_TYPE("OPEXPR");

	WRITE_OID_FIELD(opno);
	WRITE_OID_FIELD(opfuncid);
	WRITE_OID_FIELD(opresulttype);
	WRITE_BOOL_FIELD(opretset);
	WRITE_NODE_FIELD(args);
	WRITE_LOCATION_FIELD(location);
}

static void
_outDistinctExpr(StringInfo str, DistinctExpr *node)
{
	WRITE_NODE_TYPE("DISTINCTEXPR");

	WRITE_OID_FIELD(opno);
	WRITE_OID_FIELD(opfuncid);
	WRITE_OID_FIELD(opresulttype);
	WRITE_BOOL_FIELD(opretset);
	WRITE_NODE_FIELD(args);
	WRITE_LOCATION_FIELD(location);
}

static void
_outScalarArrayOpExpr(StringInfo str, ScalarArrayOpExpr *node)
{
	WRITE_NODE_TYPE("SCALARARRAYOPEXPR");

	WRITE_OID_FIELD(opno);
	WRITE_OID_FIELD(opfuncid);
	WRITE_BOOL_FIELD(useOr);
	WRITE_NODE_FIELD(args);
	WRITE_LOCATION_FIELD(location);
}

#ifndef COMPILING_BINARY_FUNCS
static void
_outBoolExpr(StringInfo str, BoolExpr *node)
{
	char	   *opstr = NULL;

	WRITE_NODE_TYPE("BOOLEXPR");

	/* do-it-yourself enum representation */
	switch (node->boolop)
	{
		case AND_EXPR:
			opstr = "and";
			break;
		case OR_EXPR:
			opstr = "or";
			break;
		case NOT_EXPR:
			opstr = "not";
			break;
	}
	appendStringInfoLiteral(str, " :boolop ");
	_outToken(str, opstr);

	WRITE_NODE_FIELD(args);
	WRITE_LOCATION_FIELD(location);
}
#endif /* COMPILING_BINARY_FUNCS */

static void
_outSubLink(StringInfo str, SubLink *node)
{
	WRITE_NODE_TYPE("SUBLINK");

	WRITE_ENUM_FIELD(subLinkType, SubLinkType);
	WRITE_NODE_FIELD(testexpr);
	WRITE_NODE_FIELD(operName);
	WRITE_NODE_FIELD(subselect);
	WRITE_LOCATION_FIELD(location);
}

static void
_outSubPlan(StringInfo str, SubPlan *node)
{
	WRITE_NODE_TYPE("SUBPLAN");

    WRITE_INT_FIELD(qDispSliceId);  /*CDB*/
	WRITE_ENUM_FIELD(subLinkType, SubLinkType);
	WRITE_NODE_FIELD(testexpr);
	WRITE_NODE_FIELD(paramIds);
	WRITE_INT_FIELD(plan_id);
	WRITE_STRING_FIELD(plan_name);
	WRITE_OID_FIELD(firstColType);
	WRITE_INT_FIELD(firstColTypmod);
	WRITE_BOOL_FIELD(useHashTable);
	WRITE_BOOL_FIELD(unknownEqFalse);
	WRITE_BOOL_FIELD(is_initplan); /*CDB*/
	WRITE_BOOL_FIELD(is_multirow); /*CDB*/
	WRITE_NODE_FIELD(setParam);
	WRITE_NODE_FIELD(parParam);
	WRITE_NODE_FIELD(args);
	WRITE_NODE_FIELD(extParam);
	WRITE_FLOAT_FIELD(startup_cost, "%.2f");
	WRITE_FLOAT_FIELD(per_call_cost, "%.2f");
}

static void
_outAlternativeSubPlan(StringInfo str, AlternativeSubPlan *node)
{
	WRITE_NODE_TYPE("ALTERNATIVESUBPLAN");

	WRITE_NODE_FIELD(subplans);
}

static void
_outFieldSelect(StringInfo str, FieldSelect *node)
{
	WRITE_NODE_TYPE("FIELDSELECT");

	WRITE_NODE_FIELD(arg);
	WRITE_INT_FIELD(fieldnum);
	WRITE_OID_FIELD(resulttype);
	WRITE_INT_FIELD(resulttypmod);
}

static void
_outFieldStore(StringInfo str, FieldStore *node)
{
	WRITE_NODE_TYPE("FIELDSTORE");

	WRITE_NODE_FIELD(arg);
	WRITE_NODE_FIELD(newvals);
	WRITE_NODE_FIELD(fieldnums);
	WRITE_OID_FIELD(resulttype);
}

static void
_outRelabelType(StringInfo str, RelabelType *node)
{
	WRITE_NODE_TYPE("RELABELTYPE");

	WRITE_NODE_FIELD(arg);
	WRITE_OID_FIELD(resulttype);
	WRITE_INT_FIELD(resulttypmod);
	WRITE_ENUM_FIELD(relabelformat, CoercionForm);
	WRITE_LOCATION_FIELD(location);
}

static void
_outCoerceViaIO(StringInfo str, CoerceViaIO *node)
{
	WRITE_NODE_TYPE("COERCEVIAIO");

	WRITE_NODE_FIELD(arg);
	WRITE_OID_FIELD(resulttype);
	WRITE_ENUM_FIELD(coerceformat, CoercionForm);
	WRITE_LOCATION_FIELD(location);
}

static void
_outArrayCoerceExpr(StringInfo str, ArrayCoerceExpr *node)
{
	WRITE_NODE_TYPE("ARRAYCOERCEEXPR");

	WRITE_NODE_FIELD(arg);
	WRITE_OID_FIELD(elemfuncid);
	WRITE_OID_FIELD(resulttype);
	WRITE_INT_FIELD(resulttypmod);
	WRITE_BOOL_FIELD(isExplicit);
	WRITE_ENUM_FIELD(coerceformat, CoercionForm);
	WRITE_LOCATION_FIELD(location);
}

static void
_outConvertRowtypeExpr(StringInfo str, ConvertRowtypeExpr *node)
{
	WRITE_NODE_TYPE("CONVERTROWTYPEEXPR");

	WRITE_NODE_FIELD(arg);
	WRITE_OID_FIELD(resulttype);
	WRITE_ENUM_FIELD(convertformat, CoercionForm);
	WRITE_LOCATION_FIELD(location);
}

static void
_outCaseExpr(StringInfo str, CaseExpr *node)
{
	WRITE_NODE_TYPE("CASE");

	WRITE_OID_FIELD(casetype);
	WRITE_NODE_FIELD(arg);
	WRITE_NODE_FIELD(args);
	WRITE_NODE_FIELD(defresult);
	WRITE_LOCATION_FIELD(location);
}

static void
_outCaseWhen(StringInfo str, CaseWhen *node)
{
	WRITE_NODE_TYPE("WHEN");

	WRITE_NODE_FIELD(expr);
	WRITE_NODE_FIELD(result);
	WRITE_LOCATION_FIELD(location);
}

static void
_outCaseTestExpr(StringInfo str, CaseTestExpr *node)
{
	WRITE_NODE_TYPE("CASETESTEXPR");

	WRITE_OID_FIELD(typeId);
	WRITE_INT_FIELD(typeMod);
}

static void
_outArrayExpr(StringInfo str, ArrayExpr *node)
{
	WRITE_NODE_TYPE("ARRAY");

	WRITE_OID_FIELD(array_typeid);
	WRITE_OID_FIELD(element_typeid);
	WRITE_NODE_FIELD(elements);
	WRITE_BOOL_FIELD(multidims);
	WRITE_LOCATION_FIELD(location);
}

static void
_outRowExpr(StringInfo str, RowExpr *node)
{
	WRITE_NODE_TYPE("ROW");

	WRITE_NODE_FIELD(args);
	WRITE_OID_FIELD(row_typeid);
	WRITE_ENUM_FIELD(row_format, CoercionForm);
	WRITE_NODE_FIELD(colnames);
	WRITE_LOCATION_FIELD(location);
}

static void
_outRowCompareExpr(StringInfo str, RowCompareExpr *node)
{
	WRITE_NODE_TYPE("ROWCOMPARE");

	WRITE_ENUM_FIELD(rctype, RowCompareType);
	WRITE_NODE_FIELD(opnos);
	WRITE_NODE_FIELD(opfamilies);
	WRITE_NODE_FIELD(largs);
	WRITE_NODE_FIELD(rargs);
}

static void
_outCoalesceExpr(StringInfo str, CoalesceExpr *node)
{
	WRITE_NODE_TYPE("COALESCE");

	WRITE_OID_FIELD(coalescetype);
	WRITE_NODE_FIELD(args);
	WRITE_LOCATION_FIELD(location);
}

static void
_outMinMaxExpr(StringInfo str, MinMaxExpr *node)
{
	WRITE_NODE_TYPE("MINMAX");

	WRITE_OID_FIELD(minmaxtype);
	WRITE_ENUM_FIELD(op, MinMaxOp);
	WRITE_NODE_FIELD(args);
	WRITE_LOCATION_FIELD(location);
}

static void
_outXmlExpr(StringInfo str, XmlExpr *node)
{
	WRITE_NODE_TYPE("XMLEXPR");

	WRITE_ENUM_FIELD(op, XmlExprOp);
	WRITE_STRING_FIELD(name);
	WRITE_NODE_FIELD(named_args);
	WRITE_NODE_FIELD(arg_names);
	WRITE_NODE_FIELD(args);
	WRITE_ENUM_FIELD(xmloption, XmlOptionType);
	WRITE_OID_FIELD(type);
	WRITE_INT_FIELD(typmod);
	WRITE_LOCATION_FIELD(location);
}

static void
_outNullIfExpr(StringInfo str, NullIfExpr *node)
{
	WRITE_NODE_TYPE("NULLIFEXPR");

	WRITE_OID_FIELD(opno);
	WRITE_OID_FIELD(opfuncid);
	WRITE_OID_FIELD(opresulttype);
	WRITE_BOOL_FIELD(opretset);
	WRITE_NODE_FIELD(args);
	WRITE_LOCATION_FIELD(location);
}

static void
_outNullTest(StringInfo str, NullTest *node)
{
	WRITE_NODE_TYPE("NULLTEST");

	WRITE_NODE_FIELD(arg);
	WRITE_ENUM_FIELD(nulltesttype, NullTestType);
}

static void
_outBooleanTest(StringInfo str, BooleanTest *node)
{
	WRITE_NODE_TYPE("BOOLEANTEST");

	WRITE_NODE_FIELD(arg);
	WRITE_ENUM_FIELD(booltesttype, BoolTestType);
}

static void
_outCoerceToDomain(StringInfo str, CoerceToDomain *node)
{
	WRITE_NODE_TYPE("COERCETODOMAIN");

	WRITE_NODE_FIELD(arg);
	WRITE_OID_FIELD(resulttype);
	WRITE_INT_FIELD(resulttypmod);
	WRITE_ENUM_FIELD(coercionformat, CoercionForm);
	WRITE_LOCATION_FIELD(location);
}

static void
_outCoerceToDomainValue(StringInfo str, CoerceToDomainValue *node)
{
	WRITE_NODE_TYPE("COERCETODOMAINVALUE");

	WRITE_OID_FIELD(typeId);
	WRITE_INT_FIELD(typeMod);
	WRITE_LOCATION_FIELD(location);
}

static void
_outSetToDefault(StringInfo str, SetToDefault *node)
{
	WRITE_NODE_TYPE("SETTODEFAULT");

	WRITE_OID_FIELD(typeId);
	WRITE_INT_FIELD(typeMod);
	WRITE_LOCATION_FIELD(location);
}

#ifndef COMPILING_BINARY_FUNCS
static void
_outCurrentOfExpr(StringInfo str, CurrentOfExpr *node)
{
	WRITE_NODE_TYPE("CURRENTOFEXPR");

	WRITE_INT_FIELD(cvarno);
	WRITE_STRING_FIELD(cursor_name);
	WRITE_INT_FIELD(cursor_param);
	WRITE_OID_FIELD(target_relid);

	/* some attributes omitted as they're bound only just before executor dispatch */
}
#endif /* COMPILING_BINARY_FUNCS */

static void
_outTargetEntry(StringInfo str, TargetEntry *node)
{
	WRITE_NODE_TYPE("TARGETENTRY");

	WRITE_NODE_FIELD(expr);
	WRITE_INT_FIELD(resno);
	WRITE_STRING_FIELD(resname);
	WRITE_UINT_FIELD(ressortgroupref);
	WRITE_OID_FIELD(resorigtbl);
	WRITE_INT_FIELD(resorigcol);
	WRITE_BOOL_FIELD(resjunk);
}

static void
_outRangeTblRef(StringInfo str, RangeTblRef *node)
{
	WRITE_NODE_TYPE("RANGETBLREF");

	WRITE_INT_FIELD(rtindex);
}

#ifndef COMPILING_BINARY_FUNCS
static void
_outJoinExpr(StringInfo str, JoinExpr *node)
{
	WRITE_NODE_TYPE("JOINEXPR");

	WRITE_ENUM_FIELD(jointype, JoinType);
	WRITE_BOOL_FIELD(isNatural);
	WRITE_NODE_FIELD(larg);
	WRITE_NODE_FIELD(rarg);
	WRITE_NODE_FIELD_AS(usingClause, using);    /*CDB*/
	WRITE_NODE_FIELD(quals);
	WRITE_NODE_FIELD(alias);
	WRITE_INT_FIELD(rtindex);
}
#endif /* COMPILING_BINARY_FUNCS */

static void
_outFromExpr(StringInfo str, FromExpr *node)
{
	WRITE_NODE_TYPE("FROMEXPR");

	WRITE_NODE_FIELD(fromlist);
	WRITE_NODE_FIELD(quals);
}

static void
_outFlow(StringInfo str, Flow *node)
{
	WRITE_NODE_TYPE("FLOW");

	WRITE_ENUM_FIELD(flotype, FlowType);
	WRITE_ENUM_FIELD(req_move, Movement);
	WRITE_ENUM_FIELD(locustype, CdbLocusType);
	WRITE_INT_FIELD(segindex);

	WRITE_NODE_FIELD(hashExpr);

	WRITE_NODE_FIELD(flow_before_req_move);
}

/*****************************************************************************
 *
 *	Stuff from cdbpathlocus.h.
 *
 *****************************************************************************/

/*
 * _outCdbPathLocus
 */
static void
_outCdbPathLocus(StringInfo str, CdbPathLocus *node)
{
    WRITE_ENUM_FIELD(locustype, CdbLocusType);
    WRITE_NODE_FIELD(partkey_h);
    WRITE_NODE_FIELD(partkey_oj);
}                               /* _outCdbPathLocus */


/*****************************************************************************
 *
 *	Stuff from relation.h.
 *
 *****************************************************************************/

/*
 * print the basic stuff of all nodes that inherit from Path
 *
 * Note we do NOT print the parent, else we'd be in infinite recursion
 */
static void
_outPathInfo(StringInfo str, Path *node)
{
	WRITE_ENUM_FIELD(pathtype, NodeTag);
	WRITE_FLOAT_FIELD(startup_cost, "%.2f");
	WRITE_FLOAT_FIELD(total_cost, "%.2f");
    WRITE_NODE_FIELD(parent);
    _outCdbPathLocus(str, &node->locus);
	WRITE_NODE_FIELD(pathkeys);
}

/*
 * print the basic stuff of all nodes that inherit from JoinPath
 */
static void
_outJoinPathInfo(StringInfo str, JoinPath *node)
{
	_outPathInfo(str, (Path *) node);

	WRITE_ENUM_FIELD(jointype, JoinType);
	WRITE_NODE_FIELD(outerjoinpath);
	WRITE_NODE_FIELD(innerjoinpath);
	WRITE_NODE_FIELD(joinrestrictinfo);
}

static void
_outPath(StringInfo str, Path *node)
{
	WRITE_NODE_TYPE("PATH");

	_outPathInfo(str, (Path *) node);
}

static void
_outIndexPath(StringInfo str, IndexPath *node)
{
	WRITE_NODE_TYPE("INDEXPATH");

	_outPathInfo(str, (Path *) node);

	WRITE_NODE_FIELD(indexinfo);
	WRITE_NODE_FIELD(indexclauses);
	WRITE_NODE_FIELD(indexquals);
	WRITE_BOOL_FIELD(isjoininner);
	WRITE_ENUM_FIELD(indexscandir, ScanDirection);
	WRITE_FLOAT_FIELD(indextotalcost, "%.2f");
	WRITE_FLOAT_FIELD(indexselectivity, "%.4f");
	WRITE_FLOAT_FIELD(rows, "%.0f");
    WRITE_INT_FIELD(num_leading_eq);
}

static void
_outBitmapHeapPath(StringInfo str, BitmapHeapPath *node)
{
	WRITE_NODE_TYPE("BITMAPHEAPPATH");

	_outPathInfo(str, (Path *) node);

	WRITE_NODE_FIELD(bitmapqual);
	WRITE_BOOL_FIELD(isjoininner);
	WRITE_FLOAT_FIELD(rows, "%.0f");
}

static void
_outBitmapAppendOnlyPath(StringInfo str, BitmapAppendOnlyPath *node)
{
	WRITE_NODE_TYPE("BITMAPAPPENDONLYPATH");

	_outPathInfo(str, (Path *) node);

	WRITE_NODE_FIELD(bitmapqual);
	WRITE_BOOL_FIELD(isjoininner);
	WRITE_FLOAT_FIELD(rows, "%.0f");
	WRITE_BOOL_FIELD(isAORow);
}

static void
_outBitmapAndPath(StringInfo str, BitmapAndPath *node)
{
	WRITE_NODE_TYPE("BITMAPANDPATH");

	_outPathInfo(str, (Path *) node);

	WRITE_NODE_FIELD(bitmapquals);
	WRITE_FLOAT_FIELD(bitmapselectivity, "%.4f");
}

static void
_outBitmapOrPath(StringInfo str, BitmapOrPath *node)
{
	WRITE_NODE_TYPE("BITMAPORPATH");

	_outPathInfo(str, (Path *) node);

	WRITE_NODE_FIELD(bitmapquals);
	WRITE_FLOAT_FIELD(bitmapselectivity, "%.4f");
}

static void
_outTidPath(StringInfo str, TidPath *node)
{
	WRITE_NODE_TYPE("TIDPATH");

	_outPathInfo(str, (Path *) node);

	WRITE_NODE_FIELD(tidquals);
}

static void
_outAppendPath(StringInfo str, AppendPath *node)
{
	WRITE_NODE_TYPE("APPENDPATH");

	_outPathInfo(str, (Path *) node);

	WRITE_NODE_FIELD(subpaths);
}

static void
_outAppendOnlyPath(StringInfo str, AppendOnlyPath *node)
{
	WRITE_NODE_TYPE("APPENDONLYPATH");

	_outPathInfo(str, (Path *) node);
}

static void
_outAOCSPath(StringInfo str, AOCSPath *node)
{
	WRITE_NODE_TYPE("APPENDONLYPATH");

	_outPathInfo(str, (Path *) node);
}

static void
_outResultPath(StringInfo str, ResultPath *node)
{
	WRITE_NODE_TYPE("RESULTPATH");

	_outPathInfo(str, (Path *) node);

	WRITE_NODE_FIELD(quals);
}

static void
_outMaterialPath(StringInfo str, MaterialPath *node)
{
	WRITE_NODE_TYPE("MATERIALPATH");

	_outPathInfo(str, (Path *) node);
    WRITE_BOOL_FIELD(cdb_strict);

	WRITE_NODE_FIELD(subpath);
}

static void
_outUniquePath(StringInfo str, UniquePath *node)
{
	WRITE_NODE_TYPE("UNIQUEPATH");

	_outPathInfo(str, (Path *) node);
	WRITE_ENUM_FIELD(umethod, UniquePathMethod);
	WRITE_NODE_FIELD(in_operators);
	WRITE_NODE_FIELD(uniq_exprs);
	WRITE_FLOAT_FIELD(rows, "%.0f");
    WRITE_BOOL_FIELD(must_repartition);                 /*CDB*/
    WRITE_BITMAPSET_FIELD(distinct_on_rowid_relids);    /*CDB*/
	WRITE_NODE_FIELD(distinct_on_exprs);                /*CDB*/

	WRITE_NODE_FIELD(subpath);
}

static void
_outNestPath(StringInfo str, NestPath *node)
{
	WRITE_NODE_TYPE("NESTPATH");

	_outJoinPathInfo(str, (JoinPath *) node);
}

static void
_outMergePath(StringInfo str, MergePath *node)
{
	WRITE_NODE_TYPE("MERGEPATH");

	_outJoinPathInfo(str, (JoinPath *) node);

	WRITE_NODE_FIELD(path_mergeclauses);
	WRITE_NODE_FIELD(outersortkeys);
	WRITE_NODE_FIELD(innersortkeys);
}

static void
_outHashPath(StringInfo str, HashPath *node)
{
	WRITE_NODE_TYPE("HASHPATH");

	_outJoinPathInfo(str, (JoinPath *) node);

	WRITE_NODE_FIELD(path_hashclauses);
	WRITE_INT_FIELD(num_batches);
}

static void
_outCdbMotionPath(StringInfo str, CdbMotionPath *node)
{
    WRITE_NODE_TYPE("MOTIONPATH");

    _outPathInfo(str, &node->path);

    WRITE_NODE_FIELD(subpath);
}

#ifndef COMPILING_BINARY_FUNCS
static void
_outPlannerGlobal(StringInfo str, PlannerGlobal *node)
{
	WRITE_NODE_TYPE("PLANNERGLOBAL");

	/* NB: this isn't a complete set of fields */
	WRITE_NODE_FIELD(paramlist);
	WRITE_NODE_FIELD(subplans);
	WRITE_NODE_FIELD(subrtables);
	WRITE_BITMAPSET_FIELD(rewindPlanIDs);
	WRITE_NODE_FIELD(finalrtable);
	WRITE_NODE_FIELD(relationOids);
	WRITE_NODE_FIELD(invalItems);
	WRITE_UINT_FIELD(lastPHId);
	WRITE_BOOL_FIELD(transientPlan);
	WRITE_BOOL_FIELD(oneoffPlan);
	WRITE_NODE_FIELD(share.motStack);
	WRITE_NODE_FIELD(share.qdShares);
	WRITE_NODE_FIELD(share.qdSlices);
	WRITE_INT_FIELD(share.nextPlanId);
}
#endif /* COMPILING_BINARY_FUNCS */

static void
_outPlannerInfo(StringInfo str, PlannerInfo *node)
{
	WRITE_NODE_TYPE("PLANNERINFO");

	/* NB: this isn't a complete set of fields */
	WRITE_NODE_FIELD(parse);
	WRITE_NODE_FIELD(glob);
	WRITE_UINT_FIELD(query_level);
	WRITE_NODE_FIELD(join_rel_list);
	WRITE_NODE_FIELD(resultRelations);
	WRITE_NODE_FIELD(returningLists);
	WRITE_NODE_FIELD(init_plans);
	WRITE_NODE_FIELD(cte_plan_ids);
	WRITE_NODE_FIELD(eq_classes);
	WRITE_NODE_FIELD(canon_pathkeys);
	WRITE_NODE_FIELD(left_join_clauses);
	WRITE_NODE_FIELD(right_join_clauses);
	WRITE_NODE_FIELD(full_join_clauses);
	WRITE_NODE_FIELD(join_info_list);
	WRITE_NODE_FIELD(append_rel_list);
	WRITE_NODE_FIELD(placeholder_list);
	WRITE_NODE_FIELD(query_pathkeys);
	WRITE_NODE_FIELD(group_pathkeys);
	WRITE_NODE_FIELD(distinct_pathkeys);
	WRITE_NODE_FIELD(sort_pathkeys);
	WRITE_FLOAT_FIELD(total_table_pages, "%.0f");
	WRITE_FLOAT_FIELD(tuple_fraction, "%.4f");
	WRITE_BOOL_FIELD(hasJoinRTEs);
	WRITE_BOOL_FIELD(hasHavingQual);
	WRITE_BOOL_FIELD(hasPseudoConstantQuals);
	WRITE_BOOL_FIELD(hasRecursion);
	WRITE_INT_FIELD(wt_param_id);
}

static void
_outRelOptInfo(StringInfo str, RelOptInfo *node)
{
	WRITE_NODE_TYPE("RELOPTINFO");

	/* NB: this isn't a complete set of fields */
	WRITE_ENUM_FIELD(reloptkind, RelOptKind);
	WRITE_BITMAPSET_FIELD(relids);
	WRITE_FLOAT_FIELD(rows, "%.0f");
	WRITE_INT_FIELD(width);
	WRITE_NODE_FIELD(reltargetlist);
	/* Skip writing Path ptrs to avoid endless recursion */
	/* WRITE_NODE_FIELD(pathlist);              */
	/* WRITE_NODE_FIELD(cheapest_startup_path); */
	/* WRITE_NODE_FIELD(cheapest_total_path);   */
	WRITE_NODE_FIELD(dedup_info);
	WRITE_UINT_FIELD(relid);
	WRITE_ENUM_FIELD(rtekind, RTEKind);
	WRITE_INT_FIELD(min_attr);
	WRITE_INT_FIELD(max_attr);
	WRITE_NODE_FIELD(indexlist);
	WRITE_UINT_FIELD(pages);
	WRITE_FLOAT_FIELD(tuples, "%.0f");
	WRITE_NODE_FIELD(subplan);
	/* no output function for ExtTableEntry */
	WRITE_NODE_FIELD(subrtable);
	WRITE_NODE_FIELD(baserestrictinfo);
	WRITE_NODE_FIELD(joininfo);
	WRITE_BOOL_FIELD(has_eclass_joins);
	WRITE_BITMAPSET_FIELD(index_outer_relids);
	/* Skip writing Path ptrs to avoid endless recursion */
	/* WRITE_NODE_FIELD(index_inner_paths);     */
}

#ifndef COMPILING_BINARY_FUNCS
static void
_outIndexOptInfo(StringInfo str, IndexOptInfo *node)
{
    int i;

	WRITE_NODE_TYPE("INDEXOPTINFO");

	/* NB: this isn't a complete set of fields */
	WRITE_OID_FIELD(indexoid);
	/* Do NOT print rel field, else infinite recursion */
	WRITE_UINT_FIELD(pages);
	WRITE_FLOAT_FIELD(tuples, "%.0f");
	WRITE_INT_FIELD(ncolumns);

	appendStringInfoLiteral(str, " :opfamily");
	for (i = 0; i < node->ncolumns; i++)
		appendStringInfo(str, " %u", node->opfamily[i]);

	appendStringInfoLiteral(str, " :indexkeys");
	for (i = 0; i < node->ncolumns; i++)
		appendStringInfo(str, " %d", node->indexkeys[i]);

	appendStringInfoLiteral(str, " :fwdsortop");
	for (i = 0; i < node->ncolumns; i++)
		appendStringInfo(str, " %u", node->fwdsortop[i]);

	appendStringInfoLiteral(str, " :revsortop");
	for (i = 0; i < node->ncolumns; i++)
		appendStringInfo(str, " %u", node->revsortop[i]);

	WRITE_BOOL_FIELD(nulls_first);

    WRITE_OID_FIELD(relam);
	WRITE_OID_FIELD(amcostestimate);
	WRITE_NODE_FIELD(indexprs);
	WRITE_NODE_FIELD(indpred);
	WRITE_BOOL_FIELD(predOK);
	WRITE_BOOL_FIELD(unique);
	WRITE_BOOL_FIELD(amoptionalkey);
	WRITE_BOOL_FIELD(cdb_default_stats_used);
}
#endif /* COMPILING_BINARY_FUNCS */

#ifndef COMPILING_BINARY_FUNCS
static void
_outCdbRelColumnInfo(StringInfo str, CdbRelColumnInfo *node)
{
	WRITE_NODE_TYPE("CdbRelColumnInfo");

    WRITE_INT_FIELD(pseudoattno);
    WRITE_INT_FIELD(targetresno);
	WRITE_INT_FIELD(attr_width);
	WRITE_BITMAPSET_FIELD(where_needed);
    WRITE_STRING_FIELD(colname);
	WRITE_NODE_FIELD(defexpr);
}
#endif /* COMPILING_BINARY_FUNCS */

static void
_outCdbRelDedupInfo(StringInfo str, CdbRelDedupInfo *node)
{
	WRITE_NODE_TYPE("CdbRelDedupInfo");

	WRITE_BITMAPSET_FIELD(prejoin_dedup_subqrelids);
	WRITE_BITMAPSET_FIELD(spent_subqrelids);
	WRITE_BOOL_FIELD(try_postjoin_dedup);
	WRITE_BOOL_FIELD(no_more_subqueries);
	WRITE_NODE_FIELD(join_unique_ininfo);
	/* Skip writing Path ptrs to avoid endless recursion */
	/* WRITE_NODE_FIELD(later_dedup_pathlist);  */
	/* WRITE_NODE_FIELD(cheapest_startup_path); */
	/* WRITE_NODE_FIELD(cheapest_total_path);   */
}

#ifndef COMPILING_BINARY_FUNCS
static void
_outEquivalenceClass(StringInfo str, EquivalenceClass *node)
{
	/*
	 * To simplify reading, we just chase up to the topmost merged EC and
	 * print that, without bothering to show the merge-ees separately.
	 */
	while (node->ec_merged)
		node = node->ec_merged;

	WRITE_NODE_TYPE("EQUIVALENCECLASS");

	WRITE_NODE_FIELD(ec_opfamilies);
	WRITE_NODE_FIELD(ec_members);
	WRITE_NODE_FIELD(ec_sources);
	WRITE_NODE_FIELD(ec_derives);
	WRITE_BITMAPSET_FIELD(ec_relids);
	WRITE_BOOL_FIELD(ec_has_const);
	WRITE_BOOL_FIELD(ec_has_volatile);
	WRITE_BOOL_FIELD(ec_below_outer_join);
	WRITE_BOOL_FIELD(ec_broken);
	WRITE_UINT_FIELD(ec_sortref);
}
#endif /* COMPILING_BINARY_FUNCS */

#ifndef COMPILING_BINARY_FUNCS
static void
_outEquivalenceMember(StringInfo str, EquivalenceMember *node)
{
	WRITE_NODE_TYPE("EQUIVALENCEMEMBER");

	WRITE_NODE_FIELD(em_expr);
	WRITE_BITMAPSET_FIELD(em_relids);
	WRITE_BITMAPSET_FIELD(em_nullable_relids);
	WRITE_BOOL_FIELD(em_is_const);
	WRITE_BOOL_FIELD(em_is_child);
	WRITE_OID_FIELD(em_datatype);
}
#endif /* COMPILING_BINARY_FUNCS */

static void
_outPathKey(StringInfo str, PathKey *node)
{
	WRITE_NODE_TYPE("PATHKEY");

	WRITE_NODE_FIELD(pk_eclass);
	WRITE_OID_FIELD(pk_opfamily);
	WRITE_INT_FIELD(pk_strategy);
	WRITE_BOOL_FIELD(pk_nulls_first);
}

static void
_outRestrictInfo(StringInfo str, RestrictInfo *node)
{
	WRITE_NODE_TYPE("RESTRICTINFO");

	/* NB: this isn't a complete set of fields */
	WRITE_NODE_FIELD(clause);
	WRITE_BOOL_FIELD(is_pushed_down);
	WRITE_BOOL_FIELD(outerjoin_delayed);
	WRITE_BOOL_FIELD(can_join);
	WRITE_BOOL_FIELD(pseudoconstant);
	WRITE_BITMAPSET_FIELD(clause_relids);
	WRITE_BITMAPSET_FIELD(required_relids);
	WRITE_BITMAPSET_FIELD(nullable_relids);
	WRITE_BITMAPSET_FIELD(left_relids);
	WRITE_BITMAPSET_FIELD(right_relids);
	WRITE_NODE_FIELD(orclause);
	/* don't write parent_ec, leads to infinite recursion in plan tree dump */
	WRITE_FLOAT_FIELD(norm_selec, "%.4f");
	WRITE_FLOAT_FIELD(outer_selec, "%.4f");
	WRITE_NODE_FIELD(mergeopfamilies);
	/* don't write left_ec, leads to infinite recursion in plan tree dump */
	/* don't write right_ec, leads to infinite recursion in plan tree dump */
	WRITE_NODE_FIELD(left_em);
	WRITE_NODE_FIELD(right_em);
	WRITE_BOOL_FIELD(outer_is_left);
	WRITE_OID_FIELD(hashjoinoperator);
}

static void
_outInnerIndexscanInfo(StringInfo str, InnerIndexscanInfo *node)
{
	WRITE_NODE_TYPE("INNERINDEXSCANINFO");
	WRITE_BITMAPSET_FIELD(other_relids);
	WRITE_BOOL_FIELD(isouterjoin);
	WRITE_NODE_FIELD(cheapest_startup_innerpath);
	WRITE_NODE_FIELD(cheapest_total_innerpath);
}

static void
_outPlaceHolderVar(StringInfo str, PlaceHolderVar *node)
{
	WRITE_NODE_TYPE("PLACEHOLDERVAR");

	WRITE_NODE_FIELD(phexpr);
	WRITE_BITMAPSET_FIELD(phrels);
	WRITE_UINT_FIELD(phid);
	WRITE_UINT_FIELD(phlevelsup);
}

static void
_outSpecialJoinInfo(StringInfo str, SpecialJoinInfo *node)
{
	WRITE_NODE_TYPE("SPECIALJOININFO");

	WRITE_BITMAPSET_FIELD(min_lefthand);
	WRITE_BITMAPSET_FIELD(min_righthand);
	WRITE_BITMAPSET_FIELD(syn_lefthand);
	WRITE_BITMAPSET_FIELD(syn_righthand);
	WRITE_ENUM_FIELD(jointype, JoinType);
	WRITE_BOOL_FIELD(lhs_strict);
	WRITE_BOOL_FIELD(delay_upper_joins);
	WRITE_NODE_FIELD(join_quals);
	WRITE_BOOL_FIELD(try_join_unique);	/*CDB*/
	WRITE_BOOL_FIELD(consider_dedup);	/*CDB*/
	WRITE_NODE_FIELD(semi_operators);
	WRITE_NODE_FIELD(semi_rhs_exprs);
}

static void
_outAppendRelInfo(StringInfo str, AppendRelInfo *node)
{
	WRITE_NODE_TYPE("APPENDRELINFO");

	WRITE_UINT_FIELD(parent_relid);
	WRITE_UINT_FIELD(child_relid);
	WRITE_OID_FIELD(parent_reltype);
	WRITE_OID_FIELD(child_reltype);
	WRITE_NODE_FIELD(translated_vars);
	WRITE_OID_FIELD(parent_reloid);
}

static void
_outPlaceHolderInfo(StringInfo str, PlaceHolderInfo *node)
{
	WRITE_NODE_TYPE("PLACEHOLDERINFO");

	WRITE_UINT_FIELD(phid);
	WRITE_NODE_FIELD(ph_var);
	WRITE_BITMAPSET_FIELD(ph_eval_at);
	WRITE_BITMAPSET_FIELD(ph_needed);
	WRITE_BITMAPSET_FIELD(ph_may_need);
	WRITE_INT_FIELD(ph_width);
}

static void
_outPlannerParamItem(StringInfo str, PlannerParamItem *node)
{
	WRITE_NODE_TYPE("PLANNERPARAMITEM");

	WRITE_NODE_FIELD(item);
	WRITE_UINT_FIELD(abslevel);
}

/*****************************************************************************
 *
 *	Stuff from parsenodes.h.
 *
 *****************************************************************************/

#ifndef COMPILING_BINARY_FUNCS
static void
_outCreateStmt(StringInfo str, CreateStmt *node)
{
	WRITE_NODE_TYPE("CREATESTMT");

	WRITE_NODE_FIELD(relation);
	WRITE_NODE_FIELD(tableElts);
	WRITE_NODE_FIELD(inhRelations);
	WRITE_NODE_FIELD(inhOids);
	WRITE_INT_FIELD(parentOidCount);
	WRITE_NODE_FIELD(constraints);
	WRITE_NODE_FIELD(options);
	WRITE_ENUM_FIELD(oncommit, OnCommitAction);
	WRITE_STRING_FIELD(tablespacename);
	WRITE_NODE_FIELD(distributedBy);
	WRITE_NODE_FIELD(partitionBy);
	WRITE_CHAR_FIELD(relKind);
	WRITE_CHAR_FIELD(relStorage);
	/* policy omitted */
	/* postCreate omitted */
	WRITE_NODE_FIELD(deferredStmts);
	WRITE_BOOL_FIELD(is_part_child);
	WRITE_BOOL_FIELD(is_add_part);
	WRITE_BOOL_FIELD(is_split_part);
	WRITE_OID_FIELD(ownerid);
	WRITE_BOOL_FIELD(buildAoBlkdir);
	WRITE_NODE_FIELD(attr_encodings);
}
#endif /* COMPILING_BINARY_FUNCS */

static void
_outColumnReferenceStorageDirective(StringInfo str, ColumnReferenceStorageDirective *node)
{
	WRITE_NODE_TYPE("COLUMNREFERENCESTORAGEDIRECTIVE");

	WRITE_STRING_FIELD(column);
	WRITE_BOOL_FIELD(deflt);
	WRITE_NODE_FIELD(encoding);
}

static void
_outExtTableTypeDesc(StringInfo str, ExtTableTypeDesc *node)
{
	WRITE_NODE_TYPE("EXTTABLETYPEDESC");

	WRITE_ENUM_FIELD(exttabletype, ExtTableType);
	WRITE_NODE_FIELD(location_list);
	WRITE_NODE_FIELD(on_clause);
	WRITE_STRING_FIELD(command_string);
}

static void
_outCreateExternalStmt(StringInfo str, CreateExternalStmt *node)
{
	WRITE_NODE_TYPE("CREATEEXTERNALSTMT");

	WRITE_NODE_FIELD(relation);
	WRITE_NODE_FIELD(tableElts);
	WRITE_NODE_FIELD(exttypedesc);
	WRITE_STRING_FIELD(format);
	WRITE_NODE_FIELD(formatOpts);
	WRITE_BOOL_FIELD(isweb);
	WRITE_BOOL_FIELD(iswritable);
	WRITE_NODE_FIELD(sreh);
	WRITE_NODE_FIELD(extOptions);
	WRITE_NODE_FIELD(encoding);
	WRITE_NODE_FIELD(distributedBy);
}

static void
_outIndexStmt(StringInfo str, IndexStmt *node)
{
	WRITE_NODE_TYPE("INDEXSTMT");

	WRITE_STRING_FIELD(idxname);
	WRITE_NODE_FIELD(relation);
	WRITE_STRING_FIELD(accessMethod);
	WRITE_STRING_FIELD(tableSpace);
	WRITE_NODE_FIELD(indexParams);
	WRITE_NODE_FIELD(options);

	WRITE_NODE_FIELD(whereClause);
	WRITE_BOOL_FIELD(is_part_child);
	WRITE_BOOL_FIELD(unique);
	WRITE_BOOL_FIELD(primary);
	WRITE_BOOL_FIELD(isconstraint);
	WRITE_STRING_FIELD(altconname);
	WRITE_BOOL_FIELD(concurrent);
}

static void
_outReindexStmt(StringInfo str, ReindexStmt *node)
{
	WRITE_NODE_TYPE("REINDEXSTMT");

	WRITE_ENUM_FIELD(kind,ObjectType);
	WRITE_NODE_FIELD(relation);
	WRITE_STRING_FIELD(name);
	WRITE_BOOL_FIELD(do_system);
	WRITE_BOOL_FIELD(do_user);
	WRITE_OID_FIELD(relid);
}


static void
_outViewStmt(StringInfo str, ViewStmt *node)
{
	WRITE_NODE_TYPE("VIEWSTMT");

	WRITE_NODE_FIELD(view);
	WRITE_NODE_FIELD(aliases);
	WRITE_NODE_FIELD(query);
	WRITE_BOOL_FIELD(replace);
}

static void
_outRuleStmt(StringInfo str, RuleStmt *node)
{
	WRITE_NODE_TYPE("RULESTMT");

	WRITE_NODE_FIELD(relation);
	WRITE_STRING_FIELD(rulename);
	WRITE_NODE_FIELD(whereClause);
	WRITE_ENUM_FIELD(event, CmdType);
	WRITE_BOOL_FIELD(instead);
	WRITE_NODE_FIELD(actions);
	WRITE_BOOL_FIELD(replace);
}

static void
_outDropStmt(StringInfo str, DropStmt *node)
{
	WRITE_NODE_TYPE("DROPSTMT");

	WRITE_NODE_FIELD(objects);
	WRITE_ENUM_FIELD(removeType, ObjectType);
	WRITE_ENUM_FIELD(behavior, DropBehavior);
	WRITE_BOOL_FIELD(missing_ok);
	WRITE_BOOL_FIELD(bAllowPartn);
}

static void
_outDropPropertyStmt(StringInfo str, DropPropertyStmt *node)
{
	WRITE_NODE_TYPE("DROPPROPSTMT");

<<<<<<< HEAD
	WRITE_NODE_FIELD(relation);
	WRITE_STRING_FIELD(property);
	WRITE_ENUM_FIELD(removeType, ObjectType);
	WRITE_ENUM_FIELD(behavior, DropBehavior);
	WRITE_BOOL_FIELD(missing_ok);
=======
	WRITE_STRING_FIELD(defnamespace);
	WRITE_STRING_FIELD(defname);
	WRITE_NODE_FIELD(arg);
	WRITE_ENUM_FIELD(defaction, DefElemAction);
>>>>>>> 4d53a2f9
}

static void
_outDropOwnedStmt(StringInfo str, DropOwnedStmt *node)
{
	WRITE_NODE_TYPE("DROPOWNEDSTMT");

	WRITE_NODE_FIELD(roles);
	WRITE_ENUM_FIELD(behavior, DropBehavior);
}

static void
_outReassignOwnedStmt(StringInfo str, ReassignOwnedStmt *node)
{
	WRITE_NODE_TYPE("REASSIGNOWNEDSTMT");

	WRITE_NODE_FIELD(roles);
	WRITE_STRING_FIELD(newrole);
}

static void
_outTruncateStmt(StringInfo str, TruncateStmt *node)
{
	WRITE_NODE_TYPE("TRUNCATESTMT");

	WRITE_NODE_FIELD(relations);
	WRITE_ENUM_FIELD(behavior, DropBehavior);
}

static void
_outAlterTableStmt(StringInfo str, AlterTableStmt *node)
{
	WRITE_NODE_TYPE("ALTERTABLESTMT");

	WRITE_NODE_FIELD(relation);
	WRITE_NODE_FIELD(cmds);
	WRITE_ENUM_FIELD(relkind, ObjectType);
}

static void
_outAlterTableCmd(StringInfo str, AlterTableCmd *node)
{
	WRITE_NODE_TYPE("ALTERTABLECMD");

	WRITE_ENUM_FIELD(subtype, AlterTableType);
	WRITE_STRING_FIELD(name);
	WRITE_NODE_FIELD(def);
	WRITE_NODE_FIELD(transform);
	WRITE_ENUM_FIELD(behavior, DropBehavior);
	WRITE_BOOL_FIELD(part_expanded);
	WRITE_NODE_FIELD(partoids);
}

static void
_outSetDistributionCmd(StringInfo str, SetDistributionCmd*node)
{
	WRITE_NODE_TYPE("SETDISTRIBUTIONCMD");

	WRITE_INT_FIELD(backendId);
	WRITE_NODE_FIELD(relids);
	WRITE_NODE_FIELD(indexOidMap);
	WRITE_NODE_FIELD(hiddenTypes);
}

static void
_outInheritPartitionCmd(StringInfo str, InheritPartitionCmd *node)
{
	WRITE_NODE_TYPE("INHERITPARTITION");

	WRITE_NODE_FIELD(parent);
}

#ifndef COMPILING_BINARY_FUNCS
static void
_outAlterPartitionCmd(StringInfo str, AlterPartitionCmd *node)
{
	WRITE_NODE_TYPE("ALTERPARTITIONCMD");

	WRITE_NODE_FIELD(partid);
	WRITE_NODE_FIELD(arg1);
	WRITE_NODE_FIELD(arg2);
}
#endif /* COMPILING_BINARY_FUNCS */

static void
_outAlterPartitionId(StringInfo str, AlterPartitionId *node)
{
	WRITE_NODE_TYPE("ALTERPARTITIONID");

	WRITE_ENUM_FIELD(idtype, AlterPartitionIdType);
	WRITE_NODE_FIELD(partiddef);
}

static void
_outCreateRoleStmt(StringInfo str, CreateRoleStmt *node)
{
	WRITE_NODE_TYPE("CREATEROLESTMT");

	WRITE_ENUM_FIELD(stmt_type, RoleStmtType);
	WRITE_STRING_FIELD(role);
	WRITE_NODE_FIELD(options);
}

static void
_outDenyLoginInterval(StringInfo str, DenyLoginInterval *node)
{
	WRITE_NODE_TYPE("DENYLOGININTERVAL");

	WRITE_NODE_FIELD(start);
	WRITE_NODE_FIELD(end);
}

static void
_outDenyLoginPoint(StringInfo str, DenyLoginPoint *node)
{
	WRITE_NODE_TYPE("DENYLOGINPOINT");

	WRITE_NODE_FIELD(day);
	WRITE_NODE_FIELD(time);
}

static  void
_outDropRoleStmt(StringInfo str, DropRoleStmt *node)
{
	WRITE_NODE_TYPE("DROPROLESTMT");

	WRITE_NODE_FIELD(roles);
	WRITE_BOOL_FIELD(missing_ok);
}

static  void
_outAlterRoleStmt(StringInfo str, AlterRoleStmt *node)
{
	WRITE_NODE_TYPE("ALTERROLESTMT");

	WRITE_STRING_FIELD(role);
	WRITE_NODE_FIELD(options);
	WRITE_INT_FIELD(action);
}

static  void
_outAlterRoleSetStmt(StringInfo str, AlterRoleSetStmt *node)
{
	WRITE_NODE_TYPE("ALTERROLESETSTMT");

	WRITE_STRING_FIELD(role);
	WRITE_NODE_FIELD(setstmt);
}


static  void
_outAlterOwnerStmt(StringInfo str, AlterOwnerStmt *node)
{
	WRITE_NODE_TYPE("ALTEROWNERSTMT");

	WRITE_ENUM_FIELD(objectType,ObjectType);
	WRITE_NODE_FIELD(relation);
	WRITE_NODE_FIELD(object);
	WRITE_NODE_FIELD(objarg);
	WRITE_STRING_FIELD(addname);
	WRITE_STRING_FIELD(newowner);
}


static void
_outRenameStmt(StringInfo str, RenameStmt *node)
{
	WRITE_NODE_TYPE("RENAMESTMT");

	WRITE_NODE_FIELD(relation);
	WRITE_OID_FIELD(objid);
	WRITE_NODE_FIELD(object);
	WRITE_NODE_FIELD(objarg);
	WRITE_STRING_FIELD(subname);
	WRITE_STRING_FIELD(newname);
	WRITE_ENUM_FIELD(renameType,ObjectType);
	WRITE_BOOL_FIELD(bAllowPartn);
}

static void
_outAlterObjectSchemaStmt(StringInfo str, AlterObjectSchemaStmt *node)
{
	WRITE_NODE_TYPE("ALTEROBJECTSCHEMASTMT");

	WRITE_NODE_FIELD(relation);
	WRITE_NODE_FIELD(object);
	WRITE_NODE_FIELD(objarg);
	WRITE_STRING_FIELD(addname);
	WRITE_STRING_FIELD(newschema);
	WRITE_ENUM_FIELD(objectType,ObjectType);
}

static void
_outCreateSeqStmt(StringInfo str, CreateSeqStmt *node)
{
	WRITE_NODE_TYPE("CREATESEQSTMT");
	WRITE_NODE_FIELD(sequence);
	WRITE_NODE_FIELD(options);
}

static void
_outAlterSeqStmt(StringInfo str, AlterSeqStmt *node)
{
	WRITE_NODE_TYPE("ALTERSEQSTMT");
	WRITE_NODE_FIELD(sequence);
	WRITE_NODE_FIELD(options);
}

static void
_outClusterStmt(StringInfo str, ClusterStmt *node)
{
	WRITE_NODE_TYPE("CLUSTERSTMT");

	WRITE_NODE_FIELD(relation);
	WRITE_STRING_FIELD(indexname);
}

static void
_outCreatedbStmt(StringInfo str, CreatedbStmt *node)
{
	WRITE_NODE_TYPE("CREATEDBSTMT");
	WRITE_STRING_FIELD(dbname);
	WRITE_NODE_FIELD(options);
}

static void
_outDropdbStmt(StringInfo str, DropdbStmt *node)
{
	WRITE_NODE_TYPE("DROPDBSTMT");
	WRITE_STRING_FIELD(dbname);
	WRITE_BOOL_FIELD(missing_ok);
}

#ifndef COMPILING_BINARY_FUNCS
static void
_outCreateDomainStmt(StringInfo str, CreateDomainStmt *node)
{
	WRITE_NODE_TYPE("CREATEDOMAINSTMT");
	WRITE_NODE_FIELD(domainname);
	WRITE_NODE_FIELD_AS(typeName, typename);
	WRITE_NODE_FIELD(constraints);
}
#endif /* COMPILING_BINARY_FUNCS */

#ifndef COMPILING_BINARY_FUNCS
static void
_outAlterDomainStmt(StringInfo str, AlterDomainStmt *node)
{
	WRITE_NODE_TYPE("ALTERDOMAINSTMT");
	WRITE_CHAR_FIELD(subtype);
	WRITE_NODE_FIELD_AS(typeName, typename);
	WRITE_STRING_FIELD(name);
	WRITE_NODE_FIELD(def);
	WRITE_ENUM_FIELD(behavior, DropBehavior);
}
#endif /* COMPILING_BINARY_FUNCS */

static void
_outCreateFunctionStmt(StringInfo str, CreateFunctionStmt *node)
{
	WRITE_NODE_TYPE("CREATEFUNCSTMT");
	WRITE_BOOL_FIELD(replace);
	WRITE_NODE_FIELD(funcname);
	WRITE_NODE_FIELD(parameters);
	WRITE_NODE_FIELD(returnType);
	WRITE_NODE_FIELD(options);
	WRITE_NODE_FIELD(withClause);
}

static void
_outFunctionParameter(StringInfo str, FunctionParameter *node)
{
	WRITE_NODE_TYPE("FUNCTIONPARAMETER");
	WRITE_STRING_FIELD(name);
	WRITE_NODE_FIELD(argType);
	WRITE_ENUM_FIELD(mode, FunctionParameterMode);
	WRITE_NODE_FIELD(defexpr);
}

static void
_outRemoveFuncStmt(StringInfo str, RemoveFuncStmt *node)
{
	WRITE_NODE_TYPE("REMOVEFUNCSTMT");
	WRITE_ENUM_FIELD(kind,ObjectType);
	WRITE_NODE_FIELD(name);
	WRITE_NODE_FIELD(args);
	WRITE_ENUM_FIELD(behavior, DropBehavior);
	WRITE_BOOL_FIELD(missing_ok);
}

static void
_outAlterFunctionStmt(StringInfo str, AlterFunctionStmt *node)
{
	WRITE_NODE_TYPE("ALTERFUNCTIONSTMT");
	WRITE_NODE_FIELD(func);
	WRITE_NODE_FIELD(actions);
}

static void
_outPartitionBy(StringInfo str, PartitionBy *node)
{
	WRITE_NODE_TYPE("PARTITIONBY");
	WRITE_ENUM_FIELD(partType, PartitionByType);
	WRITE_NODE_FIELD(keys);
	WRITE_NODE_FIELD(keyopclass);
	WRITE_NODE_FIELD(subPart);
	WRITE_NODE_FIELD(partSpec);
	WRITE_INT_FIELD(partDepth);
	WRITE_INT_FIELD(partQuiet);
	WRITE_LOCATION_FIELD(location);
}

#ifndef COMPILING_BINARY_FUNCS
static void
_outPartitionSpec(StringInfo str, PartitionSpec *node)
{
	WRITE_NODE_TYPE("PARTITIONSPEC");
	WRITE_NODE_FIELD(partElem);
	WRITE_NODE_FIELD(subSpec);
	WRITE_BOOL_FIELD(istemplate);
	WRITE_LOCATION_FIELD(location);
}
#endif /* COMPILING_BINARY_FUNCS */

static void
_outPartitionElem(StringInfo str, PartitionElem *node)
{
	WRITE_NODE_TYPE("PARTITIONELEM");
	WRITE_STRING_FIELD(partName);
	WRITE_NODE_FIELD(boundSpec);
	WRITE_NODE_FIELD(subSpec);
	WRITE_BOOL_FIELD(isDefault);
	WRITE_NODE_FIELD(storeAttr);
	WRITE_INT_FIELD(partno);
	WRITE_LONG_FIELD(rrand);
	WRITE_NODE_FIELD(colencs);
	WRITE_LOCATION_FIELD(location);
}

static void
_outPartitionRangeItem(StringInfo str, PartitionRangeItem *node)
{
	WRITE_NODE_TYPE("PARTITIONRANGEITEM");
	WRITE_NODE_FIELD(partRangeVal);
	WRITE_ENUM_FIELD(partedge, PartitionEdgeBounding);
	WRITE_LOCATION_FIELD(location);
}

#ifndef COMPILING_BINARY_FUNCS
static void
_outPartitionBoundSpec(StringInfo str, PartitionBoundSpec *node)
{
	WRITE_NODE_TYPE("PARTITIONBOUNDSPEC");
	WRITE_NODE_FIELD(partStart);
	WRITE_NODE_FIELD(partEnd);
	WRITE_NODE_FIELD(partEvery);
	WRITE_NODE_FIELD(everyGenList);
	WRITE_STRING_FIELD(pWithTnameStr);
	WRITE_LOCATION_FIELD(location);
}
#endif /* COMPILING_BINARY_FUNCS */

static void
_outPartitionValuesSpec(StringInfo str, PartitionValuesSpec *node)
{
	WRITE_NODE_TYPE("PARTITIONVALUESSPEC");
	WRITE_NODE_FIELD(partValues);
	WRITE_LOCATION_FIELD(location);
}

#ifndef COMPILING_BINARY_FUNCS
static void
_outInhRelation(StringInfo str, InhRelation *node)
{
	WRITE_NODE_TYPE("INHRELATION");
	WRITE_NODE_FIELD(relation);
	WRITE_NODE_FIELD(options);
}
#endif /* COMPILING_BINARY_FUNCS */

#ifndef COMPILING_BINARY_FUNCS
static void
_outPartition(StringInfo str, Partition *node)
{
	int i;

	WRITE_NODE_TYPE("PARTITION");

	WRITE_OID_FIELD(partid);
	WRITE_OID_FIELD(parrelid);
	WRITE_CHAR_FIELD(parkind);
	WRITE_INT_FIELD(parlevel);
	WRITE_BOOL_FIELD(paristemplate);
	WRITE_INT_FIELD(parnatts);
	appendStringInfoLiteral(str, " :paratts");
	for (i = 0; i < node->parnatts; i++)
		appendStringInfo(str, " %i", node->paratts[i]);

	appendStringInfoLiteral(str, " :parclass");
	for (i = 0; i < node->parnatts; i++)
		appendStringInfo(str, " %d", node->parclass[i]);
}
#endif /* COMPILING_BINARY_FUNCS */

#ifndef COMPILING_BINARY_FUNCS
static void
_outPartitionRule(StringInfo str, PartitionRule *node)
{
	WRITE_NODE_TYPE("PARTITIONRULE");

	WRITE_OID_FIELD(parruleid);
	WRITE_OID_FIELD(paroid);
	WRITE_OID_FIELD(parchildrelid);
	WRITE_OID_FIELD(parparentoid);
	WRITE_STRING_FIELD(parname);
	WRITE_NODE_FIELD(parrangestart);
	WRITE_BOOL_FIELD(parrangestartincl);
	WRITE_NODE_FIELD(parrangeend);
	WRITE_BOOL_FIELD(parrangeendincl);
	WRITE_NODE_FIELD(parrangeevery);
	WRITE_NODE_FIELD(parlistvalues);
	WRITE_INT_FIELD(parruleord);
	WRITE_NODE_FIELD(parreloptions);
	WRITE_OID_FIELD(partemplatespaceId);
	WRITE_NODE_FIELD(children);
}
#endif /* COMPILING_BINARY_FUNCS */

static void
_outPartitionNode(StringInfo str, PartitionNode *node)
{
	WRITE_NODE_TYPE("PARTITIONNODE");

	WRITE_NODE_FIELD(part);
	WRITE_NODE_FIELD(default_part);
	WRITE_NODE_FIELD(rules);
}

static void
_outPgPartRule(StringInfo str, PgPartRule *node)
{
	WRITE_NODE_TYPE("PGPARTRULE");

	WRITE_NODE_FIELD(pNode);
	WRITE_NODE_FIELD(topRule);
	WRITE_STRING_FIELD(partIdStr);
	WRITE_BOOL_FIELD(isName);
	WRITE_INT_FIELD(topRuleRank);
	WRITE_STRING_FIELD(relname);
}

static void
_outSegfileMapNode(StringInfo str, SegfileMapNode *node)
{
	WRITE_NODE_TYPE("SEGFILEMAPNODE");

	WRITE_OID_FIELD(relid);
	WRITE_INT_FIELD(segno);
}


static void
_outDefineStmt(StringInfo str, DefineStmt *node)
{
	WRITE_NODE_TYPE("DEFINESTMT");
	WRITE_ENUM_FIELD(kind, ObjectType);
	WRITE_BOOL_FIELD(oldstyle);
	WRITE_NODE_FIELD(defnames);
	WRITE_NODE_FIELD(args);
	WRITE_NODE_FIELD(definition);
	WRITE_BOOL_FIELD(trusted);  /* CDB */
}

static void
_outCompositeTypeStmt(StringInfo str, CompositeTypeStmt *node)
{
	WRITE_NODE_TYPE("COMPTYPESTMT");

	WRITE_NODE_FIELD(typevar);
	WRITE_NODE_FIELD(coldeflist);
}

static void
_outCreateEnumStmt(StringInfo str, CreateEnumStmt *node)
{
	WRITE_NODE_TYPE("CREATEENUMSTMT");

	WRITE_NODE_FIELD(typeName);
	WRITE_NODE_FIELD(vals);
}

static void
_outCreateCastStmt(StringInfo str, CreateCastStmt *node)
{
	WRITE_NODE_TYPE("CREATECAST");
	WRITE_NODE_FIELD(sourcetype);
	WRITE_NODE_FIELD(targettype);
	WRITE_NODE_FIELD(func);
	WRITE_ENUM_FIELD(context, CoercionContext);
	WRITE_BOOL_FIELD(inout);
}

static void
_outDropCastStmt(StringInfo str, DropCastStmt *node)
{
	WRITE_NODE_TYPE("DROPCAST");
	WRITE_NODE_FIELD(sourcetype);
	WRITE_NODE_FIELD(targettype);
	WRITE_ENUM_FIELD(behavior, DropBehavior);
	WRITE_BOOL_FIELD(missing_ok);
}

static void
_outCreateOpClassStmt(StringInfo str, CreateOpClassStmt *node)
{
	WRITE_NODE_TYPE("CREATEOPCLASS");
	WRITE_NODE_FIELD(opclassname);
	WRITE_NODE_FIELD(opfamilyname);
	WRITE_STRING_FIELD(amname);
	WRITE_NODE_FIELD(datatype);
	WRITE_NODE_FIELD(items);
	WRITE_BOOL_FIELD(isDefault);
}

static void
_outCreateOpClassItem(StringInfo str, CreateOpClassItem *node)
{
	WRITE_NODE_TYPE("CREATEOPCLASSITEM");
	WRITE_INT_FIELD(itemtype);
	WRITE_NODE_FIELD(name);
	WRITE_NODE_FIELD(args);
	WRITE_INT_FIELD(number);
	WRITE_NODE_FIELD(class_args);
	WRITE_NODE_FIELD(storedtype);
}

static void
_outCreateOpFamilyStmt(StringInfo str, CreateOpFamilyStmt *node)
{
	WRITE_NODE_TYPE("CREATEOPFAMILY");
	WRITE_NODE_FIELD(opfamilyname);
	WRITE_STRING_FIELD(amname);
}

static void
_outAlterOpFamilyStmt(StringInfo str, AlterOpFamilyStmt *node)
{
	WRITE_NODE_TYPE("ALTEROPFAMILY");
	WRITE_NODE_FIELD(opfamilyname);
	WRITE_STRING_FIELD(amname);
	WRITE_BOOL_FIELD(isDrop);
	WRITE_NODE_FIELD(items);
}

static void
_outRemoveOpClassStmt(StringInfo str, RemoveOpClassStmt *node)
{
	WRITE_NODE_TYPE("REMOVEOPCLASS");
	WRITE_NODE_FIELD(opclassname);
	WRITE_STRING_FIELD(amname);
	WRITE_ENUM_FIELD(behavior, DropBehavior);
	WRITE_BOOL_FIELD(missing_ok);
}

static void
_outRemoveOpFamilyStmt(StringInfo str, RemoveOpFamilyStmt *node)
{
	WRITE_NODE_TYPE("REMOVEOPFAMILY");
	WRITE_NODE_FIELD(opfamilyname);
	WRITE_STRING_FIELD(amname);
	WRITE_ENUM_FIELD(behavior, DropBehavior);
	WRITE_BOOL_FIELD(missing_ok);
}

static void
_outCreateConversionStmt(StringInfo str, CreateConversionStmt *node)
{
	WRITE_NODE_TYPE("CREATECONVERSION");
	WRITE_NODE_FIELD(conversion_name);
	WRITE_STRING_FIELD(for_encoding_name);
	WRITE_STRING_FIELD(to_encoding_name);
	WRITE_NODE_FIELD(func_name);
	WRITE_BOOL_FIELD(def);
}

static void
_outTransactionStmt(StringInfo str, TransactionStmt *node)
{
	WRITE_NODE_TYPE("TRANSACTIONSTMT");

	WRITE_ENUM_FIELD(kind, TransactionStmtKind);
	WRITE_NODE_FIELD(options);
}

static void
_outNotifyStmt(StringInfo str, NotifyStmt *node)
{
	WRITE_NODE_TYPE("NOTIFY");

	WRITE_STRING_FIELD(conditionname);
}

static void
_outDeclareCursorStmt(StringInfo str, DeclareCursorStmt *node)
{
	WRITE_NODE_TYPE("DECLARECURSOR");

	WRITE_STRING_FIELD(portalname);
	WRITE_INT_FIELD(options);
	WRITE_NODE_FIELD(query);
}

static void
_outSingleRowErrorDesc(StringInfo str, SingleRowErrorDesc *node)
{
	WRITE_NODE_TYPE("SINGLEROWERRORDESC");
	WRITE_INT_FIELD(rejectlimit);
	WRITE_BOOL_FIELD(is_limit_in_rows);
	WRITE_BOOL_FIELD(into_file);
}

#ifndef COMPILING_BINARY_FUNCS
static void
_outCopyStmt(StringInfo str, CopyStmt *node)
{
	WRITE_NODE_TYPE("COPYSTMT");
	WRITE_NODE_FIELD(relation);
	WRITE_NODE_FIELD(attlist);
	WRITE_BOOL_FIELD(is_from);
	WRITE_BOOL_FIELD(is_program);
	WRITE_BOOL_FIELD(skip_ext_partition);
	WRITE_STRING_FIELD(filename);
	WRITE_NODE_FIELD(options);
	WRITE_NODE_FIELD(sreh);
	WRITE_NODE_FIELD(partitions);
	WRITE_NODE_FIELD(ao_segnos);
	WRITE_INT_FIELD(nattrs);
	WRITE_ENUM_FIELD(ptype, GpPolicyType);
	appendStringInfoLiteral(str, " :distribution_attrs");
	for (int i = 0; i < node->nattrs; i++)
	{
		appendStringInfo(str, " %d", node->distribution_attrs[i]);
	}

}
#endif/* COMPILING_BINARY_FUNCS */


static void
_outGrantStmt(StringInfo str, GrantStmt *node)
{
	WRITE_NODE_TYPE("GRANTSTMT");
	WRITE_BOOL_FIELD(is_grant);
	WRITE_ENUM_FIELD(objtype,GrantObjectType);
	WRITE_NODE_FIELD(objects);
	WRITE_NODE_FIELD(privileges);
	WRITE_NODE_FIELD(grantees);
	WRITE_BOOL_FIELD(grant_option);
	WRITE_ENUM_FIELD(behavior, DropBehavior);
}

static void
_outPrivGrantee(StringInfo str, PrivGrantee *node)
{
	WRITE_NODE_TYPE("PRIVGRANTEE");
	WRITE_STRING_FIELD(rolname);
}

static void
_outFuncWithArgs(StringInfo str, FuncWithArgs *node)
{
	WRITE_NODE_TYPE("FUNCWITHARGS");
	WRITE_NODE_FIELD(funcname);
	WRITE_NODE_FIELD(funcargs);
}

static void
_outGrantRoleStmt(StringInfo str, GrantRoleStmt *node)
{
	WRITE_NODE_TYPE("GRANTROLESTMT");
	WRITE_NODE_FIELD(granted_roles);
	WRITE_NODE_FIELD(grantee_roles);
	WRITE_BOOL_FIELD(is_grant);
	WRITE_BOOL_FIELD(admin_opt);
	WRITE_STRING_FIELD(grantor);
	WRITE_ENUM_FIELD(behavior, DropBehavior);
}

static void
_outLockStmt(StringInfo str, LockStmt *node)
{
	WRITE_NODE_TYPE("LOCKSTMT");
	WRITE_NODE_FIELD(relations);
	WRITE_INT_FIELD(mode);
	WRITE_BOOL_FIELD(nowait);
}

static void
_outConstraintsSetStmt(StringInfo str, ConstraintsSetStmt *node)
{
	WRITE_NODE_TYPE("CONSTRAINTSSETSTMT");
	WRITE_NODE_FIELD(constraints);
	WRITE_BOOL_FIELD(deferred);
}

/*
 * SelectStmt's are never written to the catalog, they only exist
 * between parse and parseTransform.  The only use of this function
 * is for debugging purposes.
 *
 * In GPDB, these are also dispatched from QD to QEs, so we need full
 * out/read support.
 */
static void
_outSelectStmt(StringInfo str, SelectStmt *node)
{
	WRITE_NODE_TYPE("SELECT");

	WRITE_NODE_FIELD(distinctClause);
	WRITE_NODE_FIELD(intoClause);
	WRITE_NODE_FIELD(targetList);
	WRITE_NODE_FIELD(fromClause);
	WRITE_NODE_FIELD(whereClause);
	WRITE_NODE_FIELD(groupClause);
	WRITE_NODE_FIELD(havingClause);
	WRITE_NODE_FIELD(windowClause);
	WRITE_NODE_FIELD(withClause);
	WRITE_NODE_FIELD(valuesLists);
	WRITE_NODE_FIELD(sortClause);
	WRITE_NODE_FIELD(scatterClause);
	WRITE_NODE_FIELD(limitOffset);
	WRITE_NODE_FIELD(limitCount);
	WRITE_NODE_FIELD(lockingClause);
	WRITE_ENUM_FIELD(op, SetOperation);
	WRITE_BOOL_FIELD(all);
	WRITE_NODE_FIELD(larg);
	WRITE_NODE_FIELD(rarg);
	WRITE_NODE_FIELD(distributedBy);
}

static void
_outInsertStmt(StringInfo str, InsertStmt *node)
{
	WRITE_NODE_TYPE("INSERT");

	WRITE_NODE_FIELD(relation);
	WRITE_NODE_FIELD(cols);
	WRITE_NODE_FIELD(selectStmt);
	WRITE_NODE_FIELD(returningList);
}

static void
_outDeleteStmt(StringInfo str, DeleteStmt *node)
{
	WRITE_NODE_TYPE("DELETE");

	WRITE_NODE_FIELD(relation);
	WRITE_NODE_FIELD(usingClause);
	WRITE_NODE_FIELD(whereClause);
	WRITE_NODE_FIELD(returningList);
}

static void
_outUpdateStmt(StringInfo str, UpdateStmt *node)
{
	WRITE_NODE_TYPE("UPDATE");

	WRITE_NODE_FIELD(relation);
	WRITE_NODE_FIELD(targetList);
	WRITE_NODE_FIELD(whereClause);
	WRITE_NODE_FIELD(returningList);
}

static void
_outFuncCall(StringInfo str, FuncCall *node)
{
	WRITE_NODE_TYPE("FUNCCALL");

	WRITE_NODE_FIELD(funcname);
	WRITE_NODE_FIELD(args);
	WRITE_NODE_FIELD(agg_order);
	WRITE_NODE_FIELD(agg_filter);
	WRITE_BOOL_FIELD(agg_within_group);
	WRITE_BOOL_FIELD(agg_star);
	WRITE_BOOL_FIELD(agg_distinct);
	WRITE_BOOL_FIELD(func_variadic);
	WRITE_NODE_FIELD(over);
	WRITE_LOCATION_FIELD(location);
}

static void
_outDefElem(StringInfo str, DefElem *node)
{
	WRITE_NODE_TYPE("DEFELEM");

	WRITE_STRING_FIELD(defname);
	WRITE_NODE_FIELD(arg);
	WRITE_ENUM_FIELD(defaction, DefElemAction);
}

static void
_outLockingClause(StringInfo str, LockingClause *node)
{
	WRITE_NODE_TYPE("LOCKINGCLAUSE");

	WRITE_NODE_FIELD(lockedRels);
	WRITE_BOOL_FIELD(forUpdate);
	WRITE_BOOL_FIELD(noWait);
}

static void
_outXmlSerialize(StringInfo str, XmlSerialize *node)
{
	WRITE_NODE_TYPE("XMLSERIALIZE");

	WRITE_ENUM_FIELD(xmloption, XmlOptionType);
	WRITE_NODE_FIELD(expr);
	WRITE_NODE_FIELD(typeName);
	WRITE_LOCATION_FIELD(location);
}

static void
_outDMLActionExpr(StringInfo str, DMLActionExpr *node)
{
	WRITE_NODE_TYPE("DMLACTIONEXPR");
}

static void
_outPartSelectedExpr(StringInfo str, PartSelectedExpr *node)
{
	WRITE_NODE_TYPE("PARTSELECTEDEXPR");

	WRITE_INT_FIELD(dynamicScanId);
	WRITE_OID_FIELD(partOid);
}

static void
_outPartDefaultExpr(StringInfo str, PartDefaultExpr *node)
{
	WRITE_NODE_TYPE("PARTDEFAULTEXPR");

	WRITE_INT_FIELD(level);
}

static void
_outPartBoundExpr(StringInfo str, PartBoundExpr *node)
{
	WRITE_NODE_TYPE("PARTBOUNDEXPR");

	WRITE_INT_FIELD(level);
	WRITE_OID_FIELD(boundType);
	WRITE_BOOL_FIELD(isLowerBound);
}

static void
_outPartBoundInclusionExpr(StringInfo str, PartBoundInclusionExpr *node)
{
	WRITE_NODE_TYPE("PARTBOUNDINCLUSIONEXPR");

	WRITE_INT_FIELD(level);
	WRITE_BOOL_FIELD(isLowerBound);
}

static void
_outPartBoundOpenExpr(StringInfo str, PartBoundOpenExpr *node)
{
	WRITE_NODE_TYPE("PARTBOUNDOPENEXPR");

	WRITE_INT_FIELD(level);
	WRITE_BOOL_FIELD(isLowerBound);
}

static void
_outPartListRuleExpr(StringInfo str, PartListRuleExpr *node)
{
	WRITE_NODE_TYPE("PARTLISTRULEEXPR");

	WRITE_INT_FIELD(level);
	WRITE_OID_FIELD(resulttype);
	WRITE_OID_FIELD(elementtype);
}

static void
_outPartListNullTestExpr(StringInfo str, PartListNullTestExpr *node)
{
	WRITE_NODE_TYPE("PARTLISTNULLTESTEXPR");

	WRITE_INT_FIELD(level);
	WRITE_ENUM_FIELD(nulltesttype, NullTestType);
}

#ifndef COMPILING_BINARY_FUNCS
static void
_outColumnDef(StringInfo str, ColumnDef *node)
{
	WRITE_NODE_TYPE("COLUMNDEF");

	WRITE_STRING_FIELD(colname);
	WRITE_NODE_FIELD_AS(typeName, typename);
	WRITE_INT_FIELD(inhcount);
	WRITE_BOOL_FIELD(is_local);
	WRITE_BOOL_FIELD(is_not_null);
	WRITE_INT_FIELD(attnum);
	WRITE_NODE_FIELD(raw_default);
	WRITE_STRING_FIELD(cooked_default);
	WRITE_NODE_FIELD(constraints);
	WRITE_NODE_FIELD(encoding);
}
#endif /* COMPILING_BINARY_FUNCS */

#ifndef COMPILING_BINARY_FUNCS
static void
_outTypeName(StringInfo str, TypeName *node)
{
	WRITE_NODE_TYPE("TYPENAME");

	WRITE_NODE_FIELD(names);
	WRITE_OID_FIELD_AS(typid, typeid);
	WRITE_BOOL_FIELD(setof);
	WRITE_BOOL_FIELD(pct_type);
	WRITE_NODE_FIELD(typmods);
	WRITE_INT_FIELD(typemod);
	WRITE_NODE_FIELD(arrayBounds);
	WRITE_LOCATION_FIELD(location);
}
#endif /* COMPILING_BINARY_FUNCS */

static void
_outTypeCast(StringInfo str, TypeCast *node)
{
	WRITE_NODE_TYPE("TYPECAST");

	WRITE_NODE_FIELD(arg);
	WRITE_NODE_FIELD(typeName);
	WRITE_LOCATION_FIELD(location);
}

static void
_outIndexElem(StringInfo str, IndexElem *node)
{
	WRITE_NODE_TYPE("INDEXELEM");

	WRITE_STRING_FIELD(name);
	WRITE_NODE_FIELD(expr);
	WRITE_NODE_FIELD(opclass);
	WRITE_ENUM_FIELD(ordering, SortByDir);
	WRITE_ENUM_FIELD(nulls_ordering, SortByNulls);
}

static void
_outVariableSetStmt(StringInfo str, VariableSetStmt *node)
{
	WRITE_NODE_TYPE("VARIABLESETSTMT");

	WRITE_STRING_FIELD(name);
	WRITE_ENUM_FIELD(kind, VariableSetKind);
	WRITE_NODE_FIELD(args);
	WRITE_BOOL_FIELD(is_local);
}

#ifndef COMPILING_BINARY_FUNCS
static void
_outQuery(StringInfo str, Query *node)
{
	WRITE_NODE_TYPE("QUERY");

	WRITE_ENUM_FIELD(commandType, CmdType);
	WRITE_ENUM_FIELD(querySource, QuerySource);
	WRITE_BOOL_FIELD(canSetTag);

	/*
	 * Hack to work around missing outfuncs routines for a lot of the
	 * utility-statement node types.  (The only one we actually *need* for
	 * rules support is NotifyStmt.)  Someday we ought to support 'em all, but
	 * for the meantime do this to avoid getting lots of warnings when running
	 * with debug_print_parse on.
	 */
	if (node->utilityStmt)
	{
		switch (nodeTag(node->utilityStmt))
		{
			case T_CreateStmt:
			case T_CreateExternalStmt:
			case T_DropStmt:
			case T_DropPropertyStmt:
			case T_TruncateStmt:
			case T_AlterTableStmt:
			case T_AlterTableCmd:
			case T_SetDistributionCmd:
			case T_ViewStmt:
			case T_RuleStmt:

			case T_CreateRoleStmt:
			case T_AlterRoleStmt:
			case T_AlterRoleSetStmt:
			case T_DropRoleStmt:

			case T_CreateSchemaStmt:
			case T_CreatePLangStmt:
			case T_DropPLangStmt:
			case T_AlterOwnerStmt:
			case T_AlterObjectSchemaStmt:

			case T_CreateFileSpaceStmt:
			case T_CreateTableSpaceStmt:

			case T_RenameStmt:
			case T_IndexStmt:
			case T_NotifyStmt:
			case T_DeclareCursorStmt:
			case T_VacuumStmt:
			case T_CreateSeqStmt:
			case T_AlterSeqStmt:
			case T_CreatedbStmt:
			case T_AlterDatabaseSetStmt:
			case T_DropdbStmt:
			case T_CreateDomainStmt:
			case T_AlterDomainStmt:
			case T_ClusterStmt:

			case T_CreateFunctionStmt:
			case T_RemoveFuncStmt:
			case T_AlterFunctionStmt:

			case T_TransactionStmt:
			case T_GrantStmt:
			case T_GrantRoleStmt:
			case T_LockStmt:
			case T_CopyStmt:
			case T_ReindexStmt:
			case T_ConstraintsSetStmt:
			case T_VariableSetStmt:
			case T_CreateTrigStmt:
			case T_DefineStmt:
			case T_CompositeTypeStmt:
			case T_CreateCastStmt:
			case T_DropCastStmt:
			case T_CreateOpClassStmt:
			case T_CreateOpClassItem:
			case T_RemoveOpClassStmt:
			case T_CreateConversionStmt:
				WRITE_NODE_FIELD(utilityStmt);
				break;
			default:
				appendStringInfoLiteral(str, " :utilityStmt ?");
				appendStringInfo(str, "%u", nodeTag(node->utilityStmt));
				break;
		}
	}
	else
		appendStringInfoLiteral(str, " :utilityStmt <>");

	WRITE_INT_FIELD(resultRelation);
	WRITE_NODE_FIELD(intoClause);
	WRITE_BOOL_FIELD(hasAggs);
	WRITE_BOOL_FIELD(hasWindowFuncs);
	WRITE_BOOL_FIELD(hasSubLinks);
	WRITE_BOOL_FIELD(hasDistinctOn);
	WRITE_BOOL_FIELD(hasRecursive);
	WRITE_BOOL_FIELD(hasDynamicFunctions);
	WRITE_BOOL_FIELD(hasFuncsWithExecRestrictions);
	WRITE_NODE_FIELD(cteList);
	WRITE_NODE_FIELD(rtable);
	WRITE_NODE_FIELD(jointree);
	WRITE_NODE_FIELD(targetList);
	WRITE_NODE_FIELD(returningList);
	WRITE_NODE_FIELD(groupClause);
	WRITE_NODE_FIELD(havingQual);
	WRITE_NODE_FIELD(windowClause);
	WRITE_NODE_FIELD(distinctClause);
	WRITE_NODE_FIELD(sortClause);
	WRITE_NODE_FIELD(scatterClause);
	WRITE_BOOL_FIELD(isTableValueSelect);
	WRITE_NODE_FIELD(limitOffset);
	WRITE_NODE_FIELD(limitCount);
	WRITE_NODE_FIELD(rowMarks);
	WRITE_NODE_FIELD(setOperations);
	/* Don't serialize policy */
}
#endif /* COMPILING_BINARY_FUNCS */

static void
_outSortGroupClause(StringInfo str, SortGroupClause *node)
{
	WRITE_NODE_TYPE("SORTGROUPCLAUSE");

	WRITE_UINT_FIELD(tleSortGroupRef);
	WRITE_OID_FIELD(eqop);
	WRITE_OID_FIELD(sortop);
	WRITE_BOOL_FIELD(nulls_first);
}

static void
_outGroupingClause(StringInfo str, GroupingClause *node)
{
	WRITE_NODE_TYPE("GROUPINGCLAUSE");

	WRITE_ENUM_FIELD(groupType, GroupingType);
	WRITE_NODE_FIELD(groupsets);
}

static void
_outGroupingFunc(StringInfo str, GroupingFunc *node)
{
	WRITE_NODE_TYPE("GROUPINGFUNC");

	WRITE_NODE_FIELD(args);
	WRITE_INT_FIELD(ngrpcols);
}

static void
_outGrouping(StringInfo str, Grouping *node __attribute__((unused)))
{
	WRITE_NODE_TYPE("GROUPING");
}

static void
_outGroupId(StringInfo str, GroupId *node __attribute__((unused)))
{
	WRITE_NODE_TYPE("GROUPID");
}

static void
_outWindowClause(StringInfo str, WindowClause *node)
{
	WRITE_NODE_TYPE("WINDOWCLAUSE");

	WRITE_STRING_FIELD(name);
	WRITE_STRING_FIELD(refname);
	WRITE_NODE_FIELD(partitionClause);
	WRITE_NODE_FIELD(orderClause);
	WRITE_INT_FIELD(frameOptions);
	WRITE_NODE_FIELD(startOffset);
	WRITE_NODE_FIELD(endOffset);
	WRITE_UINT_FIELD(winref);
	WRITE_BOOL_FIELD(copiedOrder);
}

static void
_outRowMarkClause(StringInfo str, RowMarkClause *node)
{
	WRITE_NODE_TYPE("ROWMARKCLAUSE");

	WRITE_UINT_FIELD(rti);
	WRITE_UINT_FIELD(prti);
	WRITE_BOOL_FIELD(forUpdate);
	WRITE_BOOL_FIELD(noWait);
	WRITE_BOOL_FIELD(isParent);
}

static void
_outWithClause(StringInfo str, WithClause *node)
{
	WRITE_NODE_TYPE("WITHCLAUSE");

	WRITE_NODE_FIELD(ctes);
	WRITE_BOOL_FIELD(recursive);
	WRITE_LOCATION_FIELD(location);
}

static void
_outCommonTableExpr(StringInfo str, CommonTableExpr *node)
{
	WRITE_NODE_TYPE("COMMONTABLEEXPR");

	WRITE_STRING_FIELD(ctename);
	WRITE_NODE_FIELD(aliascolnames);
	WRITE_NODE_FIELD(ctequery);
	WRITE_LOCATION_FIELD(location);
	WRITE_BOOL_FIELD(cterecursive);
	WRITE_INT_FIELD(cterefcount);
	WRITE_NODE_FIELD(ctecolnames);
	WRITE_NODE_FIELD(ctecoltypes);
	WRITE_NODE_FIELD(ctecoltypmods);
}

static void
_outSetOperationStmt(StringInfo str, SetOperationStmt *node)
{
	WRITE_NODE_TYPE("SETOPERATIONSTMT");

	WRITE_ENUM_FIELD(op, SetOperation);
	WRITE_BOOL_FIELD(all);
	WRITE_NODE_FIELD(larg);
	WRITE_NODE_FIELD(rarg);
	WRITE_NODE_FIELD(colTypes);
	WRITE_NODE_FIELD(colTypmods);
	WRITE_NODE_FIELD(groupClauses);
}

#ifndef COMPILING_BINARY_FUNCS
static void
_outRangeTblEntry(StringInfo str, RangeTblEntry *node)
{
	WRITE_NODE_TYPE("RTE");

	/* put alias + eref first to make dump more legible */
	WRITE_NODE_FIELD(alias);
	WRITE_NODE_FIELD(eref);
	WRITE_ENUM_FIELD(rtekind, RTEKind);

	switch (node->rtekind)
	{
		case RTE_RELATION:
		case RTE_SPECIAL:
			WRITE_OID_FIELD(relid);
			break;
		case RTE_SUBQUERY:
			WRITE_NODE_FIELD(subquery);
			break;
		case RTE_JOIN:
			WRITE_ENUM_FIELD(jointype, JoinType);
			WRITE_NODE_FIELD(joinaliasvars);
			break;
		case RTE_FUNCTION:
			WRITE_NODE_FIELD(funcexpr);
			WRITE_NODE_FIELD(funccoltypes);
			WRITE_NODE_FIELD(funccoltypmods);
			break;
		case RTE_TABLEFUNCTION:
			WRITE_NODE_FIELD(subquery);
			WRITE_NODE_FIELD(funcexpr);
			WRITE_NODE_FIELD(funccoltypes);
			WRITE_NODE_FIELD(funccoltypmods);
			if (node->funcuserdata)
			{
				appendStringInfoLiteral(str, " :funcuserdata ");
				WRITE_BYTEA_FIELD(funcuserdata);
			}
			break;
		case RTE_VALUES:
			WRITE_NODE_FIELD(values_lists);
			break;
		case RTE_CTE:
			WRITE_STRING_FIELD(ctename);
			WRITE_UINT_FIELD(ctelevelsup);
			WRITE_BOOL_FIELD(self_reference);
			WRITE_NODE_FIELD(ctecoltypes);
			WRITE_NODE_FIELD(ctecoltypmods);
			break;
        case RTE_VOID:                                                  /*CDB*/
            break;
		default:
			elog(ERROR, "unrecognized RTE kind: %d", (int) node->rtekind);
			break;
	}

	WRITE_BOOL_FIELD(inh);
	WRITE_BOOL_FIELD(inFromCl);
	WRITE_UINT_FIELD(requiredPerms);
	WRITE_OID_FIELD(checkAsUser);
<<<<<<< HEAD

	WRITE_BOOL_FIELD(forceDistRandom);
	/*
	 * pseudocols is intentionally not serialized. It's only used in the planning
	 * stage, so no need to transfer it to the QEs.
	 */
    WRITE_NODE_FIELD(pseudocols);                                       /*CDB*/
=======
	WRITE_BITMAPSET_FIELD(selectedCols);
	WRITE_BITMAPSET_FIELD(modifiedCols);
>>>>>>> 4d53a2f9
}
#endif /* COMPILING_BINARY_FUNCS */

#ifndef COMPILING_BINARY_FUNCS
static void
_outAExpr(StringInfo str, A_Expr *node)
{
	WRITE_NODE_TYPE("AEXPR");

	switch (node->kind)
	{
		case AEXPR_OP:
			appendStringInfoLiteral(str, " OPER ");
			WRITE_NODE_FIELD(name);
			break;
		case AEXPR_AND:
			appendStringInfoLiteral(str, " AND ");
			break;
		case AEXPR_OR:
			appendStringInfoLiteral(str, " OR ");
			break;
		case AEXPR_NOT:
			appendStringInfoLiteral(str, " NOT ");
			break;
		case AEXPR_OP_ANY:
			appendStringInfoLiteral(str, " ANY ");
			WRITE_NODE_FIELD(name);

			break;
		case AEXPR_OP_ALL:
			appendStringInfoLiteral(str, " ALL ");
			WRITE_NODE_FIELD(name);

			break;
		case AEXPR_DISTINCT:
			appendStringInfoLiteral(str, " DISTINCT ");
			WRITE_NODE_FIELD(name);
			break;
		case AEXPR_NULLIF:
			appendStringInfoLiteral(str, " NULLIF ");
			WRITE_NODE_FIELD(name);
			break;
		case AEXPR_OF:
			appendStringInfoLiteral(str, " OF ");
			WRITE_NODE_FIELD(name);
			break;
		case AEXPR_IN:
			appendStringInfo(str, " IN ");
			WRITE_NODE_FIELD(name);
			break;
		default:
			appendStringInfoLiteral(str, " ??");
			break;
	}

	WRITE_NODE_FIELD(lexpr);
	WRITE_NODE_FIELD(rexpr);
	WRITE_LOCATION_FIELD(location);
}
#endif /* COMPILING_BINARY_FUNCS */

#ifndef COMPILING_BINARY_FUNCS
static void
_outValue(StringInfo str, Value *value)
{
	switch (value->type)
	{
		case T_Integer:
			appendStringInfo(str, "%ld", value->val.ival);
			break;
		case T_Float:

			/*
			 * We assume the value is a valid numeric literal and so does not
			 * need quoting.
			 */
			appendStringInfoString(str, value->val.str);
			break;
		case T_String:
			appendStringInfoChar(str, '"');
			_outToken(str, value->val.str);
			appendStringInfoChar(str, '"');
			break;
		case T_BitString:
			/* internal representation already has leading 'b' */
			appendStringInfoString(str, value->val.str);
			break;
		case T_Null:
			/* this is seen only within A_Const, not in transformed trees */
			appendStringInfoString(str, "NULL");
			break;
		default:
			elog(ERROR, "unrecognized node type: %d", (int) value->type);
			break;
	}
}
#endif /* COMPILING_BINARY_FUNCS */

#ifndef COMPILING_BINARY_FUNCS
static void
_outNull(StringInfo str, Node *n __attribute__((unused)))
{
	WRITE_NODE_TYPE("NULL");
}
#endif /* COMPILING_BINARY_FUNCS */

static void
_outColumnRef(StringInfo str, ColumnRef *node)
{
	WRITE_NODE_TYPE("COLUMNREF");

	WRITE_NODE_FIELD(fields);
	WRITE_LOCATION_FIELD(location);
}

static void
_outParamRef(StringInfo str, ParamRef *node)
{
	WRITE_NODE_TYPE("PARAMREF");

	WRITE_INT_FIELD(number);
	WRITE_LOCATION_FIELD(location);
}

#ifndef COMPILING_BINARY_FUNCS
static void
_outAConst(StringInfo str, A_Const *node)
{
	WRITE_NODE_TYPE("A_CONST");

	appendStringInfoChar(str, ' ');

	_outValue(str, &(node->val));
	WRITE_LOCATION_FIELD(location);
}
#endif /* COMPILING_BINARY_FUNCS */

static void
_outA_Star(StringInfo str, A_Star *node)
{
	WRITE_NODE_TYPE("A_STAR");
}

static void
_outA_Indices(StringInfo str, A_Indices *node)
{
	WRITE_NODE_TYPE("A_INDICES");

	WRITE_NODE_FIELD(lidx);
	WRITE_NODE_FIELD(uidx);
}

static void
_outA_Indirection(StringInfo str, A_Indirection *node)
{
	WRITE_NODE_TYPE("A_INDIRECTION");

	WRITE_NODE_FIELD(arg);
	WRITE_NODE_FIELD(indirection);
}

static void
_outA_ArrayExpr(StringInfo str, A_ArrayExpr *node)
{
	WRITE_NODE_TYPE("A_ARRAYEXPR");

	WRITE_NODE_FIELD(elements);
	WRITE_LOCATION_FIELD(location);
}

static void
_outResTarget(StringInfo str, ResTarget *node)
{
	WRITE_NODE_TYPE("RESTARGET");

	WRITE_STRING_FIELD(name);
	WRITE_NODE_FIELD(indirection);
	WRITE_NODE_FIELD(val);
	WRITE_LOCATION_FIELD(location);
}

static void
_outSortBy(StringInfo str, SortBy *node)
{
	WRITE_NODE_TYPE("SORTBY");

	WRITE_NODE_FIELD(node);
	WRITE_ENUM_FIELD(sortby_dir, SortByDir);
	WRITE_ENUM_FIELD(sortby_nulls, SortByNulls);
	WRITE_NODE_FIELD(useOp);
	WRITE_NODE_FIELD(node);
	WRITE_LOCATION_FIELD(location);
}

#ifndef COMPILING_BINARY_FUNCS
static void
_outWindowDef(StringInfo str, WindowDef *node)
{
	WRITE_NODE_TYPE("WINDOWDEF");

	WRITE_STRING_FIELD(name);
	WRITE_STRING_FIELD(refname);
	WRITE_NODE_FIELD(partitionClause);
	WRITE_NODE_FIELD(orderClause);
	WRITE_INT_FIELD(frameOptions);
	WRITE_NODE_FIELD(startOffset);
	WRITE_NODE_FIELD(endOffset);
	WRITE_LOCATION_FIELD(location);
}

static void
_outRangeSubselect(StringInfo str, RangeSubselect *node)
{
	WRITE_NODE_TYPE("RANGESUBSELECT");

	WRITE_NODE_FIELD(subquery);
	WRITE_NODE_FIELD(alias);
}

static void
_outRangeFunction(StringInfo str, RangeFunction *node)
{
	WRITE_NODE_TYPE("RANGEFUNCTION");

	WRITE_NODE_FIELD(funccallnode);
	WRITE_NODE_FIELD(alias);
	WRITE_NODE_FIELD(coldeflist);
}
#endif

#ifndef COMPILING_BINARY_FUNCS
static void
_outConstraint(StringInfo str, Constraint *node)
{
	WRITE_NODE_TYPE("CONSTRAINT");

	WRITE_STRING_FIELD(name);

	appendStringInfoLiteral(str, " :contype ");
	switch (node->contype)
	{
		case CONSTR_PRIMARY:
			appendStringInfoLiteral(str, "PRIMARY_KEY");
			WRITE_NODE_FIELD(keys);
			WRITE_NODE_FIELD(options);
			WRITE_STRING_FIELD(indexspace);
			break;

		case CONSTR_UNIQUE:
			appendStringInfoLiteral(str, "UNIQUE");
			WRITE_NODE_FIELD(keys);
			WRITE_NODE_FIELD(options);
			WRITE_STRING_FIELD(indexspace);
			break;

		case CONSTR_CHECK:
			appendStringInfoLiteral(str, "CHECK");
			WRITE_NODE_FIELD(raw_expr);
			WRITE_STRING_FIELD(cooked_expr);
			break;

		case CONSTR_DEFAULT:
			appendStringInfoLiteral(str, "DEFAULT");
			WRITE_NODE_FIELD(raw_expr);
			WRITE_STRING_FIELD(cooked_expr);
			break;

		case CONSTR_NOTNULL:
			appendStringInfoLiteral(str, "NOT_NULL");
			break;

		default:
			appendStringInfoLiteral(str, "<unrecognized_constraint>");
			break;
	}
}
#endif /* COMPILING_BINARY_FUNCS */

static void
_outFkConstraint(StringInfo str, FkConstraint *node)
{
	WRITE_NODE_TYPE("FKCONSTRAINT");

	WRITE_STRING_FIELD(constr_name);
	WRITE_NODE_FIELD(pktable);
	WRITE_NODE_FIELD(fk_attrs);
	WRITE_NODE_FIELD(pk_attrs);
	WRITE_CHAR_FIELD(fk_matchtype);
	WRITE_CHAR_FIELD(fk_upd_action);
	WRITE_CHAR_FIELD(fk_del_action);
	WRITE_BOOL_FIELD(deferrable);
	WRITE_BOOL_FIELD(initdeferred);
	WRITE_BOOL_FIELD(skip_validation);
	WRITE_OID_FIELD(trig1Oid);
	WRITE_OID_FIELD(trig2Oid);
	WRITE_OID_FIELD(trig3Oid);
	WRITE_OID_FIELD(trig4Oid);
}

static void
_outCreateSchemaStmt(StringInfo str, CreateSchemaStmt *node)
{
	WRITE_NODE_TYPE("CREATESCHEMASTMT");

	WRITE_STRING_FIELD(schemaname);
	WRITE_STRING_FIELD(authid);
	WRITE_BOOL_FIELD(istemp);
}

static void
_outCreatePLangStmt(StringInfo str, CreatePLangStmt *node)
{
	WRITE_NODE_TYPE("CREATEPLANGSTMT");

	WRITE_STRING_FIELD(plname);
	WRITE_NODE_FIELD(plhandler);
	WRITE_NODE_FIELD(plinline);
	WRITE_NODE_FIELD(plvalidator);
	WRITE_BOOL_FIELD(pltrusted);
}

static void
_outDropPLangStmt(StringInfo str, DropPLangStmt *node)
{
	WRITE_NODE_TYPE("DROPPLANGSTMT");

	WRITE_STRING_FIELD(plname);
	WRITE_ENUM_FIELD(behavior,DropBehavior);
	WRITE_BOOL_FIELD(missing_ok);

}

static void
_outVacuumStmt(StringInfo str, VacuumStmt *node)
{
	WRITE_NODE_TYPE("VACUUMSTMT");

	WRITE_BOOL_FIELD(vacuum);
	WRITE_BOOL_FIELD(full);
	WRITE_BOOL_FIELD(analyze);
	WRITE_BOOL_FIELD(verbose);
	WRITE_BOOL_FIELD(rootonly);
	WRITE_INT_FIELD(freeze_min_age);
	WRITE_BOOL_FIELD(scan_all);
	WRITE_NODE_FIELD(relation);
	WRITE_NODE_FIELD(va_cols);

	WRITE_NODE_FIELD(expanded_relids);
	WRITE_NODE_FIELD(appendonly_compaction_segno);
	WRITE_NODE_FIELD(appendonly_compaction_insert_segno);
	WRITE_BOOL_FIELD(appendonly_compaction_vacuum_cleanup);
	WRITE_BOOL_FIELD(appendonly_compaction_vacuum_prepare);
	WRITE_BOOL_FIELD(heap_truncate);
}

static void
_outCdbProcess(StringInfo str, CdbProcess *node)
{
	WRITE_NODE_TYPE("CDBPROCESS");
	WRITE_STRING_FIELD(listenerAddr);
	WRITE_INT_FIELD(listenerPort);
	WRITE_INT_FIELD(pid);
	WRITE_INT_FIELD(contentid);
}

static void
_outSlice(StringInfo str, Slice *node)
{
	WRITE_NODE_TYPE("SLICE");
	WRITE_INT_FIELD(sliceIndex);
	WRITE_INT_FIELD(rootIndex);
	WRITE_INT_FIELD(parentIndex);
	WRITE_NODE_FIELD(children); /* List of int index */
	WRITE_ENUM_FIELD(gangType,GangType);
	WRITE_INT_FIELD(gangSize);
	WRITE_INT_FIELD(numGangMembersToBeActive);
	WRITE_BOOL_FIELD(directDispatch.isDirectDispatch);
	WRITE_NODE_FIELD(directDispatch.contentIds); /* List of int */
	WRITE_DUMMY_FIELD(primaryGang);
	WRITE_NODE_FIELD(primaryProcesses); /* List of (CDBProcess *) */
}

static void
_outSliceTable(StringInfo str, SliceTable *node)
{
	WRITE_NODE_TYPE("SLICETABLE");
	WRITE_INT_FIELD(nMotions);
	WRITE_INT_FIELD(nInitPlans);
	WRITE_INT_FIELD(localSlice);
	WRITE_NODE_FIELD(slices); /* List of int */
    WRITE_BOOL_FIELD(doInstrument);
	WRITE_INT_FIELD(ic_instance_id);
}

static void
_outCursorPosInfo(StringInfo str, CursorPosInfo *node)
{
	WRITE_NODE_TYPE("CURSORPOSINFO");

	WRITE_STRING_FIELD(cursor_name);
	WRITE_INT_FIELD(gp_segment_id);
	WRITE_UINT_FIELD(ctid.ip_blkid.bi_hi);
	WRITE_UINT_FIELD(ctid.ip_blkid.bi_lo);
	WRITE_UINT_FIELD(ctid.ip_posid);
	WRITE_OID_FIELD(table_oid);
}


static void
_outCreateTrigStmt(StringInfo str, CreateTrigStmt *node)
{
	WRITE_NODE_TYPE("CREATETRIGSTMT");

	WRITE_STRING_FIELD(trigname);
	WRITE_NODE_FIELD(relation);
	WRITE_NODE_FIELD(funcname);
	WRITE_NODE_FIELD(args);
	WRITE_BOOL_FIELD(before);
	WRITE_BOOL_FIELD(row);
	WRITE_STRING_FIELD(actions);
	WRITE_BOOL_FIELD(isconstraint);
	WRITE_BOOL_FIELD(deferrable);
	WRITE_BOOL_FIELD(initdeferred);
	WRITE_NODE_FIELD(constrrel);
	WRITE_OID_FIELD(trigOid);
}

static void
_outCreateFileSpaceStmt(StringInfo str, CreateFileSpaceStmt *node)
{
	WRITE_NODE_TYPE("CREATEFILESPACESTMT");

	WRITE_STRING_FIELD(filespacename);
	WRITE_STRING_FIELD(owner);
	WRITE_NODE_FIELD(locations);
}

static void
_outFileSpaceEntry(StringInfo str, FileSpaceEntry *node)
{
	WRITE_NODE_TYPE("FILESPACEENTRY");

	WRITE_INT_FIELD(dbid);
	WRITE_INT_FIELD(contentid);
	WRITE_STRING_FIELD(location);
	WRITE_STRING_FIELD(hostname);
}

static void
_outDropFileSpaceStmt(StringInfo str, DropFileSpaceStmt *node)
{
	WRITE_NODE_TYPE("DROPFILESPACESTMT");

	WRITE_STRING_FIELD(filespacename);
	WRITE_BOOL_FIELD(missing_ok);
}

static void
_outCreateTableSpaceStmt(StringInfo str, CreateTableSpaceStmt *node)
{
	WRITE_NODE_TYPE("CREATETABLESPACESTMT");

	WRITE_STRING_FIELD(tablespacename);
	WRITE_STRING_FIELD(owner);
	WRITE_STRING_FIELD(filespacename);
}

static void
_outDropTableSpaceStmt(StringInfo str, DropTableSpaceStmt *node)
{
	WRITE_NODE_TYPE("DROPTABLESPACESTMT");

	WRITE_STRING_FIELD(tablespacename);
	WRITE_BOOL_FIELD(missing_ok);
}

#ifndef COMPILING_BINARY_FUNCS
static void
_outCreateQueueStmt(StringInfo str, CreateQueueStmt *node)
{
	WRITE_NODE_TYPE("CREATEQUEUESTMT");

	WRITE_STRING_FIELD(queue);
	WRITE_NODE_FIELD(options); /* List of DefElem nodes */
}
#endif /* COMPILING_BINARY_FUNCS */

#ifndef COMPILING_BINARY_FUNCS
static void
_outAlterQueueStmt(StringInfo str, AlterQueueStmt *node)
{
	WRITE_NODE_TYPE("ALTERQUEUESTMT");

	WRITE_STRING_FIELD(queue);
	WRITE_NODE_FIELD(options); /* List of DefElem nodes */
}
#endif /* COMPILING_BINARY_FUNCS */

static void
_outDropQueueStmt(StringInfo str, DropQueueStmt *node)
{
	WRITE_NODE_TYPE("DROPQUEUESTMT");

	WRITE_STRING_FIELD(queue);
}

#ifndef COMPILING_BINARY_FUNCS
static void
_outCreateResourceGroupStmt(StringInfo str, CreateResourceGroupStmt *node)
{
	WRITE_NODE_TYPE("CREATERESOURCEGROUPSTMT");

	WRITE_STRING_FIELD(name);
	WRITE_NODE_FIELD(options); /* List of DefElem nodes */
}
#endif /* COMPILING_BINARY_FUNCS */

static void
_outDropResourceGroupStmt(StringInfo str, DropResourceGroupStmt *node)
{
	WRITE_NODE_TYPE("DROPRESOURCEGROUPSTMT");

	WRITE_STRING_FIELD(name);
}

#ifndef COMPILING_BINARY_FUNCS
static void
_outAlterResourceGroupStmt(StringInfo str, AlterResourceGroupStmt *node)
{
	WRITE_NODE_TYPE("ALTERRESOURCEGROUPSTMT");

	WRITE_STRING_FIELD(name);
	WRITE_NODE_FIELD(options); /* List of DefElem nodes */
}
#endif /* COMPILING_BINARY_FUNCS */


static void
_outCommentStmt(StringInfo str, CommentStmt *node)
{
	WRITE_NODE_TYPE("COMMENTSTMT");

	WRITE_ENUM_FIELD(objtype, ObjectType);
	WRITE_NODE_FIELD(objname);
	WRITE_NODE_FIELD(objargs);
	WRITE_STRING_FIELD(comment);
}

static void
_outTableValueExpr(StringInfo str, TableValueExpr *node)
{
	WRITE_NODE_TYPE("TABLEVALUEEXPR");

	WRITE_NODE_FIELD(subquery);
}

static void
_outAlterTypeStmt(StringInfo str, AlterTypeStmt *node)
{
	WRITE_NODE_TYPE("ALTERTYPESTMT");

	WRITE_NODE_FIELD(typeName);
	WRITE_NODE_FIELD(encoding);
}

static void
_outAlterExtensionStmt(StringInfo str, AlterExtensionStmt *node)
{
	WRITE_NODE_TYPE("ALTEREXTENSIONSTMT");

	WRITE_STRING_FIELD(extname);
	WRITE_NODE_FIELD(options);
}

static void
_outAlterExtensionContentsStmt(StringInfo str, AlterExtensionContentsStmt *node)
{
	WRITE_NODE_TYPE("ALTEREXTENSIONCONTENTSSTMT");

	WRITE_STRING_FIELD(extname);
	WRITE_INT_FIELD(action);
	WRITE_ENUM_FIELD(objtype, ObjectType);
	WRITE_NODE_FIELD(objname);
	WRITE_NODE_FIELD(objargs);
}

static void
_outAlterTSConfigurationStmt(StringInfo str, AlterTSConfigurationStmt *node)
{
	WRITE_NODE_TYPE("ALTERTSCONFIGURATIONSTMT");

	WRITE_NODE_FIELD(cfgname);
	WRITE_NODE_FIELD(tokentype);
	WRITE_NODE_FIELD(dicts);
	WRITE_BOOL_FIELD(override);
	WRITE_BOOL_FIELD(replace);
	WRITE_BOOL_FIELD(missing_ok);
}

static void
_outAlterTSDictionaryStmt(StringInfo str, AlterTSDictionaryStmt *node)
{
	WRITE_NODE_TYPE("ALTERTSDICTIONARYSTMT");

	WRITE_NODE_FIELD(dictname);
	WRITE_NODE_FIELD(options);
}

#ifndef COMPILING_BINARY_FUNCS
static void
_outTupleDescNode(StringInfo str, TupleDescNode *node)
{
	int			i;

	Assert(node->tuple->tdtypeid == RECORDOID);

	WRITE_NODE_TYPE("TUPLEDESCNODE");
	WRITE_INT_FIELD(natts);
	WRITE_INT_FIELD(tuple->natts);

	for (i = 0; i < node->tuple->natts; i++)
		appendBinaryStringInfo(str, node->tuple->attrs[i], ATTRIBUTE_FIXED_PART_SIZE);

	Assert(node->tuple->constr == NULL);

	WRITE_OID_FIELD(tuple->tdtypeid);
	WRITE_INT_FIELD(tuple->tdtypmod);
	WRITE_BOOL_FIELD(tuple->tdhasoid);
	WRITE_INT_FIELD(tuple->tdrefcount);
}
#endif /* COMPILING_BINARY_FUNCS */

#ifndef COMPILING_BINARY_FUNCS
/*
 * _outNode -
 *	  converts a Node into ascii string and append it to 'str'
 */
static void
_outNode(StringInfo str, void *obj)
{
	if (obj == NULL)
		appendStringInfoLiteral(str, "<>");
	else if (IsA(obj, List) ||IsA(obj, IntList) || IsA(obj, OidList))
		_outList(str, obj);
	else if (IsA(obj, Integer) ||
			 IsA(obj, Float) ||
			 IsA(obj, String) ||
			 IsA(obj, BitString))
	{
		/* nodeRead does not want to see { } around these! */
		_outValue(str, obj);
	}
	else
	{
		appendStringInfoChar(str, '{');
		switch (nodeTag(obj))
		{
			case T_PlannedStmt:
				_outPlannedStmt(str, obj);
				break;
			case T_QueryDispatchDesc:
				_outQueryDispatchDesc(str, obj);
				break;
			case T_OidAssignment:
				_outOidAssignment(str, obj);
				break;
			case T_Plan:
				_outPlan(str, obj);
				break;
			case T_Result:
				_outResult(str, obj);
				break;
			case T_Repeat:
				_outRepeat(str, obj);
				break;
			case T_Append:
				_outAppend(str, obj);
				break;
			case T_Sequence:
				_outSequence(str, obj);
				break;
			case T_RecursiveUnion:
				_outRecursiveUnion(str, obj);
				break;
			case T_BitmapAnd:
				_outBitmapAnd(str, obj);
				break;
			case T_BitmapOr:
				_outBitmapOr(str, obj);
				break;
			case T_Scan:
				_outScan(str, obj);
				break;
			case T_SeqScan:
				_outSeqScan(str, obj);
				break;
			case T_AppendOnlyScan:
				_outAppendOnlyScan(str, obj);
				break;
			case T_AOCSScan:
				_outAOCSScan(str, obj);
				break;
			case T_TableScan:
				_outTableScan(str, obj);
				break;
			case T_DynamicTableScan:
				_outDynamicTableScan(str, obj);
				break;
			case T_ExternalScan:
				_outExternalScan(str, obj);
				break;
			case T_IndexScan:
				_outIndexScan(str, obj);
				break;
			case T_DynamicIndexScan:
				_outDynamicIndexScan(str,obj);
				break;
			case T_BitmapIndexScan:
				_outBitmapIndexScan(str, obj);
				break;
			case T_DynamicBitmapIndexScan:
				_outDynamicBitmapIndexScan(str, obj);
				break;
			case T_BitmapHeapScan:
				_outBitmapHeapScan(str, obj);
				break;
			case T_BitmapAppendOnlyScan:
				_outBitmapAppendOnlyScan(str, obj);
				break;
			case T_BitmapTableScan:
				_outBitmapTableScan(str, obj);
				break;
			case T_TidScan:
				_outTidScan(str, obj);
				break;
			case T_SubqueryScan:
				_outSubqueryScan(str, obj);
				break;
			case T_FunctionScan:
				_outFunctionScan(str, obj);
				break;
			case T_ValuesScan:
				_outValuesScan(str, obj);
				break;
			case T_CteScan:
				_outCteScan(str, obj);
				break;
			case T_WorkTableScan:
				_outWorkTableScan(str, obj);
				break;
			case T_Join:
				_outJoin(str, obj);
				break;
			case T_NestLoop:
				_outNestLoop(str, obj);
				break;
			case T_MergeJoin:
				_outMergeJoin(str, obj);
				break;
			case T_HashJoin:
				_outHashJoin(str, obj);
				break;
			case T_Agg:
				_outAgg(str, obj);
				break;
			case T_WindowAgg:
				_outWindowAgg(str, obj);
				break;
			case T_TableFunctionScan:
				_outTableFunctionScan(str, obj);
				break;
			case T_Material:
				_outMaterial(str, obj);
				break;
			case T_ShareInputScan:
				_outShareInputScan(str, obj);
				break;
			case T_Sort:
				_outSort(str, obj);
				break;
			case T_Unique:
				_outUnique(str, obj);
				break;
			case T_Hash:
				_outHash(str, obj);
				break;
			case T_SetOp:
				_outSetOp(str, obj);
				break;
			case T_Limit:
				_outLimit(str, obj);
				break;
			case T_PlanInvalItem:
				_outPlanInvalItem(str, obj);
				break;
			case T_Motion:
				_outMotion(str, obj);
				break;
			case T_DML:
				_outDML(str, obj);
				break;
			case T_SplitUpdate:
				_outSplitUpdate(str, obj);
				break;
			case T_RowTrigger:
				_outRowTrigger(str, obj);
				break;
			case T_AssertOp:
				_outAssertOp(str, obj);
				break;
			case T_PartitionSelector:
				_outPartitionSelector(str, obj);
				break;
			case T_Alias:
				_outAlias(str, obj);
				break;
			case T_RangeVar:
				_outRangeVar(str, obj);
				break;
			case T_IntoClause:
				_outIntoClause(str, obj);
				break;
			case T_Var:
				_outVar(str, obj);
				break;
			case T_Const:
				_outConst(str, obj);
				break;
			case T_Param:
				_outParam(str, obj);
				break;
			case T_Aggref:
				_outAggref(str, obj);
				break;
			case T_WindowFunc:
				_outWindowFunc(str, obj);
				break;
			case T_ArrayRef:
				_outArrayRef(str, obj);
				break;
			case T_FuncExpr:
				_outFuncExpr(str, obj);
				break;
			case T_OpExpr:
				_outOpExpr(str, obj);
				break;
			case T_DistinctExpr:
				_outDistinctExpr(str, obj);
				break;
			case T_ScalarArrayOpExpr:
				_outScalarArrayOpExpr(str, obj);
				break;
			case T_BoolExpr:
				_outBoolExpr(str, obj);
				break;
			case T_SubLink:
				_outSubLink(str, obj);
				break;
			case T_SubPlan:
				_outSubPlan(str, obj);
				break;
			case T_AlternativeSubPlan:
				_outAlternativeSubPlan(str, obj);
				break;
			case T_FieldSelect:
				_outFieldSelect(str, obj);
				break;
			case T_FieldStore:
				_outFieldStore(str, obj);
				break;
			case T_RelabelType:
				_outRelabelType(str, obj);
				break;
			case T_CoerceViaIO:
				_outCoerceViaIO(str, obj);
				break;
			case T_ArrayCoerceExpr:
				_outArrayCoerceExpr(str, obj);
				break;
			case T_ConvertRowtypeExpr:
				_outConvertRowtypeExpr(str, obj);
				break;
			case T_CaseExpr:
				_outCaseExpr(str, obj);
				break;
			case T_CaseWhen:
				_outCaseWhen(str, obj);
				break;
			case T_CaseTestExpr:
				_outCaseTestExpr(str, obj);
				break;
			case T_ArrayExpr:
				_outArrayExpr(str, obj);
				break;
			case T_RowExpr:
				_outRowExpr(str, obj);
				break;
			case T_RowCompareExpr:
				_outRowCompareExpr(str, obj);
				break;
			case T_CoalesceExpr:
				_outCoalesceExpr(str, obj);
				break;
			case T_MinMaxExpr:
				_outMinMaxExpr(str, obj);
				break;
			case T_XmlExpr:
				_outXmlExpr(str, obj);
				break;
			case T_NullIfExpr:
				_outNullIfExpr(str, obj);
				break;
			case T_NullTest:
				_outNullTest(str, obj);
				break;
			case T_BooleanTest:
				_outBooleanTest(str, obj);
				break;
			case T_CoerceToDomain:
				_outCoerceToDomain(str, obj);
				break;
			case T_CoerceToDomainValue:
				_outCoerceToDomainValue(str, obj);
				break;
			case T_SetToDefault:
				_outSetToDefault(str, obj);
				break;
			case T_CurrentOfExpr:
				_outCurrentOfExpr(str, obj);
				break;
			case T_TargetEntry:
				_outTargetEntry(str, obj);
				break;
			case T_RangeTblRef:
				_outRangeTblRef(str, obj);
				break;
			case T_JoinExpr:
				_outJoinExpr(str, obj);
				break;
			case T_FromExpr:
				_outFromExpr(str, obj);
				break;
			case T_Flow:
				_outFlow(str, obj);
				break;

			case T_Path:
				_outPath(str, obj);
				break;
			case T_IndexPath:
				_outIndexPath(str, obj);
				break;
			case T_BitmapHeapPath:
				_outBitmapHeapPath(str, obj);
				break;
			case T_BitmapAppendOnlyPath:
				_outBitmapAppendOnlyPath(str, obj);
				break;
			case T_BitmapAndPath:
				_outBitmapAndPath(str, obj);
				break;
			case T_BitmapOrPath:
				_outBitmapOrPath(str, obj);
				break;
			case T_TidPath:
				_outTidPath(str, obj);
				break;
			case T_AppendPath:
				_outAppendPath(str, obj);
				break;
			case T_AppendOnlyPath:
				_outAppendOnlyPath(str, obj);
				break;
			case T_AOCSPath:
				_outAOCSPath(str, obj);
				break;
			case T_ResultPath:
				_outResultPath(str, obj);
				break;
			case T_MaterialPath:
				_outMaterialPath(str, obj);
				break;
			case T_UniquePath:
				_outUniquePath(str, obj);
				break;
			case T_NestPath:
				_outNestPath(str, obj);
				break;
			case T_MergePath:
				_outMergePath(str, obj);
				break;
			case T_HashPath:
				_outHashPath(str, obj);
				break;
            case T_CdbMotionPath:
                _outCdbMotionPath(str, obj);
                break;
			case T_PlannerGlobal:
				_outPlannerGlobal(str, obj);
				break;
			case T_PlannerInfo:
				_outPlannerInfo(str, obj);
				break;
			case T_RelOptInfo:
				_outRelOptInfo(str, obj);
				break;
			case T_IndexOptInfo:
				_outIndexOptInfo(str, obj);
				break;
			case T_CdbRelColumnInfo:
				_outCdbRelColumnInfo(str, obj);
				break;
			case T_CdbRelDedupInfo:
				_outCdbRelDedupInfo(str, obj);
				break;
			case T_EquivalenceClass:
				_outEquivalenceClass(str, obj);
				break;
			case T_EquivalenceMember:
				_outEquivalenceMember(str, obj);
				break;
			case T_PathKey:
				_outPathKey(str, obj);
				break;
			case T_RestrictInfo:
				_outRestrictInfo(str, obj);
				break;
			case T_InnerIndexscanInfo:
				_outInnerIndexscanInfo(str, obj);
				break;
			case T_PlaceHolderVar:
				_outPlaceHolderVar(str, obj);
				break;
			case T_SpecialJoinInfo:
				_outSpecialJoinInfo(str, obj);
				break;
			case T_AppendRelInfo:
				_outAppendRelInfo(str, obj);
				break;
			case T_PlaceHolderInfo:
				_outPlaceHolderInfo(str, obj);
				break;
			case T_PlannerParamItem:
				_outPlannerParamItem(str, obj);
				break;


			case T_GrantStmt:
				_outGrantStmt(str, obj);
				break;
			case T_PrivGrantee:
				_outPrivGrantee(str, obj);
				break;
			case T_FuncWithArgs:
				_outFuncWithArgs(str, obj);
				break;
			case T_GrantRoleStmt:
				_outGrantRoleStmt(str, obj);
				break;
			case T_LockStmt:
				_outLockStmt(str, obj);
				break;

			case T_CreateStmt:
				_outCreateStmt(str, obj);
				break;
			case T_ColumnReferenceStorageDirective:
				_outColumnReferenceStorageDirective(str, obj);
				break;
			case T_PartitionElem:
				_outPartitionElem(str, obj);
				break;
			case T_PartitionRangeItem:
				_outPartitionRangeItem(str, obj);
				break;
			case T_PartitionBoundSpec:
				_outPartitionBoundSpec(str, obj);
				break;
			case T_PartitionSpec:
				_outPartitionSpec(str, obj);
				break;
			case T_Partition:
				_outPartition(str, obj);
				break;
			case T_PartitionRule:
				_outPartitionRule(str, obj);
				break;
			case T_PartitionNode:
				_outPartitionNode(str, obj);
				break;
			case T_PgPartRule:
				_outPgPartRule(str, obj);
				break;
			case T_PartitionValuesSpec:
				_outPartitionValuesSpec(str, obj);
				break;
			case T_SegfileMapNode:
				_outSegfileMapNode(str, obj);
				break;
			case T_ExtTableTypeDesc:
				_outExtTableTypeDesc(str, obj);
				break;
			case T_CreateExternalStmt:
				_outCreateExternalStmt(str, obj);
				break;
			case T_PartitionBy:
				_outPartitionBy(str, obj);
				break;
			case T_IndexStmt:
				_outIndexStmt(str, obj);
				break;
			case T_ReindexStmt:
				_outReindexStmt(str, obj);
				break;

			case T_ConstraintsSetStmt:
				_outConstraintsSetStmt(str, obj);
				break;

			case T_CreateFunctionStmt:
				_outCreateFunctionStmt(str, obj);
				break;
			case T_FunctionParameter:
				_outFunctionParameter(str, obj);
				break;
			case T_RemoveFuncStmt:
				_outRemoveFuncStmt(str, obj);
				break;
			case T_AlterFunctionStmt:
				_outAlterFunctionStmt(str, obj);
				break;

			case T_DefineStmt:
				_outDefineStmt(str,obj);
				break;

			case T_CompositeTypeStmt:
				_outCompositeTypeStmt(str,obj);
				break;
			case T_CreateEnumStmt:
				_outCreateEnumStmt(str,obj);
				break;
			case T_CreateCastStmt:
				_outCreateCastStmt(str,obj);
				break;
			case T_DropCastStmt:
				_outDropCastStmt(str,obj);
				break;
			case T_CreateOpClassStmt:
				_outCreateOpClassStmt(str,obj);
				break;
			case T_CreateOpClassItem:
				_outCreateOpClassItem(str,obj);
				break;
			case T_CreateOpFamilyStmt:
				_outCreateOpFamilyStmt(str,obj);
				break;
			case T_AlterOpFamilyStmt:
				_outAlterOpFamilyStmt(str,obj);
				break;
			case T_RemoveOpClassStmt:
				_outRemoveOpClassStmt(str,obj);
				break;
			case T_RemoveOpFamilyStmt:
				_outRemoveOpFamilyStmt(str,obj);
				break;
			case T_CreateConversionStmt:
				_outCreateConversionStmt(str,obj);
				break;


			case T_ViewStmt:
				_outViewStmt(str, obj);
				break;
			case T_RuleStmt:
				_outRuleStmt(str, obj);
				break;
			case T_DropStmt:
				_outDropStmt(str, obj);
				break;
			case T_DropPropertyStmt:
				_outDropPropertyStmt(str, obj);
				break;
			case T_DropOwnedStmt:
				_outDropOwnedStmt(str, obj);
				break;
			case T_ReassignOwnedStmt:
				_outReassignOwnedStmt(str, obj);
				break;
			case T_TruncateStmt:
				_outTruncateStmt(str, obj);
				break;

			case T_AlterTableStmt:
				_outAlterTableStmt(str, obj);
				break;
			case T_AlterTableCmd:
				_outAlterTableCmd(str, obj);
				break;
			case T_SetDistributionCmd:
				_outSetDistributionCmd(str, obj);
				break;
			case T_InheritPartitionCmd:
				_outInheritPartitionCmd(str, obj);
				break;

			case T_AlterPartitionCmd:
				_outAlterPartitionCmd(str, obj);
				break;
			case T_AlterPartitionId:
				_outAlterPartitionId(str, obj);
				break;


			case T_CreateRoleStmt:
				_outCreateRoleStmt(str, obj);
				break;
			case T_DropRoleStmt:
				_outDropRoleStmt(str, obj);
				break;
			case T_AlterRoleStmt:
				_outAlterRoleStmt(str, obj);
				break;
			case T_AlterRoleSetStmt:
				_outAlterRoleSetStmt(str, obj);
				break;

			case T_AlterObjectSchemaStmt:
				_outAlterObjectSchemaStmt(str, obj);
				break;

			case T_AlterOwnerStmt:
				_outAlterOwnerStmt(str, obj);
				break;

			case T_RenameStmt:
				_outRenameStmt(str, obj);
				break;

			case T_CreateSeqStmt:
				_outCreateSeqStmt(str, obj);
				break;
			case T_AlterSeqStmt:
				_outAlterSeqStmt(str, obj);
				break;
			case T_ClusterStmt:
				_outClusterStmt(str, obj);
				break;
			case T_CreatedbStmt:
				_outCreatedbStmt(str, obj);
				break;
			case T_DropdbStmt:
				_outDropdbStmt(str, obj);
				break;
			case T_CreateDomainStmt:
				_outCreateDomainStmt(str, obj);
				break;
			case T_AlterDomainStmt:
				_outAlterDomainStmt(str, obj);
				break;

			case T_TransactionStmt:
				_outTransactionStmt(str, obj);
				break;

			case T_NotifyStmt:
				_outNotifyStmt(str, obj);
				break;
			case T_DeclareCursorStmt:
				_outDeclareCursorStmt(str, obj);
				break;
			case T_SingleRowErrorDesc:
				_outSingleRowErrorDesc(str, obj);
				break;
			case T_CopyStmt:
				_outCopyStmt(str, obj);
				break;
			case T_SelectStmt:
				_outSelectStmt(str, obj);
				break;
			case T_InsertStmt:
				_outInsertStmt(str, obj);
				break;
			case T_DeleteStmt:
				_outDeleteStmt(str, obj);
				break;
			case T_UpdateStmt:
				_outUpdateStmt(str, obj);
				break;
			case T_Null:
				_outNull(str, obj);
				break;
			case T_ColumnDef:
				_outColumnDef(str, obj);
				break;
			case T_TypeName:
				_outTypeName(str, obj);
				break;
			case T_SortBy:
				_outSortBy(str, obj);
				break;
			case T_WindowDef:
				_outWindowDef(str, obj);
				break;
			case T_TypeCast:
				_outTypeCast(str, obj);
				break;
			case T_IndexElem:
				_outIndexElem(str, obj);
				break;
			case T_Query:
				_outQuery(str, obj);
				break;
			case T_SortGroupClause:
				_outSortGroupClause(str, obj);
				break;
			case T_GroupingClause:
				_outGroupingClause(str, obj);
				break;
			case T_GroupingFunc:
				_outGroupingFunc(str, obj);
				break;
			case T_Grouping:
				_outGrouping(str, obj);
				break;
			case T_GroupId:
				_outGroupId(str, obj);
				break;
			case T_WindowClause:
				_outWindowClause(str, obj);
				break;
			case T_RowMarkClause:
				_outRowMarkClause(str, obj);
				break;
			case T_WithClause:
				_outWithClause(str, obj);
				break;
			case T_CommonTableExpr:
				_outCommonTableExpr(str, obj);
				break;
			case T_SetOperationStmt:
				_outSetOperationStmt(str, obj);
				break;
			case T_RangeTblEntry:
				_outRangeTblEntry(str, obj);
				break;
			case T_A_Expr:
				_outAExpr(str, obj);
				break;
			case T_ColumnRef:
				_outColumnRef(str, obj);
				break;
			case T_ParamRef:
				_outParamRef(str, obj);
				break;
			case T_A_Const:
				_outAConst(str, obj);
				break;
			case T_A_Star:
				_outA_Star(str, obj);
				break;
			case T_A_Indices:
				_outA_Indices(str, obj);
				break;
			case T_A_Indirection:
				_outA_Indirection(str, obj);
				break;
			case T_A_ArrayExpr:
				_outA_ArrayExpr(str, obj);
				break;
			case T_ResTarget:
				_outResTarget(str, obj);
				break;
			case T_RangeSubselect:
				_outRangeSubselect(str, obj);
				break;
			case T_RangeFunction:
				_outRangeFunction(str, obj);
				break;
			case T_Constraint:
				_outConstraint(str, obj);
				break;
			case T_FkConstraint:
				_outFkConstraint(str, obj);
				break;
			case T_FuncCall:
				_outFuncCall(str, obj);
				break;
			case T_DefElem:
				_outDefElem(str, obj);
				break;
			case T_InhRelation:
				_outInhRelation(str, obj);
				break;
			case T_LockingClause:
				_outLockingClause(str, obj);
				break;
			case T_XmlSerialize:
				_outXmlSerialize(str, obj);
				break;

			case T_CreateSchemaStmt:
				_outCreateSchemaStmt(str, obj);
				break;
			case T_CreatePLangStmt:
				_outCreatePLangStmt(str, obj);
				break;
			case T_DropPLangStmt:
				_outDropPLangStmt(str, obj);
				break;
			case T_VacuumStmt:
				_outVacuumStmt(str, obj);
				break;
			case T_CdbProcess:
				_outCdbProcess(str, obj);
				break;
			case T_Slice:
				_outSlice(str, obj);
				break;
			case T_SliceTable:
				_outSliceTable(str, obj);
				break;
			case T_CursorPosInfo:
				_outCursorPosInfo(str, obj);
				break;
			case T_VariableSetStmt:
				_outVariableSetStmt(str, obj);
				break;

			case T_DMLActionExpr:
				_outDMLActionExpr(str, obj);
				break;

			case T_PartSelectedExpr:
				_outPartSelectedExpr(str, obj);
				break;

			case T_PartDefaultExpr:
				_outPartDefaultExpr(str, obj);
				break;

			case T_PartBoundExpr:
				_outPartBoundExpr(str, obj);
				break;

			case T_PartBoundInclusionExpr:
				_outPartBoundInclusionExpr(str, obj);
				break;

			case T_PartBoundOpenExpr:
				_outPartBoundOpenExpr(str, obj);
				break;

			case T_PartListRuleExpr:
				_outPartListRuleExpr(str, obj);
				break;

			case T_PartListNullTestExpr:
				_outPartListNullTestExpr(str, obj);
				break;

			case T_CreateTrigStmt:
				_outCreateTrigStmt(str, obj);
				break;

			case T_CreateFileSpaceStmt:
				_outCreateFileSpaceStmt(str, obj);
				break;

			case T_FileSpaceEntry:
				_outFileSpaceEntry(str, obj);
				break;

			case T_DropFileSpaceStmt:
				_outDropFileSpaceStmt(str, obj);
				break;

			case T_CreateTableSpaceStmt:
				_outCreateTableSpaceStmt(str, obj);
				break;

			case T_DropTableSpaceStmt:
				_outDropTableSpaceStmt(str, obj);
				break;

			case T_CreateQueueStmt:
				_outCreateQueueStmt(str, obj);
				break;
			case T_AlterQueueStmt:
				_outAlterQueueStmt(str, obj);
				break;
			case T_DropQueueStmt:
				_outDropQueueStmt(str, obj);
				break;

			case T_CreateResourceGroupStmt:
				_outCreateResourceGroupStmt(str, obj);
				break;
			case T_DropResourceGroupStmt:
				_outDropResourceGroupStmt(str, obj);
				break;
			case T_AlterResourceGroupStmt:
				_outAlterResourceGroupStmt(str, obj);
				break;

			case T_CommentStmt:
				_outCommentStmt(str, obj);
				break;

			case T_TableValueExpr:
				_outTableValueExpr(str, obj);
                break;
			case T_DenyLoginInterval:
				_outDenyLoginInterval(str, obj);
				break;
			case T_DenyLoginPoint:
				_outDenyLoginPoint(str, obj);
				break;

			case T_AlterTypeStmt:
				_outAlterTypeStmt(str, obj);
				break;
			case T_AlterExtensionStmt:
				_outAlterExtensionStmt(str, obj);
				break;
			case T_AlterExtensionContentsStmt:
				_outAlterExtensionContentsStmt(str, obj);
				break;
			case T_TupleDescNode:
				_outTupleDescNode(str, obj);
				break;

			case T_AlterTSConfigurationStmt:
				_outAlterTSConfigurationStmt(str, obj);
				break;
			case T_AlterTSDictionaryStmt:
				_outAlterTSDictionaryStmt(str, obj);
				break;

			default:

				/*
				 * This should be an ERROR, but it's too useful to be able to
				 * dump structures that _outNode only understands part of.
				 */
				elog(WARNING, "could not dump unrecognized node type: %d",
					 (int) nodeTag(obj));
				break;
		}
		appendStringInfoChar(str, '}');
	}
}

/*
 * nodeToString -
 *	   returns the ascii representation of the Node as a palloc'd string
 */
char *
nodeToString(void *obj)
{
	StringInfoData str;

	/* see stringinfo.h for an explanation of this maneuver */
	initStringInfo(&str);
	_outNode(&str, obj);
	return str.data;
}

#endif /* COMPILING_BINARY_FUNCS */<|MERGE_RESOLUTION|>--- conflicted
+++ resolved
@@ -861,11 +861,7 @@
 
 	WRITE_INT_FIELD(ordNumCols);
 
-<<<<<<< HEAD
 	appendStringInfoString(str, " :ordColIdx");
-=======
-	appendStringInfo(str, " :ordColIdx");
->>>>>>> 4d53a2f9
 	for (i = 0; i < node->ordNumCols; i++)
 		appendStringInfo(str, " %d", node->ordColIdx[i]);
 
@@ -982,15 +978,13 @@
 	WRITE_NODE_TYPE("HASH");
 
 	_outPlanInfo(str, (Plan *) node);
-<<<<<<< HEAD
-	WRITE_BOOL_FIELD(rescannable);          /*CDB*/
-=======
 
 	WRITE_OID_FIELD(skewTable);
 	WRITE_INT_FIELD(skewColumn);
 	WRITE_OID_FIELD(skewColType);
 	WRITE_INT_FIELD(skewColTypmod);
->>>>>>> 4d53a2f9
+
+	WRITE_BOOL_FIELD(rescannable);          /*CDB*/
 }
 
 #ifndef COMPILING_BINARY_FUNCS
@@ -2474,18 +2468,11 @@
 {
 	WRITE_NODE_TYPE("DROPPROPSTMT");
 
-<<<<<<< HEAD
 	WRITE_NODE_FIELD(relation);
 	WRITE_STRING_FIELD(property);
 	WRITE_ENUM_FIELD(removeType, ObjectType);
 	WRITE_ENUM_FIELD(behavior, DropBehavior);
 	WRITE_BOOL_FIELD(missing_ok);
-=======
-	WRITE_STRING_FIELD(defnamespace);
-	WRITE_STRING_FIELD(defname);
-	WRITE_NODE_FIELD(arg);
-	WRITE_ENUM_FIELD(defaction, DefElemAction);
->>>>>>> 4d53a2f9
 }
 
 static void
@@ -3281,6 +3268,7 @@
 {
 	WRITE_NODE_TYPE("DEFELEM");
 
+	WRITE_STRING_FIELD(defnamespace);
 	WRITE_STRING_FIELD(defname);
 	WRITE_NODE_FIELD(arg);
 	WRITE_ENUM_FIELD(defaction, DefElemAction);
@@ -3737,18 +3725,17 @@
 	WRITE_BOOL_FIELD(inFromCl);
 	WRITE_UINT_FIELD(requiredPerms);
 	WRITE_OID_FIELD(checkAsUser);
-<<<<<<< HEAD
+	WRITE_BITMAPSET_FIELD(selectedCols);
+	WRITE_BITMAPSET_FIELD(modifiedCols);
 
 	WRITE_BOOL_FIELD(forceDistRandom);
 	/*
 	 * pseudocols is intentionally not serialized. It's only used in the planning
 	 * stage, so no need to transfer it to the QEs.
 	 */
+	/* GPDB_84_MERGE_FIXME: um, pick either "serialized" or "not serialized".
+	   Then update the fast serialization functions to match. */
     WRITE_NODE_FIELD(pseudocols);                                       /*CDB*/
-=======
-	WRITE_BITMAPSET_FIELD(selectedCols);
-	WRITE_BITMAPSET_FIELD(modifiedCols);
->>>>>>> 4d53a2f9
 }
 #endif /* COMPILING_BINARY_FUNCS */
 
@@ -4092,7 +4079,7 @@
 	WRITE_BOOL_FIELD(verbose);
 	WRITE_BOOL_FIELD(rootonly);
 	WRITE_INT_FIELD(freeze_min_age);
-	WRITE_BOOL_FIELD(scan_all);
+	WRITE_INT_FIELD(freeze_table_age);
 	WRITE_NODE_FIELD(relation);
 	WRITE_NODE_FIELD(va_cols);
 
@@ -4168,7 +4155,7 @@
 	WRITE_NODE_FIELD(args);
 	WRITE_BOOL_FIELD(before);
 	WRITE_BOOL_FIELD(row);
-	WRITE_STRING_FIELD(actions);
+	WRITE_INT_FIELD(events);
 	WRITE_BOOL_FIELD(isconstraint);
 	WRITE_BOOL_FIELD(deferrable);
 	WRITE_BOOL_FIELD(initdeferred);
