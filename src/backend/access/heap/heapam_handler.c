/*-------------------------------------------------------------------------
 *
 * heapam_handler.c
 *	  heap table access method code
 *
 * Portions Copyright (c) 1996-2021, PostgreSQL Global Development Group
 * Portions Copyright (c) 1994, Regents of the University of California
 *
 *
 * IDENTIFICATION
 *	  src/backend/access/heap/heapam_handler.c
 *
 *
 * NOTES
 *	  This files wires up the lower level heapam.c et al routines with the
 *	  tableam abstraction.
 *
 *-------------------------------------------------------------------------
 */
#include "postgres.h"

#include "access/genam.h"
#include "access/heapam.h"
#include "access/heaptoast.h"
#include "access/multixact.h"
#include "access/rewriteheap.h"
#include "access/syncscan.h"
#include "access/tableam.h"
#include "access/tsmapi.h"
#include "access/xact.h"
#include "catalog/catalog.h"
#include "catalog/index.h"
#include "catalog/storage.h"
#include "catalog/storage_xlog.h"
#include "commands/progress.h"
#include "commands/vacuum.h"
#include "executor/executor.h"
#include "miscadmin.h"
#include "pgstat.h"
#include "storage/bufmgr.h"
#include "storage/bufpage.h"
#include "storage/lmgr.h"
#include "storage/predicate.h"
#include "storage/procarray.h"
#include "storage/smgr.h"
#include "utils/builtins.h"
#include "utils/rel.h"

static void reform_and_rewrite_tuple(HeapTuple tuple,
									 Relation OldHeap, Relation NewHeap,
									 Datum *values, bool *isnull, RewriteState rwstate);

static bool SampleHeapTupleVisible(TableScanDesc scan, Buffer buffer,
								   HeapTuple tuple,
								   OffsetNumber tupoffset);

static BlockNumber heapam_scan_get_blocks_done(HeapScanDesc hscan);

static const TableAmRoutine heapam_methods;


/* ------------------------------------------------------------------------
 * Slot related callbacks for heap AM
 * ------------------------------------------------------------------------
 */

static const TupleTableSlotOps *
heapam_slot_callbacks(Relation relation)
{
	return &TTSOpsBufferHeapTuple;
}


/* ------------------------------------------------------------------------
 * Index Scan Callbacks for heap AM
 * ------------------------------------------------------------------------
 */

static IndexFetchTableData *
heapam_index_fetch_begin(Relation rel)
{
	IndexFetchHeapData *hscan = palloc0(sizeof(IndexFetchHeapData));

	hscan->xs_base.rel = rel;
	hscan->xs_cbuf = InvalidBuffer;

	return &hscan->xs_base;
}

static void
heapam_index_fetch_reset(IndexFetchTableData *scan)
{
	IndexFetchHeapData *hscan = (IndexFetchHeapData *) scan;

	if (BufferIsValid(hscan->xs_cbuf))
	{
		ReleaseBuffer(hscan->xs_cbuf);
		hscan->xs_cbuf = InvalidBuffer;
	}
}

static void
heapam_index_fetch_end(IndexFetchTableData *scan)
{
	IndexFetchHeapData *hscan = (IndexFetchHeapData *) scan;

	heapam_index_fetch_reset(scan);

	pfree(hscan);
}

static bool
heapam_index_fetch_tuple(struct IndexFetchTableData *scan,
						 ItemPointer tid,
						 Snapshot snapshot,
						 TupleTableSlot *slot,
						 bool *call_again, bool *all_dead)
{
	IndexFetchHeapData *hscan = (IndexFetchHeapData *) scan;
	BufferHeapTupleTableSlot *bslot = (BufferHeapTupleTableSlot *) slot;
	bool		got_heap_tuple;

	Assert(TTS_IS_BUFFERTUPLE(slot));

	/* We can skip the buffer-switching logic if we're in mid-HOT chain. */
	if (!*call_again)
	{
		/* Switch to correct buffer if we don't have it already */
		Buffer		prev_buf = hscan->xs_cbuf;

		hscan->xs_cbuf = ReleaseAndReadBuffer(hscan->xs_cbuf,
											  hscan->xs_base.rel,
											  ItemPointerGetBlockNumber(tid));

		/*
		 * Prune page, but only if we weren't already on this page
		 */
		if (prev_buf != hscan->xs_cbuf)
			heap_page_prune_opt(hscan->xs_base.rel, hscan->xs_cbuf);
	}

	/* Obtain share-lock on the buffer so we can examine visibility */
	LockBuffer(hscan->xs_cbuf, BUFFER_LOCK_SHARE);
	got_heap_tuple = heap_hot_search_buffer(tid,
											hscan->xs_base.rel,
											hscan->xs_cbuf,
											snapshot,
											&bslot->base.tupdata,
											all_dead,
											!*call_again);
	bslot->base.tupdata.t_self = *tid;
	LockBuffer(hscan->xs_cbuf, BUFFER_LOCK_UNLOCK);

	if (got_heap_tuple)
	{
		/*
		 * Only in a non-MVCC snapshot can more than one member of the HOT
		 * chain be visible.
		 */
		*call_again = !IsMVCCSnapshot(snapshot);

		slot->tts_tableOid = RelationGetRelid(scan->rel);
		ExecStoreBufferHeapTuple(&bslot->base.tupdata, slot, hscan->xs_cbuf);
	}
	else
	{
		/* We've reached the end of the HOT chain. */
		*call_again = false;
	}

	return got_heap_tuple;
}


/* ------------------------------------------------------------------------
 * Callbacks for non-modifying operations on individual tuples for heap AM
 * ------------------------------------------------------------------------
 */

static bool
heapam_fetch_row_version(Relation relation,
						 ItemPointer tid,
						 Snapshot snapshot,
						 TupleTableSlot *slot)
{
	BufferHeapTupleTableSlot *bslot = (BufferHeapTupleTableSlot *) slot;
	Buffer		buffer;

	Assert(TTS_IS_BUFFERTUPLE(slot));

	bslot->base.tupdata.t_self = *tid;
	if (heap_fetch(relation, snapshot, &bslot->base.tupdata, &buffer))
	{
		/* store in slot, transferring existing pin */
		ExecStorePinnedBufferHeapTuple(&bslot->base.tupdata, slot, buffer);
		slot->tts_tableOid = RelationGetRelid(relation);

		return true;
	}

	return false;
}

static bool
heapam_tuple_tid_valid(TableScanDesc scan, ItemPointer tid)
{
	HeapScanDesc hscan = (HeapScanDesc) scan;

	return ItemPointerIsValid(tid) &&
		ItemPointerGetBlockNumber(tid) < hscan->rs_nblocks;
}

static bool
heapam_tuple_satisfies_snapshot(Relation rel, TupleTableSlot *slot,
								Snapshot snapshot)
{
	BufferHeapTupleTableSlot *bslot = (BufferHeapTupleTableSlot *) slot;
	bool		res;

	Assert(TTS_IS_BUFFERTUPLE(slot));
	Assert(BufferIsValid(bslot->buffer));

	/*
	 * We need buffer pin and lock to call HeapTupleSatisfiesVisibility.
	 * Caller should be holding pin, but not lock.
	 */
	LockBuffer(bslot->buffer, BUFFER_LOCK_SHARE);
	res = HeapTupleSatisfiesVisibility(rel, bslot->base.tuple, snapshot,
									   bslot->buffer);
	LockBuffer(bslot->buffer, BUFFER_LOCK_UNLOCK);

	return res;
}


/* ----------------------------------------------------------------------------
 *  Functions for manipulations of physical tuples for heap AM.
 * ----------------------------------------------------------------------------
 */

static void
heapam_tuple_insert(Relation relation, TupleTableSlot *slot, CommandId cid,
					int options, BulkInsertState bistate)
{
	bool		shouldFree = true;
	HeapTuple	tuple = ExecFetchSlotHeapTuple(slot, true, &shouldFree);
	TransactionId xid = GetCurrentTransactionId();

	/* Update the tuple with table oid */
	slot->tts_tableOid = RelationGetRelid(relation);
	tuple->t_tableOid = slot->tts_tableOid;

	/* Perform the insertion, and copy the resulting ItemPointer */
	heap_insert(relation, tuple, cid, options, bistate, xid);
	ItemPointerCopy(&tuple->t_self, &slot->tts_tid);

	if (shouldFree)
		pfree(tuple);
}

static void
heapam_tuple_insert_speculative(Relation relation, TupleTableSlot *slot,
								CommandId cid, int options,
								BulkInsertState bistate, uint32 specToken)
{
	bool		shouldFree = true;
	HeapTuple	tuple = ExecFetchSlotHeapTuple(slot, true, &shouldFree);
	TransactionId xid = GetCurrentTransactionId();

	/* Update the tuple with table oid */
	slot->tts_tableOid = RelationGetRelid(relation);
	tuple->t_tableOid = slot->tts_tableOid;

	HeapTupleHeaderSetSpeculativeToken(tuple->t_data, specToken);
	options |= HEAP_INSERT_SPECULATIVE;

	/* Perform the insertion, and copy the resulting ItemPointer */
	heap_insert(relation, tuple, cid, options, bistate, xid);
	ItemPointerCopy(&tuple->t_self, &slot->tts_tid);

	if (shouldFree)
		pfree(tuple);
}

static void
heapam_tuple_complete_speculative(Relation relation, TupleTableSlot *slot,
								  uint32 specToken, bool succeeded)
{
	bool		shouldFree = true;
	HeapTuple	tuple = ExecFetchSlotHeapTuple(slot, true, &shouldFree);

	/* adjust the tuple's state accordingly */
	if (succeeded)
		heap_finish_speculative(relation, &slot->tts_tid);
	else
		heap_abort_speculative(relation, &slot->tts_tid);

	if (shouldFree)
		pfree(tuple);
}

static TM_Result
heapam_tuple_delete(Relation relation, ItemPointer tid, CommandId cid,
					Snapshot snapshot, Snapshot crosscheck, bool wait,
					TM_FailureData *tmfd, bool changingPart)
{
	/*
	 * Currently Deleting of index tuples are handled at vacuum, in case if
	 * the storage itself is cleaning the dead tuples by itself, it is the
	 * time to call the index tuple deletion also.
	 */
	return heap_delete(relation, tid, cid, crosscheck, wait, tmfd, changingPart);
}


static TM_Result
heapam_tuple_update(Relation relation, ItemPointer otid, TupleTableSlot *slot,
					CommandId cid, Snapshot snapshot, Snapshot crosscheck,
					bool wait, TM_FailureData *tmfd,
					LockTupleMode *lockmode, bool *update_indexes)
{
	bool		shouldFree = true;
	HeapTuple	tuple = ExecFetchSlotHeapTuple(slot, true, &shouldFree);
	TM_Result	result;

	/* Update the tuple with table oid */
	slot->tts_tableOid = RelationGetRelid(relation);
	tuple->t_tableOid = slot->tts_tableOid;

	result = heap_update(relation, otid, tuple, cid, crosscheck, wait,
						 tmfd, lockmode);
	ItemPointerCopy(&tuple->t_self, &slot->tts_tid);

	/*
	 * Decide whether new index entries are needed for the tuple
	 *
	 * Note: heap_update returns the tid (location) of the new tuple in the
	 * t_self field.
	 *
	 * If it's a HOT update, we mustn't insert new index entries.
	 */
	*update_indexes = result == TM_Ok && !HeapTupleIsHeapOnly(tuple);

	if (shouldFree)
		pfree(tuple);

	return result;
}

static TM_Result
heapam_tuple_lock(Relation relation, ItemPointer tid, Snapshot snapshot,
				  TupleTableSlot *slot, CommandId cid, LockTupleMode mode,
				  LockWaitPolicy wait_policy, uint8 flags,
				  TM_FailureData *tmfd)
{
	BufferHeapTupleTableSlot *bslot = (BufferHeapTupleTableSlot *) slot;
	TM_Result	result;
	Buffer		buffer;
	HeapTuple	tuple = &bslot->base.tupdata;
	bool		follow_updates;

	follow_updates = (flags & TUPLE_LOCK_FLAG_LOCK_UPDATE_IN_PROGRESS) != 0;
	tmfd->traversed = false;

	Assert(TTS_IS_BUFFERTUPLE(slot));

tuple_lock_retry:
	tuple->t_self = *tid;
	result = heap_lock_tuple(relation, tuple, cid, mode, wait_policy,
							 follow_updates, &buffer, tmfd);

	if (result == TM_Updated &&
		(flags & TUPLE_LOCK_FLAG_FIND_LAST_VERSION))
	{
		/* Should not encounter speculative tuple on recheck */
		Assert(!HeapTupleHeaderIsSpeculative(tuple->t_data));

		ReleaseBuffer(buffer);

		if (!ItemPointerEquals(&tmfd->ctid, &tuple->t_self))
		{
			SnapshotData SnapshotDirty;
			TransactionId priorXmax;

			/* it was updated, so look at the updated version */
			*tid = tmfd->ctid;
			/* updated row should have xmin matching this xmax */
			priorXmax = tmfd->xmax;

			/* signal that a tuple later in the chain is getting locked */
			tmfd->traversed = true;

			/*
			 * fetch target tuple
			 *
			 * Loop here to deal with updated or busy tuples
			 */
			InitDirtySnapshot(SnapshotDirty);
			for (;;)
			{
				/*
				 * Greenplum specific error message
				 * Split-update is used to implment update on distribute keys
				 * of hash partitioned table in Greenplum. UPDATE on distkeys
				 * is similar to upstream's UPDATE on partition keys. We will
				 * store bit info in the tuple's head to mark it is split-updated,
				 * so the blocked transaction which also wants to update or delete
				 * the same tuple will abort. We re-use upstream's code to implement
				 * this, just modify a little of the following error message.
				 */
				if (ItemPointerIndicatesMovedPartitions(tid))
					ereport(ERROR,
							(errcode(ERRCODE_T_R_SERIALIZATION_FAILURE),
							 errmsg("tuple to be locked was already moved to another partition or segment due to concurrent update")));

				tuple->t_self = *tid;
				if (heap_fetch_extended(relation, &SnapshotDirty, tuple,
										&buffer, true))
				{
					/*
					 * If xmin isn't what we're expecting, the slot must have
					 * been recycled and reused for an unrelated tuple.  This
					 * implies that the latest version of the row was deleted,
					 * so we need do nothing.  (Should be safe to examine xmin
					 * without getting buffer's content lock.  We assume
					 * reading a TransactionId to be atomic, and Xmin never
					 * changes in an existing tuple, except to invalid or
					 * frozen, and neither of those can match priorXmax.)
					 */
					if (!TransactionIdEquals(HeapTupleHeaderGetXmin(tuple->t_data),
											 priorXmax))
					{
						ReleaseBuffer(buffer);
						return TM_Deleted;
					}

					/* otherwise xmin should not be dirty... */
					if (TransactionIdIsValid(SnapshotDirty.xmin))
						ereport(ERROR,
								(errcode(ERRCODE_DATA_CORRUPTED),
								 errmsg_internal("t_xmin %u is uncommitted in tuple (%u,%u) to be updated in table \"%s\"",
												 SnapshotDirty.xmin,
												 ItemPointerGetBlockNumber(&tuple->t_self),
												 ItemPointerGetOffsetNumber(&tuple->t_self),
												 RelationGetRelationName(relation))));

					/*
					 * If tuple is being updated by other transaction then we
					 * have to wait for its commit/abort, or die trying.
					 */
					if (TransactionIdIsValid(SnapshotDirty.xmax))
					{
						ReleaseBuffer(buffer);
						switch (wait_policy)
						{
							case LockWaitBlock:
								XactLockTableWait(SnapshotDirty.xmax,
												  relation, &tuple->t_self,
												  XLTW_FetchUpdated);
								break;
							case LockWaitSkip:
								if (!ConditionalXactLockTableWait(SnapshotDirty.xmax))
									/* skip instead of waiting */
									return TM_WouldBlock;
								break;
							case LockWaitError:
								if (!ConditionalXactLockTableWait(SnapshotDirty.xmax))
									ereport(ERROR,
											(errcode(ERRCODE_LOCK_NOT_AVAILABLE),
											 errmsg("could not obtain lock on row in relation \"%s\"",
													RelationGetRelationName(relation))));
								break;
						}
						continue;	/* loop back to repeat heap_fetch */
					}

					/*
					 * If tuple was inserted by our own transaction, we have
					 * to check cmin against cid: cmin >= current CID means
					 * our command cannot see the tuple, so we should ignore
					 * it. Otherwise heap_lock_tuple() will throw an error,
					 * and so would any later attempt to update or delete the
					 * tuple.  (We need not check cmax because
					 * HeapTupleSatisfiesDirty will consider a tuple deleted
					 * by our transaction dead, regardless of cmax.)  We just
					 * checked that priorXmax == xmin, so we can test that
					 * variable instead of doing HeapTupleHeaderGetXmin again.
					 */
					if (TransactionIdIsCurrentTransactionId(priorXmax) &&
						HeapTupleHeaderGetCmin(tuple->t_data) >= cid)
					{
						tmfd->xmax = priorXmax;

						/*
						 * Cmin is the problematic value, so store that. See
						 * above.
						 */
						tmfd->cmax = HeapTupleHeaderGetCmin(tuple->t_data);
						ReleaseBuffer(buffer);
						return TM_SelfModified;
					}

					/*
					 * This is a live tuple, so try to lock it again.
					 */
					ReleaseBuffer(buffer);
					goto tuple_lock_retry;
				}

				/*
				 * If the referenced slot was actually empty, the latest
				 * version of the row must have been deleted, so we need do
				 * nothing.
				 */
				if (tuple->t_data == NULL)
				{
					Assert(!BufferIsValid(buffer));
					return TM_Deleted;
				}

				/*
				 * As above, if xmin isn't what we're expecting, do nothing.
				 */
				if (!TransactionIdEquals(HeapTupleHeaderGetXmin(tuple->t_data),
										 priorXmax))
				{
					ReleaseBuffer(buffer);
					return TM_Deleted;
				}

				/*
				 * If we get here, the tuple was found but failed
				 * SnapshotDirty. Assuming the xmin is either a committed xact
				 * or our own xact (as it certainly should be if we're trying
				 * to modify the tuple), this must mean that the row was
				 * updated or deleted by either a committed xact or our own
				 * xact.  If it was deleted, we can ignore it; if it was
				 * updated then chain up to the next version and repeat the
				 * whole process.
				 *
				 * As above, it should be safe to examine xmax and t_ctid
				 * without the buffer content lock, because they can't be
				 * changing.  We'd better hold a buffer pin though.
				 */
				if (ItemPointerEquals(&tuple->t_self, &tuple->t_data->t_ctid))
				{
					/* deleted, so forget about it */
					ReleaseBuffer(buffer);
					return TM_Deleted;
				}

				/* updated, so look at the updated row */
				*tid = tuple->t_data->t_ctid;
				/* updated row should have xmin matching this xmax */
				priorXmax = HeapTupleHeaderGetUpdateXid(tuple->t_data);
				ReleaseBuffer(buffer);
				/* loop back to fetch next in chain */
			}
		}
		else
		{
			/* tuple was deleted, so give up */
			return TM_Deleted;
		}
	}

	slot->tts_tableOid = RelationGetRelid(relation);
	tuple->t_tableOid = slot->tts_tableOid;

	/* store in slot, transferring existing pin */
	ExecStorePinnedBufferHeapTuple(tuple, slot, buffer);

	return result;
}


/* ------------------------------------------------------------------------
 * DDL related callbacks for heap AM.
 * ------------------------------------------------------------------------
 */

static void
heapam_relation_set_new_filenode(Relation rel,
								 const RelFileNode *newrnode,
								 char persistence,
								 TransactionId *freezeXid,
								 MultiXactId *minmulti)
{
	SMgrRelation srel;

	/*
	 * Initialize to the minimum XID that could put tuples in the table. We
	 * know that no xacts older than RecentXmin are still running, so that
	 * will do.
	 */
	*freezeXid = RecentXmin;

	/*
	 * Similarly, initialize the minimum Multixact to the first value that
	 * could possibly be stored in tuples in the table.  Running transactions
	 * could reuse values from their local cache, so we are careful to
	 * consider all currently running multis.
	 *
	 * XXX this could be refined further, but is it worth the hassle?
	 */
	*minmulti = GetOldestMultiXactId();

	srel = RelationCreateStorage(*newrnode, persistence, SMGR_MD);

	/*
	 * If required, set up an init fork for an unlogged table so that it can
	 * be correctly reinitialized on restart.  An immediate sync is required
	 * even if the page has been logged, because the write did not go through
	 * shared_buffers and therefore a concurrent checkpoint may have moved the
	 * redo pointer past our xlog record.  Recovery may as well remove it
	 * while replaying, for example, XLOG_DBASE_CREATE or XLOG_TBLSPC_CREATE
	 * record. Therefore, logging is necessary even if wal_level=minimal.
	 */
	if (persistence == RELPERSISTENCE_UNLOGGED)
	{
		Assert(rel->rd_rel->relkind == RELKIND_RELATION ||
			   rel->rd_rel->relkind == RELKIND_MATVIEW ||
			   rel->rd_rel->relkind == RELKIND_TOASTVALUE ||
			   rel->rd_rel->relkind == RELKIND_AOSEGMENTS ||
			   rel->rd_rel->relkind == RELKIND_AOVISIMAP ||
			   rel->rd_rel->relkind == RELKIND_AOBLOCKDIR);
		smgrcreate(srel, INIT_FORKNUM, false);
		log_smgrcreate(newrnode, INIT_FORKNUM);
		smgrimmedsync(srel, INIT_FORKNUM);
	}

	smgrclose(srel);
}

static void
heapam_relation_nontransactional_truncate(Relation rel)
{
	RelationTruncate(rel, 0);
}

static void
heapam_relation_copy_data(Relation rel, const RelFileNode *newrnode)
{
	SMgrRelation dstrel;

	dstrel = smgropen(*newrnode, rel->rd_backend, SMGR_MD);
	RelationOpenSmgr(rel);

	/*
	 * Since we copy the file directly without looking at the shared buffers,
	 * we'd better first flush out any pages of the source relation that are
	 * in shared buffers.  We assume no new changes will be made while we are
	 * holding exclusive lock on the rel.
	 */
	FlushRelationBuffers(rel);

	/*
	 * Create and copy all forks of the relation, and schedule unlinking of
	 * old physical files.
	 *
	 * NOTE: any conflict in relfilenode value will be caught in
	 * RelationCreateStorage().
	 */
	RelationCreateStorage(*newrnode, rel->rd_rel->relpersistence, SMGR_MD);

	/* copy main fork */
	RelationCopyStorage(rel->rd_smgr, dstrel, MAIN_FORKNUM,
						rel->rd_rel->relpersistence);

	/* copy those extra forks that exist */
	for (ForkNumber forkNum = MAIN_FORKNUM + 1;
		 forkNum <= MAX_FORKNUM; forkNum++)
	{
		if (smgrexists(rel->rd_smgr, forkNum))
		{
			smgrcreate(dstrel, forkNum, false);

			/*
			 * WAL log creation if the relation is persistent, or this is the
			 * init fork of an unlogged relation.
			 */
			if (RelationIsPermanent(rel) ||
				(rel->rd_rel->relpersistence == RELPERSISTENCE_UNLOGGED &&
				 forkNum == INIT_FORKNUM))
				log_smgrcreate(newrnode, forkNum);
			RelationCopyStorage(rel->rd_smgr, dstrel, forkNum,
								rel->rd_rel->relpersistence);
		}
	}


	/* drop old relation, and close new one */
	RelationDropStorage(rel);
	smgrclose(dstrel);
}

static void
heapam_relation_copy_for_cluster(Relation OldHeap, Relation NewHeap,
								 Relation OldIndex, bool use_sort,
								 TransactionId OldestXmin,
								 TransactionId *xid_cutoff,
								 MultiXactId *multi_cutoff,
								 double *num_tuples,
								 double *tups_vacuumed,
								 double *tups_recently_dead)
{
	RewriteState rwstate;
	IndexScanDesc indexScan;
	TableScanDesc tableScan;
	HeapScanDesc heapScan;
	bool		is_system_catalog;
	Tuplesortstate *tuplesort;
	TupleDesc	oldTupDesc = RelationGetDescr(OldHeap);
	TupleDesc	newTupDesc = RelationGetDescr(NewHeap);
	TupleTableSlot *slot;
	int			natts;
	Datum	   *values;
	bool	   *isnull;
	BufferHeapTupleTableSlot *hslot;
	BlockNumber prev_cblock = InvalidBlockNumber;

	/* Remember if it's a system catalog */
	is_system_catalog = IsSystemRelation(OldHeap);

	/*
	 * Valid smgr_targblock implies something already wrote to the relation.
	 * This may be harmless, but this function hasn't planned for it.
	 */
	Assert(RelationGetTargetBlock(NewHeap) == InvalidBlockNumber);

	/* Preallocate values/isnull arrays */
	natts = newTupDesc->natts;
	values = (Datum *) palloc(natts * sizeof(Datum));
	isnull = (bool *) palloc(natts * sizeof(bool));

	/* Initialize the rewrite operation */
	rwstate = begin_heap_rewrite(OldHeap, NewHeap, OldestXmin, *xid_cutoff,
								 *multi_cutoff);


	/* Set up sorting if wanted */
	if (use_sort)
		tuplesort = tuplesort_begin_cluster(oldTupDesc, OldIndex,
											maintenance_work_mem,
											NULL, false);
	else
		tuplesort = NULL;

	/*
	 * Prepare to scan the OldHeap.  To ensure we see recently-dead tuples
	 * that still need to be copied, we scan with SnapshotAny and use
	 * HeapTupleSatisfiesVacuum for the visibility test.
	 */
	if (OldIndex != NULL && !use_sort)
	{
		const int	ci_index[] = {
			PROGRESS_CLUSTER_PHASE,
			PROGRESS_CLUSTER_INDEX_RELID
		};
		int64		ci_val[2];

		/* Set phase and OIDOldIndex to columns */
		ci_val[0] = PROGRESS_CLUSTER_PHASE_INDEX_SCAN_HEAP;
		ci_val[1] = RelationGetRelid(OldIndex);
		pgstat_progress_update_multi_param(2, ci_index, ci_val);

		tableScan = NULL;
		heapScan = NULL;
		indexScan = index_beginscan(OldHeap, OldIndex, SnapshotAny, 0, 0);
		index_rescan(indexScan, NULL, 0, NULL, 0);
	}
	else
	{
		/* In scan-and-sort mode and also VACUUM FULL, set phase */
		pgstat_progress_update_param(PROGRESS_CLUSTER_PHASE,
									 PROGRESS_CLUSTER_PHASE_SEQ_SCAN_HEAP);

		tableScan = table_beginscan(OldHeap, SnapshotAny, 0, (ScanKey) NULL);
		heapScan = (HeapScanDesc) tableScan;
		indexScan = NULL;

		/* Set total heap blocks */
		pgstat_progress_update_param(PROGRESS_CLUSTER_TOTAL_HEAP_BLKS,
									 heapScan->rs_nblocks);
	}

	slot = table_slot_create(OldHeap, NULL);
	hslot = (BufferHeapTupleTableSlot *) slot;

	/*
	 * Scan through the OldHeap, either in OldIndex order or sequentially;
	 * copy each tuple into the NewHeap, or transiently to the tuplesort
	 * module.  Note that we don't bother sorting dead tuples (they won't get
	 * to the new table anyway).
	 */
	for (;;)
	{
		HeapTuple	tuple;
		Buffer		buf;
		bool		isdead;

		CHECK_FOR_INTERRUPTS();

		if (indexScan != NULL)
		{
			if (!index_getnext_slot(indexScan, ForwardScanDirection, slot))
				break;

			/* Since we used no scan keys, should never need to recheck */
			if (indexScan->xs_recheck)
				elog(ERROR, "CLUSTER does not support lossy index conditions");
		}
		else
		{
			if (!table_scan_getnextslot(tableScan, ForwardScanDirection, slot))
			{
				/*
				 * If the last pages of the scan were empty, we would go to
				 * the next phase while heap_blks_scanned != heap_blks_total.
				 * Instead, to ensure that heap_blks_scanned is equivalent to
				 * total_heap_blks after the table scan phase, this parameter
				 * is manually updated to the correct value when the table
				 * scan finishes.
				 */
				pgstat_progress_update_param(PROGRESS_CLUSTER_HEAP_BLKS_SCANNED,
											 heapScan->rs_nblocks);
				break;
			}

			/*
			 * In scan-and-sort mode and also VACUUM FULL, set heap blocks
			 * scanned
			 *
			 * Note that heapScan may start at an offset and wrap around, i.e.
			 * rs_startblock may be >0, and rs_cblock may end with a number
			 * below rs_startblock. To prevent showing this wraparound to the
			 * user, we offset rs_cblock by rs_startblock (modulo rs_nblocks).
			 */
			if (prev_cblock != heapScan->rs_cblock)
			{
				pgstat_progress_update_param(PROGRESS_CLUSTER_HEAP_BLKS_SCANNED,
											 (heapScan->rs_cblock +
											  heapScan->rs_nblocks -
											  heapScan->rs_startblock
											  ) % heapScan->rs_nblocks + 1);
				prev_cblock = heapScan->rs_cblock;
			}
		}

		tuple = ExecFetchSlotHeapTuple(slot, false, NULL);
		buf = hslot->buffer;

		LockBuffer(buf, BUFFER_LOCK_SHARE);

		switch (HeapTupleSatisfiesVacuum(OldHeap, tuple, OldestXmin, buf))
		{
			case HEAPTUPLE_DEAD:
				/* Definitely dead */
				isdead = true;
				break;
			case HEAPTUPLE_RECENTLY_DEAD:
				*tups_recently_dead += 1;
				/* fall through */
			case HEAPTUPLE_LIVE:
				/* Live or recently dead, must copy it */
				isdead = false;
				break;
			case HEAPTUPLE_INSERT_IN_PROGRESS:

				/*
				 * Since we hold exclusive lock on the relation, normally the
				 * only way to see this is if it was inserted earlier in our
				 * own transaction.  However, it can happen in system
				 * catalogs, since we tend to release write lock before commit
				 * there.  Give a warning if neither case applies; but in any
				 * case we had better copy it.
				 */
				if (!is_system_catalog &&
					!TransactionIdIsCurrentTransactionId(HeapTupleHeaderGetXmin(tuple->t_data)))
					elog(WARNING, "concurrent insert in progress within table \"%s\"",
						 RelationGetRelationName(OldHeap));
				/* treat as live */
				isdead = false;
				break;
			case HEAPTUPLE_DELETE_IN_PROGRESS:

				/*
				 * Similar situation to INSERT_IN_PROGRESS case.
				 */
				if (!is_system_catalog &&
					!TransactionIdIsCurrentTransactionId(HeapTupleHeaderGetUpdateXid(tuple->t_data)))
					elog(WARNING, "concurrent delete in progress within table \"%s\"",
						 RelationGetRelationName(OldHeap));
				/* treat as recently dead */
				*tups_recently_dead += 1;
				isdead = false;
				break;
			default:
				elog(ERROR, "unexpected HeapTupleSatisfiesVacuum result");
				isdead = false; /* keep compiler quiet */
				break;
		}

		LockBuffer(buf, BUFFER_LOCK_UNLOCK);

		if (isdead)
		{
			*tups_vacuumed += 1;
			/* heap rewrite module still needs to see it... */
			if (rewrite_heap_dead_tuple(rwstate, tuple))
			{
				/* A previous recently-dead tuple is now known dead */
				*tups_vacuumed += 1;
				*tups_recently_dead -= 1;
			}
			continue;
		}

		*num_tuples += 1;
		if (tuplesort != NULL)
		{
			tuplesort_putheaptuple(tuplesort, tuple);

			/*
			 * In scan-and-sort mode, report increase in number of tuples
			 * scanned
			 */
			pgstat_progress_update_param(PROGRESS_CLUSTER_HEAP_TUPLES_SCANNED,
										 *num_tuples);
		}
		else
		{
			const int	ct_index[] = {
				PROGRESS_CLUSTER_HEAP_TUPLES_SCANNED,
				PROGRESS_CLUSTER_HEAP_TUPLES_WRITTEN
			};
			int64		ct_val[2];

			reform_and_rewrite_tuple(tuple, OldHeap, NewHeap,
									 values, isnull, rwstate);

			/*
			 * In indexscan mode and also VACUUM FULL, report increase in
			 * number of tuples scanned and written
			 */
			ct_val[0] = *num_tuples;
			ct_val[1] = *num_tuples;
			pgstat_progress_update_multi_param(2, ct_index, ct_val);
		}
	}

	if (indexScan != NULL)
		index_endscan(indexScan);
	if (tableScan != NULL)
		table_endscan(tableScan);
	if (slot)
		ExecDropSingleTupleTableSlot(slot);

	/*
	 * In scan-and-sort mode, complete the sort, then read out all live tuples
	 * from the tuplestore and write them to the new relation.
	 */
	if (tuplesort != NULL)
	{
		double		n_tuples = 0;

		/* Report that we are now sorting tuples */
		pgstat_progress_update_param(PROGRESS_CLUSTER_PHASE,
									 PROGRESS_CLUSTER_PHASE_SORT_TUPLES);

		tuplesort_performsort(tuplesort);

		/* Report that we are now writing new heap */
		pgstat_progress_update_param(PROGRESS_CLUSTER_PHASE,
									 PROGRESS_CLUSTER_PHASE_WRITE_NEW_HEAP);

		for (;;)
		{
			HeapTuple	tuple;

			CHECK_FOR_INTERRUPTS();

			tuple = tuplesort_getheaptuple(tuplesort, true);
			if (tuple == NULL)
				break;

			n_tuples += 1;
			reform_and_rewrite_tuple(tuple,
									 OldHeap, NewHeap,
									 values, isnull,
									 rwstate);
			/* Report n_tuples */
			pgstat_progress_update_param(PROGRESS_CLUSTER_HEAP_TUPLES_WRITTEN,
										 n_tuples);
		}

		tuplesort_end(tuplesort);
	}

	/* Write out any remaining tuples, and fsync if needed */
	end_heap_rewrite(rwstate);

	/* Clean up */
	pfree(values);
	pfree(isnull);
}

static bool
heapam_scan_analyze_next_block(TableScanDesc scan, BlockNumber blockno,
							   BufferAccessStrategy bstrategy)
{
	HeapScanDesc hscan = (HeapScanDesc) scan;

	/*
	 * We must maintain a pin on the target page's buffer to ensure that
	 * concurrent activity - e.g. HOT pruning - doesn't delete tuples out from
	 * under us.  Hence, pin the page until we are done looking at it.  We
	 * also choose to hold sharelock on the buffer throughout --- we could
	 * release and re-acquire sharelock for each tuple, but since we aren't
	 * doing much work per tuple, the extra lock traffic is probably better
	 * avoided.
	 */
	hscan->rs_cblock = blockno;
	hscan->rs_cindex = FirstOffsetNumber;
	hscan->rs_cbuf = ReadBufferExtended(scan->rs_rd, MAIN_FORKNUM,
										blockno, RBM_NORMAL, bstrategy);
	LockBuffer(hscan->rs_cbuf, BUFFER_LOCK_SHARE);

	/* in heap all blocks can contain tuples, so always return true */
	return true;
}

static bool
heapam_scan_analyze_next_tuple(TableScanDesc scan, TransactionId OldestXmin,
							   double *liverows, double *deadrows,
							   TupleTableSlot *slot)
{
	HeapScanDesc hscan = (HeapScanDesc) scan;
	Page		targpage;
	OffsetNumber maxoffset;
	BufferHeapTupleTableSlot *hslot;

	Assert(TTS_IS_BUFFERTUPLE(slot));

	hslot = (BufferHeapTupleTableSlot *) slot;
	targpage = BufferGetPage(hscan->rs_cbuf);
	maxoffset = PageGetMaxOffsetNumber(targpage);

	/* Inner loop over all tuples on the selected page */
	for (; hscan->rs_cindex <= maxoffset; hscan->rs_cindex++)
	{
		ItemId		itemid;
		HeapTuple	targtuple = &hslot->base.tupdata;
		bool		sample_it = false;

		itemid = PageGetItemId(targpage, hscan->rs_cindex);

		/*
		 * We ignore unused and redirect line pointers.  DEAD line pointers
		 * should be counted as dead, because we need vacuum to run to get rid
		 * of them.  Note that this rule agrees with the way that
		 * heap_page_prune() counts things.
		 */
		if (!ItemIdIsNormal(itemid))
		{
			if (ItemIdIsDead(itemid))
				*deadrows += 1;
			continue;
		}

		ItemPointerSet(&targtuple->t_self, hscan->rs_cblock, hscan->rs_cindex);

		targtuple->t_tableOid = RelationGetRelid(scan->rs_rd);
		targtuple->t_data = (HeapTupleHeader) PageGetItem(targpage, itemid);
		targtuple->t_len = ItemIdGetLength(itemid);

		switch (HeapTupleSatisfiesVacuum(hscan->rs_base.rs_rd,
										 targtuple, OldestXmin,
										 hscan->rs_cbuf))
		{
			case HEAPTUPLE_LIVE:
				sample_it = true;
				*liverows += 1;
				break;

			case HEAPTUPLE_DEAD:
			case HEAPTUPLE_RECENTLY_DEAD:
				/* Count dead and recently-dead rows */
				*deadrows += 1;
				break;

			case HEAPTUPLE_INSERT_IN_PROGRESS:

				/*
				 * Insert-in-progress rows are not counted.  We assume that
				 * when the inserting transaction commits or aborts, it will
				 * send a stats message to increment the proper count.  This
				 * works right only if that transaction ends after we finish
				 * analyzing the table; if things happen in the other order,
				 * its stats update will be overwritten by ours.  However, the
				 * error will be large only if the other transaction runs long
				 * enough to insert many tuples, so assuming it will finish
				 * after us is the safer option.
				 *
				 * A special case is that the inserting transaction might be
				 * our own.  In this case we should count and sample the row,
				 * to accommodate users who load a table and analyze it in one
				 * transaction.  (pgstat_report_analyze has to adjust the
				 * numbers we send to the stats collector to make this come
				 * out right.)
				 */
				if (TransactionIdIsCurrentTransactionId(HeapTupleHeaderGetXmin(targtuple->t_data)))
				{
					sample_it = true;
					*liverows += 1;
				}
				break;

			case HEAPTUPLE_DELETE_IN_PROGRESS:

				/*
				 * We count and sample delete-in-progress rows the same as
				 * live ones, so that the stats counters come out right if the
				 * deleting transaction commits after us, per the same
				 * reasoning given above.
				 *
				 * If the delete was done by our own transaction, however, we
				 * must count the row as dead to make pgstat_report_analyze's
				 * stats adjustments come out right.  (Note: this works out
				 * properly when the row was both inserted and deleted in our
				 * xact.)
				 *
				 * The net effect of these choices is that we act as though an
				 * IN_PROGRESS transaction hasn't happened yet, except if it
				 * is our own transaction, which we assume has happened.
				 *
				 * This approach ensures that we behave sanely if we see both
				 * the pre-image and post-image rows for a row being updated
				 * by a concurrent transaction: we will sample the pre-image
				 * but not the post-image.  We also get sane results if the
				 * concurrent transaction never commits.
				 */
				if (TransactionIdIsCurrentTransactionId(HeapTupleHeaderGetUpdateXid(targtuple->t_data)))
					*deadrows += 1;
				else
				{
					sample_it = true;
					*liverows += 1;
				}
				break;

			default:
				elog(ERROR, "unexpected HeapTupleSatisfiesVacuum result");
				break;
		}

		if (sample_it)
		{
			ExecStoreBufferHeapTuple(targtuple, slot, hscan->rs_cbuf);
			hscan->rs_cindex++;

			/* note that we leave the buffer locked here! */
			return true;
		}
	}

	/* Now release the lock and pin on the page */
	UnlockReleaseBuffer(hscan->rs_cbuf);
	hscan->rs_cbuf = InvalidBuffer;

	/* also prevent old slot contents from having pin on page */
	ExecClearTuple(slot);

	return false;
}

static double
heapam_index_build_range_scan(Relation heapRelation,
							  Relation indexRelation,
							  IndexInfo *indexInfo,
							  bool allow_sync,
							  bool anyvisible,
							  bool progress,
							  BlockNumber start_blockno,
							  BlockNumber numblocks,
							  IndexBuildCallback callback,
							  void *callback_state,
							  TableScanDesc scan)
{
	HeapScanDesc hscan;
	bool		is_system_catalog;
	bool		checking_uniqueness;
	HeapTuple	heapTuple;
	Datum		values[INDEX_MAX_KEYS];
	bool		isnull[INDEX_MAX_KEYS];
	double		reltuples;
	ExprState  *predicate;
	TupleTableSlot *slot;
	EState	   *estate;
	ExprContext *econtext;
	Snapshot	snapshot;
	bool		need_unregister_snapshot = false;
	TransactionId OldestXmin;
	BlockNumber previous_blkno = InvalidBlockNumber;
	BlockNumber root_blkno = InvalidBlockNumber;
	OffsetNumber root_offsets[MaxHeapTuplesPerPage];

	/*
	 * sanity checks
	 */
	Assert(OidIsValid(indexRelation->rd_rel->relam));

	/* Remember if it's a system catalog */
	is_system_catalog = IsSystemRelation(heapRelation);

	/* See whether we're verifying uniqueness/exclusion properties */
	checking_uniqueness = (indexInfo->ii_Unique ||
						   indexInfo->ii_ExclusionOps != NULL);

	/*
	 * "Any visible" mode is not compatible with uniqueness checks; make sure
	 * only one of those is requested.
	 */
	Assert(!(anyvisible && checking_uniqueness));

	/*
	 * Need an EState for evaluation of index expressions and partial-index
	 * predicates.  Also a slot to hold the current tuple.
	 */
	estate = CreateExecutorState();
	econtext = GetPerTupleExprContext(estate);
	slot = table_slot_create(heapRelation, NULL);

	/* Arrange for econtext's scan tuple to be the tuple under test */
	econtext->ecxt_scantuple = slot;

	/* Set up execution state for predicate, if any. */
	predicate = ExecPrepareQual(indexInfo->ii_Predicate, estate);

	/*
	 * Prepare for scan of the base relation.  In a normal index build, we use
	 * SnapshotAny because we must retrieve all tuples and do our own time
	 * qual checks (because we have to index RECENTLY_DEAD tuples). In a
	 * concurrent build, or during bootstrap, we take a regular MVCC snapshot
	 * and index whatever's live according to that.
	 */
	OldestXmin = InvalidTransactionId;

	/* okay to ignore lazy VACUUMs here */
	if (!IsBootstrapProcessingMode() && !indexInfo->ii_Concurrent)
		OldestXmin = GetOldestNonRemovableTransactionId(heapRelation);

	if (!scan)
	{
		/*
		 * Serial index build.
		 *
		 * Must begin our own heap scan in this case.  We may also need to
		 * register a snapshot whose lifetime is under our direct control.
		 */
		if (!TransactionIdIsValid(OldestXmin))
		{
			snapshot = RegisterSnapshot(GetTransactionSnapshot());
			need_unregister_snapshot = true;
		}
		else
			snapshot = SnapshotAny;

		scan = table_beginscan_strat(heapRelation,	/* relation */
									 snapshot,	/* snapshot */
									 0, /* number of keys */
									 NULL,	/* scan key */
									 true,	/* buffer access strategy OK */
									 allow_sync);	/* syncscan OK? */
	}
	else
	{
		/*
		 * Parallel index build.
		 *
		 * Parallel case never registers/unregisters own snapshot.  Snapshot
		 * is taken from parallel heap scan, and is SnapshotAny or an MVCC
		 * snapshot, based on same criteria as serial case.
		 */
		Assert(!IsBootstrapProcessingMode());
		Assert(allow_sync);
		snapshot = scan->rs_snapshot;
	}

	hscan = (HeapScanDesc) scan;

	/*
	 * Must have called GetOldestNonRemovableTransactionId() if using
	 * SnapshotAny.  Shouldn't have for an MVCC snapshot. (It's especially
	 * worth checking this for parallel builds, since ambuild routines that
	 * support parallel builds must work these details out for themselves.)
	 */
	Assert(snapshot == SnapshotAny || IsMVCCSnapshot(snapshot));
	Assert(snapshot == SnapshotAny ? TransactionIdIsValid(OldestXmin) :
		   !TransactionIdIsValid(OldestXmin));
	Assert(snapshot == SnapshotAny || !anyvisible);

	/* Publish number of blocks to scan */
	if (progress)
	{
		BlockNumber nblocks;

		if (hscan->rs_base.rs_parallel != NULL)
		{
			ParallelBlockTableScanDesc pbscan;

			pbscan = (ParallelBlockTableScanDesc) hscan->rs_base.rs_parallel;
			nblocks = pbscan->phs_nblocks;
		}
		else
			nblocks = hscan->rs_nblocks;

		pgstat_progress_update_param(PROGRESS_SCAN_BLOCKS_TOTAL,
									 nblocks);
	}

	/* set our scan endpoints */
	if (!allow_sync)
		heap_setscanlimits(scan, start_blockno, numblocks);
	else
	{
		/* syncscan can only be requested on whole relation */
		Assert(start_blockno == 0);
		Assert(numblocks == InvalidBlockNumber);
	}

	reltuples = 0;

	/*
	 * Scan all tuples in the base relation.
	 */
	while ((heapTuple = heap_getnext(scan, ForwardScanDirection)) != NULL)
	{
		bool		tupleIsAlive;

		CHECK_FOR_INTERRUPTS();

		/* Report scan progress, if asked to. */
		if (progress)
		{
			BlockNumber blocks_done = heapam_scan_get_blocks_done(hscan);

			if (blocks_done != previous_blkno)
			{
				pgstat_progress_update_param(PROGRESS_SCAN_BLOCKS_DONE,
											 blocks_done);
				previous_blkno = blocks_done;
			}
		}

		/*
		 * When dealing with a HOT-chain of updated tuples, we want to index
		 * the values of the live tuple (if any), but index it under the TID
		 * of the chain's root tuple.  This approach is necessary to preserve
		 * the HOT-chain structure in the heap. So we need to be able to find
		 * the root item offset for every tuple that's in a HOT-chain.  When
		 * first reaching a new page of the relation, call
		 * heap_get_root_tuples() to build a map of root item offsets on the
		 * page.
		 *
		 * It might look unsafe to use this information across buffer
		 * lock/unlock.  However, we hold ShareLock on the table so no
		 * ordinary insert/update/delete should occur; and we hold pin on the
		 * buffer continuously while visiting the page, so no pruning
		 * operation can occur either.
		 *
		 * In cases with only ShareUpdateExclusiveLock on the table, it's
		 * possible for some HOT tuples to appear that we didn't know about
		 * when we first read the page.  To handle that case, we re-obtain the
		 * list of root offsets when a HOT tuple points to a root item that we
		 * don't know about.
		 *
		 * Also, although our opinions about tuple liveness could change while
		 * we scan the page (due to concurrent transaction commits/aborts),
		 * the chain root locations won't, so this info doesn't need to be
		 * rebuilt after waiting for another transaction.
		 *
		 * Note the implied assumption that there is no more than one live
		 * tuple per HOT-chain --- else we could create more than one index
		 * entry pointing to the same root tuple.
		 */
		if (hscan->rs_cblock != root_blkno)
		{
			Page		page = BufferGetPage(hscan->rs_cbuf);

			LockBuffer(hscan->rs_cbuf, BUFFER_LOCK_SHARE);
			heap_get_root_tuples(page, root_offsets);
			LockBuffer(hscan->rs_cbuf, BUFFER_LOCK_UNLOCK);

			root_blkno = hscan->rs_cblock;
		}

		if (snapshot == SnapshotAny)
		{
			/* do our own time qual check */
			bool		indexIt;
			TransactionId xwait;

	recheck:

			/*
			 * We could possibly get away with not locking the buffer here,
			 * since caller should hold ShareLock on the relation, but let's
			 * be conservative about it.  (This remark is still correct even
			 * with HOT-pruning: our pin on the buffer prevents pruning.)
			 */
			LockBuffer(hscan->rs_cbuf, BUFFER_LOCK_SHARE);

			/*
			 * The criteria for counting a tuple as live in this block need to
			 * match what analyze.c's heapam_scan_analyze_next_tuple() does,
			 * otherwise CREATE INDEX and ANALYZE may produce wildly different
			 * reltuples values, e.g. when there are many recently-dead
			 * tuples.
			 */
			switch (HeapTupleSatisfiesVacuum(heapRelation,
											 heapTuple, OldestXmin,
											 hscan->rs_cbuf))
			{
				case HEAPTUPLE_DEAD:
					/* Definitely dead, we can ignore it */
					indexIt = false;
					tupleIsAlive = false;
					break;
				case HEAPTUPLE_LIVE:
					/* Normal case, index and unique-check it */
					indexIt = true;
					tupleIsAlive = true;
					/* Count it as live, too */
					reltuples += 1;
					break;
				case HEAPTUPLE_RECENTLY_DEAD:

					/*
					 * If tuple is recently deleted then we must index it
					 * anyway to preserve MVCC semantics.  (Pre-existing
					 * transactions could try to use the index after we finish
					 * building it, and may need to see such tuples.)
					 *
					 * However, if it was HOT-updated then we must only index
					 * the live tuple at the end of the HOT-chain.  Since this
					 * breaks semantics for pre-existing snapshots, mark the
					 * index as unusable for them.
					 *
					 * We don't count recently-dead tuples in reltuples, even
					 * if we index them; see heapam_scan_analyze_next_tuple().
					 */
					if (HeapTupleIsHotUpdated(heapTuple))
					{
						indexIt = false;
						/* mark the index as unsafe for old snapshots */
						indexInfo->ii_BrokenHotChain = true;
					}
					else
						indexIt = true;
					/* In any case, exclude the tuple from unique-checking */
					tupleIsAlive = false;
					break;
				case HEAPTUPLE_INSERT_IN_PROGRESS:

					/*
					 * In "anyvisible" mode, this tuple is visible and we
					 * don't need any further checks.
					 */
					if (anyvisible)
					{
						indexIt = true;
						tupleIsAlive = true;
						reltuples += 1;
						break;
					}

					/*
					 * Since caller should hold ShareLock or better, normally
					 * the only way to see this is if it was inserted earlier
					 * in our own transaction.  However, it can happen in
					 * system catalogs, since we tend to release write lock
					 * before commit there.  Give a warning if neither case
					 * applies.
					 */
					xwait = HeapTupleHeaderGetXmin(heapTuple->t_data);
					if (!TransactionIdIsCurrentTransactionId(xwait))
					{
						if (!is_system_catalog)
							elog(WARNING, "concurrent insert in progress within table \"%s\"",
								 RelationGetRelationName(heapRelation));

						/*
						 * If we are performing uniqueness checks, indexing
						 * such a tuple could lead to a bogus uniqueness
						 * failure.  In that case we wait for the inserting
						 * transaction to finish and check again.
						 */
						if (checking_uniqueness)
						{
							/*
							 * Must drop the lock on the buffer before we wait
							 */
							LockBuffer(hscan->rs_cbuf, BUFFER_LOCK_UNLOCK);
							XactLockTableWait(xwait, heapRelation,
											  &heapTuple->t_self,
											  XLTW_InsertIndexUnique);
							CHECK_FOR_INTERRUPTS();
							goto recheck;
						}
					}
					else
					{
						/*
						 * For consistency with
						 * heapam_scan_analyze_next_tuple(), count
						 * HEAPTUPLE_INSERT_IN_PROGRESS tuples as live only
						 * when inserted by our own transaction.
						 */
						reltuples += 1;
					}

					/*
					 * We must index such tuples, since if the index build
					 * commits then they're good.
					 */
					indexIt = true;
					tupleIsAlive = true;
					break;
				case HEAPTUPLE_DELETE_IN_PROGRESS:

					/*
					 * As with INSERT_IN_PROGRESS case, this is unexpected
					 * unless it's our own deletion or a system catalog; but
					 * in anyvisible mode, this tuple is visible.
					 */
					if (anyvisible)
					{
						indexIt = true;
						tupleIsAlive = false;
						reltuples += 1;
						break;
					}

					xwait = HeapTupleHeaderGetUpdateXid(heapTuple->t_data);
					if (!TransactionIdIsCurrentTransactionId(xwait))
					{
						if (!is_system_catalog)
							elog(WARNING, "concurrent delete in progress within table \"%s\"",
								 RelationGetRelationName(heapRelation));

						/*
						 * If we are performing uniqueness checks, assuming
						 * the tuple is dead could lead to missing a
						 * uniqueness violation.  In that case we wait for the
						 * deleting transaction to finish and check again.
						 *
						 * Also, if it's a HOT-updated tuple, we should not
						 * index it but rather the live tuple at the end of
						 * the HOT-chain.  However, the deleting transaction
						 * could abort, possibly leaving this tuple as live
						 * after all, in which case it has to be indexed. The
						 * only way to know what to do is to wait for the
						 * deleting transaction to finish and check again.
						 */
						if (checking_uniqueness ||
							HeapTupleIsHotUpdated(heapTuple))
						{
							/*
							 * Must drop the lock on the buffer before we wait
							 */
							LockBuffer(hscan->rs_cbuf, BUFFER_LOCK_UNLOCK);
							XactLockTableWait(xwait, heapRelation,
											  &heapTuple->t_self,
											  XLTW_InsertIndexUnique);
							CHECK_FOR_INTERRUPTS();
							goto recheck;
						}

						/*
						 * Otherwise index it but don't check for uniqueness,
						 * the same as a RECENTLY_DEAD tuple.
						 */
						indexIt = true;

						/*
						 * Count HEAPTUPLE_DELETE_IN_PROGRESS tuples as live,
						 * if they were not deleted by the current
						 * transaction.  That's what
						 * heapam_scan_analyze_next_tuple() does, and we want
						 * the behavior to be consistent.
						 */
						reltuples += 1;
					}
					else if (HeapTupleIsHotUpdated(heapTuple))
					{
						/*
						 * It's a HOT-updated tuple deleted by our own xact.
						 * We can assume the deletion will commit (else the
						 * index contents don't matter), so treat the same as
						 * RECENTLY_DEAD HOT-updated tuples.
						 */
						indexIt = false;
						/* mark the index as unsafe for old snapshots */
						indexInfo->ii_BrokenHotChain = true;
					}
					else
					{
						/*
						 * It's a regular tuple deleted by our own xact. Index
						 * it, but don't check for uniqueness nor count in
						 * reltuples, the same as a RECENTLY_DEAD tuple.
						 */
						indexIt = true;
					}
					/* In any case, exclude the tuple from unique-checking */
					tupleIsAlive = false;
					break;
				default:
					elog(ERROR, "unexpected HeapTupleSatisfiesVacuum result");
					indexIt = tupleIsAlive = false; /* keep compiler quiet */
					break;
			}

			LockBuffer(hscan->rs_cbuf, BUFFER_LOCK_UNLOCK);

			if (!indexIt)
				continue;
		}
		else
		{
			/* heap_getnext did the time qual check */
			tupleIsAlive = true;
			reltuples += 1;
		}

		MemoryContextReset(econtext->ecxt_per_tuple_memory);

		/* Set up for predicate or expression evaluation */
		ExecStoreBufferHeapTuple(heapTuple, slot, hscan->rs_cbuf);

		/*
		 * In a partial index, discard tuples that don't satisfy the
		 * predicate.
		 */
		if (predicate != NULL)
		{
			if (!ExecQual(predicate, econtext))
				continue;
		}

		/*
		 * For the current heap tuple, extract all the attributes we use in
		 * this index, and note which are null.  This also performs evaluation
		 * of any expressions needed.
		 */
		FormIndexDatum(indexInfo,
					   slot,
					   estate,
					   values,
					   isnull);

		/*
		 * You'd think we should go ahead and build the index tuple here, but
		 * some index AMs want to do further processing on the data first.  So
		 * pass the values[] and isnull[] arrays, instead.
		 */

		if (HeapTupleIsHeapOnly(heapTuple))
		{
			/*
			 * For a heap-only tuple, pretend its TID is that of the root. See
			 * src/backend/access/heap/README.HOT for discussion.
			 */
			ItemPointerData tid;
			OffsetNumber offnum;

			offnum = ItemPointerGetOffsetNumber(&heapTuple->t_self);

			/*
			 * If a HOT tuple points to a root that we don't know about,
			 * obtain root items afresh.  If that still fails, report it as
			 * corruption.
			 */
			if (root_offsets[offnum - 1] == InvalidOffsetNumber)
			{
				Page		page = BufferGetPage(hscan->rs_cbuf);

				LockBuffer(hscan->rs_cbuf, BUFFER_LOCK_SHARE);
				heap_get_root_tuples(page, root_offsets);
				LockBuffer(hscan->rs_cbuf, BUFFER_LOCK_UNLOCK);
			}

			if (!OffsetNumberIsValid(root_offsets[offnum - 1]))
				ereport(ERROR,
						(errcode(ERRCODE_DATA_CORRUPTED),
						 errmsg_internal("failed to find parent tuple for heap-only tuple at (%u,%u) in table \"%s\"",
										 ItemPointerGetBlockNumber(&heapTuple->t_self),
										 offnum,
										 RelationGetRelationName(heapRelation))));

			ItemPointerSet(&tid, ItemPointerGetBlockNumber(&heapTuple->t_self),
						   root_offsets[offnum - 1]);

			/* Call the AM's callback routine to process the tuple */
<<<<<<< HEAD
			callback(indexRelation, &rootTuple.t_self, values, isnull, tupleIsAlive,
=======
			callback(indexRelation, &tid, values, isnull, tupleIsAlive,
>>>>>>> d457cb4e
					 callback_state);
		}
		else
		{
			/* Call the AM's callback routine to process the tuple */
<<<<<<< HEAD
			callback(indexRelation, &heapTuple->t_self, values, isnull, tupleIsAlive,
					 callback_state);
=======
			callback(indexRelation, &heapTuple->t_self, values, isnull,
					 tupleIsAlive, callback_state);
>>>>>>> d457cb4e
		}
	}

	/* Report scan progress one last time. */
	if (progress)
	{
		BlockNumber blks_done;

		if (hscan->rs_base.rs_parallel != NULL)
		{
			ParallelBlockTableScanDesc pbscan;

			pbscan = (ParallelBlockTableScanDesc) hscan->rs_base.rs_parallel;
			blks_done = pbscan->phs_nblocks;
		}
		else
			blks_done = hscan->rs_nblocks;

		pgstat_progress_update_param(PROGRESS_SCAN_BLOCKS_DONE,
									 blks_done);
	}

	table_endscan(scan);

	/* we can now forget our snapshot, if set and registered by us */
	if (need_unregister_snapshot)
		UnregisterSnapshot(snapshot);

	ExecDropSingleTupleTableSlot(slot);

	FreeExecutorState(estate);

	/* These may have been pointing to the now-gone estate */
	indexInfo->ii_ExpressionsState = NIL;
	indexInfo->ii_PredicateState = NULL;

	return reltuples;
}

static void
heapam_index_validate_scan(Relation heapRelation,
						   Relation indexRelation,
						   IndexInfo *indexInfo,
						   Snapshot snapshot,
						   ValidateIndexState *state)
{
	TableScanDesc scan;
	HeapScanDesc hscan;
	HeapTuple	heapTuple;
	Datum		values[INDEX_MAX_KEYS];
	bool		isnull[INDEX_MAX_KEYS];
	ExprState  *predicate;
	TupleTableSlot *slot;
	EState	   *estate;
	ExprContext *econtext;
	BlockNumber root_blkno = InvalidBlockNumber;
	OffsetNumber root_offsets[MaxHeapTuplesPerPage];
	bool		in_index[MaxHeapTuplesPerPage];
	BlockNumber previous_blkno = InvalidBlockNumber;

	/* state variables for the merge */
	ItemPointer indexcursor = NULL;
	ItemPointerData decoded;
	bool		tuplesort_empty = false;

	/*
	 * sanity checks
	 */
	Assert(OidIsValid(indexRelation->rd_rel->relam));

	/*
	 * Need an EState for evaluation of index expressions and partial-index
	 * predicates.  Also a slot to hold the current tuple.
	 */
	estate = CreateExecutorState();
	econtext = GetPerTupleExprContext(estate);
	slot = MakeSingleTupleTableSlot(RelationGetDescr(heapRelation),
									&TTSOpsHeapTuple);

	/* Arrange for econtext's scan tuple to be the tuple under test */
	econtext->ecxt_scantuple = slot;

	/* Set up execution state for predicate, if any. */
	predicate = ExecPrepareQual(indexInfo->ii_Predicate, estate);

	/*
	 * Prepare for scan of the base relation.  We need just those tuples
	 * satisfying the passed-in reference snapshot.  We must disable syncscan
	 * here, because it's critical that we read from block zero forward to
	 * match the sorted TIDs.
	 */
	scan = table_beginscan_strat(heapRelation,	/* relation */
								 snapshot,	/* snapshot */
								 0, /* number of keys */
								 NULL,	/* scan key */
								 true,	/* buffer access strategy OK */
								 false);	/* syncscan not OK */
	hscan = (HeapScanDesc) scan;

	pgstat_progress_update_param(PROGRESS_SCAN_BLOCKS_TOTAL,
								 hscan->rs_nblocks);

	/*
	 * Scan all tuples matching the snapshot.
	 */
	while ((heapTuple = heap_getnext(scan, ForwardScanDirection)) != NULL)
	{
		ItemPointer heapcursor = &heapTuple->t_self;
		ItemPointerData rootTuple;
		OffsetNumber root_offnum;

		CHECK_FOR_INTERRUPTS();

		state->htups += 1;

		if ((previous_blkno == InvalidBlockNumber) ||
			(hscan->rs_cblock != previous_blkno))
		{
			pgstat_progress_update_param(PROGRESS_SCAN_BLOCKS_DONE,
										 hscan->rs_cblock);
			previous_blkno = hscan->rs_cblock;
		}

		/*
		 * As commented in table_index_build_scan, we should index heap-only
		 * tuples under the TIDs of their root tuples; so when we advance onto
		 * a new heap page, build a map of root item offsets on the page.
		 *
		 * This complicates merging against the tuplesort output: we will
		 * visit the live tuples in order by their offsets, but the root
		 * offsets that we need to compare against the index contents might be
		 * ordered differently.  So we might have to "look back" within the
		 * tuplesort output, but only within the current page.  We handle that
		 * by keeping a bool array in_index[] showing all the
		 * already-passed-over tuplesort output TIDs of the current page. We
		 * clear that array here, when advancing onto a new heap page.
		 */
		if (hscan->rs_cblock != root_blkno)
		{
			Page		page = BufferGetPage(hscan->rs_cbuf);

			LockBuffer(hscan->rs_cbuf, BUFFER_LOCK_SHARE);
			heap_get_root_tuples(page, root_offsets);
			LockBuffer(hscan->rs_cbuf, BUFFER_LOCK_UNLOCK);

			memset(in_index, 0, sizeof(in_index));

			root_blkno = hscan->rs_cblock;
		}

		/* Convert actual tuple TID to root TID */
		rootTuple = *heapcursor;
		root_offnum = ItemPointerGetOffsetNumber(heapcursor);

		if (HeapTupleIsHeapOnly(heapTuple))
		{
			root_offnum = root_offsets[root_offnum - 1];
			if (!OffsetNumberIsValid(root_offnum))
				ereport(ERROR,
						(errcode(ERRCODE_DATA_CORRUPTED),
						 errmsg_internal("failed to find parent tuple for heap-only tuple at (%u,%u) in table \"%s\"",
										 ItemPointerGetBlockNumber(heapcursor),
										 ItemPointerGetOffsetNumber(heapcursor),
										 RelationGetRelationName(heapRelation))));
			ItemPointerSetOffsetNumber(&rootTuple, root_offnum);
		}

		/*
		 * "merge" by skipping through the index tuples until we find or pass
		 * the current root tuple.
		 */
		while (!tuplesort_empty &&
			   (!indexcursor ||
				ItemPointerCompare(indexcursor, &rootTuple) < 0))
		{
			Datum		ts_val;
			bool		ts_isnull;

			if (indexcursor)
			{
				/*
				 * Remember index items seen earlier on the current heap page
				 */
				if (ItemPointerGetBlockNumber(indexcursor) == root_blkno)
					in_index[ItemPointerGetOffsetNumber(indexcursor) - 1] = true;
			}

			tuplesort_empty = !tuplesort_getdatum(state->tuplesort, true,
												  &ts_val, &ts_isnull, NULL);
			Assert(tuplesort_empty || !ts_isnull);
			if (!tuplesort_empty)
			{
				itemptr_decode(&decoded, DatumGetInt64(ts_val));
				indexcursor = &decoded;

				/* If int8 is pass-by-ref, free (encoded) TID Datum memory */
#ifndef USE_FLOAT8_BYVAL
				pfree(DatumGetPointer(ts_val));
#endif
			}
			else
			{
				/* Be tidy */
				indexcursor = NULL;
			}
		}

		/*
		 * If the tuplesort has overshot *and* we didn't see a match earlier,
		 * then this tuple is missing from the index, so insert it.
		 */
		if ((tuplesort_empty ||
			 ItemPointerCompare(indexcursor, &rootTuple) > 0) &&
			!in_index[root_offnum - 1])
		{
			MemoryContextReset(econtext->ecxt_per_tuple_memory);

			/* Set up for predicate or expression evaluation */
			ExecStoreHeapTuple(heapTuple, slot, false);

			/*
			 * In a partial index, discard tuples that don't satisfy the
			 * predicate.
			 */
			if (predicate != NULL)
			{
				if (!ExecQual(predicate, econtext))
					continue;
			}

			/*
			 * For the current heap tuple, extract all the attributes we use
			 * in this index, and note which are null.  This also performs
			 * evaluation of any expressions needed.
			 */
			FormIndexDatum(indexInfo,
						   slot,
						   estate,
						   values,
						   isnull);

			/*
			 * You'd think we should go ahead and build the index tuple here,
			 * but some index AMs want to do further processing on the data
			 * first. So pass the values[] and isnull[] arrays, instead.
			 */

			/*
			 * If the tuple is already committed dead, you might think we
			 * could suppress uniqueness checking, but this is no longer true
			 * in the presence of HOT, because the insert is actually a proxy
			 * for a uniqueness check on the whole HOT-chain.  That is, the
			 * tuple we have here could be dead because it was already
			 * HOT-updated, and if so the updating transaction will not have
			 * thought it should insert index entries.  The index AM will
			 * check the whole HOT-chain and correctly detect a conflict if
			 * there is one.
			 */

			index_insert(indexRelation,
						 values,
						 isnull,
						 &rootTuple,
						 heapRelation,
						 indexInfo->ii_Unique ?
						 UNIQUE_CHECK_YES : UNIQUE_CHECK_NO,
						 false,
						 indexInfo);

			state->tups_inserted += 1;
		}
	}

	table_endscan(scan);

	ExecDropSingleTupleTableSlot(slot);

	FreeExecutorState(estate);

	/* These may have been pointing to the now-gone estate */
	indexInfo->ii_ExpressionsState = NIL;
	indexInfo->ii_PredicateState = NULL;
}

/*
 * Return the number of blocks that have been read by this scan since
 * starting.  This is meant for progress reporting rather than be fully
 * accurate: in a parallel scan, workers can be concurrently reading blocks
 * further ahead than what we report.
 */
static BlockNumber
heapam_scan_get_blocks_done(HeapScanDesc hscan)
{
	ParallelBlockTableScanDesc bpscan = NULL;
	BlockNumber startblock;
	BlockNumber blocks_done;

	if (hscan->rs_base.rs_parallel != NULL)
	{
		bpscan = (ParallelBlockTableScanDesc) hscan->rs_base.rs_parallel;
		startblock = bpscan->phs_startblock;
	}
	else
		startblock = hscan->rs_startblock;

	/*
	 * Might have wrapped around the end of the relation, if startblock was
	 * not zero.
	 */
	if (hscan->rs_cblock > startblock)
		blocks_done = hscan->rs_cblock - startblock;
	else
	{
		BlockNumber nblocks;

		nblocks = bpscan != NULL ? bpscan->phs_nblocks : hscan->rs_nblocks;
		blocks_done = nblocks - startblock +
			hscan->rs_cblock;
	}

	return blocks_done;
}


/* ------------------------------------------------------------------------
 * Miscellaneous callbacks for the heap AM
 * ------------------------------------------------------------------------
 */

/*
 * Check to see whether the table needs a TOAST table.  It does only if
 * (1) there are any toastable attributes, and (2) the maximum length
 * of a tuple could exceed TOAST_TUPLE_THRESHOLD.  (We don't want to
 * create a toast table for something like "f1 varchar(20)".)
 */
static bool
heapam_relation_needs_toast_table(Relation rel)
{
	int32		data_length = 0;
	bool		maxlength_unknown = false;
	bool		has_toastable_attrs = false;
	TupleDesc	tupdesc = rel->rd_att;
	int32		tuple_length;
	int			i;

	for (i = 0; i < tupdesc->natts; i++)
	{
		Form_pg_attribute att = TupleDescAttr(tupdesc, i);

		if (att->attisdropped)
			continue;
		data_length = att_align_nominal(data_length, att->attalign);
		if (att->attlen > 0)
		{
			/* Fixed-length types are never toastable */
			data_length += att->attlen;
		}
		else
		{
			int32		maxlen = type_maximum_size(att->atttypid,
												   att->atttypmod);

			if (maxlen < 0)
				maxlength_unknown = true;
			else
				data_length += maxlen;
			if (att->attstorage != TYPSTORAGE_PLAIN)
				has_toastable_attrs = true;
		}
	}
	if (!has_toastable_attrs)
		return false;			/* nothing to toast? */
	if (maxlength_unknown)
		return true;			/* any unlimited-length attrs? */
	tuple_length = MAXALIGN(SizeofHeapTupleHeader +
							BITMAPLEN(tupdesc->natts)) +
		MAXALIGN(data_length);
	return (tuple_length > TOAST_TUPLE_THRESHOLD);
}

/*
 * TOAST tables for heap relations are just heap relations.
 */
static Oid
heapam_relation_toast_am(Relation rel)
{
	return rel->rd_rel->relam;
}


/* ------------------------------------------------------------------------
 * Planner related callbacks for the heap AM
 * ------------------------------------------------------------------------
 */

#define HEAP_OVERHEAD_BYTES_PER_TUPLE \
	(MAXALIGN(SizeofHeapTupleHeader) + sizeof(ItemIdData))
#define HEAP_USABLE_BYTES_PER_PAGE \
	(BLCKSZ - SizeOfPageHeaderData)

static void
heapam_estimate_rel_size(Relation rel, int32 *attr_widths,
						 BlockNumber *pages, double *tuples,
						 double *allvisfrac)
{
	table_block_relation_estimate_size(rel, attr_widths, pages,
									   tuples, allvisfrac,
									   HEAP_OVERHEAD_BYTES_PER_TUPLE,
									   HEAP_USABLE_BYTES_PER_PAGE);
}


/* ------------------------------------------------------------------------
 * Executor related callbacks for the heap AM
 * ------------------------------------------------------------------------
 */

static bool
heapam_scan_bitmap_next_block(TableScanDesc scan,
							  TBMIterateResult *tbmres)
{
	HeapScanDesc hscan = (HeapScanDesc) scan;
	BlockNumber page = tbmres->blockno;
	Buffer		buffer;
	Snapshot	snapshot;
	int			ntup;

	hscan->rs_cindex = 0;
	hscan->rs_ntuples = 0;

	/*
	 * Ignore any claimed entries past what we think is the end of the
	 * relation. It may have been extended after the start of our scan (we
	 * only hold an AccessShareLock, and it could be inserts from this
	 * backend).
	 */
	if (page >= hscan->rs_nblocks)
		return false;

	/*
	 * Acquire pin on the target heap page, trading in any pin we held before.
	 */
	hscan->rs_cbuf = ReleaseAndReadBuffer(hscan->rs_cbuf,
										  scan->rs_rd,
										  page);
	hscan->rs_cblock = page;
	buffer = hscan->rs_cbuf;
	snapshot = scan->rs_snapshot;

	ntup = 0;

	/*
	 * Prune and repair fragmentation for the whole page, if possible.
	 */
	heap_page_prune_opt(scan->rs_rd, buffer);

	/*
	 * We must hold share lock on the buffer content while examining tuple
	 * visibility.  Afterwards, however, the tuples we have found to be
	 * visible are guaranteed good as long as we hold the buffer pin.
	 */
	LockBuffer(buffer, BUFFER_LOCK_SHARE);

	/*
	 * We need two separate strategies for lossy and non-lossy cases.
	 */
	if (tbmres->ntuples >= 0)
	{
		/*
		 * Bitmap is non-lossy, so we just look through the offsets listed in
		 * tbmres; but we have to follow any HOT chain starting at each such
		 * offset.
		 */
		int			curslot;

		for (curslot = 0; curslot < tbmres->ntuples; curslot++)
		{
			OffsetNumber offnum = tbmres->offsets[curslot];
			ItemPointerData tid;
			HeapTupleData heapTuple;

			ItemPointerSet(&tid, page, offnum);
			if (heap_hot_search_buffer(&tid, scan->rs_rd, buffer, snapshot,
									   &heapTuple, NULL, true))
				hscan->rs_vistuples[ntup++] = ItemPointerGetOffsetNumber(&tid);
		}
	}
	else
	{
		/*
		 * Bitmap is lossy, so we must examine each line pointer on the page.
		 * But we can ignore HOT chains, since we'll check each tuple anyway.
		 */
		Page		dp = (Page) BufferGetPage(buffer);
		OffsetNumber maxoff = PageGetMaxOffsetNumber(dp);
		OffsetNumber offnum;

		for (offnum = FirstOffsetNumber; offnum <= maxoff; offnum = OffsetNumberNext(offnum))
		{
			ItemId		lp;
			HeapTupleData loctup;
			bool		valid;

			lp = PageGetItemId(dp, offnum);
			if (!ItemIdIsNormal(lp))
				continue;
			loctup.t_data = (HeapTupleHeader) PageGetItem((Page) dp, lp);
			loctup.t_len = ItemIdGetLength(lp);
			loctup.t_tableOid = scan->rs_rd->rd_id;
			ItemPointerSet(&loctup.t_self, page, offnum);
			valid = HeapTupleSatisfiesVisibility(scan->rs_rd, &loctup, snapshot, buffer);
			if (valid)
			{
				hscan->rs_vistuples[ntup++] = offnum;
				PredicateLockTID(scan->rs_rd, &loctup.t_self, snapshot,
								 HeapTupleHeaderGetXmin(loctup.t_data));
			}
			HeapCheckForSerializableConflictOut(valid, scan->rs_rd, &loctup,
												buffer, snapshot);
		}
	}

	LockBuffer(buffer, BUFFER_LOCK_UNLOCK);

	Assert(ntup <= MaxHeapTuplesPerPage);
	hscan->rs_ntuples = ntup;

	return ntup > 0;
}

static bool
heapam_scan_bitmap_next_tuple(TableScanDesc scan,
							  TBMIterateResult *tbmres,
							  TupleTableSlot *slot)
{
	HeapScanDesc hscan = (HeapScanDesc) scan;
	OffsetNumber targoffset;
	Page		dp;
	ItemId		lp;

	/*
	 * Out of range?  If so, nothing more to look at on this page
	 */
	if (hscan->rs_cindex < 0 || hscan->rs_cindex >= hscan->rs_ntuples)
		return false;

	targoffset = hscan->rs_vistuples[hscan->rs_cindex];
	dp = (Page) BufferGetPage(hscan->rs_cbuf);
	lp = PageGetItemId(dp, targoffset);
	Assert(ItemIdIsNormal(lp));

	hscan->rs_ctup.t_data = (HeapTupleHeader) PageGetItem((Page) dp, lp);
	hscan->rs_ctup.t_len = ItemIdGetLength(lp);
	hscan->rs_ctup.t_tableOid = scan->rs_rd->rd_id;
	ItemPointerSet(&hscan->rs_ctup.t_self, hscan->rs_cblock, targoffset);

	pgstat_count_heap_fetch(scan->rs_rd);

	/*
	 * Set up the result slot to point to this tuple.  Note that the slot
	 * acquires a pin on the buffer.
	 */
	ExecStoreBufferHeapTuple(&hscan->rs_ctup,
							 slot,
							 hscan->rs_cbuf);

	hscan->rs_cindex++;

	return true;
}

static bool
heapam_scan_sample_next_block(TableScanDesc scan, SampleScanState *scanstate)
{
	HeapScanDesc hscan = (HeapScanDesc) scan;
	TsmRoutine *tsm = scanstate->tsmroutine;
	BlockNumber blockno;

	/* return false immediately if relation is empty */
	if (hscan->rs_nblocks == 0)
		return false;

	if (tsm->NextSampleBlock)
	{
		blockno = tsm->NextSampleBlock(scanstate, hscan->rs_nblocks);
		hscan->rs_cblock = blockno;
	}
	else
	{
		/* scanning table sequentially */

		if (hscan->rs_cblock == InvalidBlockNumber)
		{
			Assert(!hscan->rs_inited);
			blockno = hscan->rs_startblock;
		}
		else
		{
			Assert(hscan->rs_inited);

			blockno = hscan->rs_cblock + 1;

			if (blockno >= hscan->rs_nblocks)
			{
				/* wrap to beginning of rel, might not have started at 0 */
				blockno = 0;
			}

			/*
			 * Report our new scan position for synchronization purposes.
			 *
			 * Note: we do this before checking for end of scan so that the
			 * final state of the position hint is back at the start of the
			 * rel.  That's not strictly necessary, but otherwise when you run
			 * the same query multiple times the starting position would shift
			 * a little bit backwards on every invocation, which is confusing.
			 * We don't guarantee any specific ordering in general, though.
			 */
			if (scan->rs_flags & SO_ALLOW_SYNC)
				ss_report_location(scan->rs_rd, blockno);

			if (blockno == hscan->rs_startblock)
			{
				blockno = InvalidBlockNumber;
			}
		}
	}

	if (!BlockNumberIsValid(blockno))
	{
		if (BufferIsValid(hscan->rs_cbuf))
			ReleaseBuffer(hscan->rs_cbuf);
		hscan->rs_cbuf = InvalidBuffer;
		hscan->rs_cblock = InvalidBlockNumber;
		hscan->rs_inited = false;

		return false;
	}

	heapgetpage(scan, blockno);
	hscan->rs_inited = true;

	return true;
}

static bool
heapam_scan_sample_next_tuple(TableScanDesc scan, SampleScanState *scanstate,
							  TupleTableSlot *slot)
{
	HeapScanDesc hscan = (HeapScanDesc) scan;
	TsmRoutine *tsm = scanstate->tsmroutine;
	BlockNumber blockno = hscan->rs_cblock;
	bool		pagemode = (scan->rs_flags & SO_ALLOW_PAGEMODE) != 0;

	Page		page;
	bool		all_visible;
	OffsetNumber maxoffset;

	/*
	 * When not using pagemode, we must lock the buffer during tuple
	 * visibility checks.
	 */
	if (!pagemode)
		LockBuffer(hscan->rs_cbuf, BUFFER_LOCK_SHARE);

	page = (Page) BufferGetPage(hscan->rs_cbuf);
	all_visible = PageIsAllVisible(page) &&
		!scan->rs_snapshot->takenDuringRecovery;
	maxoffset = PageGetMaxOffsetNumber(page);

	for (;;)
	{
		OffsetNumber tupoffset;

		CHECK_FOR_INTERRUPTS();

		/* Ask the tablesample method which tuples to check on this page. */
		tupoffset = tsm->NextSampleTuple(scanstate,
										 blockno,
										 maxoffset);

		if (OffsetNumberIsValid(tupoffset))
		{
			ItemId		itemid;
			bool		visible;
			HeapTuple	tuple = &(hscan->rs_ctup);

			/* Skip invalid tuple pointers. */
			itemid = PageGetItemId(page, tupoffset);
			if (!ItemIdIsNormal(itemid))
				continue;

			tuple->t_data = (HeapTupleHeader) PageGetItem(page, itemid);
			tuple->t_len = ItemIdGetLength(itemid);
			ItemPointerSet(&(tuple->t_self), blockno, tupoffset);


			if (all_visible)
				visible = true;
			else
				visible = SampleHeapTupleVisible(scan, hscan->rs_cbuf,
												 tuple, tupoffset);

			/* in pagemode, heapgetpage did this for us */
			if (!pagemode)
				HeapCheckForSerializableConflictOut(visible, scan->rs_rd, tuple,
													hscan->rs_cbuf, scan->rs_snapshot);

			/* Try next tuple from same page. */
			if (!visible)
				continue;

			/* Found visible tuple, return it. */
			if (!pagemode)
				LockBuffer(hscan->rs_cbuf, BUFFER_LOCK_UNLOCK);

			ExecStoreBufferHeapTuple(tuple, slot, hscan->rs_cbuf);

			/* Count successfully-fetched tuples as heap fetches */
			pgstat_count_heap_getnext(scan->rs_rd);

			return true;
		}
		else
		{
			/*
			 * If we get here, it means we've exhausted the items on this page
			 * and it's time to move to the next.
			 */
			if (!pagemode)
				LockBuffer(hscan->rs_cbuf, BUFFER_LOCK_UNLOCK);

			ExecClearTuple(slot);
			return false;
		}
	}

	Assert(0);
}


/* ----------------------------------------------------------------------------
 *  Helper functions for the above.
 * ----------------------------------------------------------------------------
 */

/*
 * Reconstruct and rewrite the given tuple
 *
 * We cannot simply copy the tuple as-is, for several reasons:
 *
 * 1. We'd like to squeeze out the values of any dropped columns, both
 * to save space and to ensure we have no corner-case failures. (It's
 * possible for example that the new table hasn't got a TOAST table
 * and so is unable to store any large values of dropped cols.)
 *
 * 2. The tuple might not even be legal for the new table; this is
 * currently only known to happen as an after-effect of ALTER TABLE
 * SET WITHOUT OIDS.
 *
 * So, we must reconstruct the tuple from component Datums.
 */
static void
reform_and_rewrite_tuple(HeapTuple tuple,
						 Relation OldHeap, Relation NewHeap,
						 Datum *values, bool *isnull, RewriteState rwstate)
{
	TupleDesc	oldTupDesc = RelationGetDescr(OldHeap);
	TupleDesc	newTupDesc = RelationGetDescr(NewHeap);
	HeapTuple	copiedTuple;
	int			i;

	heap_deform_tuple(tuple, oldTupDesc, values, isnull);

	/* Be sure to null out any dropped columns */
	for (i = 0; i < newTupDesc->natts; i++)
	{
		if (TupleDescAttr(newTupDesc, i)->attisdropped)
			isnull[i] = true;
	}

	copiedTuple = heap_form_tuple(newTupDesc, values, isnull);

	/* The heap rewrite module does the rest */
	rewrite_heap_tuple(rwstate, tuple, copiedTuple);

	heap_freetuple(copiedTuple);
}

/*
 * Check visibility of the tuple.
 */
static bool
SampleHeapTupleVisible(TableScanDesc scan, Buffer buffer,
					   HeapTuple tuple,
					   OffsetNumber tupoffset)
{
	HeapScanDesc hscan = (HeapScanDesc) scan;

	if (scan->rs_flags & SO_ALLOW_PAGEMODE)
	{
		/*
		 * In pageatatime mode, heapgetpage() already did visibility checks,
		 * so just look at the info it left in rs_vistuples[].
		 *
		 * We use a binary search over the known-sorted array.  Note: we could
		 * save some effort if we insisted that NextSampleTuple select tuples
		 * in increasing order, but it's not clear that there would be enough
		 * gain to justify the restriction.
		 */
		int			start = 0,
					end = hscan->rs_ntuples - 1;

		while (start <= end)
		{
			int			mid = (start + end) / 2;
			OffsetNumber curoffset = hscan->rs_vistuples[mid];

			if (tupoffset == curoffset)
				return true;
			else if (tupoffset < curoffset)
				end = mid - 1;
			else
				start = mid + 1;
		}

		return false;
	}
	else
	{
		/* Otherwise, we have to check the tuple individually. */
		return HeapTupleSatisfiesVisibility(scan->rs_rd,
											tuple, scan->rs_snapshot,
											buffer);
	}
}


/* ------------------------------------------------------------------------
 * Definition of the heap table access method.
 * ------------------------------------------------------------------------
 */

static const TableAmRoutine heapam_methods = {
	.type = T_TableAmRoutine,

	.slot_callbacks = heapam_slot_callbacks,

	.scan_begin = heap_beginscan,
	.scan_end = heap_endscan,
	.scan_rescan = heap_rescan,
	.scan_getnextslot = heap_getnextslot,

	.scan_set_tidrange = heap_set_tidrange,
	.scan_getnextslot_tidrange = heap_getnextslot_tidrange,

	.parallelscan_estimate = table_block_parallelscan_estimate,
	.parallelscan_initialize = table_block_parallelscan_initialize,
	.parallelscan_reinitialize = table_block_parallelscan_reinitialize,

	.index_fetch_begin = heapam_index_fetch_begin,
	.index_fetch_reset = heapam_index_fetch_reset,
	.index_fetch_end = heapam_index_fetch_end,
	.index_fetch_tuple = heapam_index_fetch_tuple,

	.tuple_insert = heapam_tuple_insert,
	.tuple_insert_speculative = heapam_tuple_insert_speculative,
	.tuple_complete_speculative = heapam_tuple_complete_speculative,
	.multi_insert = heap_multi_insert,
	.tuple_delete = heapam_tuple_delete,
	.tuple_update = heapam_tuple_update,
	.tuple_lock = heapam_tuple_lock,

	.tuple_fetch_row_version = heapam_fetch_row_version,
	.tuple_get_latest_tid = heap_get_latest_tid,
	.tuple_tid_valid = heapam_tuple_tid_valid,
	.tuple_satisfies_snapshot = heapam_tuple_satisfies_snapshot,
	.index_delete_tuples = heap_index_delete_tuples,

	.relation_set_new_filenode = heapam_relation_set_new_filenode,
	.relation_nontransactional_truncate = heapam_relation_nontransactional_truncate,
	.relation_copy_data = heapam_relation_copy_data,
	.relation_copy_for_cluster = heapam_relation_copy_for_cluster,
	.relation_vacuum = lazy_vacuum_rel_heap,
	.scan_analyze_next_block = heapam_scan_analyze_next_block,
	.scan_analyze_next_tuple = heapam_scan_analyze_next_tuple,
	.index_build_range_scan = heapam_index_build_range_scan,
	.index_validate_scan = heapam_index_validate_scan,

	.relation_size = table_block_relation_size,
	.relation_needs_toast_table = heapam_relation_needs_toast_table,
	.relation_toast_am = heapam_relation_toast_am,
	.relation_fetch_toast_slice = heap_fetch_toast_slice,

	.relation_estimate_size = heapam_estimate_rel_size,

	.scan_bitmap_next_block = heapam_scan_bitmap_next_block,
	.scan_bitmap_next_tuple = heapam_scan_bitmap_next_tuple,
	.scan_sample_next_block = heapam_scan_sample_next_block,
	.scan_sample_next_tuple = heapam_scan_sample_next_tuple
};


const TableAmRoutine *
GetHeapamTableAmRoutine(void)
{
	return &heapam_methods;
}

Datum
heap_tableam_handler(PG_FUNCTION_ARGS)
{
	PG_RETURN_POINTER(&heapam_methods);
}<|MERGE_RESOLUTION|>--- conflicted
+++ resolved
@@ -399,9 +399,9 @@
 			for (;;)
 			{
 				/*
-				 * Greenplum specific error message
+				 * Cloudberry specific error message
 				 * Split-update is used to implment update on distribute keys
-				 * of hash partitioned table in Greenplum. UPDATE on distkeys
+				 * of hash partitioned table in Cloudberry. UPDATE on distkeys
 				 * is similar to upstream's UPDATE on partition keys. We will
 				 * store bit info in the tuple's head to mark it is split-updated,
 				 * so the blocked transaction which also wants to update or delete
@@ -625,7 +625,7 @@
 			   rel->rd_rel->relkind == RELKIND_AOVISIMAP ||
 			   rel->rd_rel->relkind == RELKIND_AOBLOCKDIR);
 		smgrcreate(srel, INIT_FORKNUM, false);
-		log_smgrcreate(newrnode, INIT_FORKNUM);
+		log_smgrcreate(newrnode, INIT_FORKNUM, SMGR_MD);
 		smgrimmedsync(srel, INIT_FORKNUM);
 	}
 
@@ -682,7 +682,7 @@
 			if (RelationIsPermanent(rel) ||
 				(rel->rd_rel->relpersistence == RELPERSISTENCE_UNLOGGED &&
 				 forkNum == INIT_FORKNUM))
-				log_smgrcreate(newrnode, forkNum);
+				log_smgrcreate(newrnode, forkNum, SMGR_MD);
 			RelationCopyStorage(rel->rd_smgr, dstrel, forkNum,
 								rel->rd_rel->relpersistence);
 		}
@@ -1703,23 +1703,14 @@
 						   root_offsets[offnum - 1]);
 
 			/* Call the AM's callback routine to process the tuple */
-<<<<<<< HEAD
-			callback(indexRelation, &rootTuple.t_self, values, isnull, tupleIsAlive,
-=======
 			callback(indexRelation, &tid, values, isnull, tupleIsAlive,
->>>>>>> d457cb4e
 					 callback_state);
 		}
 		else
 		{
 			/* Call the AM's callback routine to process the tuple */
-<<<<<<< HEAD
-			callback(indexRelation, &heapTuple->t_self, values, isnull, tupleIsAlive,
-					 callback_state);
-=======
 			callback(indexRelation, &heapTuple->t_self, values, isnull,
 					 tupleIsAlive, callback_state);
->>>>>>> d457cb4e
 		}
 	}
 
@@ -2108,7 +2099,6 @@
 {
 	return rel->rd_rel->relam;
 }
-
 
 /* ------------------------------------------------------------------------
  * Planner related callbacks for the heap AM
@@ -2603,7 +2593,7 @@
 	.relation_nontransactional_truncate = heapam_relation_nontransactional_truncate,
 	.relation_copy_data = heapam_relation_copy_data,
 	.relation_copy_for_cluster = heapam_relation_copy_for_cluster,
-	.relation_vacuum = lazy_vacuum_rel_heap,
+	.relation_vacuum = heap_vacuum_rel,
 	.scan_analyze_next_block = heapam_scan_analyze_next_block,
 	.scan_analyze_next_tuple = heapam_scan_analyze_next_tuple,
 	.index_build_range_scan = heapam_index_build_range_scan,
