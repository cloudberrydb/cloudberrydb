/*-------------------------------------------------------------------------
 *
 * rewriteheap.c
 *	  Support functions to rewrite tables.
 *
 * These functions provide a facility to completely rewrite a heap, while
 * preserving visibility information and update chains.
 *
 * INTERFACE
 *
 * The caller is responsible for creating the new heap, all catalog
 * changes, supplying the tuples to be written to the new heap, and
 * rebuilding indexes.  The caller must hold AccessExclusiveLock on the
 * target table, because we assume no one else is writing into it.
 *
 * To use the facility:
 *
 * begin_heap_rewrite
 * while (fetch next tuple)
 * {
 *	   if (tuple is dead)
 *		   rewrite_heap_dead_tuple
 *	   else
 *	   {
 *		   // do any transformations here if required
 *		   rewrite_heap_tuple
 *	   }
 * }
 * end_heap_rewrite
 *
 * The contents of the new relation shouldn't be relied on until after
 * end_heap_rewrite is called.
 *
 *
 * IMPLEMENTATION
 *
 * This would be a fairly trivial affair, except that we need to maintain
 * the ctid chains that link versions of an updated tuple together.
 * Since the newly stored tuples will have tids different from the original
 * ones, if we just copied t_ctid fields to the new table the links would
 * be wrong.  When we are required to copy a (presumably recently-dead or
 * delete-in-progress) tuple whose ctid doesn't point to itself, we have
 * to substitute the correct ctid instead.
 *
 * For each ctid reference from A -> B, we might encounter either A first
 * or B first.  (Note that a tuple in the middle of a chain is both A and B
 * of different pairs.)
 *
 * If we encounter A first, we'll store the tuple in the unresolved_tups
 * hash table. When we later encounter B, we remove A from the hash table,
 * fix the ctid to point to the new location of B, and insert both A and B
 * to the new heap.
 *
 * If we encounter B first, we can insert B to the new heap right away.
 * We then add an entry to the old_new_tid_map hash table showing B's
 * original tid (in the old heap) and new tid (in the new heap).
 * When we later encounter A, we get the new location of B from the table,
 * and can write A immediately with the correct ctid.
 *
 * Entries in the hash tables can be removed as soon as the later tuple
 * is encountered.  That helps to keep the memory usage down.  At the end,
 * both tables are usually empty; we should have encountered both A and B
 * of each pair.  However, it's possible for A to be RECENTLY_DEAD and B
 * entirely DEAD according to HeapTupleSatisfiesVacuum, because the test
 * for deadness using OldestXmin is not exact.  In such a case we might
 * encounter B first, and skip it, and find A later.  Then A would be added
 * to unresolved_tups, and stay there until end of the rewrite.  Since
 * this case is very unusual, we don't worry about the memory usage.
 *
 * Using in-memory hash tables means that we use some memory for each live
 * update chain in the table, from the time we find one end of the
 * reference until we find the other end.  That shouldn't be a problem in
 * practice, but if you do something like an UPDATE without a where-clause
 * on a large table, and then run CLUSTER in the same transaction, you
 * could run out of memory.  It doesn't seem worthwhile to add support for
 * spill-to-disk, as there shouldn't be that many RECENTLY_DEAD tuples in a
 * table under normal circumstances.  Furthermore, in the typical scenario
 * of CLUSTERing on an unchanging key column, we'll see all the versions
 * of a given tuple together anyway, and so the peak memory usage is only
 * proportional to the number of RECENTLY_DEAD versions of a single row, not
 * in the whole table.  Note that if we do fail halfway through a CLUSTER,
 * the old table is still valid, so failure is not catastrophic.
 *
 * We can't use the normal heap_insert function to insert into the new
 * heap, because heap_insert overwrites the visibility information.
 * We use a special-purpose raw_heap_insert function instead, which
 * is optimized for bulk inserting a lot of tuples, knowing that we have
 * exclusive access to the heap.  raw_heap_insert builds new pages in
 * local storage.  When a page is full, or at the end of the process,
 * we insert it to WAL as a single record and then write it to disk
 * directly through smgr.  Note, however, that any data sent to the new
 * heap's TOAST table will go through the normal bufmgr.
 *
 *
 * Portions Copyright (c) 1996-2021, PostgreSQL Global Development Group
 * Portions Copyright (c) 1994-5, Regents of the University of California
 *
 * IDENTIFICATION
 *	  src/backend/access/heap/rewriteheap.c
 *
 *-------------------------------------------------------------------------
 */
#include "postgres.h"

#include <sys/stat.h>
#include <unistd.h>

#include "access/heapam.h"
#include "access/heapam_xlog.h"
#include "access/heaptoast.h"
#include "access/rewriteheap.h"
#include "access/transam.h"
#include "access/xact.h"
#include "access/xloginsert.h"
#include "catalog/catalog.h"
#include "lib/ilist.h"
#include "miscadmin.h"
#include "pgstat.h"
#include "replication/logical.h"
#include "replication/slot.h"
#include "storage/bufmgr.h"
#include "storage/fd.h"
#include "storage/procarray.h"
#include "storage/smgr.h"
#include "utils/memutils.h"
#include "utils/rel.h"

/*
 * State associated with a rewrite operation. This is opaque to the user
 * of the rewrite facility.
 */
typedef struct RewriteStateData
{
	Relation	rs_old_rel;		/* source heap */
	Relation	rs_new_rel;		/* destination heap */
	Page		rs_buffer;		/* page currently being built */
	BlockNumber rs_blockno;		/* block where page will go */
	bool		rs_buffer_valid;	/* T if any tuples in buffer */
	bool		rs_logical_rewrite; /* do we need to do logical rewriting */
	TransactionId rs_oldest_xmin;	/* oldest xmin used by caller to determine
									 * tuple visibility */
	TransactionId rs_freeze_xid;	/* Xid that will be used as freeze cutoff
									 * point */
	TransactionId rs_logical_xmin;	/* Xid that will be used as cutoff point
									 * for logical rewrites */
	MultiXactId rs_cutoff_multi;	/* MultiXactId that will be used as cutoff
									 * point for multixacts */
	MemoryContext rs_cxt;		/* for hash tables and entries and tuples in
								 * them */
	XLogRecPtr	rs_begin_lsn;	/* XLogInsertLsn when starting the rewrite */
	HTAB	   *rs_unresolved_tups; /* unmatched A tuples */
	HTAB	   *rs_old_new_tid_map; /* unmatched B tuples */
	HTAB	   *rs_logical_mappings;	/* logical remapping files */
	uint32		rs_num_rewrite_mappings;	/* # in memory mappings */
}			RewriteStateData;

/*
 * The lookup keys for the hash tables are tuple TID and xmin (we must check
 * both to avoid false matches from dead tuples).  Beware that there is
 * probably some padding space in this struct; it must be zeroed out for
 * correct hashtable operation.
 */
typedef struct
{
	TransactionId xmin;			/* tuple xmin */
	ItemPointerData tid;		/* tuple location in old heap */
} TidHashKey;

/*
 * Entry structures for the hash tables
 */
typedef struct
{
	TidHashKey	key;			/* expected xmin/old location of B tuple */
	ItemPointerData old_tid;	/* A's location in the old heap */
	HeapTuple	tuple;			/* A's tuple contents */
} UnresolvedTupData;

typedef UnresolvedTupData *UnresolvedTup;

typedef struct
{
	TidHashKey	key;			/* actual xmin/old location of B tuple */
	ItemPointerData new_tid;	/* where we put it in the new heap */
} OldToNewMappingData;

typedef OldToNewMappingData *OldToNewMapping;

/*
 * In-Memory data for an xid that might need logical remapping entries
 * to be logged.
 */
typedef struct RewriteMappingFile
{
	TransactionId xid;			/* xid that might need to see the row */
	int			vfd;			/* fd of mappings file */
	off_t		off;			/* how far have we written yet */
	uint32		num_mappings;	/* number of in-memory mappings */
	dlist_head	mappings;		/* list of in-memory mappings */
	char		path[MAXPGPATH];	/* path, for error messages */
} RewriteMappingFile;

/*
 * A single In-Memory logical rewrite mapping, hanging off
 * RewriteMappingFile->mappings.
 */
typedef struct RewriteMappingDataEntry
{
	LogicalRewriteMappingData map;	/* map between old and new location of the
									 * tuple */
	dlist_node	node;
} RewriteMappingDataEntry;


/* prototypes for internal functions */
static void raw_heap_insert(RewriteState state, HeapTuple tup);

/* internal logical remapping prototypes */
static void logical_begin_heap_rewrite(RewriteState state);
static void logical_rewrite_heap_tuple(RewriteState state, ItemPointerData old_tid, HeapTuple new_tuple);
static void logical_end_heap_rewrite(RewriteState state);


/*
 * Begin a rewrite of a table
 *
 * old_heap		old, locked heap relation tuples will be read from
 * new_heap		new, locked heap relation to insert tuples to
 * oldest_xmin	xid used by the caller to determine which tuples are dead
 * freeze_xid	xid before which tuples will be frozen
 * cutoff_multi	multixact before which multis will be removed
 *
 * Returns an opaque RewriteState, allocated in current memory context,
 * to be used in subsequent calls to the other functions.
 */
RewriteState
begin_heap_rewrite(Relation old_heap, Relation new_heap, TransactionId oldest_xmin,
				   TransactionId freeze_xid, MultiXactId cutoff_multi)
{
	RewriteState state;
	MemoryContext rw_cxt;
	MemoryContext old_cxt;
	HASHCTL		hash_ctl;

	/*
	 * To ease cleanup, make a separate context that will contain the
	 * RewriteState struct itself plus all subsidiary data.
	 */
	rw_cxt = AllocSetContextCreate(CurrentMemoryContext,
								   "Table rewrite",
								   ALLOCSET_DEFAULT_SIZES);
	old_cxt = MemoryContextSwitchTo(rw_cxt);

	/* Create and fill in the state struct */
	state = palloc0(sizeof(RewriteStateData));

	state->rs_old_rel = old_heap;
	state->rs_new_rel = new_heap;
	state->rs_buffer = (Page) palloc(BLCKSZ);
	/* new_heap needn't be empty, just locked */
	state->rs_blockno = AcquireNumberOfBlocks(new_heap);
	state->rs_buffer_valid = false;
	state->rs_oldest_xmin = oldest_xmin;
	state->rs_freeze_xid = freeze_xid;
	state->rs_cutoff_multi = cutoff_multi;
	state->rs_cxt = rw_cxt;

	/* Initialize hash tables used to track update chains */
	hash_ctl.keysize = sizeof(TidHashKey);
	hash_ctl.entrysize = sizeof(UnresolvedTupData);
	hash_ctl.hcxt = state->rs_cxt;

	state->rs_unresolved_tups =
		hash_create("Rewrite / Unresolved ctids",
					128,		/* arbitrary initial size */
					&hash_ctl,
					HASH_ELEM | HASH_BLOBS | HASH_CONTEXT);

	hash_ctl.entrysize = sizeof(OldToNewMappingData);

	state->rs_old_new_tid_map =
		hash_create("Rewrite / Old to new tid map",
					128,		/* arbitrary initial size */
					&hash_ctl,
					HASH_ELEM | HASH_BLOBS | HASH_CONTEXT);

	MemoryContextSwitchTo(old_cxt);

	logical_begin_heap_rewrite(state);

	return state;
}

/*
 * End a rewrite.
 *
 * state and any other resources are freed.
 */
void
end_heap_rewrite(RewriteState state)
{
	HASH_SEQ_STATUS seq_status;
	UnresolvedTup unresolved;

	/*
	 * Write any remaining tuples in the UnresolvedTups table. If we have any
	 * left, they should in fact be dead, but let's err on the safe side.
	 */
	hash_seq_init(&seq_status, state->rs_unresolved_tups);

	while ((unresolved = hash_seq_search(&seq_status)) != NULL)
	{
		ItemPointerSetInvalid(&unresolved->tuple->t_data->t_ctid);
		raw_heap_insert(state, unresolved->tuple);
	}

	/* Write the last page, if any */
	if (state->rs_buffer_valid)
	{
		if (RelationNeedsWAL(state->rs_new_rel))
			log_newpage(&state->rs_new_rel->rd_node,
						MAIN_FORKNUM,
						state->rs_blockno,
						state->rs_buffer,
						true);

		PageSetChecksumInplace(state->rs_buffer, state->rs_blockno);

		RelationOpenSmgr(state->rs_new_rel);
		smgrextend(state->rs_new_rel->rd_smgr, MAIN_FORKNUM, state->rs_blockno,
				   (char *) state->rs_buffer, true);
	}

	/*
	 * When we WAL-logged rel pages, we must nonetheless fsync them.  The
	 * reason is the same as in storage.c's RelationCopyStorage(): we're
	 * writing data that's not in shared buffers, and so a CHECKPOINT
	 * occurring during the rewriteheap operation won't have fsync'd data we
	 * wrote before the checkpoint.
	 */
	if (RelationNeedsWAL(state->rs_new_rel))
	{
		/* for an empty table, this could be first smgr access */
		RelationOpenSmgr(state->rs_new_rel);
		smgrimmedsync(state->rs_new_rel->rd_smgr, MAIN_FORKNUM);
	}

	logical_end_heap_rewrite(state);

	/* Deleting the context frees everything */
	MemoryContextDelete(state->rs_cxt);
}

/*
 * Add a tuple to the new heap.
 *
 * Visibility information is copied from the original tuple, except that
 * we "freeze" very-old tuples.  Note that since we scribble on new_tuple,
 * it had better be temp storage not a pointer to the original tuple.
 *
 * state		opaque state as returned by begin_heap_rewrite
 * old_tuple	original tuple in the old heap
 * new_tuple	new, rewritten tuple to be inserted to new heap
 */
void
rewrite_heap_tuple(RewriteState state,
				   HeapTuple old_tuple, HeapTuple new_tuple)
{
	MemoryContext old_cxt;
	ItemPointerData old_tid;
	TidHashKey	hashkey;
	bool		found;
	bool		free_new;

	old_cxt = MemoryContextSwitchTo(state->rs_cxt);

	/*
	 * Copy the original tuple's visibility information into new_tuple.
	 *
	 * XXX we might later need to copy some t_infomask2 bits, too? Right now,
	 * we intentionally clear the HOT status bits.
	 */
	memcpy(&new_tuple->t_data->t_choice.t_heap,
		   &old_tuple->t_data->t_choice.t_heap,
		   sizeof(HeapTupleFields));

	new_tuple->t_data->t_infomask &= ~HEAP_XACT_MASK;
	new_tuple->t_data->t_infomask2 &= ~HEAP2_XACT_MASK;
	new_tuple->t_data->t_infomask |=
		old_tuple->t_data->t_infomask & HEAP_XACT_MASK;

	/*
	 * While we have our hands on the tuple, we may as well freeze any
	 * eligible xmin or xmax, so that future VACUUM effort can be saved.
	 */
	heap_freeze_tuple(new_tuple->t_data,
					  state->rs_old_rel->rd_rel->relfrozenxid,
					  state->rs_old_rel->rd_rel->relminmxid,
					  state->rs_freeze_xid,
					  state->rs_cutoff_multi);

	/*
	 * Invalid ctid means that ctid should point to the tuple itself. We'll
	 * override it later if the tuple is part of an update chain.
	 */
	ItemPointerSetInvalid(&new_tuple->t_data->t_ctid);

	/*
	 * If the tuple has been updated, check the old-to-new mapping hash table.
	 */
	if (!((old_tuple->t_data->t_infomask & HEAP_XMAX_INVALID) ||
		  HeapTupleHeaderIsOnlyLocked(old_tuple->t_data)) &&
		!HeapTupleHeaderIndicatesMovedPartitions(old_tuple->t_data) &&
		!(ItemPointerEquals(&(old_tuple->t_self),
							&(old_tuple->t_data->t_ctid))))
	{
		OldToNewMapping mapping;

		memset(&hashkey, 0, sizeof(hashkey));
		hashkey.xmin = HeapTupleHeaderGetUpdateXid(old_tuple->t_data);
		hashkey.tid = old_tuple->t_data->t_ctid;

		mapping = (OldToNewMapping)
			hash_search(state->rs_old_new_tid_map, &hashkey,
						HASH_FIND, NULL);

		if (mapping != NULL)
		{
			/*
			 * We've already copied the tuple that t_ctid points to, so we can
			 * set the ctid of this tuple to point to the new location, and
			 * insert it right away.
			 */
			new_tuple->t_data->t_ctid = mapping->new_tid;

			/* We don't need the mapping entry anymore */
			hash_search(state->rs_old_new_tid_map, &hashkey,
						HASH_REMOVE, &found);
			Assert(found);
		}
		else
		{
			/*
			 * We haven't seen the tuple t_ctid points to yet. Stash this
			 * tuple into unresolved_tups to be written later.
			 */
			UnresolvedTup unresolved;

			unresolved = hash_search(state->rs_unresolved_tups, &hashkey,
									 HASH_ENTER, &found);
			Assert(!found);

			unresolved->old_tid = old_tuple->t_self;
			unresolved->tuple = heap_copytuple(new_tuple);

			/*
			 * We can't do anything more now, since we don't know where the
			 * tuple will be written.
			 */
			MemoryContextSwitchTo(old_cxt);
			return;
		}
	}

	/*
	 * Now we will write the tuple, and then check to see if it is the B tuple
	 * in any new or known pair.  When we resolve a known pair, we will be
	 * able to write that pair's A tuple, and then we have to check if it
	 * resolves some other pair.  Hence, we need a loop here.
	 */
	old_tid = old_tuple->t_self;
	free_new = false;

	for (;;)
	{
		ItemPointerData new_tid;

		/* Insert the tuple and find out where it's put in new_heap */
		raw_heap_insert(state, new_tuple);
		new_tid = new_tuple->t_self;

		logical_rewrite_heap_tuple(state, old_tid, new_tuple);

		/*
		 * If the tuple is the updated version of a row, and the prior version
		 * wouldn't be DEAD yet, then we need to either resolve the prior
		 * version (if it's waiting in rs_unresolved_tups), or make an entry
		 * in rs_old_new_tid_map (so we can resolve it when we do see it). The
		 * previous tuple's xmax would equal this one's xmin, so it's
		 * RECENTLY_DEAD if and only if the xmin is not before OldestXmin.
		 */
		if ((new_tuple->t_data->t_infomask & HEAP_UPDATED) &&
			!TransactionIdPrecedes(HeapTupleHeaderGetXmin(new_tuple->t_data),
								   state->rs_oldest_xmin))
		{
			/*
			 * Okay, this is B in an update pair.  See if we've seen A.
			 */
			UnresolvedTup unresolved;

			memset(&hashkey, 0, sizeof(hashkey));
			hashkey.xmin = HeapTupleHeaderGetXmin(new_tuple->t_data);
			hashkey.tid = old_tid;

			unresolved = hash_search(state->rs_unresolved_tups, &hashkey,
									 HASH_FIND, NULL);

			if (unresolved != NULL)
			{
				/*
				 * We have seen and memorized the previous tuple already. Now
				 * that we know where we inserted the tuple its t_ctid points
				 * to, fix its t_ctid and insert it to the new heap.
				 */
				if (free_new)
					heap_freetuple(new_tuple);
				new_tuple = unresolved->tuple;
				free_new = true;
				old_tid = unresolved->old_tid;
				new_tuple->t_data->t_ctid = new_tid;

				/*
				 * We don't need the hash entry anymore, but don't free its
				 * tuple just yet.
				 */
				hash_search(state->rs_unresolved_tups, &hashkey,
							HASH_REMOVE, &found);
				Assert(found);

				/* loop back to insert the previous tuple in the chain */
				continue;
			}
			else
			{
				/*
				 * Remember the new tid of this tuple. We'll use it to set the
				 * ctid when we find the previous tuple in the chain.
				 */
				OldToNewMapping mapping;

				mapping = hash_search(state->rs_old_new_tid_map, &hashkey,
									  HASH_ENTER, &found);
				Assert(!found);

				mapping->new_tid = new_tid;
			}
		}

		/* Done with this (chain of) tuples, for now */
		if (free_new)
			heap_freetuple(new_tuple);
		break;
	}

	MemoryContextSwitchTo(old_cxt);
}

/*
 * Register a dead tuple with an ongoing rewrite. Dead tuples are not
 * copied to the new table, but we still make note of them so that we
 * can release some resources earlier.
 *
 * Returns true if a tuple was removed from the unresolved_tups table.
 * This indicates that that tuple, previously thought to be "recently dead",
 * is now known really dead and won't be written to the output.
 */
bool
rewrite_heap_dead_tuple(RewriteState state, HeapTuple old_tuple)
{
	/*
	 * If we have already seen an earlier tuple in the update chain that
	 * points to this tuple, let's forget about that earlier tuple. It's in
	 * fact dead as well, our simple xmax < OldestXmin test in
	 * HeapTupleSatisfiesVacuum just wasn't enough to detect it. It happens
	 * when xmin of a tuple is greater than xmax, which sounds
	 * counter-intuitive but is perfectly valid.
	 *
	 * We don't bother to try to detect the situation the other way round,
	 * when we encounter the dead tuple first and then the recently dead one
	 * that points to it. If that happens, we'll have some unmatched entries
	 * in the UnresolvedTups hash table at the end. That can happen anyway,
	 * because a vacuum might have removed the dead tuple in the chain before
	 * us.
	 */
	UnresolvedTup unresolved;
	TidHashKey	hashkey;
	bool		found;

	memset(&hashkey, 0, sizeof(hashkey));
	hashkey.xmin = HeapTupleHeaderGetXmin(old_tuple->t_data);
	hashkey.tid = old_tuple->t_self;

	unresolved = hash_search(state->rs_unresolved_tups, &hashkey,
							 HASH_FIND, NULL);

	if (unresolved != NULL)
	{
		/* Need to free the contained tuple as well as the hashtable entry */
		heap_freetuple(unresolved->tuple);
		hash_search(state->rs_unresolved_tups, &hashkey,
					HASH_REMOVE, &found);
		Assert(found);
		return true;
	}

	return false;
}

/*
 * Insert a tuple to the new relation.  This has to track heap_insert
 * and its subsidiary functions!
 *
 * t_self of the tuple is set to the new TID of the tuple. If t_ctid of the
 * tuple is invalid on entry, it's replaced with the new TID as well (in
 * the inserted data only, not in the caller's copy).
 */
static void
raw_heap_insert(RewriteState state, HeapTuple tup)
{
	Page		page = state->rs_buffer;
	Size		pageFreeSpace,
				saveFreeSpace;
	Size		len;
	OffsetNumber newoff;
	HeapTuple	heaptup;

	/*
	 * If the new tuple is too big for storage or contains already toasted
	 * out-of-line attributes from some other relation, invoke the toaster.
	 *
	 * Note: below this point, heaptup is the data we actually intend to store
	 * into the relation; tup is the caller's original untoasted data.
	 */
	if (state->rs_new_rel->rd_rel->relkind == RELKIND_TOASTVALUE)
	{
		/* toast table entries should never be recursively toasted */
		Assert(!HeapTupleHasExternal(tup));
		heaptup = tup;
	}
	else if (HeapTupleHasExternal(tup) || tup->t_len > TOAST_TUPLE_THRESHOLD)
	{
		int			options = HEAP_INSERT_SKIP_FSM;

		/*
		 * While rewriting the heap for VACUUM FULL / CLUSTER, make sure data
		 * for the TOAST table are not logically decoded.  The main heap is
		 * WAL-logged as XLOG FPI records, which are not logically decoded.
		 */
		options |= HEAP_INSERT_NO_LOGICAL;

<<<<<<< HEAD
		heaptup = toast_insert_or_update(state->rs_new_rel, tup, NULL,
										 TOAST_TUPLE_TARGET,
										 false,
										 options);
=======
		heaptup = heap_toast_insert_or_update(state->rs_new_rel, tup, NULL,
											  options);
>>>>>>> d457cb4e
	}
	else
		heaptup = tup;

	len = MAXALIGN(heaptup->t_len); /* be conservative */

	/*
	 * If we're gonna fail for oversize tuple, do it right away
	 */
	if (len > MaxHeapTupleSize)
		ereport(ERROR,
				(errcode(ERRCODE_PROGRAM_LIMIT_EXCEEDED),
				 errmsg("row is too big: size %zu, maximum size %zu",
						len, MaxHeapTupleSize)));

	/* Compute desired extra freespace due to fillfactor option */
	saveFreeSpace = RelationGetTargetPageFreeSpace(state->rs_new_rel,
												   HEAP_DEFAULT_FILLFACTOR);

	/* Now we can check to see if there's enough free space already. */
	if (state->rs_buffer_valid)
	{
		pageFreeSpace = PageGetHeapFreeSpace(page);

		if (len + saveFreeSpace > pageFreeSpace)
		{
			/*
			 * Doesn't fit, so write out the existing page.  It always
			 * contains a tuple.  Hence, unlike RelationGetBufferForTuple(),
			 * enforce saveFreeSpace unconditionally.
			 */

			/* XLOG stuff */
			if (RelationNeedsWAL(state->rs_new_rel))
				log_newpage(&state->rs_new_rel->rd_node,
							MAIN_FORKNUM,
							state->rs_blockno,
							page,
							true);

			/*
			 * Now write the page. We say skipFsync = true because there's no
			 * need for smgr to schedule an fsync for this write; we'll do it
			 * ourselves in end_heap_rewrite.
			 */
			RelationOpenSmgr(state->rs_new_rel);

			PageSetChecksumInplace(page, state->rs_blockno);

			smgrextend(state->rs_new_rel->rd_smgr, MAIN_FORKNUM,
					   state->rs_blockno, (char *) page, true);

			state->rs_blockno++;
			state->rs_buffer_valid = false;

			if (state->rs_use_wal)
				wait_to_avoid_large_repl_lag();
		}
	}

	if (!state->rs_buffer_valid)
	{
		/* Initialize a new empty page */
		PageInit(page, BLCKSZ, 0);
		state->rs_buffer_valid = true;
	}

	/* And now we can insert the tuple into the page */
	newoff = PageAddItem(page, (Item) heaptup->t_data, heaptup->t_len,
						 InvalidOffsetNumber, false, true);
	if (newoff == InvalidOffsetNumber)
		elog(ERROR, "failed to add tuple");

	/* Update caller's t_self to the actual position where it was stored */
	ItemPointerSet(&(tup->t_self), state->rs_blockno, newoff);

	/*
	 * Insert the correct position into CTID of the stored tuple, too, if the
	 * caller didn't supply a valid CTID.
	 */
	if (!ItemPointerIsValid(&tup->t_data->t_ctid))
	{
		ItemId		newitemid;
		HeapTupleHeader onpage_tup;

		newitemid = PageGetItemId(page, newoff);
		onpage_tup = (HeapTupleHeader) PageGetItem(page, newitemid);

		onpage_tup->t_ctid = tup->t_self;
	}

	/* If heaptup is a private copy, release it. */
	if (heaptup != tup)
		heap_freetuple(heaptup);
}

/* ------------------------------------------------------------------------
 * Logical rewrite support
 *
 * When doing logical decoding - which relies on using cmin/cmax of catalog
 * tuples, via xl_heap_new_cid records - heap rewrites have to log enough
 * information to allow the decoding backend to updates its internal mapping
 * of (relfilenode,ctid) => (cmin, cmax) to be correct for the rewritten heap.
 *
 * For that, every time we find a tuple that's been modified in a catalog
 * relation within the xmin horizon of any decoding slot, we log a mapping
 * from the old to the new location.
 *
 * To deal with rewrites that abort the filename of a mapping file contains
 * the xid of the transaction performing the rewrite, which then can be
 * checked before being read in.
 *
 * For efficiency we don't immediately spill every single map mapping for a
 * row to disk but only do so in batches when we've collected several of them
 * in memory or when end_heap_rewrite() has been called.
 *
 * Crash-Safety: This module diverts from the usual patterns of doing WAL
 * since it cannot rely on checkpoint flushing out all buffers and thus
 * waiting for exclusive locks on buffers. Usually the XLogInsert() covering
 * buffer modifications is performed while the buffer(s) that are being
 * modified are exclusively locked guaranteeing that both the WAL record and
 * the modified heap are on either side of the checkpoint. But since the
 * mapping files we log aren't in shared_buffers that interlock doesn't work.
 *
 * Instead we simply write the mapping files out to disk, *before* the
 * XLogInsert() is performed. That guarantees that either the XLogInsert() is
 * inserted after the checkpoint's redo pointer or that the checkpoint (via
 * CheckPointLogicalRewriteHeap()) has flushed the (partial) mapping file to
 * disk. That leaves the tail end that has not yet been flushed open to
 * corruption, which is solved by including the current offset in the
 * xl_heap_rewrite_mapping records and truncating the mapping file to it
 * during replay. Every time a rewrite is finished all generated mapping files
 * are synced to disk.
 *
 * Note that if we were only concerned about crash safety we wouldn't have to
 * deal with WAL logging at all - an fsync() at the end of a rewrite would be
 * sufficient for crash safety. Any mapping that hasn't been safely flushed to
 * disk has to be by an aborted (explicitly or via a crash) transaction and is
 * ignored by virtue of the xid in its name being subject to a
 * TransactionDidCommit() check. But we want to support having standbys via
 * physical replication, both for availability and to do logical decoding
 * there.
 * ------------------------------------------------------------------------
 */

/*
 * Do preparations for logging logical mappings during a rewrite if
 * necessary. If we detect that we don't need to log anything we'll prevent
 * any further action by the various logical rewrite functions.
 */
static void
logical_begin_heap_rewrite(RewriteState state)
{
	HASHCTL		hash_ctl;
	TransactionId logical_xmin;

	/*
	 * We only need to persist these mappings if the rewritten table can be
	 * accessed during logical decoding, if not, we can skip doing any
	 * additional work.
	 */
	state->rs_logical_rewrite =
		RelationIsAccessibleInLogicalDecoding(state->rs_old_rel);

	if (!state->rs_logical_rewrite)
		return;

	ProcArrayGetReplicationSlotXmin(NULL, &logical_xmin);

	/*
	 * If there are no logical slots in progress we don't need to do anything,
	 * there cannot be any remappings for relevant rows yet. The relation's
	 * lock protects us against races.
	 */
	if (logical_xmin == InvalidTransactionId)
	{
		state->rs_logical_rewrite = false;
		return;
	}

	state->rs_logical_xmin = logical_xmin;
	state->rs_begin_lsn = GetXLogInsertRecPtr();
	state->rs_num_rewrite_mappings = 0;

	hash_ctl.keysize = sizeof(TransactionId);
	hash_ctl.entrysize = sizeof(RewriteMappingFile);
	hash_ctl.hcxt = state->rs_cxt;

	state->rs_logical_mappings =
		hash_create("Logical rewrite mapping",
					128,		/* arbitrary initial size */
					&hash_ctl,
					HASH_ELEM | HASH_BLOBS | HASH_CONTEXT);
}

/*
 * Flush all logical in-memory mappings to disk, but don't fsync them yet.
 */
static void
logical_heap_rewrite_flush_mappings(RewriteState state)
{
	HASH_SEQ_STATUS seq_status;
	RewriteMappingFile *src;
	dlist_mutable_iter iter;

	Assert(state->rs_logical_rewrite);

	/* no logical rewrite in progress, no need to iterate over mappings */
	if (state->rs_num_rewrite_mappings == 0)
		return;

	elog(DEBUG1, "flushing %u logical rewrite mapping entries",
		 state->rs_num_rewrite_mappings);

	hash_seq_init(&seq_status, state->rs_logical_mappings);
	while ((src = (RewriteMappingFile *) hash_seq_search(&seq_status)) != NULL)
	{
		char	   *waldata;
		char	   *waldata_start;
		xl_heap_rewrite_mapping xlrec;
		Oid			dboid;
		uint32		len;
		int			written;

		/* this file hasn't got any new mappings */
		if (src->num_mappings == 0)
			continue;

		if (state->rs_old_rel->rd_rel->relisshared)
			dboid = InvalidOid;
		else
			dboid = MyDatabaseId;

		xlrec.num_mappings = src->num_mappings;
		xlrec.mapped_rel = RelationGetRelid(state->rs_old_rel);
		xlrec.mapped_xid = src->xid;
		xlrec.mapped_db = dboid;
		xlrec.offset = src->off;
		xlrec.start_lsn = state->rs_begin_lsn;

		/* write all mappings consecutively */
		len = src->num_mappings * sizeof(LogicalRewriteMappingData);
		waldata_start = waldata = palloc(len);

		/*
		 * collect data we need to write out, but don't modify ondisk data yet
		 */
		dlist_foreach_modify(iter, &src->mappings)
		{
			RewriteMappingDataEntry *pmap;

			pmap = dlist_container(RewriteMappingDataEntry, node, iter.cur);

			memcpy(waldata, &pmap->map, sizeof(pmap->map));
			waldata += sizeof(pmap->map);

			/* remove from the list and free */
			dlist_delete(&pmap->node);
			pfree(pmap);

			/* update bookkeeping */
			state->rs_num_rewrite_mappings--;
			src->num_mappings--;
		}

		Assert(src->num_mappings == 0);
		Assert(waldata == waldata_start + len);

		/*
		 * Note that we deviate from the usual WAL coding practices here,
		 * check the above "Logical rewrite support" comment for reasoning.
		 */
		written = FileWrite(src->vfd, waldata_start, len, src->off,
							WAIT_EVENT_LOGICAL_REWRITE_WRITE);
		if (written != len)
			ereport(ERROR,
					(errcode_for_file_access(),
					 errmsg("could not write to file \"%s\", wrote %d of %d: %m", src->path,
							written, len)));
		src->off += len;

		XLogBeginInsert();
		XLogRegisterData((char *) (&xlrec), sizeof(xlrec));
		XLogRegisterData(waldata_start, len);

		/* write xlog record */
		XLogInsert(RM_HEAP2_ID, XLOG_HEAP2_REWRITE);

		pfree(waldata_start);
	}
	Assert(state->rs_num_rewrite_mappings == 0);
}

/*
 * Logical remapping part of end_heap_rewrite().
 */
static void
logical_end_heap_rewrite(RewriteState state)
{
	HASH_SEQ_STATUS seq_status;
	RewriteMappingFile *src;

	/* done, no logical rewrite in progress */
	if (!state->rs_logical_rewrite)
		return;

	/* writeout remaining in-memory entries */
	if (state->rs_num_rewrite_mappings > 0)
		logical_heap_rewrite_flush_mappings(state);

	/* Iterate over all mappings we have written and fsync the files. */
	hash_seq_init(&seq_status, state->rs_logical_mappings);
	while ((src = (RewriteMappingFile *) hash_seq_search(&seq_status)) != NULL)
	{
		if (FileSync(src->vfd, WAIT_EVENT_LOGICAL_REWRITE_SYNC) != 0)
			ereport(data_sync_elevel(ERROR),
					(errcode_for_file_access(),
					 errmsg("could not fsync file \"%s\": %m", src->path)));
		FileClose(src->vfd);
	}
	/* memory context cleanup will deal with the rest */
}

/*
 * Log a single (old->new) mapping for 'xid'.
 */
static void
logical_rewrite_log_mapping(RewriteState state, TransactionId xid,
							LogicalRewriteMappingData *map)
{
	RewriteMappingFile *src;
	RewriteMappingDataEntry *pmap;
	Oid			relid;
	bool		found;

	relid = RelationGetRelid(state->rs_old_rel);

	/* look for existing mappings for this 'mapped' xid */
	src = hash_search(state->rs_logical_mappings, &xid,
					  HASH_ENTER, &found);

	/*
	 * We haven't yet had the need to map anything for this xid, create
	 * per-xid data structures.
	 */
	if (!found)
	{
		char		path[MAXPGPATH];
		Oid			dboid;

		if (state->rs_old_rel->rd_rel->relisshared)
			dboid = InvalidOid;
		else
			dboid = MyDatabaseId;

		snprintf(path, MAXPGPATH,
				 "pg_logical/mappings/" LOGICAL_REWRITE_FORMAT,
				 dboid, relid,
				 LSN_FORMAT_ARGS(state->rs_begin_lsn),
				 xid, GetCurrentTransactionId());

		dlist_init(&src->mappings);
		src->num_mappings = 0;
		src->off = 0;
		memcpy(src->path, path, sizeof(path));
		src->vfd = PathNameOpenFile(path,
									O_CREAT | O_EXCL | O_WRONLY | PG_BINARY);
		if (src->vfd < 0)
			ereport(ERROR,
					(errcode_for_file_access(),
					 errmsg("could not create file \"%s\": %m", path)));
	}

	pmap = MemoryContextAlloc(state->rs_cxt,
							  sizeof(RewriteMappingDataEntry));
	memcpy(&pmap->map, map, sizeof(LogicalRewriteMappingData));
	dlist_push_tail(&src->mappings, &pmap->node);
	src->num_mappings++;
	state->rs_num_rewrite_mappings++;

	/*
	 * Write out buffer every time we've too many in-memory entries across all
	 * mapping files.
	 */
	if (state->rs_num_rewrite_mappings >= 1000 /* arbitrary number */ )
		logical_heap_rewrite_flush_mappings(state);
}

/*
 * Perform logical remapping for a tuple that's mapped from old_tid to
 * new_tuple->t_self by rewrite_heap_tuple() if necessary for the tuple.
 */
static void
logical_rewrite_heap_tuple(RewriteState state, ItemPointerData old_tid,
						   HeapTuple new_tuple)
{
	ItemPointerData new_tid = new_tuple->t_self;
	TransactionId cutoff = state->rs_logical_xmin;
	TransactionId xmin;
	TransactionId xmax;
	bool		do_log_xmin = false;
	bool		do_log_xmax = false;
	LogicalRewriteMappingData map;

	/* no logical rewrite in progress, we don't need to log anything */
	if (!state->rs_logical_rewrite)
		return;

	xmin = HeapTupleHeaderGetXmin(new_tuple->t_data);
	/* use *GetUpdateXid to correctly deal with multixacts */
	xmax = HeapTupleHeaderGetUpdateXid(new_tuple->t_data);

	/*
	 * Log the mapping iff the tuple has been created recently.
	 */
	if (TransactionIdIsNormal(xmin) && !TransactionIdPrecedes(xmin, cutoff))
		do_log_xmin = true;

	if (!TransactionIdIsNormal(xmax))
	{
		/*
		 * no xmax is set, can't have any permanent ones, so this check is
		 * sufficient
		 */
	}
	else if (HEAP_XMAX_IS_LOCKED_ONLY(new_tuple->t_data->t_infomask))
	{
		/* only locked, we don't care */
	}
	else if (!TransactionIdPrecedes(xmax, cutoff))
	{
		/* tuple has been deleted recently, log */
		do_log_xmax = true;
	}

	/* if neither needs to be logged, we're done */
	if (!do_log_xmin && !do_log_xmax)
		return;

	/* fill out mapping information */
	map.old_node = state->rs_old_rel->rd_node;
	map.old_tid = old_tid;
	map.new_node = state->rs_new_rel->rd_node;
	map.new_tid = new_tid;

	/* ---
	 * Now persist the mapping for the individual xids that are affected. We
	 * need to log for both xmin and xmax if they aren't the same transaction
	 * since the mapping files are per "affected" xid.
	 * We don't muster all that much effort detecting whether xmin and xmax
	 * are actually the same transaction, we just check whether the xid is the
	 * same disregarding subtransactions. Logging too much is relatively
	 * harmless and we could never do the check fully since subtransaction
	 * data is thrown away during restarts.
	 * ---
	 */
	if (do_log_xmin)
		logical_rewrite_log_mapping(state, xmin, &map);
	/* separately log mapping for xmax unless it'd be redundant */
	if (do_log_xmax && !TransactionIdEquals(xmin, xmax))
		logical_rewrite_log_mapping(state, xmax, &map);
}

/*
 * Replay XLOG_HEAP2_REWRITE records
 */
void
heap_xlog_logical_rewrite(XLogReaderState *r)
{
	char		path[MAXPGPATH];
	int			fd;
	xl_heap_rewrite_mapping *xlrec;
	uint32		len;
	char	   *data;

	xlrec = (xl_heap_rewrite_mapping *) XLogRecGetData(r);

	snprintf(path, MAXPGPATH,
			 "pg_logical/mappings/" LOGICAL_REWRITE_FORMAT,
			 xlrec->mapped_db, xlrec->mapped_rel,
			 LSN_FORMAT_ARGS(xlrec->start_lsn),
			 xlrec->mapped_xid, XLogRecGetXid(r));

	fd = OpenTransientFile(path,
						   O_CREAT | O_WRONLY | PG_BINARY);
	if (fd < 0)
		ereport(ERROR,
				(errcode_for_file_access(),
				 errmsg("could not create file \"%s\": %m", path)));

	/*
	 * Truncate all data that's not guaranteed to have been safely fsynced (by
	 * previous record or by the last checkpoint).
	 */
	pgstat_report_wait_start(WAIT_EVENT_LOGICAL_REWRITE_TRUNCATE);
	if (ftruncate(fd, xlrec->offset) != 0)
		ereport(ERROR,
				(errcode_for_file_access(),
				 errmsg("could not truncate file \"%s\" to %u: %m",
						path, (uint32) xlrec->offset)));
	pgstat_report_wait_end();

	data = XLogRecGetData(r) + sizeof(*xlrec);

	len = xlrec->num_mappings * sizeof(LogicalRewriteMappingData);

	/* write out tail end of mapping file (again) */
	errno = 0;
	pgstat_report_wait_start(WAIT_EVENT_LOGICAL_REWRITE_MAPPING_WRITE);
	if (pg_pwrite(fd, data, len, xlrec->offset) != len)
	{
		/* if write didn't set errno, assume problem is no disk space */
		if (errno == 0)
			errno = ENOSPC;
		ereport(ERROR,
				(errcode_for_file_access(),
				 errmsg("could not write to file \"%s\": %m", path)));
	}
	pgstat_report_wait_end();

	/*
	 * Now fsync all previously written data. We could improve things and only
	 * do this for the last write to a file, but the required bookkeeping
	 * doesn't seem worth the trouble.
	 */
	pgstat_report_wait_start(WAIT_EVENT_LOGICAL_REWRITE_MAPPING_SYNC);
	if (pg_fsync(fd) != 0)
		ereport(data_sync_elevel(ERROR),
				(errcode_for_file_access(),
				 errmsg("could not fsync file \"%s\": %m", path)));
	pgstat_report_wait_end();

	if (CloseTransientFile(fd) != 0)
		ereport(ERROR,
				(errcode_for_file_access(),
				 errmsg("could not close file \"%s\": %m", path)));
}

/* ---
 * Perform a checkpoint for logical rewrite mappings
 *
 * This serves two tasks:
 * 1) Remove all mappings not needed anymore based on the logical restart LSN
 * 2) Flush all remaining mappings to disk, so that replay after a checkpoint
 *	  only has to deal with the parts of a mapping that have been written out
 *	  after the checkpoint started.
 * ---
 */
void
CheckPointLogicalRewriteHeap(void)
{
	XLogRecPtr	cutoff;
	XLogRecPtr	redo;
	DIR		   *mappings_dir;
	struct dirent *mapping_de;
	char		path[MAXPGPATH + 20];

	/*
	 * We start of with a minimum of the last redo pointer. No new decoding
	 * slot will start before that, so that's a safe upper bound for removal.
	 */
	redo = GetRedoRecPtr();

	/* now check for the restart ptrs from existing slots */
	cutoff = ReplicationSlotsComputeLogicalRestartLSN();

	/* don't start earlier than the restart lsn */
	if (cutoff != InvalidXLogRecPtr && redo < cutoff)
		cutoff = redo;

	mappings_dir = AllocateDir("pg_logical/mappings");
	while ((mapping_de = ReadDir(mappings_dir, "pg_logical/mappings")) != NULL)
	{
		struct stat statbuf;
		Oid			dboid;
		Oid			relid;
		XLogRecPtr	lsn;
		TransactionId rewrite_xid;
		TransactionId create_xid;
		uint32		hi,
					lo;

		if (strcmp(mapping_de->d_name, ".") == 0 ||
			strcmp(mapping_de->d_name, "..") == 0)
			continue;

		snprintf(path, sizeof(path), "pg_logical/mappings/%s", mapping_de->d_name);
		if (lstat(path, &statbuf) == 0 && !S_ISREG(statbuf.st_mode))
			continue;

		/* Skip over files that cannot be ours. */
		if (strncmp(mapping_de->d_name, "map-", 4) != 0)
			continue;

		if (sscanf(mapping_de->d_name, LOGICAL_REWRITE_FORMAT,
				   &dboid, &relid, &hi, &lo, &rewrite_xid, &create_xid) != 6)
			elog(ERROR, "could not parse filename \"%s\"", mapping_de->d_name);

		lsn = ((uint64) hi) << 32 | lo;

		if (lsn < cutoff || cutoff == InvalidXLogRecPtr)
		{
			elog(DEBUG1, "removing logical rewrite file \"%s\"", path);
			if (unlink(path) < 0)
				ereport(ERROR,
						(errcode_for_file_access(),
						 errmsg("could not remove file \"%s\": %m", path)));
		}
		else
		{
			/* on some operating systems fsyncing a file requires O_RDWR */
			int			fd = OpenTransientFile(path, O_RDWR | PG_BINARY);

			/*
			 * The file cannot vanish due to concurrency since this function
			 * is the only one removing logical mappings and only one
			 * checkpoint can be in progress at a time.
			 */
			if (fd < 0)
				ereport(ERROR,
						(errcode_for_file_access(),
						 errmsg("could not open file \"%s\": %m", path)));

			/*
			 * We could try to avoid fsyncing files that either haven't
			 * changed or have only been created since the checkpoint's start,
			 * but it's currently not deemed worth the effort.
			 */
			pgstat_report_wait_start(WAIT_EVENT_LOGICAL_REWRITE_CHECKPOINT_SYNC);
			if (pg_fsync(fd) != 0)
				ereport(data_sync_elevel(ERROR),
						(errcode_for_file_access(),
						 errmsg("could not fsync file \"%s\": %m", path)));
			pgstat_report_wait_end();

			if (CloseTransientFile(fd) != 0)
				ereport(ERROR,
						(errcode_for_file_access(),
						 errmsg("could not close file \"%s\": %m", path)));
		}
	}
	FreeDir(mappings_dir);

	/* persist directory entries to disk */
	fsync_fname("pg_logical/mappings", true);
}<|MERGE_RESOLUTION|>--- conflicted
+++ resolved
@@ -648,15 +648,8 @@
 		 */
 		options |= HEAP_INSERT_NO_LOGICAL;
 
-<<<<<<< HEAD
-		heaptup = toast_insert_or_update(state->rs_new_rel, tup, NULL,
-										 TOAST_TUPLE_TARGET,
-										 false,
-										 options);
-=======
 		heaptup = heap_toast_insert_or_update(state->rs_new_rel, tup, NULL,
 											  options);
->>>>>>> d457cb4e
 	}
 	else
 		heaptup = tup;
@@ -712,7 +705,7 @@
 			state->rs_blockno++;
 			state->rs_buffer_valid = false;
 
-			if (state->rs_use_wal)
+			if (RelationNeedsWAL(state->rs_new_rel))
 				wait_to_avoid_large_repl_lag();
 		}
 	}
