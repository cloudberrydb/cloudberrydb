/*-------------------------------------------------------------------------
 *
 * nbtdesc.c
 *	  rmgr descriptor routines for access/nbtree/nbtxlog.c
 *
 * Portions Copyright (c) 1996-2021, PostgreSQL Global Development Group
 * Portions Copyright (c) 1994, Regents of the University of California
 *
 *
 * IDENTIFICATION
 *	  src/backend/access/rmgrdesc/nbtdesc.c
 *
 *-------------------------------------------------------------------------
 */
#include "postgres.h"

#include "access/nbtxlog.h"

/*
 * GPDB: Print additional information about an INSERT record.
 */
static void
out_insert(StringInfo buf, uint8 info, XLogReaderState *record)
{
	char		*rec = XLogRecGetData(record);
	char		*ptr;
	xl_btree_insert	*xlrec = (xl_btree_insert *) rec;
	xl_btree_metadata *md;
	BlockNumber	blkno;	
	bool		fullpage;
	Size		datalen;

	fullpage = XLogRecHasBlockImage(record, 0);
	XLogRecGetBlockTag(record, 0, NULL, NULL, &blkno);
	XLogRecGetBlockData(record, 0, &datalen);

	if (fullpage && info == XLOG_BTREE_INSERT_LEAF)
	{
		appendStringInfo(buf, "; page %u", blkno);
		return;					/* nothing to do */
	}

	if (!fullpage)
	{
		appendStringInfo(buf, "; add length %d item at offset %d in page %u",
						 (int) datalen, xlrec->offnum, blkno);
	}

	if (info == XLOG_BTREE_INSERT_META)
	{
		ptr = XLogRecGetBlockData(record, 2, NULL);
		md = (xl_btree_metadata *)ptr;
		appendStringInfo(buf, "; restore metadata page 0 (root page value %u, level %d, fastroot page value %u, fastlevel %d)",
						 md->root, 
						 md->level,
						 md->fastroot, 
						 md->fastlevel);
	}
}

/*
 * GPDB: Print additional information about a DELETE record.
 */
static void
out_delete(StringInfo buf, XLogReaderState *record)
{
	xl_btree_delete *xlrec = (xl_btree_delete *) XLogRecGetData(record);

	if (XLogRecHasBlockImage(record, 0))
		return;

	if (XLogRecGetDataLen(record) > SizeOfBtreeDelete)
	{
		OffsetNumber *unused;
		OffsetNumber *unend;

		unused = (OffsetNumber *) ((char *) xlrec + SizeOfBtreeDelete);
		unend = (OffsetNumber *) ((char *) xlrec + XLogRecGetDataLen(record));

		appendStringInfo(buf, "; page index (unend - unused = %u)",
						 (unsigned int)(unend - unused));
	}
}

void
btree_desc(StringInfo buf, XLogReaderState *record)
{
	char	   *rec = XLogRecGetData(record);
	uint8		info = XLogRecGetInfo(record) & ~XLR_INFO_MASK;

	switch (info)
	{
		case XLOG_BTREE_INSERT_LEAF:
		case XLOG_BTREE_INSERT_UPPER:
		case XLOG_BTREE_INSERT_META:
		case XLOG_BTREE_INSERT_POST:
			{
				xl_btree_insert *xlrec = (xl_btree_insert *) rec;

				appendStringInfo(buf, "off %u", xlrec->offnum);
				out_insert(buf, info, record);
				break;
			}
		case XLOG_BTREE_SPLIT_L:
		case XLOG_BTREE_SPLIT_R:
			{
				xl_btree_split *xlrec = (xl_btree_split *) rec;

				appendStringInfo(buf, "level %u, firstrightoff %d, newitemoff %d, postingoff %d",
								 xlrec->level, xlrec->firstrightoff,
								 xlrec->newitemoff, xlrec->postingoff);
				break;
			}
		case XLOG_BTREE_DEDUP:
			{
				xl_btree_dedup *xlrec = (xl_btree_dedup *) rec;

				appendStringInfo(buf, "nintervals %u", xlrec->nintervals);
				break;
			}
		case XLOG_BTREE_VACUUM:
			{
				xl_btree_vacuum *xlrec = (xl_btree_vacuum *) rec;

				appendStringInfo(buf, "ndeleted %u; nupdated %u",
								 xlrec->ndeleted, xlrec->nupdated);
				break;
			}
		case XLOG_BTREE_DELETE:
			{
				xl_btree_delete *xlrec = (xl_btree_delete *) rec;

<<<<<<< HEAD
				appendStringInfo(buf, "%d items, latest removed xid %u",
								 xlrec->nitems, xlrec->latestRemovedXid);
				out_delete(buf, record);
=======
				appendStringInfo(buf, "latestRemovedXid %u; ndeleted %u; nupdated %u",
								 xlrec->latestRemovedXid, xlrec->ndeleted, xlrec->nupdated);
>>>>>>> d457cb4e
				break;
			}
		case XLOG_BTREE_MARK_PAGE_HALFDEAD:
			{
				xl_btree_mark_page_halfdead *xlrec = (xl_btree_mark_page_halfdead *) rec;

				appendStringInfo(buf, "topparent %u; leaf %u; left %u; right %u",
								 xlrec->topparent, xlrec->leafblk, xlrec->leftblk, xlrec->rightblk);
				break;
			}
		case XLOG_BTREE_UNLINK_PAGE_META:
		case XLOG_BTREE_UNLINK_PAGE:
			{
				xl_btree_unlink_page *xlrec = (xl_btree_unlink_page *) rec;

				appendStringInfo(buf, "left %u; right %u; level %u; safexid %u:%u; ",
								 xlrec->leftsib, xlrec->rightsib, xlrec->level,
								 EpochFromFullTransactionId(xlrec->safexid),
								 XidFromFullTransactionId(xlrec->safexid));
				appendStringInfo(buf, "leafleft %u; leafright %u; leaftopparent %u",
								 xlrec->leafleftsib, xlrec->leafrightsib,
								 xlrec->leaftopparent);
				break;
			}
		case XLOG_BTREE_NEWROOT:
			{
				xl_btree_newroot *xlrec = (xl_btree_newroot *) rec;

				appendStringInfo(buf, "lev %u", xlrec->level);
				break;
			}
		case XLOG_BTREE_REUSE_PAGE:
			{
				xl_btree_reuse_page *xlrec = (xl_btree_reuse_page *) rec;

				appendStringInfo(buf, "rel %u/%u/%u; latestRemovedXid %u:%u",
								 xlrec->node.spcNode, xlrec->node.dbNode,
								 xlrec->node.relNode,
								 EpochFromFullTransactionId(xlrec->latestRemovedFullXid),
								 XidFromFullTransactionId(xlrec->latestRemovedFullXid));
				break;
			}
		case XLOG_BTREE_META_CLEANUP:
			{
				xl_btree_metadata *xlrec;

				xlrec = (xl_btree_metadata *) XLogRecGetBlockData(record, 0,
																  NULL);
				appendStringInfo(buf, "last_cleanup_num_delpages %u",
								 xlrec->last_cleanup_num_delpages);
				break;
			}
	}
}

const char *
btree_identify(uint8 info)
{
	const char *id = NULL;

	switch (info & ~XLR_INFO_MASK)
	{
		case XLOG_BTREE_INSERT_LEAF:
			id = "INSERT_LEAF";
			break;
		case XLOG_BTREE_INSERT_UPPER:
			id = "INSERT_UPPER";
			break;
		case XLOG_BTREE_INSERT_META:
			id = "INSERT_META";
			break;
		case XLOG_BTREE_SPLIT_L:
			id = "SPLIT_L";
			break;
		case XLOG_BTREE_SPLIT_R:
			id = "SPLIT_R";
			break;
		case XLOG_BTREE_INSERT_POST:
			id = "INSERT_POST";
			break;
		case XLOG_BTREE_DEDUP:
			id = "DEDUP";
			break;
		case XLOG_BTREE_VACUUM:
			id = "VACUUM";
			break;
		case XLOG_BTREE_DELETE:
			id = "DELETE";
			break;
		case XLOG_BTREE_MARK_PAGE_HALFDEAD:
			id = "MARK_PAGE_HALFDEAD";
			break;
		case XLOG_BTREE_UNLINK_PAGE:
			id = "UNLINK_PAGE";
			break;
		case XLOG_BTREE_UNLINK_PAGE_META:
			id = "UNLINK_PAGE_META";
			break;
		case XLOG_BTREE_NEWROOT:
			id = "NEWROOT";
			break;
		case XLOG_BTREE_REUSE_PAGE:
			id = "REUSE_PAGE";
			break;
		case XLOG_BTREE_META_CLEANUP:
			id = "META_CLEANUP";
			break;
	}

	return id;
}<|MERGE_RESOLUTION|>--- conflicted
+++ resolved
@@ -130,14 +130,9 @@
 			{
 				xl_btree_delete *xlrec = (xl_btree_delete *) rec;
 
-<<<<<<< HEAD
-				appendStringInfo(buf, "%d items, latest removed xid %u",
-								 xlrec->nitems, xlrec->latestRemovedXid);
-				out_delete(buf, record);
-=======
 				appendStringInfo(buf, "latestRemovedXid %u; ndeleted %u; nupdated %u",
 								 xlrec->latestRemovedXid, xlrec->ndeleted, xlrec->nupdated);
->>>>>>> d457cb4e
+				out_delete(buf, record);
 				break;
 			}
 		case XLOG_BTREE_MARK_PAGE_HALFDEAD:
@@ -173,7 +168,7 @@
 			{
 				xl_btree_reuse_page *xlrec = (xl_btree_reuse_page *) rec;
 
-				appendStringInfo(buf, "rel %u/%u/%u; latestRemovedXid %u:%u",
+				appendStringInfo(buf, "rel %u/%u/%lu; latestRemovedXid %u:%u",
 								 xlrec->node.spcNode, xlrec->node.dbNode,
 								 xlrec->node.relNode,
 								 EpochFromFullTransactionId(xlrec->latestRemovedFullXid),
