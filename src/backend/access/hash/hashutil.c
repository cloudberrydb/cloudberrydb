--- conflicted
+++ resolved
@@ -224,15 +224,8 @@
 	bool		validate = PG_GETARG_BOOL(1);
 	bytea	   *result;
 
-<<<<<<< HEAD
-	result = default_reloptions(reloptions, validate,
-								RELKIND_INDEX,
-								HASH_MIN_FILLFACTOR,
-								HASH_DEFAULT_FILLFACTOR);
-=======
 	result = default_reloptions(reloptions, validate, RELOPT_KIND_HASH);
 
->>>>>>> ba748f7a
 	if (result)
 		PG_RETURN_BYTEA_P(result);
 	PG_RETURN_NULL();
