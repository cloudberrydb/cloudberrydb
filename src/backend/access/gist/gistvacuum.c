--- conflicted
+++ resolved
@@ -32,468 +32,6 @@
 	bool		needReindex;
 } GistBulkDeleteResult;
 
-<<<<<<< HEAD
-typedef struct
-{
-	GISTSTATE	giststate;
-	Relation	index;
-	MemoryContext opCtx;
-	GistBulkDeleteResult *result;
-	BufferAccessStrategy strategy;
-} GistVacuum;
-
-typedef struct
-{
-	IndexTuple *itup;
-	int			ituplen;
-	bool		emptypage;
-} ArrayTuple;
-
-/*
- * Make union of keys on page
- */
-static IndexTuple
-PageMakeUnionKey(GistVacuum *gv, Buffer buffer)
-{
-	Page		page = BufferGetPage(buffer);
-	IndexTuple *vec,
-				tmp,
-				res;
-	int			veclen = 0;
-	MemoryContext oldCtx = MemoryContextSwitchTo(gv->opCtx);
-
-	vec = gistextractpage(page, &veclen);
-
-	/*
-	 * we call gistunion() in temprorary context because user-defined
-	 * functions called in gistunion() may do not free all memory
-	 */
-	tmp = gistunion(gv->index, vec, veclen, &(gv->giststate));
-	MemoryContextSwitchTo(oldCtx);
-
-	res = (IndexTuple) palloc(IndexTupleSize(tmp));
-	memcpy(res, tmp, IndexTupleSize(tmp));
-
-	ItemPointerSetBlockNumber(&(res->t_tid), BufferGetBlockNumber(buffer));
-	GistTupleSetValid(res);
-
-	MemoryContextReset(gv->opCtx);
-
-	return res;
-}
-
-static void
-gistDeleteSubtree(GistVacuum *gv, BlockNumber blkno)
-{
-	Buffer		buffer;
-	Page		page;
-
-	buffer = ReadBufferExtended(gv->index, MAIN_FORKNUM, blkno, RBM_NORMAL,
-								gv->strategy);
-	LockBuffer(buffer, GIST_EXCLUSIVE);
-	page = (Page) BufferGetPage(buffer);
-
-	if (!GistPageIsLeaf(page))
-	{
-		int			i;
-
-		for (i = FirstOffsetNumber; i <= PageGetMaxOffsetNumber(page); i = OffsetNumberNext(i))
-		{
-			ItemId		iid = PageGetItemId(page, i);
-			IndexTuple	idxtuple = (IndexTuple) PageGetItem(page, iid);
-
-			gistDeleteSubtree(gv, ItemPointerGetBlockNumber(&(idxtuple->t_tid)));
-		}
-	}
-
-	START_CRIT_SECTION();
-
-	MarkBufferDirty(buffer);
-
-	page = (Page) BufferGetPage(buffer);
-	GistPageSetDeleted(page);
-	gv->result->std.pages_deleted++;
-
-	if (!gv->index->rd_istemp)
-	{
-		XLogRecData rdata[2];
-		XLogRecPtr	recptr;
-		gistxlogPageDelete xlrec;
-
-		xlrec.node = gv->index->rd_node;
-		xlrec.blkno = blkno;
-
-		rdata[0].buffer = buffer;
-		rdata[0].buffer_std = true;
-		rdata[0].data = NULL;
-		rdata[0].len = 0;
-		rdata[0].next = &(rdata[1]);
-
-		rdata[1].buffer = InvalidBuffer;
-		rdata[1].data = (char *) &xlrec;
-		rdata[1].len = sizeof(gistxlogPageDelete);
-		rdata[1].next = NULL;
-
-		recptr = XLogInsert(RM_GIST_ID, XLOG_GIST_PAGE_DELETE, rdata);
-		PageSetLSN(page, recptr);
-	}
-	else
-		PageSetLSN(page, GetXLogRecPtrForTemp());
-
-	END_CRIT_SECTION();
-
-	UnlockReleaseBuffer(buffer);
-}
-
-static ArrayTuple
-vacuumSplitPage(GistVacuum *gv, Page tempPage, Buffer buffer, IndexTuple *addon, int curlenaddon)
-{
-	ArrayTuple	res = {NULL, 0, false};
-	IndexTuple *vec;
-	SplitedPageLayout *dist = NULL,
-			   *ptr;
-	int			i,
-				veclen = 0;
-	BlockNumber blkno = BufferGetBlockNumber(buffer);
-	MemoryContext oldCtx = MemoryContextSwitchTo(gv->opCtx);
-
-	vec = gistextractpage(tempPage, &veclen);
-	vec = gistjoinvector(vec, &veclen, addon, curlenaddon);
-	dist = gistSplit(gv->index, tempPage, vec, veclen, &(gv->giststate));
-
-	MemoryContextSwitchTo(oldCtx);
-
-	if (blkno != GIST_ROOT_BLKNO)
-	{
-		/* if non-root split then we should not allocate new buffer */
-		dist->buffer = buffer;
-		dist->page = tempPage;
-		/* during vacuum we never split leaf page */
-		GistPageGetOpaque(dist->page)->flags = 0;
-	}
-	else
-		pfree(tempPage);
-
-	res.itup = (IndexTuple *) palloc(sizeof(IndexTuple) * veclen);
-	res.ituplen = 0;
-
-	/* make new pages and fills them */
-	for (ptr = dist; ptr; ptr = ptr->next)
-	{
-		char	   *data;
-
-		if (ptr->buffer == InvalidBuffer)
-		{
-			ptr->buffer = gistNewBuffer(gv->index);
-			GISTInitBuffer(ptr->buffer, 0);
-			ptr->page = BufferGetPage(ptr->buffer);
-		}
-		ptr->block.blkno = BufferGetBlockNumber(ptr->buffer);
-
-		data = (char *) (ptr->list);
-		for (i = 0; i < ptr->block.num; i++)
-		{
-			if (PageAddItem(ptr->page, (Item) data, IndexTupleSize((IndexTuple) data), i + FirstOffsetNumber, false, false) == InvalidOffsetNumber)
-				elog(ERROR, "failed to add item to index page in \"%s\"", RelationGetRelationName(gv->index));
-			data += IndexTupleSize((IndexTuple) data);
-		}
-
-		ItemPointerSetBlockNumber(&(ptr->itup->t_tid), ptr->block.blkno);
-		res.itup[res.ituplen] = (IndexTuple) palloc(IndexTupleSize(ptr->itup));
-		memcpy(res.itup[res.ituplen], ptr->itup, IndexTupleSize(ptr->itup));
-		res.ituplen++;
-	}
-
-	START_CRIT_SECTION();
-
-	for (ptr = dist; ptr; ptr = ptr->next)
-	{
-		MarkBufferDirty(ptr->buffer);
-		GistPageGetOpaque(ptr->page)->rightlink = InvalidBlockNumber;
-	}
-
-	/* restore splitted non-root page */
-	if (blkno != GIST_ROOT_BLKNO)
-	{
-		PageRestoreTempPage(dist->page, BufferGetPage(dist->buffer));
-		dist->page = BufferGetPage(dist->buffer);
-	}
-
-	if (!gv->index->rd_istemp)
-	{
-		XLogRecPtr	recptr;
-		XLogRecData *rdata;
-		ItemPointerData key;	/* set key for incomplete insert */
-		char	   *xlinfo;
-
-		ItemPointerSet(&key, blkno, TUPLE_IS_VALID);
-
-		rdata = formSplitRdata(gv->index->rd_node, blkno,
-							   false, &key, dist);
-		xlinfo = rdata->data;
-
-		recptr = XLogInsert(RM_GIST_ID, XLOG_GIST_PAGE_SPLIT, rdata);
-		for (ptr = dist; ptr; ptr = ptr->next)
-		{
-			PageSetLSN(BufferGetPage(ptr->buffer), recptr);
-		}
-
-		pfree(xlinfo);
-		pfree(rdata);
-	}
-	else
-	{
-		for (ptr = dist; ptr; ptr = ptr->next)
-			PageSetLSN(BufferGetPage(ptr->buffer), GetXLogRecPtrForTemp());
-	}
-
-	for (ptr = dist; ptr; ptr = ptr->next)
-	{
-		/* we must keep the buffer pin on the head page */
-		if (BufferGetBlockNumber(ptr->buffer) != blkno)
-			UnlockReleaseBuffer(ptr->buffer);
-	}
-
-	if (blkno == GIST_ROOT_BLKNO)
-	{
-		ItemPointerData key;	/* set key for incomplete insert */
-
-		ItemPointerSet(&key, blkno, TUPLE_IS_VALID);
-
-		gistnewroot(gv->index, buffer, res.itup, res.ituplen, &key);
-	}
-
-	END_CRIT_SECTION();
-
-	MemoryContextReset(gv->opCtx);
-
-	return res;
-}
-
-static ArrayTuple
-gistVacuumUpdate(GistVacuum *gv, BlockNumber blkno, bool needunion)
-{
-	ArrayTuple	res = {NULL, 0, false};
-	Buffer		buffer;
-	Page		page,
-				tempPage = NULL;
-	OffsetNumber i,
-				maxoff;
-	ItemId		iid;
-	int			lenaddon = 4,
-				curlenaddon = 0,
-				nOffToDelete = 0,
-				nBlkToDelete = 0;
-	IndexTuple	idxtuple,
-			   *addon = NULL;
-	bool		needwrite = false;
-	OffsetNumber offToDelete[MaxOffsetNumber];
-	BlockNumber blkToDelete[MaxOffsetNumber];
-	ItemPointerData *completed = NULL;
-	int			ncompleted = 0,
-				lencompleted = 16;
-
-	vacuum_delay_point();
-
-	buffer = ReadBufferExtended(gv->index, MAIN_FORKNUM, blkno, RBM_NORMAL,
-								gv->strategy);
-	LockBuffer(buffer, GIST_EXCLUSIVE);
-	gistcheckpage(gv->index, buffer);
-	page = (Page) BufferGetPage(buffer);
-	maxoff = PageGetMaxOffsetNumber(page);
-
-	if (GistPageIsLeaf(page))
-	{
-		if (GistTuplesDeleted(page))
-			needunion = needwrite = true;
-	}
-	else
-	{
-		completed = (ItemPointerData *) palloc(sizeof(ItemPointerData) * lencompleted);
-		addon = (IndexTuple *) palloc(sizeof(IndexTuple) * lenaddon);
-
-		/* get copy of page to work */
-		tempPage = PageGetTempPageCopy(page);
-
-		for (i = FirstOffsetNumber; i <= maxoff; i = OffsetNumberNext(i))
-		{
-			ArrayTuple	chldtuple;
-			bool		needchildunion;
-
-			iid = PageGetItemId(tempPage, i);
-			idxtuple = (IndexTuple) PageGetItem(tempPage, iid);
-			needchildunion = (GistTupleIsInvalid(idxtuple)) ? true : false;
-
-			if (needchildunion)
-				elog(DEBUG2, "gistVacuumUpdate: need union for block %u",
-					 ItemPointerGetBlockNumber(&(idxtuple->t_tid)));
-
-			chldtuple = gistVacuumUpdate(gv, ItemPointerGetBlockNumber(&(idxtuple->t_tid)),
-										 needchildunion);
-			if (chldtuple.ituplen || chldtuple.emptypage)
-			{
-				/* update tuple or/and inserts new */
-				if (chldtuple.emptypage)
-					blkToDelete[nBlkToDelete++] = ItemPointerGetBlockNumber(&(idxtuple->t_tid));
-				offToDelete[nOffToDelete++] = i;
-				PageIndexTupleDelete(tempPage, i);
-				i--;
-				maxoff--;
-				needwrite = needunion = true;
-
-				if (chldtuple.ituplen)
-				{
-
-					Assert(chldtuple.emptypage == false);
-					while (curlenaddon + chldtuple.ituplen >= lenaddon)
-					{
-						lenaddon *= 2;
-						addon = (IndexTuple *) repalloc(addon, sizeof(IndexTuple) * lenaddon);
-					}
-
-					memcpy(addon + curlenaddon, chldtuple.itup, chldtuple.ituplen * sizeof(IndexTuple));
-
-					curlenaddon += chldtuple.ituplen;
-
-					if (chldtuple.ituplen > 1)
-					{
-						/*
-						 * child was split, so we need mark completion
-						 * insert(split)
-						 */
-						int			j;
-
-						while (ncompleted + chldtuple.ituplen > lencompleted)
-						{
-							lencompleted *= 2;
-							completed = (ItemPointerData *) repalloc(completed, sizeof(ItemPointerData) * lencompleted);
-						}
-						for (j = 0; j < chldtuple.ituplen; j++)
-						{
-							ItemPointerCopy(&(chldtuple.itup[j]->t_tid), completed + ncompleted);
-							ncompleted++;
-						}
-					}
-					pfree(chldtuple.itup);
-				}
-			}
-		}
-
-		Assert(maxoff == PageGetMaxOffsetNumber(tempPage));
-
-		if (curlenaddon)
-		{
-			/* insert updated tuples */
-			if (gistnospace(tempPage, addon, curlenaddon, InvalidOffsetNumber, 0))
-			{
-				/* there is no space on page to insert tuples */
-				res = vacuumSplitPage(gv, tempPage, buffer, addon, curlenaddon);
-				tempPage = NULL;	/* vacuumSplitPage() free tempPage */
-				needwrite = needunion = false;	/* gistSplit already forms
-												 * unions and writes pages */
-			}
-			else
-				/* enough free space */
-				gistfillbuffer(tempPage, addon, curlenaddon, InvalidOffsetNumber);
-		}
-	}
-
-	/*
-	 * If page is empty, we should remove pointer to it before deleting page
-	 * (except root)
-	 */
-
-	if (blkno != GIST_ROOT_BLKNO && (PageIsEmpty(page) || (tempPage && PageIsEmpty(tempPage))))
-	{
-		/*
-		 * New version of page is empty, so leave it unchanged, upper call
-		 * will mark our page as deleted. In case of page split we never will
-		 * be here...
-		 *
-		 * If page was empty it can't become non-empty during processing
-		 */
-		res.emptypage = true;
-		UnlockReleaseBuffer(buffer);
-	}
-	else
-	{
-		/* write page and remove its childs if it need */
-
-		START_CRIT_SECTION();
-
-		if (tempPage && needwrite)
-		{
-			PageRestoreTempPage(tempPage, page);
-			tempPage = NULL;
-		}
-
-		/* Empty index */
-		if (PageIsEmpty(page) && blkno == GIST_ROOT_BLKNO)
-		{
-			needwrite = true;
-			GistPageSetLeaf(page);
-		}
-
-
-		if (needwrite)
-		{
-			MarkBufferDirty(buffer);
-			GistClearTuplesDeleted(page);
-
-			if (!gv->index->rd_istemp)
-			{
-				XLogRecData *rdata;
-				XLogRecPtr	recptr;
-				char	   *xlinfo;
-
-				rdata = formUpdateRdata(gv->index->rd_node, buffer,
-										offToDelete, nOffToDelete,
-										addon, curlenaddon, NULL);
-				xlinfo = rdata->next->data;
-
-				recptr = XLogInsert(RM_GIST_ID, XLOG_GIST_PAGE_UPDATE, rdata);
-				PageSetLSN(page, recptr);
-
-				pfree(xlinfo);
-				pfree(rdata);
-			}
-			else
-				PageSetLSN(page, GetXLogRecPtrForTemp());
-		}
-
-		END_CRIT_SECTION();
-
-		if (needunion && !PageIsEmpty(page))
-		{
-			res.itup = (IndexTuple *) palloc(sizeof(IndexTuple));
-			res.ituplen = 1;
-			res.itup[0] = PageMakeUnionKey(gv, buffer);
-		}
-
-		UnlockReleaseBuffer(buffer);
-
-		/* delete empty children, now we havn't any links to pointed subtrees */
-		for (i = 0; i < nBlkToDelete; i++)
-			gistDeleteSubtree(gv, blkToDelete[i]);
-
-		if (ncompleted && !gv->index->rd_istemp)
-			gistxlogInsertCompletion(gv->index->rd_node, completed, ncompleted);
-	}
-
-
-	for (i = 0; i < curlenaddon; i++)
-		pfree(addon[i]);
-	if (addon)
-		pfree(addon);
-	if (completed)
-		pfree(completed);
-	if (tempPage)
-		pfree(tempPage);
-
-	return res;
-}
-=======
->>>>>>> 1084f317
 
 /*
  * VACUUM cleanup: update FSM
