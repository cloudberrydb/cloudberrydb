/*-------------------------------------------------------------------------
 *
 * gininsert.c
 *	  insert routines for the postgres inverted index access method.
 *
 *
 * Portions Copyright (c) 1996-2008, PostgreSQL Global Development Group
 * Portions Copyright (c) 1994, Regents of the University of California
 *
 * IDENTIFICATION
 *			$PostgreSQL: pgsql/src/backend/access/gin/gininsert.c,v 1.17 2008/11/19 10:34:50 heikki Exp $
 *-------------------------------------------------------------------------
 */

#include "postgres.h"

#include "access/genam.h"
#include "access/gin.h"
#include "catalog/index.h"
#include "miscadmin.h"
#include "storage/bufmgr.h"
#include "storage/indexfsm.h"
#include "utils/memutils.h"


typedef struct
{
	GinState	ginstate;
	double		indtuples;
	MemoryContext tmpCtx;
	MemoryContext funcCtx;
	BuildAccumulator accum;
} GinBuildState;

/*
 * Creates posting tree with one page. Function
 * suppose that items[] fits to page
 */
static BlockNumber
createPostingTree(Relation index, ItemPointerData *items, uint32 nitems)
{
	BlockNumber blkno;
	Buffer		buffer;
	Page		page;

	MIRROREDLOCK_BUFMGR_MUST_ALREADY_BE_HELD;

	buffer = GinNewBuffer(index);

	START_CRIT_SECTION();

	GinInitBuffer(buffer, GIN_DATA | GIN_LEAF);
	page = BufferGetPage(buffer);
	blkno = BufferGetBlockNumber(buffer);

	memcpy(GinDataPageGetData(page), items, sizeof(ItemPointerData) * nitems);
	GinPageGetOpaque(page)->maxoff = nitems;

	MarkBufferDirty(buffer);

	if (!index->rd_istemp)
	{
		XLogRecPtr	recptr;
		XLogRecData rdata[2];
		ginxlogCreatePostingTree data;

		data.node = index->rd_node;
		data.blkno = blkno;
		data.nitem = nitems;

		rdata[0].buffer = InvalidBuffer;
		rdata[0].data = (char *) &data;
		rdata[0].len = sizeof(ginxlogCreatePostingTree);
		rdata[0].next = &rdata[1];

		rdata[1].buffer = InvalidBuffer;
		rdata[1].data = (char *) items;
		rdata[1].len = sizeof(ItemPointerData) * nitems;
		rdata[1].next = NULL;



		recptr = XLogInsert(RM_GIN_ID, XLOG_GIN_CREATE_PTREE, rdata);
		PageSetLSN(page, recptr);
	}

	UnlockReleaseBuffer(buffer);

	END_CRIT_SECTION();

	return blkno;
}


/*
 * Adds array of item pointers to tuple's posting list or
 * creates posting tree and tuple pointed to tree in a case
 * of not enough space.  Max size of tuple is defined in
 * GinFormTuple().
 */
static IndexTuple
addItemPointersToTuple(Relation index, GinState *ginstate, GinBtreeStack *stack __attribute__((unused)),
		  IndexTuple old, ItemPointerData *items, uint32 nitem, bool isBuild)
{
	Datum			key = gin_index_getattr(ginstate, old);
	OffsetNumber	attnum = gintuple_get_attrnum(ginstate, old);
	IndexTuple		res = GinFormTuple(ginstate, attnum, key, NULL, nitem + GinGetNPosting(old));

	if (res)
	{
		/* good, small enough */
		MergeItemPointers(GinGetPosting(res),
						  GinGetPosting(old), GinGetNPosting(old),
						  items, nitem
			);

		GinSetNPosting(res, nitem + GinGetNPosting(old));
	}
	else
	{
		BlockNumber postingRoot;
		GinPostingTreeScan *gdi;

		/* posting list becomes big, so we need to make posting's tree */
		res = GinFormTuple(ginstate, attnum, key, NULL, 0);
		postingRoot = createPostingTree(index, GinGetPosting(old), GinGetNPosting(old));
		GinSetPostingTree(res, postingRoot);

		gdi = prepareScanPostingTree(index, postingRoot, FALSE);
		gdi->btree.isBuild = isBuild;

		insertItemPointer(gdi, items, nitem);

		pfree(gdi);
	}

	return res;
}

/*
 * Inserts only one entry to the index, but it can add more than 1 ItemPointer.
 */
static void
ginEntryInsert(Relation index, GinState *ginstate, OffsetNumber attnum, Datum value, 
				ItemPointerData *items, uint32 nitem, bool isBuild)
{
	GinBtreeData btree;
	GinBtreeStack *stack;
	IndexTuple	itup;
	Page		page;

	prepareEntryScan(&btree, index, attnum, value, ginstate);

	stack = ginFindLeafPage(&btree, NULL);
	page = BufferGetPage(stack->buffer);

	if (btree.findItem(&btree, stack))
	{
		/* found entry */
		itup = (IndexTuple) PageGetItem(page, PageGetItemId(page, stack->off));

		if (GinIsPostingTree(itup))
		{
			/* lock root of posting tree */
			GinPostingTreeScan *gdi;
			BlockNumber rootPostingTree = GinGetPostingTree(itup);

			/* release all stack */
			LockBuffer(stack->buffer, GIN_UNLOCK);
			freeGinBtreeStack(stack);

			/* insert into posting tree */
			gdi = prepareScanPostingTree(index, rootPostingTree, FALSE);
			gdi->btree.isBuild = isBuild;
			insertItemPointer(gdi, items, nitem);

			return;
		}

		itup = addItemPointersToTuple(index, ginstate, stack, itup, items, nitem, isBuild);

		btree.isDelete = TRUE;
	}
	else
	{
		/* We suppose, that tuple can store at list one itempointer */
		itup = GinFormTuple(ginstate, attnum, value, items, 1);
		if (itup == NULL || IndexTupleSize(itup) >= GinMaxItemSize)
			elog(ERROR, "huge tuple");

		if (nitem > 1)
		{
			IndexTuple	previtup = itup;

			itup = addItemPointersToTuple(index, ginstate, stack, previtup, items + 1, nitem - 1, isBuild);
			pfree(previtup);
		}
	}

	btree.entry = itup;
	ginInsertValue(&btree, stack);
	pfree(itup);
}

/*
 * Saves indexed value in memory accumulator during index creation
 * Function isn't used during normal insert
 */
static uint32
ginHeapTupleBulkInsert(GinBuildState *buildstate, OffsetNumber attnum, Datum value, ItemPointer heapptr)
{
	Datum	   *entries;
	int32		nentries;
	MemoryContext oldCtx;

	oldCtx = MemoryContextSwitchTo(buildstate->funcCtx);
	entries = extractEntriesSU(buildstate->accum.ginstate, attnum, value, &nentries);
	MemoryContextSwitchTo(oldCtx);

	if (nentries == 0)
		/* nothing to insert */
		return 0;

	ginInsertRecordBA(&buildstate->accum, heapptr, attnum, entries, nentries);

	MemoryContextReset(buildstate->funcCtx);

	return nentries;
}

static void
ginBuildCallback(Relation index, ItemPointer tupleId, Datum *values,
				 bool *isnull, bool tupleIsAlive __attribute__((unused)), void *state)
{
	GinBuildState *buildstate = (GinBuildState *) state;
	MemoryContext oldCtx;
	int 		  i;

	oldCtx = MemoryContextSwitchTo(buildstate->tmpCtx);

	for(i=0; i<buildstate->ginstate.origTupdesc->natts;i++)
		if ( !isnull[i] )
			buildstate->indtuples += ginHeapTupleBulkInsert(buildstate, 
														(OffsetNumber)(i+1), values[i], 
														tupleId);

	/* If we've maxed out our available memory, dump everything to the index */
	/* Also dump if the tree seems to be getting too unbalanced */
	if (buildstate->accum.allocatedMemory >= maintenance_work_mem * 1024L ||
		buildstate->accum.maxdepth > GIN_MAX_TREE_DEPTH)
	{
		ItemPointerData *list;
		Datum		entry;
		uint32		nlist;
		OffsetNumber  attnum;

		while ((list = ginGetEntry(&buildstate->accum, &attnum, &entry, &nlist)) != NULL)
		{
			/* there could be many entries, so be willing to abort here */
			CHECK_FOR_INTERRUPTS();
			ginEntryInsert(index, &buildstate->ginstate, attnum, entry, list, nlist, TRUE);
		}

		MemoryContextReset(buildstate->tmpCtx);
		ginInitBA(&buildstate->accum);
	}

	MemoryContextSwitchTo(oldCtx);
}

Datum
ginbuild(PG_FUNCTION_ARGS)
{
	Relation	heap = (Relation) PG_GETARG_POINTER(0);
	Relation	index = (Relation) PG_GETARG_POINTER(1);
	IndexInfo  *indexInfo = (IndexInfo *) PG_GETARG_POINTER(2);
	IndexBuildResult *result;
	double		reltuples;
	GinBuildState buildstate;
	Buffer		buffer;
	ItemPointerData *list;
	Datum		entry;
	uint32		nlist;
	MemoryContext oldCtx;
	OffsetNumber attnum;

	if (RelationGetNumberOfBlocks(index) != 0)
		elog(ERROR, "index \"%s\" already contains data",
			 RelationGetRelationName(index));

	initGinState(&buildstate.ginstate, index);

	/* initialize the root page */
	buffer = GinNewBuffer(index);
	START_CRIT_SECTION();
	GinInitBuffer(buffer, GIN_LEAF);
	MarkBufferDirty(buffer);

	if (!index->rd_istemp)
	{
		XLogRecPtr	recptr;
		XLogRecData rdata;
		Page		page;

		rdata.buffer = InvalidBuffer;
		rdata.data = (char *) &(index->rd_node);
		rdata.len = sizeof(RelFileNode);
		rdata.next = NULL;

		page = BufferGetPage(buffer);

		recptr = XLogInsert(RM_GIN_ID, XLOG_GIN_CREATE_INDEX, &rdata);
		PageSetLSN(page, recptr);
	}

	UnlockReleaseBuffer(buffer);
	END_CRIT_SECTION();

	/* build the index */
	buildstate.indtuples = 0;

	/*
	 * create a temporary memory context that is reset once for each tuple
	 * inserted into the index
	 */
	buildstate.tmpCtx = AllocSetContextCreate(CurrentMemoryContext,
											  "Gin build temporary context",
											  ALLOCSET_DEFAULT_MINSIZE,
											  ALLOCSET_DEFAULT_INITSIZE,
											  ALLOCSET_DEFAULT_MAXSIZE);

	buildstate.funcCtx = AllocSetContextCreate(buildstate.tmpCtx,
					 "Gin build temporary context for user-defined function",
											   ALLOCSET_DEFAULT_MINSIZE,
											   ALLOCSET_DEFAULT_INITSIZE,
											   ALLOCSET_DEFAULT_MAXSIZE);

	buildstate.accum.ginstate = &buildstate.ginstate;
	ginInitBA(&buildstate.accum);

	/*
	 * Do the heap scan.  We disallow sync scan here because dataPlaceToPage
	 * prefers to receive tuples in TID order.
	 */
<<<<<<< HEAD
	reltuples = IndexBuildScan(heap, index, indexInfo, false,
							   ginBuildCallback, (void *) &buildstate);
=======
	reltuples = IndexBuildHeapScan(heap, index, indexInfo, false,
								   ginBuildCallback, (void *) &buildstate);
>>>>>>> 38e93482

	/* dump remaining entries to the index */
	oldCtx = MemoryContextSwitchTo(buildstate.tmpCtx);
	while ((list = ginGetEntry(&buildstate.accum, &attnum, &entry, &nlist)) != NULL)
	{
		/* there could be many entries, so be willing to abort here */
		CHECK_FOR_INTERRUPTS();
		ginEntryInsert(index, &buildstate.ginstate, attnum, entry, list, nlist, TRUE);
	}
	MemoryContextSwitchTo(oldCtx);

	MemoryContextDelete(buildstate.tmpCtx);

	/*
	 * Return statistics
	 */
	result = (IndexBuildResult *) palloc(sizeof(IndexBuildResult));

	result->heap_tuples = reltuples;
	result->index_tuples = buildstate.indtuples;

	PG_RETURN_POINTER(result);
}

/*
 * Inserts value during normal insertion
 */
static uint32
ginHeapTupleInsert(Relation index, GinState *ginstate, OffsetNumber attnum, Datum value, ItemPointer item)
{
	Datum	   *entries;
	int32		i,
				nentries;

	entries = extractEntriesSU(ginstate, attnum, value, &nentries);

	if (nentries == 0)
		/* nothing to insert */
		return 0;

	for (i = 0; i < nentries; i++)
		ginEntryInsert(index, ginstate, attnum, entries[i], item, 1, FALSE);

	return nentries;
}

Datum
gininsert(PG_FUNCTION_ARGS)
{
	Relation	index = (Relation) PG_GETARG_POINTER(0);
	Datum	   *values = (Datum *) PG_GETARG_POINTER(1);
	bool	   *isnull = (bool *) PG_GETARG_POINTER(2);
	ItemPointer ht_ctid = (ItemPointer) PG_GETARG_POINTER(3);

#ifdef NOT_USED
	Relation	heapRel = (Relation) PG_GETARG_POINTER(4);
	bool		checkUnique = PG_GETARG_BOOL(5);
#endif
	GinState	ginstate;
	MemoryContext oldCtx;
	MemoryContext insertCtx;
	uint32		res = 0;
	int 		i;

	insertCtx = AllocSetContextCreate(CurrentMemoryContext,
									  "Gin insert temporary context",
									  ALLOCSET_DEFAULT_MINSIZE,
									  ALLOCSET_DEFAULT_INITSIZE,
									  ALLOCSET_DEFAULT_MAXSIZE);

	oldCtx = MemoryContextSwitchTo(insertCtx);

	initGinState(&ginstate, index);

	for(i=0; i<ginstate.origTupdesc->natts;i++)
		if ( !isnull[i] )
			res += ginHeapTupleInsert(index, &ginstate, (OffsetNumber)(i+1), values[i], ht_ctid);

	MemoryContextSwitchTo(oldCtx);
	MemoryContextDelete(insertCtx);

	PG_RETURN_BOOL(res > 0);
}<|MERGE_RESOLUTION|>--- conflicted
+++ resolved
@@ -342,13 +342,8 @@
 	 * Do the heap scan.  We disallow sync scan here because dataPlaceToPage
 	 * prefers to receive tuples in TID order.
 	 */
-<<<<<<< HEAD
 	reltuples = IndexBuildScan(heap, index, indexInfo, false,
 							   ginBuildCallback, (void *) &buildstate);
-=======
-	reltuples = IndexBuildHeapScan(heap, index, indexInfo, false,
-								   ginBuildCallback, (void *) &buildstate);
->>>>>>> 38e93482
 
 	/* dump remaining entries to the index */
 	oldCtx = MemoryContextSwitchTo(buildstate.tmpCtx);
