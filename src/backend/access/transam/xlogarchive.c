/*-------------------------------------------------------------------------
 *
 * xlogarchive.c
 *		Functions for archiving WAL files and restoring from the archive.
 *
 *
 * Portions Copyright (c) 1996-2021, PostgreSQL Global Development Group
 * Portions Copyright (c) 1994, Regents of the University of California
 *
 * src/backend/access/transam/xlogarchive.c
 *
 *-------------------------------------------------------------------------
 */

#include "postgres.h"

#include <sys/stat.h>
#include <sys/wait.h>
#include <signal.h>
#include <unistd.h>

#include "access/xlog.h"
#include "access/xlog_internal.h"
#include "access/xlogarchive.h"
#include "common/archive.h"
#include "miscadmin.h"
#include "postmaster/startup.h"
#include "postmaster/pgarch.h"
#include "replication/walsender.h"
#include "storage/fd.h"
#include "storage/ipc.h"
#include "storage/lwlock.h"

/*
 * GPDB specific imports:
 */
#include "cdb/cdbvars.h"
#include "utils/builtins.h"

/*
 * Attempt to retrieve the specified file from off-line archival storage.
 * If successful, fill "path" with its complete path (note that this will be
 * a temp file name that doesn't follow the normal naming convention), and
 * return true.
 *
 * If not successful, fill "path" with the name of the normal on-line file
 * (which may or may not actually exist, but we'll try to use it), and return
 * false.
 *
 * For fixed-size files, the caller may pass the expected size as an
 * additional crosscheck on successful recovery.  If the file size is not
 * known, set expectedSize = 0.
 *
 * When 'cleanupEnabled' is false, refrain from deleting any old WAL segments
 * in the archive. This is used when fetching the initial checkpoint record,
 * when we are not yet sure how far back we need the WAL.
 */
bool
RestoreArchivedFile(char *path, const char *xlogfname,
					const char *recovername, off_t expectedSize,
					bool cleanupEnabled)
{
	char		xlogpath[MAXPGPATH];
	char	   *xlogRestoreCmd;
	char		lastRestartPointFname[MAXPGPATH];
	int			rc;
	struct stat stat_buf;
	XLogSegNo	restartSegNo;
	XLogRecPtr	restartRedoPtr;
	TimeLineID	restartTli;

<<<<<<< HEAD
	char        contentid[12];  /* sign, 10 digits and '\0' */
=======
	/*
	 * Ignore restore_command when not in archive recovery (meaning we are in
	 * crash recovery).
	 */
	if (!ArchiveRecoveryRequested)
		goto not_available;
>>>>>>> d457cb4e

	/* In standby mode, restore_command might not be supplied */
	if (recoveryRestoreCommand == NULL || strcmp(recoveryRestoreCommand, "") == 0)
		goto not_available;

	/*
	 * When doing archive recovery, we always prefer an archived log file even
	 * if a file of the same name exists in XLOGDIR.  The reason is that the
	 * file in XLOGDIR could be an old, un-filled or partly-filled version
	 * that was copied and restored as part of backing up $PGDATA.
	 *
	 * We could try to optimize this slightly by checking the local copy
	 * lastchange timestamp against the archived copy, but we have no API to
	 * do this, nor can we guarantee that the lastchange timestamp was
	 * preserved correctly when we copied to archive. Our aim is robustness,
	 * so we elect not to do this.
	 *
	 * If we cannot obtain the log file from the archive, however, we will try
	 * to use the XLOGDIR file if it exists.  This is so that we can make use
	 * of log segments that weren't yet transferred to the archive.
	 *
	 * Notice that we don't actually overwrite any files when we copy back
	 * from archive because the restore_command may inadvertently restore
	 * inappropriate xlogs, or they may be corrupt, so we may wish to fallback
	 * to the segments remaining in current XLOGDIR later. The
	 * copy-from-archive filename is always the same, ensuring that we don't
	 * run out of disk space on long recoveries.
	 */
	snprintf(xlogpath, MAXPGPATH, XLOGDIR "/%s", recovername);

	/*
	 * Make sure there is no existing file named recovername.
	 */
	if (stat(xlogpath, &stat_buf) != 0)
	{
		if (errno != ENOENT)
			ereport(FATAL,
					(errcode_for_file_access(),
					 errmsg("could not stat file \"%s\": %m",
							xlogpath)));
	}
	else
	{
		if (unlink(xlogpath) != 0)
			ereport(FATAL,
					(errcode_for_file_access(),
					 errmsg("could not remove file \"%s\": %m",
							xlogpath)));
	}

	/*
	 * Calculate the archive file cutoff point for use during log shipping
	 * replication. All files earlier than this point can be deleted from the
	 * archive, though there is no requirement to do so.
	 *
	 * If cleanup is not enabled, initialise this with the filename of
	 * InvalidXLogRecPtr, which will prevent the deletion of any WAL files
	 * from the archive because of the alphabetic sorting property of WAL
	 * filenames.
	 *
	 * Once we have successfully located the redo pointer of the checkpoint
	 * from which we start recovery we never request a file prior to the redo
	 * pointer of the last restartpoint. When redo begins we know that we have
	 * successfully located it, so there is no need for additional status
	 * flags to signify the point when we can begin deleting WAL files from
	 * the archive.
	 */
	if (cleanupEnabled)
	{
		GetOldestRestartPoint(&restartRedoPtr, &restartTli);
		XLByteToSeg(restartRedoPtr, restartSegNo, wal_segment_size);
		XLogFileName(lastRestartPointFname, restartTli, restartSegNo,
					 wal_segment_size);
		/* we shouldn't need anything earlier than last restart point */
		Assert(strcmp(lastRestartPointFname, xlogfname) <= 0);
	}
	else
		XLogFileName(lastRestartPointFname, 0, 0L, wal_segment_size);

<<<<<<< HEAD
	/*
	 * construct the command to be executed
	 */
	dp = xlogRestoreCmd;
	endp = xlogRestoreCmd + MAXPGPATH - 1;
	*endp = '\0';

	for (sp = recoveryRestoreCommand; *sp; sp++)
	{
		if (*sp == '%')
		{
			switch (sp[1])
			{
				case 'p':
					/* %p: relative path of target file */
					sp++;
					StrNCpy(dp, xlogpath, endp - dp);
					make_native_path(dp);
					dp += strlen(dp);
					break;
				case 'f':
					/* %f: filename of desired file */
					sp++;
					StrNCpy(dp, xlogfname, endp - dp);
					dp += strlen(dp);
					break;
				case 'r':
					/* %r: filename of last restartpoint */
					sp++;
					StrNCpy(dp, lastRestartPointFname, endp - dp);
					dp += strlen(dp);
					break;
				case 'c':
					/* GPDB: %c: contentId of segment */
					Assert(GpIdentity.segindex != UNINITIALIZED_GP_IDENTITY_VALUE);
					sp++;
					pg_ltoa(GpIdentity.segindex, contentid);
					StrNCpy(dp, contentid, endp - dp);
					dp += strlen(dp);
					break;
				case '%':
					/* convert %% to a single % */
					sp++;
					if (dp < endp)
						*dp++ = *sp;
					break;
				default:
					/* otherwise treat the % as not special */
					if (dp < endp)
						*dp++ = *sp;
					break;
			}
		}
		else
		{
			if (dp < endp)
				*dp++ = *sp;
		}
	}
	*dp = '\0';
=======
	/* Build the restore command to execute */
	xlogRestoreCmd = BuildRestoreCommand(recoveryRestoreCommand,
										 xlogpath, xlogfname,
										 lastRestartPointFname);
	if (xlogRestoreCmd == NULL)
		elog(ERROR, "could not build restore command \"%s\"",
			 recoveryRestoreCommand);
>>>>>>> d457cb4e

	ereport(DEBUG3,
			(errmsg_internal("executing restore command \"%s\"",
							 xlogRestoreCmd)));

	/*
	 * Check signals before restore command and reset afterwards.
	 */
	PreRestoreCommand();

	/*
	 * Copy xlog from archival storage to XLOGDIR
	 */
	rc = system(xlogRestoreCmd);

	PostRestoreCommand();
	pfree(xlogRestoreCmd);

	if (rc == 0)
	{
		/*
		 * command apparently succeeded, but let's make sure the file is
		 * really there now and has the correct size.
		 */
		if (stat(xlogpath, &stat_buf) == 0)
		{
			if (expectedSize > 0 && stat_buf.st_size != expectedSize)
			{
				int			elevel;

				/*
				 * If we find a partial file in standby mode, we assume it's
				 * because it's just being copied to the archive, and keep
				 * trying.
				 *
				 * Otherwise treat a wrong-sized file as FATAL to ensure the
				 * DBA would notice it, but is that too strong? We could try
				 * to plow ahead with a local copy of the file ... but the
				 * problem is that there probably isn't one, and we'd
				 * incorrectly conclude we've reached the end of WAL and we're
				 * done recovering ...
				 */
				if (StandbyMode && stat_buf.st_size < expectedSize)
					elevel = DEBUG1;
				else
					elevel = FATAL;
				ereport(elevel,
						(errmsg("archive file \"%s\" has wrong size: %lld instead of %lld",
								xlogfname,
								(long long int) stat_buf.st_size,
								(long long int) expectedSize)));
				return false;
			}
			else
			{
				ereport(LOG,
						(errmsg("restored log file \"%s\" from archive",
								xlogfname)));
				strcpy(path, xlogpath);
				return true;
			}
		}
		else
		{
			/* stat failed */
			int			elevel = (errno == ENOENT) ? LOG : FATAL;

			ereport(elevel,
					(errcode_for_file_access(),
					 errmsg("could not stat file \"%s\": %m", xlogpath),
					 errdetail("restore_command returned a zero exit status, but stat() failed.")));
		}
	}

	/*
	 * Remember, we rollforward UNTIL the restore fails so failure here is
	 * just part of the process... that makes it difficult to determine
	 * whether the restore failed because there isn't an archive to restore,
	 * or because the administrator has specified the restore program
	 * incorrectly.  We have to assume the former.
	 *
	 * However, if the failure was due to any sort of signal, it's best to
	 * punt and abort recovery.  (If we "return false" here, upper levels will
	 * assume that recovery is complete and start up the database!) It's
	 * essential to abort on child SIGINT and SIGQUIT, because per spec
	 * system() ignores SIGINT and SIGQUIT while waiting; if we see one of
	 * those it's a good bet we should have gotten it too.
	 *
	 * On SIGTERM, assume we have received a fast shutdown request, and exit
	 * cleanly. It's pure chance whether we receive the SIGTERM first, or the
	 * child process. If we receive it first, the signal handler will call
	 * proc_exit, otherwise we do it here. If we or the child process received
	 * SIGTERM for any other reason than a fast shutdown request, postmaster
	 * will perform an immediate shutdown when it sees us exiting
	 * unexpectedly.
	 *
	 * We treat hard shell errors such as "command not found" as fatal, too.
	 */
	if (wait_result_is_signal(rc, SIGTERM))
		proc_exit(1);

	ereport(wait_result_is_any_signal(rc, true) ? FATAL : DEBUG2,
			(errmsg("could not restore file \"%s\" from archive: %s",
					xlogfname, wait_result_to_str(rc))));

not_available:

	/*
	 * if an archived file is not available, there might still be a version of
	 * this file in XLOGDIR, so return that as the filename to open.
	 *
	 * In many recovery scenarios we expect this to fail also, but if so that
	 * just means we've reached the end of WAL.
	 */
	snprintf(path, MAXPGPATH, XLOGDIR "/%s", xlogfname);
	return false;
}

/*
 * Attempt to execute an external shell command during recovery.
 *
 * 'command' is the shell command to be executed, 'commandName' is a
 * human-readable name describing the command emitted in the logs. If
 * 'failOnSignal' is true and the command is killed by a signal, a FATAL
 * error is thrown. Otherwise a WARNING is emitted.
 *
 * This is currently used for recovery_end_command and archive_cleanup_command.
 */
void
ExecuteRecoveryCommand(const char *command, const char *commandName, bool failOnSignal)
{
	char		xlogRecoveryCmd[MAXPGPATH];
	char		lastRestartPointFname[MAXPGPATH];
	char	   *dp;
	char	   *endp;
	const char *sp;
	int			rc;
	char		contentid[12];	/* sign, 10 digits and '\0' */
	XLogSegNo	restartSegNo;
	XLogRecPtr	restartRedoPtr;
	TimeLineID	restartTli;

	Assert(command && commandName);

	/*
	 * Calculate the archive file cutoff point for use during log shipping
	 * replication. All files earlier than this point can be deleted from the
	 * archive, though there is no requirement to do so.
	 */
	GetOldestRestartPoint(&restartRedoPtr, &restartTli);
	XLByteToSeg(restartRedoPtr, restartSegNo, wal_segment_size);
	XLogFileName(lastRestartPointFname, restartTli, restartSegNo,
				 wal_segment_size);

	/*
	 * construct the command to be executed
	 */
	dp = xlogRecoveryCmd;
	endp = xlogRecoveryCmd + MAXPGPATH - 1;
	*endp = '\0';

	for (sp = command; *sp; sp++)
	{
		if (*sp == '%')
		{
			switch (sp[1])
			{
				case 'r':
					/* %r: filename of last restartpoint */
					sp++;
					strlcpy(dp, lastRestartPointFname, endp - dp);
					dp += strlen(dp);
					break;
				case 'c':
					/* GPDB: %c: contentId of segment */
					Assert(GpIdentity.segindex != UNINITIALIZED_GP_IDENTITY_VALUE);
					sp++;
					pg_ltoa(GpIdentity.segindex, contentid);
					StrNCpy(dp, contentid, endp - dp);
					dp += strlen(dp);
					break;
				case '%':
					/* convert %% to a single % */
					sp++;
					if (dp < endp)
						*dp++ = *sp;
					break;
				default:
					/* otherwise treat the % as not special */
					if (dp < endp)
						*dp++ = *sp;
					break;
			}
		}
		else
		{
			if (dp < endp)
				*dp++ = *sp;
		}
	}
	*dp = '\0';

	ereport(DEBUG3,
			(errmsg_internal("executing %s \"%s\"", commandName, command)));

	/*
	 * execute the constructed command
	 */
	rc = system(xlogRecoveryCmd);
	if (rc != 0)
	{
		/*
		 * If the failure was due to any sort of signal, it's best to punt and
		 * abort recovery.  See comments in RestoreArchivedFile().
		 */
		ereport((failOnSignal && wait_result_is_any_signal(rc, true)) ? FATAL : WARNING,
		/*------
		   translator: First %s represents a postgresql.conf parameter name like
		  "recovery_end_command", the 2nd is the value of that parameter, the
		  third an already translated error message. */
				(errmsg("%s \"%s\": %s", commandName,
						command, wait_result_to_str(rc))));
	}
}


/*
 * A file was restored from the archive under a temporary filename (path),
 * and now we want to keep it. Rename it under the permanent filename in
 * pg_wal (xlogfname), replacing any existing file with the same name.
 */
void
KeepFileRestoredFromArchive(const char *path, const char *xlogfname)
{
	char		xlogfpath[MAXPGPATH];
	bool		reload = false;
	struct stat statbuf;

	snprintf(xlogfpath, MAXPGPATH, XLOGDIR "/%s", xlogfname);

	if (stat(xlogfpath, &statbuf) == 0)
	{
		char		oldpath[MAXPGPATH];

#ifdef WIN32
		static unsigned int deletedcounter = 1;

		/*
		 * On Windows, if another process (e.g a walsender process) holds the
		 * file open in FILE_SHARE_DELETE mode, unlink will succeed, but the
		 * file will still show up in directory listing until the last handle
		 * is closed, and we cannot rename the new file in its place until
		 * that. To avoid that problem, rename the old file to a temporary
		 * name first. Use a counter to create a unique filename, because the
		 * same file might be restored from the archive multiple times, and a
		 * walsender could still be holding onto an old deleted version of it.
		 */
		snprintf(oldpath, MAXPGPATH, "%s.deleted%u",
				 xlogfpath, deletedcounter++);
		if (rename(xlogfpath, oldpath) != 0)
		{
			ereport(ERROR,
					(errcode_for_file_access(),
					 errmsg("could not rename file \"%s\" to \"%s\": %m",
							xlogfpath, oldpath)));
		}
#else
		/* same-size buffers, so this never truncates */
		strlcpy(oldpath, xlogfpath, MAXPGPATH);
#endif
		if (unlink(oldpath) != 0)
			ereport(FATAL,
					(errcode_for_file_access(),
					 errmsg("could not remove file \"%s\": %m",
							xlogfpath)));
		reload = true;
	}

	durable_rename(path, xlogfpath, ERROR);

	/*
	 * Create .done file forcibly to prevent the restored segment from being
	 * archived again later.
	 */
	if (XLogArchiveMode != ARCHIVE_MODE_ALWAYS)
		XLogArchiveForceDone(xlogfname);
	else
		XLogArchiveNotify(xlogfname);

	/*
	 * If the existing file was replaced, since walsenders might have it open,
	 * request them to reload a currently-open segment. This is only required
	 * for WAL segments, walsenders don't hold other files open, but there's
	 * no harm in doing this too often, and we don't know what kind of a file
	 * we're dealing with here.
	 */
	if (reload)
		WalSndRqstFileReload();

	/*
	 * Signal walsender that new WAL has arrived. Again, this isn't necessary
	 * if we restored something other than a WAL segment, but it does no harm
	 * either.
	 */
	WalSndWakeup();
}

/*
 * XLogArchiveNotify
 *
 * Create an archive notification file
 *
 * The name of the notification file is the message that will be picked up
 * by the archiver, e.g. we write 0000000100000001000000C6.ready
 * and the archiver then knows to archive XLOGDIR/0000000100000001000000C6,
 * then when complete, rename it to 0000000100000001000000C6.done
 */
void
XLogArchiveNotify(const char *xlog)
{
	char		archiveStatusPath[MAXPGPATH];
	FILE	   *fd;

	/* insert an otherwise empty file called <XLOG>.ready */
	StatusFilePath(archiveStatusPath, xlog, ".ready");
	fd = AllocateFile(archiveStatusPath, "w");
	if (fd == NULL)
	{
		ereport(LOG,
				(errcode_for_file_access(),
				 errmsg("could not create archive status file \"%s\": %m",
						archiveStatusPath)));
		return;
	}
	if (FreeFile(fd))
	{
		ereport(LOG,
				(errcode_for_file_access(),
				 errmsg("could not write archive status file \"%s\": %m",
						archiveStatusPath)));
		return;
	}

	/* Notify archiver that it's got something to do */
	if (IsUnderPostmaster)
		PgArchWakeup();
}

/*
 * Convenience routine to notify using segment number representation of filename
 */
void
XLogArchiveNotifySeg(XLogSegNo segno)
{
	char		xlog[MAXFNAMELEN];

	XLogFileName(xlog, ThisTimeLineID, segno, wal_segment_size);
	XLogArchiveNotify(xlog);
}

/*
 * XLogArchiveForceDone
 *
 * Emit notification forcibly that an XLOG segment file has been successfully
 * archived, by creating <XLOG>.done regardless of whether <XLOG>.ready
 * exists or not.
 */
void
XLogArchiveForceDone(const char *xlog)
{
	char		archiveReady[MAXPGPATH];
	char		archiveDone[MAXPGPATH];
	struct stat stat_buf;
	FILE	   *fd;

	/* Exit if already known done */
	StatusFilePath(archiveDone, xlog, ".done");
	if (stat(archiveDone, &stat_buf) == 0)
		return;

	/* If .ready exists, rename it to .done */
	StatusFilePath(archiveReady, xlog, ".ready");
	if (stat(archiveReady, &stat_buf) == 0)
	{
		(void) durable_rename(archiveReady, archiveDone, WARNING);
		return;
	}

	/* insert an otherwise empty file called <XLOG>.done */
	fd = AllocateFile(archiveDone, "w");
	if (fd == NULL)
	{
		ereport(LOG,
				(errcode_for_file_access(),
				 errmsg("could not create archive status file \"%s\": %m",
						archiveDone)));
		return;
	}
	if (FreeFile(fd))
	{
		ereport(LOG,
				(errcode_for_file_access(),
				 errmsg("could not write archive status file \"%s\": %m",
						archiveDone)));
		return;
	}
}

/*
 * XLogArchiveCheckDone
 *
 * This is called when we are ready to delete or recycle an old XLOG segment
 * file or backup history file.  If it is okay to delete it then return true.
 * If it is not time to delete it, make sure a .ready file exists, and return
 * false.
 *
 * If <XLOG>.done exists, then return true; else if <XLOG>.ready exists,
 * then return false; else create <XLOG>.ready and return false.
 *
 * The reason we do things this way is so that if the original attempt to
 * create <XLOG>.ready fails, we'll retry during subsequent checkpoints.
 */
bool
XLogArchiveCheckDone(const char *xlog)
{
	char		archiveStatusPath[MAXPGPATH];
	struct stat stat_buf;

	/* The file is always deletable if archive_mode is "off". */
	if (!XLogArchivingActive())
		return true;

	/*
	 * During archive recovery, the file is deletable if archive_mode is not
	 * "always".
	 */
	if (!XLogArchivingAlways() &&
		GetRecoveryState() == RECOVERY_STATE_ARCHIVE)
		return true;

	/*
	 * At this point of the logic, note that we are either a primary with
	 * archive_mode set to "on" or "always", or a standby with archive_mode
	 * set to "always".
	 */

	/* First check for .done --- this means archiver is done with it */
	StatusFilePath(archiveStatusPath, xlog, ".done");
	if (stat(archiveStatusPath, &stat_buf) == 0)
		return true;

	/* check for .ready --- this means archiver is still busy with it */
	StatusFilePath(archiveStatusPath, xlog, ".ready");
	if (stat(archiveStatusPath, &stat_buf) == 0)
		return false;

	/* Race condition --- maybe archiver just finished, so recheck */
	StatusFilePath(archiveStatusPath, xlog, ".done");
	if (stat(archiveStatusPath, &stat_buf) == 0)
		return true;

	/* Retry creation of the .ready file */
	XLogArchiveNotify(xlog);
	return false;
}

/*
 * XLogArchiveIsBusy
 *
 * Check to see if an XLOG segment file is still unarchived.
 * This is almost but not quite the inverse of XLogArchiveCheckDone: in
 * the first place we aren't chartered to recreate the .ready file, and
 * in the second place we should consider that if the file is already gone
 * then it's not busy.  (This check is needed to handle the race condition
 * that a checkpoint already deleted the no-longer-needed file.)
 */
bool
XLogArchiveIsBusy(const char *xlog)
{
	char		archiveStatusPath[MAXPGPATH];
	struct stat stat_buf;

	/* First check for .done --- this means archiver is done with it */
	StatusFilePath(archiveStatusPath, xlog, ".done");
	if (stat(archiveStatusPath, &stat_buf) == 0)
		return false;

	/* check for .ready --- this means archiver is still busy with it */
	StatusFilePath(archiveStatusPath, xlog, ".ready");
	if (stat(archiveStatusPath, &stat_buf) == 0)
		return true;

	/* Race condition --- maybe archiver just finished, so recheck */
	StatusFilePath(archiveStatusPath, xlog, ".done");
	if (stat(archiveStatusPath, &stat_buf) == 0)
		return false;

	/*
	 * Check to see if the WAL file has been removed by checkpoint, which
	 * implies it has already been archived, and explains why we can't see a
	 * status file for it.
	 */
	snprintf(archiveStatusPath, MAXPGPATH, XLOGDIR "/%s", xlog);
	if (stat(archiveStatusPath, &stat_buf) != 0 &&
		errno == ENOENT)
		return false;

	return true;
}

/*
 * XLogArchiveIsReadyOrDone
 *
 * Check to see if an XLOG segment file has a .ready or .done file.
 * This is similar to XLogArchiveIsBusy(), but returns true if the file
 * is already archived or is about to be archived.
 *
 * This is currently only used at recovery.  During normal operation this
 * would be racy: the file might get removed or marked with .ready as we're
 * checking it, or immediately after we return.
 */
bool
XLogArchiveIsReadyOrDone(const char *xlog)
{
	char		archiveStatusPath[MAXPGPATH];
	struct stat stat_buf;

	/* First check for .done --- this means archiver is done with it */
	StatusFilePath(archiveStatusPath, xlog, ".done");
	if (stat(archiveStatusPath, &stat_buf) == 0)
		return true;

	/* check for .ready --- this means archiver is still busy with it */
	StatusFilePath(archiveStatusPath, xlog, ".ready");
	if (stat(archiveStatusPath, &stat_buf) == 0)
		return true;

	/* Race condition --- maybe archiver just finished, so recheck */
	StatusFilePath(archiveStatusPath, xlog, ".done");
	if (stat(archiveStatusPath, &stat_buf) == 0)
		return true;

	return false;
}

/*
 * XLogArchiveIsReady
 *
 * Check to see if an XLOG segment file has an archive notification (.ready)
 * file.
 */
bool
XLogArchiveIsReady(const char *xlog)
{
	char		archiveStatusPath[MAXPGPATH];
	struct stat stat_buf;

	StatusFilePath(archiveStatusPath, xlog, ".ready");
	if (stat(archiveStatusPath, &stat_buf) == 0)
		return true;

	return false;
}

/*
 * XLogArchiveCleanup
 *
 * Cleanup archive notification file(s) for a particular xlog segment
 */
void
XLogArchiveCleanup(const char *xlog)
{
	char		archiveStatusPath[MAXPGPATH];

	/* Remove the .done file */
	StatusFilePath(archiveStatusPath, xlog, ".done");
	unlink(archiveStatusPath);
	/* should we complain about failure? */

	/* Remove the .ready file if present --- normally it shouldn't be */
	StatusFilePath(archiveStatusPath, xlog, ".ready");
	unlink(archiveStatusPath);
	/* should we complain about failure? */
}<|MERGE_RESOLUTION|>--- conflicted
+++ resolved
@@ -69,16 +69,12 @@
 	XLogRecPtr	restartRedoPtr;
 	TimeLineID	restartTli;
 
-<<<<<<< HEAD
-	char        contentid[12];  /* sign, 10 digits and '\0' */
-=======
 	/*
 	 * Ignore restore_command when not in archive recovery (meaning we are in
 	 * crash recovery).
 	 */
 	if (!ArchiveRecoveryRequested)
 		goto not_available;
->>>>>>> d457cb4e
 
 	/* In standby mode, restore_command might not be supplied */
 	if (recoveryRestoreCommand == NULL || strcmp(recoveryRestoreCommand, "") == 0)
@@ -158,68 +154,6 @@
 	else
 		XLogFileName(lastRestartPointFname, 0, 0L, wal_segment_size);
 
-<<<<<<< HEAD
-	/*
-	 * construct the command to be executed
-	 */
-	dp = xlogRestoreCmd;
-	endp = xlogRestoreCmd + MAXPGPATH - 1;
-	*endp = '\0';
-
-	for (sp = recoveryRestoreCommand; *sp; sp++)
-	{
-		if (*sp == '%')
-		{
-			switch (sp[1])
-			{
-				case 'p':
-					/* %p: relative path of target file */
-					sp++;
-					StrNCpy(dp, xlogpath, endp - dp);
-					make_native_path(dp);
-					dp += strlen(dp);
-					break;
-				case 'f':
-					/* %f: filename of desired file */
-					sp++;
-					StrNCpy(dp, xlogfname, endp - dp);
-					dp += strlen(dp);
-					break;
-				case 'r':
-					/* %r: filename of last restartpoint */
-					sp++;
-					StrNCpy(dp, lastRestartPointFname, endp - dp);
-					dp += strlen(dp);
-					break;
-				case 'c':
-					/* GPDB: %c: contentId of segment */
-					Assert(GpIdentity.segindex != UNINITIALIZED_GP_IDENTITY_VALUE);
-					sp++;
-					pg_ltoa(GpIdentity.segindex, contentid);
-					StrNCpy(dp, contentid, endp - dp);
-					dp += strlen(dp);
-					break;
-				case '%':
-					/* convert %% to a single % */
-					sp++;
-					if (dp < endp)
-						*dp++ = *sp;
-					break;
-				default:
-					/* otherwise treat the % as not special */
-					if (dp < endp)
-						*dp++ = *sp;
-					break;
-			}
-		}
-		else
-		{
-			if (dp < endp)
-				*dp++ = *sp;
-		}
-	}
-	*dp = '\0';
-=======
 	/* Build the restore command to execute */
 	xlogRestoreCmd = BuildRestoreCommand(recoveryRestoreCommand,
 										 xlogpath, xlogfname,
@@ -227,7 +161,6 @@
 	if (xlogRestoreCmd == NULL)
 		elog(ERROR, "could not build restore command \"%s\"",
 			 recoveryRestoreCommand);
->>>>>>> d457cb4e
 
 	ereport(DEBUG3,
 			(errmsg_internal("executing restore command \"%s\"",
@@ -406,7 +339,7 @@
 					Assert(GpIdentity.segindex != UNINITIALIZED_GP_IDENTITY_VALUE);
 					sp++;
 					pg_ltoa(GpIdentity.segindex, contentid);
-					StrNCpy(dp, contentid, endp - dp);
+					strlcpy(dp, contentid, endp - dp);
 					dp += strlen(dp);
 					break;
 				case '%':
