/*-------------------------------------------------------------------------
 *
 * xlog.c
 *		PostgreSQL write-ahead log manager
 *
 *
 * Portions Copyright (c) 1996-2021, PostgreSQL Global Development Group
 * Portions Copyright (c) 1994, Regents of the University of California
 *
 * src/backend/access/transam/xlog.c
 *
 *-------------------------------------------------------------------------
 */

#include "postgres.h"

#include <ctype.h>
#include <math.h>
#include <time.h>
#include <fcntl.h>
#include <sys/stat.h>
#include <sys/time.h>
#include <unistd.h>

#include "access/clog.h"
#include "access/commit_ts.h"
#include "access/heaptoast.h"
#include "access/multixact.h"
#include "access/rewriteheap.h"
#include "access/subtrans.h"
#include "access/timeline.h"
#include "access/transam.h"
#include "access/twophase.h"
#include "access/xact.h"
#include "access/xlog_internal.h"
#include "access/xlogarchive.h"
#include "access/xloginsert.h"
#include "access/xlogreader.h"
#include "access/xlogutils.h"
#include "catalog/catversion.h"
#include "catalog/pg_control.h"
#include "catalog/pg_database.h"
#include "commands/progress.h"
#include "commands/tablespace.h"
#include "common/controldata_utils.h"
#include "executor/instrument.h"
#include "miscadmin.h"
#include "pg_trace.h"
#include "pgstat.h"
#include "port/atomics.h"
#include "port/pg_iovec.h"
#include "postmaster/bgwriter.h"
#include "postmaster/startup.h"
#include "postmaster/walwriter.h"
#include "replication/basebackup.h"
#include "replication/logical.h"
#include "replication/origin.h"
#include "replication/slot.h"
#include "replication/snapbuild.h"
#include "replication/walreceiver.h"
#include "replication/walsender.h"
#include "storage/bufmgr.h"
#include "storage/fd.h"
#include "storage/ipc.h"
#include "storage/large_object.h"
#include "storage/latch.h"
#include "storage/pmsignal.h"
#include "storage/predicate.h"
#include "storage/proc.h"
#include "storage/procarray.h"
#include "storage/reinit.h"
#include "storage/smgr.h"
#include "storage/spin.h"
#include "storage/sync.h"
#include "utils/builtins.h"
#include "utils/guc.h"
#include "utils/memutils.h"
#include "utils/ps_status.h"
#include "utils/relmapper.h"
#include "utils/pg_rusage.h"
#include "utils/snapmgr.h"
#include "utils/timestamp.h"

#include "access/distributedlog.h"
#include "catalog/catalog.h"
#include "catalog/pg_tablespace.h"
#include "cdb/cdbtm.h"
#include "cdb/cdbvars.h"
#include "postmaster/postmaster.h"
#include "replication/syncrep.h"
#include "storage/sinvaladt.h"
#include "utils/faultinjector.h"
#include "utils/resscheduler.h"
#include "utils/snapmgr.h"
#include "utils/syscache.h"

extern uint32 bootstrap_data_checksum_version;

/* Unsupported old recovery command file names (relative to $PGDATA) */
#define RECOVERY_COMMAND_FILE	"recovery.conf"
#define RECOVERY_COMMAND_DONE	"recovery.done"

/* User-settable parameters */
int			max_wal_size_mb = 1024; /* 1 GB */
int			min_wal_size_mb = 80;	/* 80 MB */
int			wal_keep_size_mb = 0;
int			XLOGbuffers = -1;
int			XLogArchiveTimeout = 0;
int			XLogArchiveMode = ARCHIVE_MODE_OFF;
char	   *XLogArchiveCommand = NULL;
bool		EnableHotStandby = false;
bool		fullPageWrites = true;
bool		wal_log_hints = false;
bool		wal_compression = false;
char	   *wal_consistency_checking_string = NULL;
bool	   *wal_consistency_checking = NULL;
bool		wal_init_zero = true;
bool		wal_recycle = true;
bool		log_checkpoints = false;
int			sync_method = DEFAULT_SYNC_METHOD;
int			wal_level = WAL_LEVEL_MINIMAL;
int			CommitDelay = 0;	/* precommit delay in microseconds */
int			CommitSiblings = 5; /* # concurrent xacts needed to sleep */
int			wal_retrieve_retry_interval = 5000;
int			max_slot_wal_keep_size_mb = -1;
bool		track_wal_io_timing = false;

/* GPDB specific */
bool gp_pause_on_restore_point_replay = false;

#ifdef WAL_DEBUG
bool		XLOG_DEBUG = false;
#endif

int			wal_segment_size = DEFAULT_XLOG_SEG_SIZE;

/*
 * Number of WAL insertion locks to use. A higher value allows more insertions
 * to happen concurrently, but adds some CPU overhead to flushing the WAL,
 * which needs to iterate all the locks.
 */
#define NUM_XLOGINSERT_LOCKS  8

/*
 * Max distance from last checkpoint, before triggering a new xlog-based
 * checkpoint.
 */
int			CheckPointSegments;

/* Estimated distance between checkpoints, in bytes */
static double CheckPointDistanceEstimate = 0;
static double PrevCheckPointDistance = 0;

/*
 * GUC support
 */
const struct config_enum_entry sync_method_options[] = {
	{"fsync", SYNC_METHOD_FSYNC, false},
#ifdef HAVE_FSYNC_WRITETHROUGH
	{"fsync_writethrough", SYNC_METHOD_FSYNC_WRITETHROUGH, false},
#endif
#ifdef HAVE_FDATASYNC
	{"fdatasync", SYNC_METHOD_FDATASYNC, false},
#endif
#ifdef OPEN_SYNC_FLAG
	{"open_sync", SYNC_METHOD_OPEN, false},
#endif
#ifdef OPEN_DATASYNC_FLAG
	{"open_datasync", SYNC_METHOD_OPEN_DSYNC, false},
#endif
	{NULL, 0, false}
};


/*
 * Although only "on", "off", and "always" are documented,
 * we accept all the likely variants of "on" and "off".
 */
const struct config_enum_entry archive_mode_options[] = {
	{"always", ARCHIVE_MODE_ALWAYS, false},
	{"on", ARCHIVE_MODE_ON, false},
	{"off", ARCHIVE_MODE_OFF, false},
	{"true", ARCHIVE_MODE_ON, true},
	{"false", ARCHIVE_MODE_OFF, true},
	{"yes", ARCHIVE_MODE_ON, true},
	{"no", ARCHIVE_MODE_OFF, true},
	{"1", ARCHIVE_MODE_ON, true},
	{"0", ARCHIVE_MODE_OFF, true},
	{NULL, 0, false}
};

const struct config_enum_entry recovery_target_action_options[] = {
	{"pause", RECOVERY_TARGET_ACTION_PAUSE, false},
	{"promote", RECOVERY_TARGET_ACTION_PROMOTE, false},
	{"shutdown", RECOVERY_TARGET_ACTION_SHUTDOWN, false},
	{NULL, 0, false}
};

/*
 * This is used to track how much xlog has been written by this backend, since
 * start of transaction or last time SyncReplWaitForLSN() was called for this
 * transaction. Currently, this is used to check if replication lag avoidance
 * threshold has reached and if its time to wait for replication before moving
 * forward for this transaction.
 */
static uint64_t wal_bytes_written = 0;

/*
 * Statistics for current checkpoint are collected in this global struct.
 * Because only the checkpointer or a stand-alone backend can perform
 * checkpoints, this will be unused in normal backends.
 */
CheckpointStatsData CheckpointStats;

/*
 * ThisTimeLineID will be same in all backends --- it identifies current
 * WAL timeline for the database system.
 */
TimeLineID	ThisTimeLineID = 0;

/*
 * Are we doing recovery from XLOG?
 *
 * This is only ever true in the startup process; it should be read as meaning
 * "this process is replaying WAL records", rather than "the system is in
 * recovery mode".  It should be examined primarily by functions that need
 * to act differently when called from a WAL redo function (e.g., to skip WAL
 * logging).  To check whether the system is in recovery regardless of which
 * process you're running in, use RecoveryInProgress() but only after shared
 * memory startup and lock initialization.
 */
bool		InRecovery = false;

/* Are we in Hot Standby mode? Only valid in startup process, see xlog.h */
HotStandbyState standbyState = STANDBY_DISABLED;

static XLogRecPtr LastRec;

/* Local copy of WalRcv->flushedUpto */
static XLogRecPtr flushedUpto = 0;
static TimeLineID receiveTLI = 0;

/*
 * abortedRecPtr is the start pointer of a broken record at end of WAL when
 * recovery completes; missingContrecPtr is the location of the first
 * contrecord that went missing.  See CreateOverwriteContrecordRecord for
 * details.
 */
static XLogRecPtr abortedRecPtr;
static XLogRecPtr missingContrecPtr;

/*
 * During recovery, lastFullPageWrites keeps track of full_page_writes that
 * the replayed WAL records indicate. It's initialized with full_page_writes
 * that the recovery starting checkpoint record indicates, and then updated
 * each time XLOG_FPW_CHANGE record is replayed.
 */
static bool lastFullPageWrites;

/*
 * Local copy of the state tracked by SharedRecoveryState in shared memory,
 * It is false if SharedRecoveryState is RECOVERY_STATE_DONE.  True actually
 * means "not known, need to check the shared state".
 */
static bool LocalRecoveryInProgress = true;

/*
 * Local copy of SharedHotStandbyActive variable. False actually means "not
 * known, need to check the shared state".
 */
static bool LocalHotStandbyActive = false;

/*
 * Local copy of SharedPromoteIsTriggered variable. False actually means "not
 * known, need to check the shared state".
 */
static bool LocalPromoteIsTriggered = false;

/*
 * Local state for XLogInsertAllowed():
 *		1: unconditionally allowed to insert XLOG
 *		0: unconditionally not allowed to insert XLOG
 *		-1: must check RecoveryInProgress(); disallow until it is false
 * Most processes start with -1 and transition to 1 after seeing that recovery
 * is not in progress.  But we can also force the value for special cases.
 * The coding in XLogInsertAllowed() depends on the first two of these states
 * being numerically the same as bool true and false.
 */
static int	LocalXLogInsertAllowed = -1;

/*
 * When ArchiveRecoveryRequested is set, archive recovery was requested,
 * ie. signal files were present. When InArchiveRecovery is set, we are
 * currently recovering using offline XLOG archives. These variables are only
 * valid in the startup process.
 *
 * When ArchiveRecoveryRequested is true, but InArchiveRecovery is false, we're
 * currently performing crash recovery using only XLOG files in pg_wal, but
 * will switch to using offline XLOG archives as soon as we reach the end of
 * WAL in pg_wal.
*/
bool		ArchiveRecoveryRequested = false;
bool		InArchiveRecovery = false;

static bool standby_signal_file_found = false;
static bool recovery_signal_file_found = false;

/* Was the last xlog file restored from archive, or local? */
static bool restoredFromArchive = false;

/* Buffers dedicated to consistency checks of size BLCKSZ */
static char *replay_image_masked = NULL;
static char *primary_image_masked = NULL;

/* options formerly taken from recovery.conf for archive recovery */
char	   *recoveryRestoreCommand = NULL;
char	   *recoveryEndCommand = NULL;
char	   *archiveCleanupCommand = NULL;
RecoveryTargetType recoveryTarget = RECOVERY_TARGET_UNSET;
bool		recoveryTargetInclusive = true;
int			recoveryTargetAction = RECOVERY_TARGET_ACTION_PAUSE;
TransactionId recoveryTargetXid;
char	   *recovery_target_time_string;
static TimestampTz recoveryTargetTime;
const char *recoveryTargetName;
XLogRecPtr	recoveryTargetLSN;
int			recovery_min_apply_delay = 0;

/* options formerly taken from recovery.conf for XLOG streaming */
bool		StandbyModeRequested = false;
char	   *PrimaryConnInfo = NULL;
char	   *PrimarySlotName = NULL;
char	   *PromoteTriggerFile = NULL;
bool		wal_receiver_create_temp_slot = false;

/* are we currently in standby mode? */
bool		StandbyMode = false;

/*
 * if recoveryStopsBefore/After returns true, it saves information of the stop
 * point here
 */
static TransactionId recoveryStopXid;
static TimestampTz recoveryStopTime;
static XLogRecPtr recoveryStopLSN;
static char recoveryStopName[MAXFNAMELEN];
static bool recoveryStopAfter;

/*
 * During normal operation, the only timeline we care about is ThisTimeLineID.
 * During recovery, however, things are more complicated.  To simplify life
 * for rmgr code, we keep ThisTimeLineID set to the "current" timeline as we
 * scan through the WAL history (that is, it is the line that was active when
 * the currently-scanned WAL record was generated).  We also need these
 * timeline values:
 *
 * recoveryTargetTimeLineGoal: what the user requested, if any
 *
 * recoveryTargetTLIRequested: numeric value of requested timeline, if constant
 *
 * recoveryTargetTLI: the currently understood target timeline; changes
 *
 * expectedTLEs: a list of TimeLineHistoryEntries for recoveryTargetTLI and the timelines of
 * its known parents, newest first (so recoveryTargetTLI is always the
 * first list member).  Only these TLIs are expected to be seen in the WAL
 * segments we read, and indeed only these TLIs will be considered as
 * candidate WAL files to open at all.
 *
 * curFileTLI: the TLI appearing in the name of the current input WAL file.
 * (This is not necessarily the same as ThisTimeLineID, because we could
 * be scanning data that was copied from an ancestor timeline when the current
 * file was created.)  During a sequential scan we do not allow this value
 * to decrease.
 */
RecoveryTargetTimeLineGoal recoveryTargetTimeLineGoal = RECOVERY_TARGET_TIMELINE_LATEST;
TimeLineID	recoveryTargetTLIRequested = 0;
TimeLineID	recoveryTargetTLI = 0;
static List *expectedTLEs;
static TimeLineID curFileTLI;

/*
 * ProcLastRecPtr points to the start of the last XLOG record inserted by the
 * current backend.  It is updated for all inserts.  XactLastRecEnd points to
 * end+1 of the last record, and is reset when we end a top-level transaction,
 * or start a new one; so it can be used to tell if the current transaction has
 * created any XLOG records.
 *
 * While in parallel mode, this may not be fully up to date.  When committing,
 * a transaction can assume this covers all xlog records written either by the
 * user backend or by any parallel worker which was present at any point during
 * the transaction.  But when aborting, or when still in parallel mode, other
 * parallel backends may have written WAL records at later LSNs than the value
 * stored here.  The parallel leader advances its own copy, when necessary,
 * in WaitForParallelWorkersToFinish.
 */
XLogRecPtr	ProcLastRecPtr = InvalidXLogRecPtr;
XLogRecPtr	XactLastRecEnd = InvalidXLogRecPtr;
XLogRecPtr	XactLastCommitEnd = InvalidXLogRecPtr;

/*
 * RedoRecPtr is this backend's local copy of the REDO record pointer
 * (which is almost but not quite the same as a pointer to the most recent
 * CHECKPOINT record).  We update this from the shared-memory copy,
 * XLogCtl->Insert.RedoRecPtr, whenever we can safely do so (ie, when we
 * hold an insertion lock).  See XLogInsertRecord for details.  We are also
 * allowed to update from XLogCtl->RedoRecPtr if we hold the info_lck;
 * see GetRedoRecPtr.  A freshly spawned backend obtains the value during
 * InitXLOGAccess.
 */
static XLogRecPtr RedoRecPtr;

/*
 * doPageWrites is this backend's local copy of (forcePageWrites ||
 * fullPageWrites).  It is used together with RedoRecPtr to decide whether
 * a full-page image of a page need to be taken.
 */
static bool doPageWrites;

/* Has the recovery code requested a walreceiver wakeup? */
static bool doRequestWalReceiverReply;

/*
 * RedoStartLSN points to the checkpoint's REDO location which is specified
 * in a backup label file, backup history file or control file. In standby
 * mode, XLOG streaming usually starts from the position where an invalid
 * record was found. But if we fail to read even the initial checkpoint
 * record, we use the REDO location instead of the checkpoint location as
 * the start position of XLOG streaming. Otherwise we would have to jump
 * backwards to the REDO location after reading the checkpoint record,
 * because the REDO record can precede the checkpoint record.
 */
static XLogRecPtr RedoStartLSN = InvalidXLogRecPtr;

/*----------
 * Shared-memory data structures for XLOG control
 *
 * LogwrtRqst indicates a byte position that we need to write and/or fsync
 * the log up to (all records before that point must be written or fsynced).
 * LogwrtResult indicates the byte positions we have already written/fsynced.
 * These structs are identical but are declared separately to indicate their
 * slightly different functions.
 *
 * To read XLogCtl->LogwrtResult, you must hold either info_lck or
 * WALWriteLock.  To update it, you need to hold both locks.  The point of
 * this arrangement is that the value can be examined by code that already
 * holds WALWriteLock without needing to grab info_lck as well.  In addition
 * to the shared variable, each backend has a private copy of LogwrtResult,
 * which is updated when convenient.
 *
 * The request bookkeeping is simpler: there is a shared XLogCtl->LogwrtRqst
 * (protected by info_lck), but we don't need to cache any copies of it.
 *
 * info_lck is only held long enough to read/update the protected variables,
 * so it's a plain spinlock.  The other locks are held longer (potentially
 * over I/O operations), so we use LWLocks for them.  These locks are:
 *
 * WALBufMappingLock: must be held to replace a page in the WAL buffer cache.
 * It is only held while initializing and changing the mapping.  If the
 * contents of the buffer being replaced haven't been written yet, the mapping
 * lock is released while the write is done, and reacquired afterwards.
 *
 * WALWriteLock: must be held to write WAL buffers to disk (XLogWrite or
 * XLogFlush).
 *
 * ControlFileLock: must be held to read/update control file or create
 * new log file.
 *
 *----------
 */

typedef struct XLogwrtRqst
{
	XLogRecPtr	Write;			/* last byte + 1 to write out */
	XLogRecPtr	Flush;			/* last byte + 1 to flush */
} XLogwrtRqst;

typedef struct XLogwrtResult
{
	XLogRecPtr	Write;			/* last byte + 1 written out */
	XLogRecPtr	Flush;			/* last byte + 1 flushed */
} XLogwrtResult;

/*
 * Inserting to WAL is protected by a small fixed number of WAL insertion
 * locks. To insert to the WAL, you must hold one of the locks - it doesn't
 * matter which one. To lock out other concurrent insertions, you must hold
 * of them. Each WAL insertion lock consists of a lightweight lock, plus an
 * indicator of how far the insertion has progressed (insertingAt).
 *
 * The insertingAt values are read when a process wants to flush WAL from
 * the in-memory buffers to disk, to check that all the insertions to the
 * region the process is about to write out have finished. You could simply
 * wait for all currently in-progress insertions to finish, but the
 * insertingAt indicator allows you to ignore insertions to later in the WAL,
 * so that you only wait for the insertions that are modifying the buffers
 * you're about to write out.
 *
 * This isn't just an optimization. If all the WAL buffers are dirty, an
 * inserter that's holding a WAL insert lock might need to evict an old WAL
 * buffer, which requires flushing the WAL. If it's possible for an inserter
 * to block on another inserter unnecessarily, deadlock can arise when two
 * inserters holding a WAL insert lock wait for each other to finish their
 * insertion.
 *
 * Small WAL records that don't cross a page boundary never update the value,
 * the WAL record is just copied to the page and the lock is released. But
 * to avoid the deadlock-scenario explained above, the indicator is always
 * updated before sleeping while holding an insertion lock.
 *
 * lastImportantAt contains the LSN of the last important WAL record inserted
 * using a given lock. This value is used to detect if there has been
 * important WAL activity since the last time some action, like a checkpoint,
 * was performed - allowing to not repeat the action if not. The LSN is
 * updated for all insertions, unless the XLOG_MARK_UNIMPORTANT flag was
 * set. lastImportantAt is never cleared, only overwritten by the LSN of newer
 * records.  Tracking the WAL activity directly in WALInsertLock has the
 * advantage of not needing any additional locks to update the value.
 */
typedef struct
{
	LWLock		lock;
	XLogRecPtr	insertingAt;
	XLogRecPtr	lastImportantAt;
} WALInsertLock;

/*
 * All the WAL insertion locks are allocated as an array in shared memory. We
 * force the array stride to be a power of 2, which saves a few cycles in
 * indexing, but more importantly also ensures that individual slots don't
 * cross cache line boundaries. (Of course, we have to also ensure that the
 * array start address is suitably aligned.)
 */
typedef union WALInsertLockPadded
{
	WALInsertLock l;
	char		pad[PG_CACHE_LINE_SIZE];
} WALInsertLockPadded;

/*
 * State of an exclusive backup, necessary to control concurrent activities
 * across sessions when working on exclusive backups.
 *
 * EXCLUSIVE_BACKUP_NONE means that there is no exclusive backup actually
 * running, to be more precise pg_start_backup() is not being executed for
 * an exclusive backup and there is no exclusive backup in progress.
 * EXCLUSIVE_BACKUP_STARTING means that pg_start_backup() is starting an
 * exclusive backup.
 * EXCLUSIVE_BACKUP_IN_PROGRESS means that pg_start_backup() has finished
 * running and an exclusive backup is in progress. pg_stop_backup() is
 * needed to finish it.
 * EXCLUSIVE_BACKUP_STOPPING means that pg_stop_backup() is stopping an
 * exclusive backup.
 */
typedef enum ExclusiveBackupState
{
	EXCLUSIVE_BACKUP_NONE = 0,
	EXCLUSIVE_BACKUP_STARTING,
	EXCLUSIVE_BACKUP_IN_PROGRESS,
	EXCLUSIVE_BACKUP_STOPPING
} ExclusiveBackupState;

/*
 * Session status of running backup, used for sanity checks in SQL-callable
 * functions to start and stop backups.
 */
static SessionBackupState sessionBackupState = SESSION_BACKUP_NONE;

/*
 * Shared state data for WAL insertion.
 */
typedef struct XLogCtlInsert
{
	slock_t		insertpos_lck;	/* protects CurrBytePos and PrevBytePos */

	/*
	 * CurrBytePos is the end of reserved WAL. The next record will be
	 * inserted at that position. PrevBytePos is the start position of the
	 * previously inserted (or rather, reserved) record - it is copied to the
	 * prev-link of the next record. These are stored as "usable byte
	 * positions" rather than XLogRecPtrs (see XLogBytePosToRecPtr()).
	 */
	uint64		CurrBytePos;
	uint64		PrevBytePos;

	/*
	 * Make sure the above heavily-contended spinlock and byte positions are
	 * on their own cache line. In particular, the RedoRecPtr and full page
	 * write variables below should be on a different cache line. They are
	 * read on every WAL insertion, but updated rarely, and we don't want
	 * those reads to steal the cache line containing Curr/PrevBytePos.
	 */
	char		pad[PG_CACHE_LINE_SIZE];

	/*
	 * fullPageWrites is the authoritative value used by all backends to
	 * determine whether to write full-page image to WAL. This shared value,
	 * instead of the process-local fullPageWrites, is required because, when
	 * full_page_writes is changed by SIGHUP, we must WAL-log it before it
	 * actually affects WAL-logging by backends.  Checkpointer sets at startup
	 * or after SIGHUP.
	 *
	 * To read these fields, you must hold an insertion lock. To modify them,
	 * you must hold ALL the locks.
	 */
	XLogRecPtr	RedoRecPtr;		/* current redo point for insertions */
	bool		forcePageWrites;	/* forcing full-page writes for PITR? */
	bool		fullPageWrites;

	/*
	 * exclusiveBackupState indicates the state of an exclusive backup (see
	 * comments of ExclusiveBackupState for more details). nonExclusiveBackups
	 * is a counter indicating the number of streaming base backups currently
	 * in progress. forcePageWrites is set to true when either of these is
	 * non-zero. lastBackupStart is the latest checkpoint redo location used
	 * as a starting point for an online backup.
	 */
	ExclusiveBackupState exclusiveBackupState;
	int			nonExclusiveBackups;
	XLogRecPtr	lastBackupStart;

	/*
	 * WAL insertion locks.
	 */
	WALInsertLockPadded *WALInsertLocks;
} XLogCtlInsert;

/*
 * Total shared-memory state for XLOG.
 */
typedef struct XLogCtlData
{
	XLogCtlInsert Insert;

	/* Protected by info_lck: */
	XLogwrtRqst LogwrtRqst;
	XLogRecPtr	RedoRecPtr;		/* a recent copy of Insert->RedoRecPtr */
	FullTransactionId ckptFullXid;	/* nextXid of latest checkpoint */
	XLogRecPtr	asyncXactLSN;	/* LSN of newest async commit/abort */
	XLogRecPtr	replicationSlotMinLSN;	/* oldest LSN needed by any slot */

	XLogSegNo	lastRemovedSegNo;	/* latest removed/recycled XLOG segment */

	/* Fake LSN counter, for unlogged relations. Protected by ulsn_lck. */
	XLogRecPtr	unloggedLSN;
	slock_t		ulsn_lck;

	/* Time and LSN of last xlog segment switch. Protected by WALWriteLock. */
	pg_time_t	lastSegSwitchTime;
	XLogRecPtr	lastSegSwitchLSN;

	/*
	 * Protected by info_lck and WALWriteLock (you must hold either lock to
	 * read it, but both to update)
	 */
	XLogwrtResult LogwrtResult;

	/*
	 * Latest initialized page in the cache (last byte position + 1).
	 *
	 * To change the identity of a buffer (and InitializedUpTo), you need to
	 * hold WALBufMappingLock.  To change the identity of a buffer that's
	 * still dirty, the old page needs to be written out first, and for that
	 * you need WALWriteLock, and you need to ensure that there are no
	 * in-progress insertions to the page by calling
	 * WaitXLogInsertionsToFinish().
	 */
	XLogRecPtr	InitializedUpTo;

	/*
	 * These values do not change after startup, although the pointed-to pages
	 * and xlblocks values certainly do.  xlblocks values are protected by
	 * WALBufMappingLock.
	 */
	char	   *pages;			/* buffers for unwritten XLOG pages */
	XLogRecPtr *xlblocks;		/* 1st byte ptr-s + XLOG_BLCKSZ */
	int			XLogCacheBlck;	/* highest allocated xlog buffer index */

	/*
	 * Shared copy of ThisTimeLineID. Does not change after end-of-recovery.
	 * If we created a new timeline when the system was started up,
	 * PrevTimeLineID is the old timeline's ID that we forked off from.
	 * Otherwise it's equal to ThisTimeLineID.
	 */
	TimeLineID	ThisTimeLineID;
	TimeLineID	PrevTimeLineID;

	/*
	 * SharedRecoveryState indicates if we're still in crash or archive
	 * recovery.  Protected by info_lck.
	 */
	RecoveryState SharedRecoveryState;

	/*
	 * SharedHotStandbyActive indicates if we allow hot standby queries to be
	 * run.  Protected by info_lck.
	 */
	bool		SharedHotStandbyActive;

	/*
	 * SharedPromoteIsTriggered indicates if a standby promotion has been
	 * triggered.  Protected by info_lck.
	 */
	bool		SharedPromoteIsTriggered;

	/*
	 * WalWriterSleeping indicates whether the WAL writer is currently in
	 * low-power mode (and hence should be nudged if an async commit occurs).
	 * Protected by info_lck.
	 */
	bool		WalWriterSleeping;

	/*
	 * recoveryWakeupLatch is used to wake up the startup process to continue
	 * WAL replay, if it is waiting for WAL to arrive or failover trigger file
	 * to appear.
	 *
	 * Note that the startup process also uses another latch, its procLatch,
	 * to wait for recovery conflict. If we get rid of recoveryWakeupLatch for
	 * signaling the startup process in favor of using its procLatch, which
	 * comports better with possible generic signal handlers using that latch.
	 * But we should not do that because the startup process doesn't assume
	 * that it's waken up by walreceiver process or SIGHUP signal handler
	 * while it's waiting for recovery conflict. The separate latches,
	 * recoveryWakeupLatch and procLatch, should be used for inter-process
	 * communication for WAL replay and recovery conflict, respectively.
	 */
	Latch		recoveryWakeupLatch;

	/*
	 * During recovery, we keep a copy of the latest checkpoint record here.
	 * lastCheckPointRecPtr points to start of checkpoint record and
	 * lastCheckPointEndPtr points to end+1 of checkpoint record.  Used by the
	 * checkpointer when it wants to create a restartpoint.
	 *
	 * Protected by info_lck.
	 */
	XLogRecPtr	lastCheckPointRecPtr;
	XLogRecPtr	lastCheckPointEndPtr;
	CheckPoint	lastCheckPoint;

	/*
	 * lastReplayedEndRecPtr points to end+1 of the last record successfully
	 * replayed. When we're currently replaying a record, ie. in a redo
	 * function, replayEndRecPtr points to the end+1 of the record being
	 * replayed, otherwise it's equal to lastReplayedEndRecPtr.
	 */
	XLogRecPtr	lastReplayedEndRecPtr;
	TimeLineID	lastReplayedTLI;
	XLogRecPtr	replayEndRecPtr;
	TimeLineID	replayEndTLI;
	/* timestamp of last COMMIT/ABORT record replayed (or being replayed) */
	TimestampTz recoveryLastXTime;

	/*
	 * timestamp of when we started replaying the current chunk of WAL data,
	 * only relevant for replication or archive recovery
	 */
	TimestampTz currentChunkStartTime;
	/* Recovery pause state */
	RecoveryPauseState recoveryPauseState;
	ConditionVariable recoveryNotPausedCV;

	/*
	 * lastFpwDisableRecPtr points to the start of the last replayed
	 * XLOG_FPW_CHANGE record that instructs full_page_writes is disabled.
	 */
	XLogRecPtr	lastFpwDisableRecPtr;

	slock_t		info_lck;		/* locks shared variables shown above */
} XLogCtlData;

static XLogCtlData *XLogCtl = NULL;

/* a private copy of XLogCtl->Insert.WALInsertLocks, for convenience */
static WALInsertLockPadded *WALInsertLocks = NULL;

/*
 * We maintain an image of pg_control in shared memory.
 */
static ControlFileData *ControlFile = NULL;

/*
 * Calculate the amount of space left on the page after 'endptr'. Beware
 * multiple evaluation!
 */
#define INSERT_FREESPACE(endptr)	\
	(((endptr) % XLOG_BLCKSZ == 0) ? 0 : (XLOG_BLCKSZ - (endptr) % XLOG_BLCKSZ))

/* Macro to advance to next buffer index. */
#define NextBufIdx(idx)		\
		(((idx) == XLogCtl->XLogCacheBlck) ? 0 : ((idx) + 1))

/*
 * XLogRecPtrToBufIdx returns the index of the WAL buffer that holds, or
 * would hold if it was in cache, the page containing 'recptr'.
 */
#define XLogRecPtrToBufIdx(recptr)	\
	(((recptr) / XLOG_BLCKSZ) % (XLogCtl->XLogCacheBlck + 1))

/*
 * These are the number of bytes in a WAL page usable for WAL data.
 */
#define UsableBytesInPage (XLOG_BLCKSZ - SizeOfXLogShortPHD)

/*
 * Convert values of GUCs measured in megabytes to equiv. segment count.
 * Rounds down.
 */
#define ConvertToXSegs(x, segsize)	XLogMBVarToSegs((x), (segsize))

/* The number of bytes in a WAL segment usable for WAL data. */
static int	UsableBytesInSegment;

/*
 * Private, possibly out-of-date copy of shared LogwrtResult.
 * See discussion above.
 */
static XLogwrtResult LogwrtResult = {0, 0};

/*
 * Codes indicating where we got a WAL file from during recovery, or where
 * to attempt to get one.
 */
typedef enum
{
	XLOG_FROM_ANY = 0,			/* request to read WAL from any source */
	XLOG_FROM_ARCHIVE,			/* restored using restore_command */
	XLOG_FROM_PG_WAL,			/* existing file in pg_wal */
	XLOG_FROM_STREAM			/* streamed from primary */
} XLogSource;

/* human-readable names for XLogSources, for debugging output */
static const char *const xlogSourceNames[] = {"any", "archive", "pg_wal", "stream"};

/*
 * openLogFile is -1 or a kernel FD for an open log file segment.
 * openLogSegNo identifies the segment.  These variables are only used to
 * write the XLOG, and so will normally refer to the active segment.
 * Note: call Reserve/ReleaseExternalFD to track consumption of this FD.
 */
static int	openLogFile = -1;
static XLogSegNo openLogSegNo = 0;

/*
 * These variables are used similarly to the ones above, but for reading
 * the XLOG.  readOff is the offset of the page just read, readLen
 * indicates how much of it has been read into readBuf, and readSource
 * indicates where we got the currently open file from.
 * Note: we could use Reserve/ReleaseExternalFD to track consumption of
 * this FD too; but it doesn't currently seem worthwhile, since the XLOG is
 * not read by general-purpose sessions.
 */
static int	readFile = -1;
static XLogSegNo readSegNo = 0;
static uint32 readOff = 0;
static uint32 readLen = 0;
static XLogSource readSource = XLOG_FROM_ANY;

/*
 * Keeps track of which source we're currently reading from. This is
 * different from readSource in that this is always set, even when we don't
 * currently have a WAL file open. If lastSourceFailed is set, our last
 * attempt to read from currentSource failed, and we should try another source
 * next.
 *
 * pendingWalRcvRestart is set when a config change occurs that requires a
 * walreceiver restart.  This is only valid in XLOG_FROM_STREAM state.
 */
static XLogSource currentSource = XLOG_FROM_ANY;
static bool lastSourceFailed = false;
static bool pendingWalRcvRestart = false;

typedef struct XLogPageReadPrivate
{
	int			emode;
	bool		fetching_ckpt;	/* are we fetching a checkpoint record? */
	bool		randAccess;
} XLogPageReadPrivate;

/*
 * These variables track when we last obtained some WAL data to process,
 * and where we got it from.  (XLogReceiptSource is initially the same as
 * readSource, but readSource gets reset to zero when we don't have data
 * to process right now.  It is also different from currentSource, which
 * also changes when we try to read from a source and fail, while
 * XLogReceiptSource tracks where we last successfully read some WAL.)
 */
static TimestampTz XLogReceiptTime = 0;
static XLogSource XLogReceiptSource = XLOG_FROM_ANY;

/* State information for XLOG reading */
static XLogRecPtr ReadRecPtr;	/* start of last record read */
static XLogRecPtr EndRecPtr;	/* end+1 of last record read */

/*
 * Local copies of equivalent fields in the control file.  When running
 * crash recovery, minRecoveryPoint is set to InvalidXLogRecPtr as we
 * expect to replay all the WAL available, and updateMinRecoveryPoint is
 * switched to false to prevent any updates while replaying records.
 * Those values are kept consistent as long as crash recovery runs.
 */
static XLogRecPtr minRecoveryPoint;
static TimeLineID minRecoveryPointTLI;
static bool updateMinRecoveryPoint = true;

/*
 * Have we reached a consistent database state? In crash recovery, we have
 * to replay all the WAL, so reachedConsistency is never set. During archive
 * recovery, the database is consistent once minRecoveryPoint is reached.
 */
bool		reachedConsistency = false;

static bool InRedo = false;

/* Have we launched bgwriter during recovery? */
static bool bgwriterLaunched = false;

/* For WALInsertLockAcquire/Release functions */
static int	MyLockNo = 0;
static bool holdingAllLocks = false;

#ifdef WAL_DEBUG
static MemoryContext walDebugCxt = NULL;
#endif

static void readRecoverySignalFile(void);
static void validateRecoveryParameters(void);
static void exitArchiveRecovery(TimeLineID endTLI, XLogRecPtr endOfLog);
static bool recoveryStopsBefore(XLogReaderState *record);
static bool recoveryStopsAfter(XLogReaderState *record);
static void ConfirmRecoveryPaused(void);
static void recoveryPausesHere(bool endOfRecovery);
static bool recoveryApplyDelay(XLogReaderState *record);
static void SetLatestXTime(TimestampTz xtime);
static void SetCurrentChunkStartTime(TimestampTz xtime);
static void CheckRequiredParameterValues(void);
static void XLogReportParameters(void);
static void checkTimeLineSwitch(XLogRecPtr lsn, TimeLineID newTLI,
								TimeLineID prevTLI);
static void VerifyOverwriteContrecord(xl_overwrite_contrecord *xlrec,
									  XLogReaderState *state);
static void LocalSetXLogInsertAllowed(void);
static void CreateEndOfRecoveryRecord(void);
static XLogRecPtr CreateOverwriteContrecordRecord(XLogRecPtr aborted_lsn);
static void CheckPointGuts(XLogRecPtr checkPointRedo, int flags);
static void KeepLogSeg(XLogRecPtr recptr, XLogSegNo *logSegNo, XLogRecPtr PriorRedoPtr);
static XLogRecPtr XLogGetReplicationSlotMinimumLSN(void);

static void AdvanceXLInsertBuffer(XLogRecPtr upto, bool opportunistic);
static bool XLogCheckpointNeeded(XLogSegNo new_segno);
static void XLogWrite(XLogwrtRqst WriteRqst, bool flexible);
static bool InstallXLogFileSegment(XLogSegNo *segno, char *tmppath,
								   bool find_free, XLogSegNo max_segno,
								   bool use_lock);
static int	XLogFileRead(XLogSegNo segno, int emode, TimeLineID tli,
						 XLogSource source, bool notfoundOk);
static int	XLogFileReadAnyTLI(XLogSegNo segno, int emode, XLogSource source);
static int	XLogPageRead(XLogReaderState *xlogreader, XLogRecPtr targetPagePtr,
						 int reqLen, XLogRecPtr targetRecPtr, char *readBuf);
static bool WaitForWALToBecomeAvailable(XLogRecPtr RecPtr, bool randAccess,
										bool fetching_ckpt, XLogRecPtr tliRecPtr);
static int	emode_for_corrupt_record(int emode, XLogRecPtr RecPtr);
static void XLogFileClose(void);
static void PreallocXlogFiles(XLogRecPtr endptr);
static void RemoveTempXlogFiles(void);
static void RemoveOldXlogFiles(XLogSegNo segno, XLogRecPtr lastredoptr, XLogRecPtr endptr);
static void RemoveXlogFile(const char *segname, XLogSegNo recycleSegNo,
						   XLogSegNo *endlogSegNo);
static void UpdateLastRemovedPtr(char *filename);
static void ValidateXLOGDirectoryStructure(void);
static void CleanupBackupHistory(void);
static void UpdateMinRecoveryPoint(XLogRecPtr lsn, bool force);
static XLogRecord *ReadRecord(XLogReaderState *xlogreader,
							  int emode, bool fetching_ckpt);
static void CheckRecoveryConsistency(void);
static XLogRecord *ReadCheckpointRecord(XLogReaderState *xlogreader,
										XLogRecPtr RecPtr, int whichChkpt, bool report);
static bool rescanLatestTimeLine(void);
static void InitControlFile(uint64 sysidentifier);
static void WriteControlFile(void);
static void ReadControlFile(void);
static char *str_time(pg_time_t tnow);
static void SetPromoteIsTriggered(void);
static bool CheckForStandbyTrigger(void);

#ifdef WAL_DEBUG
static void xlog_outrec(StringInfo buf, XLogReaderState *record);
#endif
static void xlog_block_info(StringInfo buf, XLogReaderState *record);
static void xlog_outdesc(StringInfo buf, XLogReaderState *record);
static void pg_start_backup_callback(int code, Datum arg);
static void pg_stop_backup_callback(int code, Datum arg);
static bool read_backup_label(XLogRecPtr *checkPointLoc,
							  bool *backupEndRequired, bool *backupFromStandby);
static bool read_tablespace_map(List **tablespaces);

static void rm_redo_error_callback(void *arg);
static int	get_sync_bit(int method);

/* New functions added for WAL replication */
static void XLogProcessCheckpointRecord(XLogReaderState *rec);

static void CopyXLogRecordToWAL(int write_len, bool isLogSwitch,
								XLogRecData *rdata,
								XLogRecPtr StartPos, XLogRecPtr EndPos);
static void ReserveXLogInsertLocation(int size, XLogRecPtr *StartPos,
									  XLogRecPtr *EndPos, XLogRecPtr *PrevPtr);
static bool ReserveXLogSwitch(XLogRecPtr *StartPos, XLogRecPtr *EndPos,
							  XLogRecPtr *PrevPtr);
static XLogRecPtr WaitXLogInsertionsToFinish(XLogRecPtr upto);
static char *GetXLogBuffer(XLogRecPtr ptr);
static XLogRecPtr XLogBytePosToRecPtr(uint64 bytepos);
static XLogRecPtr XLogBytePosToEndRecPtr(uint64 bytepos);
static uint64 XLogRecPtrToBytePos(XLogRecPtr ptr);
static void checkXLogConsistency(XLogReaderState *record);

static void WALInsertLockAcquire(void);
static void WALInsertLockAcquireExclusive(void);
static void WALInsertLockRelease(void);
static void WALInsertLockUpdateInsertingAt(XLogRecPtr insertingAt);

/*
 * Insert an XLOG record represented by an already-constructed chain of data
 * chunks.  This is a low-level routine; to construct the WAL record header
 * and data, use the higher-level routines in xloginsert.c.
 *
 * If 'fpw_lsn' is valid, it is the oldest LSN among the pages that this
 * WAL record applies to, that were not included in the record as full page
 * images.  If fpw_lsn <= RedoRecPtr, the function does not perform the
 * insertion and returns InvalidXLogRecPtr.  The caller can then recalculate
 * which pages need a full-page image, and retry.  If fpw_lsn is invalid, the
 * record is always inserted.
 *
 * 'flags' gives more in-depth control on the record being inserted. See
 * XLogSetRecordFlags() for details.
 *
 * The first XLogRecData in the chain must be for the record header, and its
 * data must be MAXALIGNed.  XLogInsertRecord fills in the xl_prev and
 * xl_crc fields in the header, the rest of the header must already be filled
 * by the caller.
 *
 * Returns XLOG pointer to end of record (beginning of next record).
 * This can be used as LSN for data pages affected by the logged action.
 * (LSN is the XLOG point up to which the XLOG must be flushed to disk
 * before the data page can be written out.  This implements the basic
 * WAL rule "write the log before the data".)
 */
XLogRecPtr
XLogInsertRecord(XLogRecData *rdata,
				 XLogRecPtr fpw_lsn,
				 uint8 flags,
				 int num_fpi)
{
	XLogCtlInsert *Insert = &XLogCtl->Insert;
	pg_crc32c	rdata_crc;
	bool		inserted;
	XLogRecord *rechdr = (XLogRecord *) rdata->data;
	uint8		info = rechdr->xl_info & ~XLR_INFO_MASK;
	bool		isLogSwitch = (rechdr->xl_rmid == RM_XLOG_ID &&
							   info == XLOG_SWITCH);
	XLogRecPtr	StartPos;
	XLogRecPtr	EndPos;
	bool		prevDoPageWrites = doPageWrites;

	/* we assume that all of the record header is in the first chunk */
	Assert(rdata->len >= SizeOfXLogRecord);

	/* cross-check on whether we should be here or not */
	if (!XLogInsertAllowed())
		elog(ERROR, "cannot make new WAL entries during recovery");

	/*----------
	 *
	 * We have now done all the preparatory work we can without holding a
	 * lock or modifying shared state. From here on, inserting the new WAL
	 * record to the shared WAL buffer cache is a two-step process:
	 *
	 * 1. Reserve the right amount of space from the WAL. The current head of
	 *	  reserved space is kept in Insert->CurrBytePos, and is protected by
	 *	  insertpos_lck.
	 *
	 * 2. Copy the record to the reserved WAL space. This involves finding the
	 *	  correct WAL buffer containing the reserved space, and copying the
	 *	  record in place. This can be done concurrently in multiple processes.
	 *
	 * To keep track of which insertions are still in-progress, each concurrent
	 * inserter acquires an insertion lock. In addition to just indicating that
	 * an insertion is in progress, the lock tells others how far the inserter
	 * has progressed. There is a small fixed number of insertion locks,
	 * determined by NUM_XLOGINSERT_LOCKS. When an inserter crosses a page
	 * boundary, it updates the value stored in the lock to the how far it has
	 * inserted, to allow the previous buffer to be flushed.
	 *
	 * Holding onto an insertion lock also protects RedoRecPtr and
	 * fullPageWrites from changing until the insertion is finished.
	 *
	 * Step 2 can usually be done completely in parallel. If the required WAL
	 * page is not initialized yet, you have to grab WALBufMappingLock to
	 * initialize it, but the WAL writer tries to do that ahead of insertions
	 * to avoid that from happening in the critical path.
	 *
	 *----------
	 */
	START_CRIT_SECTION();
	if (isLogSwitch)
		WALInsertLockAcquireExclusive();
	else
		WALInsertLockAcquire();

	/*
	 * Check to see if my copy of RedoRecPtr is out of date. If so, may have
	 * to go back and have the caller recompute everything. This can only
	 * happen just after a checkpoint, so it's better to be slow in this case
	 * and fast otherwise.
	 *
	 * Also check to see if fullPageWrites or forcePageWrites was just turned
	 * on; if we weren't already doing full-page writes then go back and
	 * recompute.
	 *
	 * If we aren't doing full-page writes then RedoRecPtr doesn't actually
	 * affect the contents of the XLOG record, so we'll update our local copy
	 * but not force a recomputation.  (If doPageWrites was just turned off,
	 * we could recompute the record without full pages, but we choose not to
	 * bother.)
	 */
	if (RedoRecPtr != Insert->RedoRecPtr)
	{
		Assert(RedoRecPtr < Insert->RedoRecPtr);
		RedoRecPtr = Insert->RedoRecPtr;
	}
	doPageWrites = (Insert->fullPageWrites || Insert->forcePageWrites);

	if (doPageWrites &&
		(!prevDoPageWrites ||
		 (fpw_lsn != InvalidXLogRecPtr && fpw_lsn <= RedoRecPtr)))
	{
		/*
		 * Oops, some buffer now needs to be backed up that the caller didn't
		 * back up.  Start over.
		 */
		WALInsertLockRelease();
		END_CRIT_SECTION();
		return InvalidXLogRecPtr;
	}

	/*
	 * Reserve space for the record in the WAL. This also sets the xl_prev
	 * pointer.
	 */
	if (isLogSwitch)
		inserted = ReserveXLogSwitch(&StartPos, &EndPos, &rechdr->xl_prev);
	else
	{
		ReserveXLogInsertLocation(rechdr->xl_tot_len, &StartPos, &EndPos,
								  &rechdr->xl_prev);
		inserted = true;
	}

	if (inserted)
	{
		/*
		 * Now that xl_prev has been filled in, calculate CRC of the record
		 * header.
		 */
		rdata_crc = rechdr->xl_crc;
		COMP_CRC32C(rdata_crc, rechdr, offsetof(XLogRecord, xl_crc));
		FIN_CRC32C(rdata_crc);
		rechdr->xl_crc = rdata_crc;

		/*
		 * All the record data, including the header, is now ready to be
		 * inserted. Copy the record in the space reserved.
		 */
		CopyXLogRecordToWAL(rechdr->xl_tot_len, isLogSwitch, rdata,
							StartPos, EndPos);
		wal_bytes_written += rechdr->xl_tot_len;

		/*
		 * Unless record is flagged as not important, update LSN of last
		 * important record in the current slot. When holding all locks, just
		 * update the first one.
		 */
		if ((flags & XLOG_MARK_UNIMPORTANT) == 0)
		{
			int			lockno = holdingAllLocks ? 0 : MyLockNo;

			WALInsertLocks[lockno].l.lastImportantAt = StartPos;
		}
	}
	else
	{
		/*
		 * This was an xlog-switch record, but the current insert location was
		 * already exactly at the beginning of a segment, so there was no need
		 * to do anything.
		 */
	}

	/*
	 * Done! Let others know that we're finished.
	 */
	WALInsertLockRelease();

	MarkCurrentTransactionIdLoggedIfAny();

	END_CRIT_SECTION();

	/*
	 * Update shared LogwrtRqst.Write, if we crossed page boundary.
	 */
	if (StartPos / XLOG_BLCKSZ != EndPos / XLOG_BLCKSZ)
	{
		SpinLockAcquire(&XLogCtl->info_lck);
		/* advance global request to include new block(s) */
		if (XLogCtl->LogwrtRqst.Write < EndPos)
			XLogCtl->LogwrtRqst.Write = EndPos;
		/* update local result copy while I have the chance */
		LogwrtResult = XLogCtl->LogwrtResult;
		SpinLockRelease(&XLogCtl->info_lck);
	}

	/*
	 * If this was an XLOG_SWITCH record, flush the record and the empty
	 * padding space that fills the rest of the segment, and perform
	 * end-of-segment actions (eg, notifying archiver).
	 */
	if (isLogSwitch)
	{
		TRACE_POSTGRESQL_WAL_SWITCH();
		XLogFlush(EndPos);

		/*
		 * Even though we reserved the rest of the segment for us, which is
		 * reflected in EndPos, we return a pointer to just the end of the
		 * xlog-switch record.
		 */
		if (inserted)
		{
			EndPos = StartPos + SizeOfXLogRecord;
			if (StartPos / XLOG_BLCKSZ != EndPos / XLOG_BLCKSZ)
			{
				uint64		offset = XLogSegmentOffset(EndPos, wal_segment_size);

				if (offset == EndPos % XLOG_BLCKSZ)
					EndPos += SizeOfXLogLongPHD;
				else
					EndPos += SizeOfXLogShortPHD;
			}
		}
	}

#ifdef WAL_DEBUG
	if (XLOG_DEBUG)
	{
		static XLogReaderState *debug_reader = NULL;
		StringInfoData buf;
		StringInfoData recordBuf;
		char	   *errormsg = NULL;
		MemoryContext oldCxt;

		oldCxt = MemoryContextSwitchTo(walDebugCxt);

		initStringInfo(&buf);
<<<<<<< HEAD
		appendStringInfo(&buf, "INSERT @ %X/%X, LSN %X/%X: ",
						 (uint32) (StartPos >> 32), (uint32) StartPos,
						 (uint32) (EndPos >> 32), (uint32) EndPos);
=======
		appendStringInfo(&buf, "INSERT @ %X/%X: ", LSN_FORMAT_ARGS(EndPos));
>>>>>>> d457cb4e

		/*
		 * We have to piece together the WAL record data from the XLogRecData
		 * entries, so that we can pass it to the rm_desc function as one
		 * contiguous chunk.
		 */
		initStringInfo(&recordBuf);
		for (; rdata != NULL; rdata = rdata->next)
			appendBinaryStringInfo(&recordBuf, rdata->data, rdata->len);

		if (!debug_reader)
			debug_reader = XLogReaderAllocate(wal_segment_size, NULL,
											  XL_ROUTINE(), NULL);

		if (!debug_reader)
		{
			appendStringInfoString(&buf, "error decoding record: out of memory");
		}
		else if (!DecodeXLogRecord(debug_reader, (XLogRecord *) recordBuf.data,
								   &errormsg))
		{
			appendStringInfo(&buf, "error decoding record: %s",
							 errormsg ? errormsg : "no error message");
		}
		else
		{
			appendStringInfoString(&buf, " - ");
			xlog_outdesc(&buf, debug_reader);
		}
		elog(LOG, "%s", buf.data);

		pfree(buf.data);
		pfree(recordBuf.data);
		MemoryContextSwitchTo(oldCxt);
	}
#endif

	/*
	 * Update our global variables
	 */
	ProcLastRecPtr = StartPos;
	XactLastRecEnd = EndPos;

	/* Report WAL traffic to the instrumentation. */
	if (inserted)
	{
		pgWalUsage.wal_bytes += rechdr->xl_tot_len;
		pgWalUsage.wal_records++;
		pgWalUsage.wal_fpi += num_fpi;
	}

	return EndPos;
}

/*
 * Reserves the right amount of space for a record of given size from the WAL.
 * *StartPos is set to the beginning of the reserved section, *EndPos to
 * its end+1. *PrevPtr is set to the beginning of the previous record; it is
 * used to set the xl_prev of this record.
 *
 * This is the performance critical part of XLogInsert that must be serialized
 * across backends. The rest can happen mostly in parallel. Try to keep this
 * section as short as possible, insertpos_lck can be heavily contended on a
 * busy system.
 *
 * NB: The space calculation here must match the code in CopyXLogRecordToWAL,
 * where we actually copy the record to the reserved space.
 */
static void
ReserveXLogInsertLocation(int size, XLogRecPtr *StartPos, XLogRecPtr *EndPos,
						  XLogRecPtr *PrevPtr)
{
	XLogCtlInsert *Insert = &XLogCtl->Insert;
	uint64		startbytepos;
	uint64		endbytepos;
	uint64		prevbytepos;

	size = MAXALIGN(size);

	/* All (non xlog-switch) records should contain data. */
	Assert(size > SizeOfXLogRecord);

	/*
	 * The duration the spinlock needs to be held is minimized by minimizing
	 * the calculations that have to be done while holding the lock. The
	 * current tip of reserved WAL is kept in CurrBytePos, as a byte position
	 * that only counts "usable" bytes in WAL, that is, it excludes all WAL
	 * page headers. The mapping between "usable" byte positions and physical
	 * positions (XLogRecPtrs) can be done outside the locked region, and
	 * because the usable byte position doesn't include any headers, reserving
	 * X bytes from WAL is almost as simple as "CurrBytePos += X".
	 */
	SpinLockAcquire(&Insert->insertpos_lck);

	startbytepos = Insert->CurrBytePos;
	endbytepos = startbytepos + size;
	prevbytepos = Insert->PrevBytePos;
	Insert->CurrBytePos = endbytepos;
	Insert->PrevBytePos = startbytepos;

	SpinLockRelease(&Insert->insertpos_lck);

	*StartPos = XLogBytePosToRecPtr(startbytepos);
	*EndPos = XLogBytePosToEndRecPtr(endbytepos);
	*PrevPtr = XLogBytePosToRecPtr(prevbytepos);

	/*
	 * Check that the conversions between "usable byte positions" and
	 * XLogRecPtrs work consistently in both directions.
	 */
	Assert(XLogRecPtrToBytePos(*StartPos) == startbytepos);
	Assert(XLogRecPtrToBytePos(*EndPos) == endbytepos);
	Assert(XLogRecPtrToBytePos(*PrevPtr) == prevbytepos);
}

/*
 * Like ReserveXLogInsertLocation(), but for an xlog-switch record.
 *
 * A log-switch record is handled slightly differently. The rest of the
 * segment will be reserved for this insertion, as indicated by the returned
 * *EndPos value. However, if we are already at the beginning of the current
 * segment, *StartPos and *EndPos are set to the current location without
 * reserving any space, and the function returns false.
*/
static bool
ReserveXLogSwitch(XLogRecPtr *StartPos, XLogRecPtr *EndPos, XLogRecPtr *PrevPtr)
{
	XLogCtlInsert *Insert = &XLogCtl->Insert;
	uint64		startbytepos;
	uint64		endbytepos;
	uint64		prevbytepos;
	uint32		size = MAXALIGN(SizeOfXLogRecord);
	XLogRecPtr	ptr;
	uint32		segleft;

	/*
	 * These calculations are a bit heavy-weight to be done while holding a
	 * spinlock, but since we're holding all the WAL insertion locks, there
	 * are no other inserters competing for it. GetXLogInsertRecPtr() does
	 * compete for it, but that's not called very frequently.
	 */
	SpinLockAcquire(&Insert->insertpos_lck);

	startbytepos = Insert->CurrBytePos;

	ptr = XLogBytePosToEndRecPtr(startbytepos);
	if (XLogSegmentOffset(ptr, wal_segment_size) == 0)
	{
		SpinLockRelease(&Insert->insertpos_lck);
		*EndPos = *StartPos = ptr;
		return false;
	}

	endbytepos = startbytepos + size;
	prevbytepos = Insert->PrevBytePos;

	*StartPos = XLogBytePosToRecPtr(startbytepos);
	*EndPos = XLogBytePosToEndRecPtr(endbytepos);

	segleft = wal_segment_size - XLogSegmentOffset(*EndPos, wal_segment_size);
	if (segleft != wal_segment_size)
	{
		/* consume the rest of the segment */
		*EndPos += segleft;
		endbytepos = XLogRecPtrToBytePos(*EndPos);
	}
	Insert->CurrBytePos = endbytepos;
	Insert->PrevBytePos = startbytepos;

	SpinLockRelease(&Insert->insertpos_lck);

	*PrevPtr = XLogBytePosToRecPtr(prevbytepos);

	Assert(XLogSegmentOffset(*EndPos, wal_segment_size) == 0);
	Assert(XLogRecPtrToBytePos(*EndPos) == endbytepos);
	Assert(XLogRecPtrToBytePos(*StartPos) == startbytepos);
	Assert(XLogRecPtrToBytePos(*PrevPtr) == prevbytepos);

	return true;
}

/*
 * Checks whether the current buffer page and backup page stored in the
 * WAL record are consistent or not. Before comparing the two pages, a
 * masking can be applied to the pages to ignore certain areas like hint bits,
 * unused space between pd_lower and pd_upper among other things. This
 * function should be called once WAL replay has been completed for a
 * given record.
 */
static void
checkXLogConsistency(XLogReaderState *record)
{
	RmgrId		rmid = XLogRecGetRmid(record);
	RelFileNode rnode;
	ForkNumber	forknum;
	BlockNumber blkno;
	int			block_id;

	/* Records with no backup blocks have no need for consistency checks. */
	if (!XLogRecHasAnyBlockRefs(record))
		return;

	Assert((XLogRecGetInfo(record) & XLR_CHECK_CONSISTENCY) != 0);

	for (block_id = 0; block_id <= record->max_block_id; block_id++)
	{
		Buffer		buf;
		Page		page;

		if (!XLogRecGetBlockTag(record, block_id, &rnode, &forknum, &blkno))
		{
			/*
			 * WAL record doesn't contain a block reference with the given id.
			 * Do nothing.
			 */
			continue;
		}

		Assert(XLogRecHasBlockImage(record, block_id));

		if (XLogRecBlockImageApply(record, block_id))
		{
			/*
			 * WAL record has already applied the page, so bypass the
			 * consistency check as that would result in comparing the full
			 * page stored in the record with itself.
			 */
			continue;
		}

		/*
		 * Read the contents from the current buffer and store it in a
		 * temporary page.
		 */
		buf = XLogReadBufferExtended(rnode, forknum, blkno,
									 RBM_NORMAL_NO_LOG);
		if (!BufferIsValid(buf))
			continue;

		LockBuffer(buf, BUFFER_LOCK_EXCLUSIVE);
		page = BufferGetPage(buf);

		/*
		 * Take a copy of the local page where WAL has been applied to have a
		 * comparison base before masking it...
		 */
		memcpy(replay_image_masked, page, BLCKSZ);

		/* No need for this page anymore now that a copy is in. */
		UnlockReleaseBuffer(buf);

		/*
		 * If the block LSN is already ahead of this WAL record, we can't
		 * expect contents to match.  This can happen if recovery is
		 * restarted.
		 */
		if (PageGetLSN(replay_image_masked) > record->EndRecPtr)
			continue;

		/*
		 * Read the contents from the backup copy, stored in WAL record and
		 * store it in a temporary page. There is no need to allocate a new
		 * page here, a local buffer is fine to hold its contents and a mask
		 * can be directly applied on it.
		 */
		if (!RestoreBlockImage(record, block_id, primary_image_masked))
			elog(ERROR, "failed to restore block image");

		/*
		 * If masking function is defined, mask both the primary and replay
		 * images
		 */
		if (RmgrTable[rmid].rm_mask != NULL)
		{
			RmgrTable[rmid].rm_mask(replay_image_masked, blkno);
			RmgrTable[rmid].rm_mask(primary_image_masked, blkno);
		}

		/* Time to compare the primary and replay images. */
		if (memcmp(replay_image_masked, primary_image_masked, BLCKSZ) != 0)
		{
			elog(FATAL,
				 "inconsistent page found, rel %u/%u/%u, forknum %u, blkno %u",
				 rnode.spcNode, rnode.dbNode, rnode.relNode,
				 forknum, blkno);
		}
	}
}

/*
 * Subroutine of XLogInsertRecord.  Copies a WAL record to an already-reserved
 * area in the WAL.
 */
static void
CopyXLogRecordToWAL(int write_len, bool isLogSwitch, XLogRecData *rdata,
					XLogRecPtr StartPos, XLogRecPtr EndPos)
{
	char	   *currpos;
	int			freespace;
	int			written;
	XLogRecPtr	CurrPos;
	XLogPageHeader pagehdr;

	/*
	 * Get a pointer to the right place in the right WAL buffer to start
	 * inserting to.
	 */
	CurrPos = StartPos;
	currpos = GetXLogBuffer(CurrPos);
	freespace = INSERT_FREESPACE(CurrPos);

	/*
	 * there should be enough space for at least the first field (xl_tot_len)
	 * on this page.
	 */
	Assert(freespace >= sizeof(uint32));

	/* Copy record data */
	written = 0;
	while (rdata != NULL)
	{
		char	   *rdata_data = rdata->data;
		int			rdata_len = rdata->len;

		while (rdata_len > freespace)
		{
			/*
			 * Write what fits on this page, and continue on the next page.
			 */
			Assert(CurrPos % XLOG_BLCKSZ >= SizeOfXLogShortPHD || freespace == 0);
			memcpy(currpos, rdata_data, freespace);
			rdata_data += freespace;
			rdata_len -= freespace;
			written += freespace;
			CurrPos += freespace;

			/*
			 * Get pointer to beginning of next page, and set the xlp_rem_len
			 * in the page header. Set XLP_FIRST_IS_CONTRECORD.
			 *
			 * It's safe to set the contrecord flag and xlp_rem_len without a
			 * lock on the page. All the other flags were already set when the
			 * page was initialized, in AdvanceXLInsertBuffer, and we're the
			 * only backend that needs to set the contrecord flag.
			 */
			currpos = GetXLogBuffer(CurrPos);
			pagehdr = (XLogPageHeader) currpos;
			pagehdr->xlp_rem_len = write_len - written;
			pagehdr->xlp_info |= XLP_FIRST_IS_CONTRECORD;

			/* skip over the page header */
			if (XLogSegmentOffset(CurrPos, wal_segment_size) == 0)
			{
				CurrPos += SizeOfXLogLongPHD;
				currpos += SizeOfXLogLongPHD;
			}
			else
			{
				CurrPos += SizeOfXLogShortPHD;
				currpos += SizeOfXLogShortPHD;
			}
			freespace = INSERT_FREESPACE(CurrPos);
		}

		Assert(CurrPos % XLOG_BLCKSZ >= SizeOfXLogShortPHD || rdata_len == 0);
		memcpy(currpos, rdata_data, rdata_len);
		currpos += rdata_len;
		CurrPos += rdata_len;
		freespace -= rdata_len;
		written += rdata_len;

		rdata = rdata->next;
	}
	Assert(written == write_len);

	/*
	 * If this was an xlog-switch, it's not enough to write the switch record,
	 * we also have to consume all the remaining space in the WAL segment.  We
	 * have already reserved that space, but we need to actually fill it.
	 */
	if (isLogSwitch && XLogSegmentOffset(CurrPos, wal_segment_size) != 0)
	{
		/* An xlog-switch record doesn't contain any data besides the header */
		Assert(write_len == SizeOfXLogRecord);

		/* Assert that we did reserve the right amount of space */
		Assert(XLogSegmentOffset(EndPos, wal_segment_size) == 0);

		/* Use up all the remaining space on the current page */
		CurrPos += freespace;

		/*
		 * Cause all remaining pages in the segment to be flushed, leaving the
		 * XLog position where it should be, at the start of the next segment.
		 * We do this one page at a time, to make sure we don't deadlock
		 * against ourselves if wal_buffers < wal_segment_size.
		 */
		while (CurrPos < EndPos)
		{
			/*
			 * The minimal action to flush the page would be to call
			 * WALInsertLockUpdateInsertingAt(CurrPos) followed by
			 * AdvanceXLInsertBuffer(...).  The page would be left initialized
			 * mostly to zeros, except for the page header (always the short
			 * variant, as this is never a segment's first page).
			 *
			 * The large vistas of zeros are good for compressibility, but the
			 * headers interrupting them every XLOG_BLCKSZ (with values that
			 * differ from page to page) are not.  The effect varies with
			 * compression tool, but bzip2 for instance compresses about an
			 * order of magnitude worse if those headers are left in place.
			 *
			 * Rather than complicating AdvanceXLInsertBuffer itself (which is
			 * called in heavily-loaded circumstances as well as this lightly-
			 * loaded one) with variant behavior, we just use GetXLogBuffer
			 * (which itself calls the two methods we need) to get the pointer
			 * and zero most of the page.  Then we just zero the page header.
			 */
			currpos = GetXLogBuffer(CurrPos);
			MemSet(currpos, 0, SizeOfXLogShortPHD);

			CurrPos += XLOG_BLCKSZ;
		}
	}
	else
	{
		/* Align the end position, so that the next record starts aligned */
		CurrPos = MAXALIGN64(CurrPos);
	}

	if (CurrPos != EndPos)
		elog(PANIC, "space reserved for WAL record does not match what was written");
}

/*
 * Acquire a WAL insertion lock, for inserting to WAL.
 */
static void
WALInsertLockAcquire(void)
{
	bool		immed;

	/*
	 * It doesn't matter which of the WAL insertion locks we acquire, so try
	 * the one we used last time.  If the system isn't particularly busy, it's
	 * a good bet that it's still available, and it's good to have some
	 * affinity to a particular lock so that you don't unnecessarily bounce
	 * cache lines between processes when there's no contention.
	 *
	 * If this is the first time through in this backend, pick a lock
	 * (semi-)randomly.  This allows the locks to be used evenly if you have a
	 * lot of very short connections.
	 */
	static int	lockToTry = -1;

	if (lockToTry == -1)
		lockToTry = MyProc->pgprocno % NUM_XLOGINSERT_LOCKS;
	MyLockNo = lockToTry;

	/*
	 * The insertingAt value is initially set to 0, as we don't know our
	 * insert location yet.
	 */
	immed = LWLockAcquire(&WALInsertLocks[MyLockNo].l.lock, LW_EXCLUSIVE);
	if (!immed)
	{
		/*
		 * If we couldn't get the lock immediately, try another lock next
		 * time.  On a system with more insertion locks than concurrent
		 * inserters, this causes all the inserters to eventually migrate to a
		 * lock that no-one else is using.  On a system with more inserters
		 * than locks, it still helps to distribute the inserters evenly
		 * across the locks.
		 */
		lockToTry = (lockToTry + 1) % NUM_XLOGINSERT_LOCKS;
	}
}

/*
 * Acquire all WAL insertion locks, to prevent other backends from inserting
 * to WAL.
 */
static void
WALInsertLockAcquireExclusive(void)
{
	int			i;

	/*
	 * When holding all the locks, all but the last lock's insertingAt
	 * indicator is set to 0xFFFFFFFFFFFFFFFF, which is higher than any real
	 * XLogRecPtr value, to make sure that no-one blocks waiting on those.
	 */
	for (i = 0; i < NUM_XLOGINSERT_LOCKS - 1; i++)
	{
		LWLockAcquire(&WALInsertLocks[i].l.lock, LW_EXCLUSIVE);
		LWLockUpdateVar(&WALInsertLocks[i].l.lock,
						&WALInsertLocks[i].l.insertingAt,
						PG_UINT64_MAX);
	}
	/* Variable value reset to 0 at release */
	LWLockAcquire(&WALInsertLocks[i].l.lock, LW_EXCLUSIVE);

	holdingAllLocks = true;
}

/*
 * Release our insertion lock (or locks, if we're holding them all).
 *
 * NB: Reset all variables to 0, so they cause LWLockWaitForVar to block the
 * next time the lock is acquired.
 */
static void
WALInsertLockRelease(void)
{
	if (holdingAllLocks)
	{
		int			i;

		for (i = 0; i < NUM_XLOGINSERT_LOCKS; i++)
			LWLockReleaseClearVar(&WALInsertLocks[i].l.lock,
								  &WALInsertLocks[i].l.insertingAt,
								  0);

		holdingAllLocks = false;
	}
	else
	{
		LWLockReleaseClearVar(&WALInsertLocks[MyLockNo].l.lock,
							  &WALInsertLocks[MyLockNo].l.insertingAt,
							  0);
	}
}

/*
 * Update our insertingAt value, to let others know that we've finished
 * inserting up to that point.
 */
static void
WALInsertLockUpdateInsertingAt(XLogRecPtr insertingAt)
{
	if (holdingAllLocks)
	{
		/*
		 * We use the last lock to mark our actual position, see comments in
		 * WALInsertLockAcquireExclusive.
		 */
		LWLockUpdateVar(&WALInsertLocks[NUM_XLOGINSERT_LOCKS - 1].l.lock,
						&WALInsertLocks[NUM_XLOGINSERT_LOCKS - 1].l.insertingAt,
						insertingAt);
	}
	else
		LWLockUpdateVar(&WALInsertLocks[MyLockNo].l.lock,
						&WALInsertLocks[MyLockNo].l.insertingAt,
						insertingAt);
}

/*
 * Wait for any WAL insertions < upto to finish.
 *
 * Returns the location of the oldest insertion that is still in-progress.
 * Any WAL prior to that point has been fully copied into WAL buffers, and
 * can be flushed out to disk. Because this waits for any insertions older
 * than 'upto' to finish, the return value is always >= 'upto'.
 *
 * Note: When you are about to write out WAL, you must call this function
 * *before* acquiring WALWriteLock, to avoid deadlocks. This function might
 * need to wait for an insertion to finish (or at least advance to next
 * uninitialized page), and the inserter might need to evict an old WAL buffer
 * to make room for a new one, which in turn requires WALWriteLock.
 */
static XLogRecPtr
WaitXLogInsertionsToFinish(XLogRecPtr upto)
{
	uint64		bytepos;
	XLogRecPtr	reservedUpto;
	XLogRecPtr	finishedUpto;
	XLogCtlInsert *Insert = &XLogCtl->Insert;
	int			i;

	if (MyProc == NULL)
		elog(PANIC, "cannot wait without a PGPROC structure");

	/* Read the current insert position */
	SpinLockAcquire(&Insert->insertpos_lck);
	bytepos = Insert->CurrBytePos;
	SpinLockRelease(&Insert->insertpos_lck);
	reservedUpto = XLogBytePosToEndRecPtr(bytepos);

	/*
	 * No-one should request to flush a piece of WAL that hasn't even been
	 * reserved yet. However, it can happen if there is a block with a bogus
	 * LSN on disk, for example. XLogFlush checks for that situation and
	 * complains, but only after the flush. Here we just assume that to mean
	 * that all WAL that has been reserved needs to be finished. In this
	 * corner-case, the return value can be smaller than 'upto' argument.
	 */
	if (upto > reservedUpto)
	{
		ereport(LOG,
				(errmsg("request to flush past end of generated WAL; request %X/%X, current position %X/%X",
						LSN_FORMAT_ARGS(upto), LSN_FORMAT_ARGS(reservedUpto))));
		upto = reservedUpto;
	}

	/*
	 * Loop through all the locks, sleeping on any in-progress insert older
	 * than 'upto'.
	 *
	 * finishedUpto is our return value, indicating the point up to which all
	 * the WAL insertions have been finished. Initialize it to the head of
	 * reserved WAL, and as we iterate through the insertion locks, back it
	 * out for any insertion that's still in progress.
	 */
	finishedUpto = reservedUpto;
	for (i = 0; i < NUM_XLOGINSERT_LOCKS; i++)
	{
		XLogRecPtr	insertingat = InvalidXLogRecPtr;

		do
		{
			/*
			 * See if this insertion is in progress.  LWLockWaitForVar will
			 * wait for the lock to be released, or for the 'value' to be set
			 * by a LWLockUpdateVar call.  When a lock is initially acquired,
			 * its value is 0 (InvalidXLogRecPtr), which means that we don't
			 * know where it's inserting yet.  We will have to wait for it. If
			 * it's a small insertion, the record will most likely fit on the
			 * same page and the inserter will release the lock without ever
			 * calling LWLockUpdateVar.  But if it has to sleep, it will
			 * advertise the insertion point with LWLockUpdateVar before
			 * sleeping.
			 */
			if (LWLockWaitForVar(&WALInsertLocks[i].l.lock,
								 &WALInsertLocks[i].l.insertingAt,
								 insertingat, &insertingat))
			{
				/* the lock was free, so no insertion in progress */
				insertingat = InvalidXLogRecPtr;
				break;
			}

			/*
			 * This insertion is still in progress. Have to wait, unless the
			 * inserter has proceeded past 'upto'.
			 */
		} while (insertingat < upto);

		if (insertingat != InvalidXLogRecPtr && insertingat < finishedUpto)
			finishedUpto = insertingat;
	}
	return finishedUpto;
}

/*
 * Get a pointer to the right location in the WAL buffer containing the
 * given XLogRecPtr.
 *
 * If the page is not initialized yet, it is initialized. That might require
 * evicting an old dirty buffer from the buffer cache, which means I/O.
 *
 * The caller must ensure that the page containing the requested location
 * isn't evicted yet, and won't be evicted. The way to ensure that is to
 * hold onto a WAL insertion lock with the insertingAt position set to
 * something <= ptr. GetXLogBuffer() will update insertingAt if it needs
 * to evict an old page from the buffer. (This means that once you call
 * GetXLogBuffer() with a given 'ptr', you must not access anything before
 * that point anymore, and must not call GetXLogBuffer() with an older 'ptr'
 * later, because older buffers might be recycled already)
 */
static char *
GetXLogBuffer(XLogRecPtr ptr)
{
	int			idx;
	XLogRecPtr	endptr;
	static uint64 cachedPage = 0;
	static char *cachedPos = NULL;
	XLogRecPtr	expectedEndPtr;

	/*
	 * Fast path for the common case that we need to access again the same
	 * page as last time.
	 */
	if (ptr / XLOG_BLCKSZ == cachedPage)
	{
		Assert(((XLogPageHeader) cachedPos)->xlp_magic == XLOG_PAGE_MAGIC);
		Assert(((XLogPageHeader) cachedPos)->xlp_pageaddr == ptr - (ptr % XLOG_BLCKSZ));
		return cachedPos + ptr % XLOG_BLCKSZ;
	}

	/*
	 * The XLog buffer cache is organized so that a page is always loaded to a
	 * particular buffer.  That way we can easily calculate the buffer a given
	 * page must be loaded into, from the XLogRecPtr alone.
	 */
	idx = XLogRecPtrToBufIdx(ptr);

	/*
	 * See what page is loaded in the buffer at the moment. It could be the
	 * page we're looking for, or something older. It can't be anything newer
	 * - that would imply the page we're looking for has already been written
	 * out to disk and evicted, and the caller is responsible for making sure
	 * that doesn't happen.
	 *
	 * However, we don't hold a lock while we read the value. If someone has
	 * just initialized the page, it's possible that we get a "torn read" of
	 * the XLogRecPtr if 64-bit fetches are not atomic on this platform. In
	 * that case we will see a bogus value. That's ok, we'll grab the mapping
	 * lock (in AdvanceXLInsertBuffer) and retry if we see anything else than
	 * the page we're looking for. But it means that when we do this unlocked
	 * read, we might see a value that appears to be ahead of the page we're
	 * looking for. Don't PANIC on that, until we've verified the value while
	 * holding the lock.
	 */
	expectedEndPtr = ptr;
	expectedEndPtr += XLOG_BLCKSZ - ptr % XLOG_BLCKSZ;

	endptr = XLogCtl->xlblocks[idx];
	if (expectedEndPtr != endptr)
	{
		XLogRecPtr	initializedUpto;

		/*
		 * Before calling AdvanceXLInsertBuffer(), which can block, let others
		 * know how far we're finished with inserting the record.
		 *
		 * NB: If 'ptr' points to just after the page header, advertise a
		 * position at the beginning of the page rather than 'ptr' itself. If
		 * there are no other insertions running, someone might try to flush
		 * up to our advertised location. If we advertised a position after
		 * the page header, someone might try to flush the page header, even
		 * though page might actually not be initialized yet. As the first
		 * inserter on the page, we are effectively responsible for making
		 * sure that it's initialized, before we let insertingAt to move past
		 * the page header.
		 */
		if (ptr % XLOG_BLCKSZ == SizeOfXLogShortPHD &&
			XLogSegmentOffset(ptr, wal_segment_size) > XLOG_BLCKSZ)
			initializedUpto = ptr - SizeOfXLogShortPHD;
		else if (ptr % XLOG_BLCKSZ == SizeOfXLogLongPHD &&
				 XLogSegmentOffset(ptr, wal_segment_size) < XLOG_BLCKSZ)
			initializedUpto = ptr - SizeOfXLogLongPHD;
		else
			initializedUpto = ptr;

		WALInsertLockUpdateInsertingAt(initializedUpto);

		AdvanceXLInsertBuffer(ptr, false);
		endptr = XLogCtl->xlblocks[idx];

		if (expectedEndPtr != endptr)
			elog(PANIC, "could not find WAL buffer for %X/%X",
				 LSN_FORMAT_ARGS(ptr));
	}
	else
	{
		/*
		 * Make sure the initialization of the page is visible to us, and
		 * won't arrive later to overwrite the WAL data we write on the page.
		 */
		pg_memory_barrier();
	}

	/*
	 * Found the buffer holding this page. Return a pointer to the right
	 * offset within the page.
	 */
	cachedPage = ptr / XLOG_BLCKSZ;
	cachedPos = XLogCtl->pages + idx * (Size) XLOG_BLCKSZ;

	Assert(((XLogPageHeader) cachedPos)->xlp_magic == XLOG_PAGE_MAGIC);
	Assert(((XLogPageHeader) cachedPos)->xlp_pageaddr == ptr - (ptr % XLOG_BLCKSZ));

	return cachedPos + ptr % XLOG_BLCKSZ;
}

/*
 * Converts a "usable byte position" to XLogRecPtr. A usable byte position
 * is the position starting from the beginning of WAL, excluding all WAL
 * page headers.
 */
static XLogRecPtr
XLogBytePosToRecPtr(uint64 bytepos)
{
	uint64		fullsegs;
	uint64		fullpages;
	uint64		bytesleft;
	uint32		seg_offset;
	XLogRecPtr	result;

	fullsegs = bytepos / UsableBytesInSegment;
	bytesleft = bytepos % UsableBytesInSegment;

	if (bytesleft < XLOG_BLCKSZ - SizeOfXLogLongPHD)
	{
		/* fits on first page of segment */
		seg_offset = bytesleft + SizeOfXLogLongPHD;
	}
	else
	{
		/* account for the first page on segment with long header */
		seg_offset = XLOG_BLCKSZ;
		bytesleft -= XLOG_BLCKSZ - SizeOfXLogLongPHD;

		fullpages = bytesleft / UsableBytesInPage;
		bytesleft = bytesleft % UsableBytesInPage;

		seg_offset += fullpages * XLOG_BLCKSZ + bytesleft + SizeOfXLogShortPHD;
	}

	XLogSegNoOffsetToRecPtr(fullsegs, seg_offset, wal_segment_size, result);

	return result;
}

/*
 * Like XLogBytePosToRecPtr, but if the position is at a page boundary,
 * returns a pointer to the beginning of the page (ie. before page header),
 * not to where the first xlog record on that page would go to. This is used
 * when converting a pointer to the end of a record.
 */
static XLogRecPtr
XLogBytePosToEndRecPtr(uint64 bytepos)
{
	uint64		fullsegs;
	uint64		fullpages;
	uint64		bytesleft;
	uint32		seg_offset;
	XLogRecPtr	result;

	fullsegs = bytepos / UsableBytesInSegment;
	bytesleft = bytepos % UsableBytesInSegment;

	if (bytesleft < XLOG_BLCKSZ - SizeOfXLogLongPHD)
	{
		/* fits on first page of segment */
		if (bytesleft == 0)
			seg_offset = 0;
		else
			seg_offset = bytesleft + SizeOfXLogLongPHD;
	}
	else
	{
		/* account for the first page on segment with long header */
		seg_offset = XLOG_BLCKSZ;
		bytesleft -= XLOG_BLCKSZ - SizeOfXLogLongPHD;

		fullpages = bytesleft / UsableBytesInPage;
		bytesleft = bytesleft % UsableBytesInPage;

		if (bytesleft == 0)
			seg_offset += fullpages * XLOG_BLCKSZ + bytesleft;
		else
			seg_offset += fullpages * XLOG_BLCKSZ + bytesleft + SizeOfXLogShortPHD;
	}

	XLogSegNoOffsetToRecPtr(fullsegs, seg_offset, wal_segment_size, result);

	return result;
}

/*
 * Convert an XLogRecPtr to a "usable byte position".
 */
static uint64
XLogRecPtrToBytePos(XLogRecPtr ptr)
{
	uint64		fullsegs;
	uint32		fullpages;
	uint32		offset;
	uint64		result;

	XLByteToSeg(ptr, fullsegs, wal_segment_size);

	fullpages = (XLogSegmentOffset(ptr, wal_segment_size)) / XLOG_BLCKSZ;
	offset = ptr % XLOG_BLCKSZ;

	if (fullpages == 0)
	{
		result = fullsegs * UsableBytesInSegment;
		if (offset > 0)
		{
			Assert(offset >= SizeOfXLogLongPHD);
			result += offset - SizeOfXLogLongPHD;
		}
	}
	else
	{
		result = fullsegs * UsableBytesInSegment +
			(XLOG_BLCKSZ - SizeOfXLogLongPHD) + /* account for first page */
			(fullpages - 1) * UsableBytesInPage;	/* full pages */
		if (offset > 0)
		{
			Assert(offset >= SizeOfXLogShortPHD);
			result += offset - SizeOfXLogShortPHD;
		}
	}

	return result;
}

/*
 * Initialize XLOG buffers, writing out old buffers if they still contain
 * unwritten data, up to the page containing 'upto'. Or if 'opportunistic' is
 * true, initialize as many pages as we can without having to write out
 * unwritten data. Any new pages are initialized to zeros, with pages headers
 * initialized properly.
 */
static void
AdvanceXLInsertBuffer(XLogRecPtr upto, bool opportunistic)
{
	XLogCtlInsert *Insert = &XLogCtl->Insert;
	int			nextidx;
	XLogRecPtr	OldPageRqstPtr;
	XLogwrtRqst WriteRqst;
	XLogRecPtr	NewPageEndPtr = InvalidXLogRecPtr;
	XLogRecPtr	NewPageBeginPtr;
	XLogPageHeader NewPage;
	int			npages = 0;

	LWLockAcquire(WALBufMappingLock, LW_EXCLUSIVE);

	/*
	 * Now that we have the lock, check if someone initialized the page
	 * already.
	 */
	while (upto >= XLogCtl->InitializedUpTo || opportunistic)
	{
		nextidx = XLogRecPtrToBufIdx(XLogCtl->InitializedUpTo);

		/*
		 * Get ending-offset of the buffer page we need to replace (this may
		 * be zero if the buffer hasn't been used yet).  Fall through if it's
		 * already written out.
		 */
		OldPageRqstPtr = XLogCtl->xlblocks[nextidx];
		if (LogwrtResult.Write < OldPageRqstPtr)
		{
			/*
			 * Nope, got work to do. If we just want to pre-initialize as much
			 * as we can without flushing, give up now.
			 */
			if (opportunistic)
				break;

			/* Before waiting, get info_lck and update LogwrtResult */
			SpinLockAcquire(&XLogCtl->info_lck);
			if (XLogCtl->LogwrtRqst.Write < OldPageRqstPtr)
				XLogCtl->LogwrtRqst.Write = OldPageRqstPtr;
			LogwrtResult = XLogCtl->LogwrtResult;
			SpinLockRelease(&XLogCtl->info_lck);

			/*
			 * Now that we have an up-to-date LogwrtResult value, see if we
			 * still need to write it or if someone else already did.
			 */
			if (LogwrtResult.Write < OldPageRqstPtr)
			{
				/*
				 * Must acquire write lock. Release WALBufMappingLock first,
				 * to make sure that all insertions that we need to wait for
				 * can finish (up to this same position). Otherwise we risk
				 * deadlock.
				 */
				LWLockRelease(WALBufMappingLock);

				WaitXLogInsertionsToFinish(OldPageRqstPtr);

				LWLockAcquire(WALWriteLock, LW_EXCLUSIVE);

				LogwrtResult = XLogCtl->LogwrtResult;
				if (LogwrtResult.Write >= OldPageRqstPtr)
				{
					/* OK, someone wrote it already */
					LWLockRelease(WALWriteLock);
				}
				else
				{
					/* Have to write it ourselves */
					TRACE_POSTGRESQL_WAL_BUFFER_WRITE_DIRTY_START();
					WriteRqst.Write = OldPageRqstPtr;
					WriteRqst.Flush = 0;
					XLogWrite(WriteRqst, false);
					LWLockRelease(WALWriteLock);
					WalStats.m_wal_buffers_full++;
					TRACE_POSTGRESQL_WAL_BUFFER_WRITE_DIRTY_DONE();
				}
				/* Re-acquire WALBufMappingLock and retry */
				LWLockAcquire(WALBufMappingLock, LW_EXCLUSIVE);
				continue;
			}
		}

		/*
		 * Now the next buffer slot is free and we can set it up to be the
		 * next output page.
		 */
		NewPageBeginPtr = XLogCtl->InitializedUpTo;
		NewPageEndPtr = NewPageBeginPtr + XLOG_BLCKSZ;

		Assert(XLogRecPtrToBufIdx(NewPageBeginPtr) == nextidx);

		NewPage = (XLogPageHeader) (XLogCtl->pages + nextidx * (Size) XLOG_BLCKSZ);

		/*
		 * Be sure to re-zero the buffer so that bytes beyond what we've
		 * written will look like zeroes and not valid XLOG records...
		 */
		MemSet((char *) NewPage, 0, XLOG_BLCKSZ);

		/*
		 * Fill the new page's header
		 */
		NewPage->xlp_magic = XLOG_PAGE_MAGIC;

		/* NewPage->xlp_info = 0; */	/* done by memset */
		NewPage->xlp_tli = ThisTimeLineID;
		NewPage->xlp_pageaddr = NewPageBeginPtr;

		/* NewPage->xlp_rem_len = 0; */	/* done by memset */

		/*
		 * If online backup is not in progress, mark the header to indicate
		 * that WAL records beginning in this page have removable backup
		 * blocks.  This allows the WAL archiver to know whether it is safe to
		 * compress archived WAL data by transforming full-block records into
		 * the non-full-block format.  It is sufficient to record this at the
		 * page level because we force a page switch (in fact a segment
		 * switch) when starting a backup, so the flag will be off before any
		 * records can be written during the backup.  At the end of a backup,
		 * the last page will be marked as all unsafe when perhaps only part
		 * is unsafe, but at worst the archiver would miss the opportunity to
		 * compress a few records.
		 */
		if (!Insert->forcePageWrites)
			NewPage->xlp_info |= XLP_BKP_REMOVABLE;

		/*
		 * If a record was found to be broken at the end of recovery, and
		 * we're going to write on the page where its first contrecord was
		 * lost, set the XLP_FIRST_IS_OVERWRITE_CONTRECORD flag on the page
		 * header.  See CreateOverwriteContrecordRecord().
		 */
		if (missingContrecPtr == NewPageBeginPtr)
		{
			NewPage->xlp_info |= XLP_FIRST_IS_OVERWRITE_CONTRECORD;
			missingContrecPtr = InvalidXLogRecPtr;
		}

		/*
		 * If first page of an XLOG segment file, make it a long header.
		 */
		if ((XLogSegmentOffset(NewPage->xlp_pageaddr, wal_segment_size)) == 0)
		{
			XLogLongPageHeader NewLongPage = (XLogLongPageHeader) NewPage;

			NewLongPage->xlp_sysid = ControlFile->system_identifier;
			NewLongPage->xlp_seg_size = wal_segment_size;
			NewLongPage->xlp_xlog_blcksz = XLOG_BLCKSZ;
			NewPage->xlp_info |= XLP_LONG_HEADER;
		}

		/*
		 * Make sure the initialization of the page becomes visible to others
		 * before the xlblocks update. GetXLogBuffer() reads xlblocks without
		 * holding a lock.
		 */
		pg_write_barrier();

		*((volatile XLogRecPtr *) &XLogCtl->xlblocks[nextidx]) = NewPageEndPtr;

		XLogCtl->InitializedUpTo = NewPageEndPtr;

		npages++;
	}
	LWLockRelease(WALBufMappingLock);

#ifdef WAL_DEBUG
	if (XLOG_DEBUG && npages > 0)
	{
		elog(DEBUG1, "initialized %d pages, up to %X/%X",
			 npages, LSN_FORMAT_ARGS(NewPageEndPtr));
	}
#endif
}

/*
 * Calculate CheckPointSegments based on max_wal_size_mb and
 * checkpoint_completion_target.
 */
static void
CalculateCheckpointSegments(void)
{
	double		target;

	/*-------
	 * Calculate the distance at which to trigger a checkpoint, to avoid
	 * exceeding max_wal_size_mb. This is based on two assumptions:
	 *
	 * a) we keep WAL for only one checkpoint cycle (prior to PG11 we kept
	 *    WAL for two checkpoint cycles to allow us to recover from the
	 *    secondary checkpoint if the first checkpoint failed, though we
	 *    only did this on the primary anyway, not on standby. Keeping just
	 *    one checkpoint simplifies processing and reduces disk space in
	 *    many smaller databases.)
	 * b) during checkpoint, we consume checkpoint_completion_target *
	 *	  number of segments consumed between checkpoints.
	 *-------
	 */
	target = (double) ConvertToXSegs(max_wal_size_mb, wal_segment_size) /
		(1.0 + CheckPointCompletionTarget);

	/* round down */
	CheckPointSegments = (int) target;

	if (CheckPointSegments < 1)
		CheckPointSegments = 1;
}

void
assign_max_wal_size(int newval, void *extra)
{
	max_wal_size_mb = newval;
	CalculateCheckpointSegments();
}

void
assign_checkpoint_completion_target(double newval, void *extra)
{
	CheckPointCompletionTarget = newval;
	CalculateCheckpointSegments();
}

/*
 * At a checkpoint, how many WAL segments to recycle as preallocated future
 * XLOG segments? Returns the highest segment that should be preallocated.
 */
static XLogSegNo
XLOGfileslop(XLogRecPtr lastredoptr)
{
	XLogSegNo	minSegNo;
	XLogSegNo	maxSegNo;
	double		distance;
	XLogSegNo	recycleSegNo;

	/*
	 * Calculate the segment numbers that min_wal_size_mb and max_wal_size_mb
	 * correspond to. Always recycle enough segments to meet the minimum, and
	 * remove enough segments to stay below the maximum.
	 */
	minSegNo = lastredoptr / wal_segment_size +
		ConvertToXSegs(min_wal_size_mb, wal_segment_size) - 1;
	maxSegNo = lastredoptr / wal_segment_size +
		ConvertToXSegs(max_wal_size_mb, wal_segment_size) - 1;

	/*
	 * Between those limits, recycle enough segments to get us through to the
	 * estimated end of next checkpoint.
	 *
	 * To estimate where the next checkpoint will finish, assume that the
	 * system runs steadily consuming CheckPointDistanceEstimate bytes between
	 * every checkpoint.
	 */
	distance = (1.0 + CheckPointCompletionTarget) * CheckPointDistanceEstimate;
	/* add 10% for good measure. */
	distance *= 1.10;

	recycleSegNo = (XLogSegNo) ceil(((double) lastredoptr + distance) /
									wal_segment_size);

	if (recycleSegNo < minSegNo)
		recycleSegNo = minSegNo;
	if (recycleSegNo > maxSegNo)
		recycleSegNo = maxSegNo;

	return recycleSegNo;
}

/*
 * Check whether we've consumed enough xlog space that a checkpoint is needed.
 *
 * new_segno indicates a log file that has just been filled up (or read
 * during recovery). We measure the distance from RedoRecPtr to new_segno
 * and see if that exceeds CheckPointSegments.
 *
 * Note: it is caller's responsibility that RedoRecPtr is up-to-date.
 */
static bool
XLogCheckpointNeeded(XLogSegNo new_segno)
{
	XLogSegNo	old_segno;

	XLByteToSeg(RedoRecPtr, old_segno, wal_segment_size);

	if (new_segno >= old_segno + (uint64) (CheckPointSegments - 1))
		return true;
	return false;
}

/*
 * Write and/or fsync the log at least as far as WriteRqst indicates.
 *
 * If flexible == true, we don't have to write as far as WriteRqst, but
 * may stop at any convenient boundary (such as a cache or logfile boundary).
 * This option allows us to avoid uselessly issuing multiple writes when a
 * single one would do.
 *
 * Must be called with WALWriteLock held. WaitXLogInsertionsToFinish(WriteRqst)
 * must be called before grabbing the lock, to make sure the data is ready to
 * write.
 */
static void
XLogWrite(XLogwrtRqst WriteRqst, bool flexible)
{
	bool		ispartialpage;
	bool		last_iteration;
	bool		finishing_seg;
	bool		use_existent;
	int			curridx;
	int			npages;
	int			startidx;
	uint32		startoffset;

	/* We should always be inside a critical section here */
	Assert(CritSectionCount > 0);

	/*
	 * Update local LogwrtResult (caller probably did this already, but...)
	 */
	LogwrtResult = XLogCtl->LogwrtResult;

	/*
	 * Since successive pages in the xlog cache are consecutively allocated,
	 * we can usually gather multiple pages together and issue just one
	 * write() call.  npages is the number of pages we have determined can be
	 * written together; startidx is the cache block index of the first one,
	 * and startoffset is the file offset at which it should go. The latter
	 * two variables are only valid when npages > 0, but we must initialize
	 * all of them to keep the compiler quiet.
	 */
	npages = 0;
	startidx = 0;
	startoffset = 0;

	/*
	 * Within the loop, curridx is the cache block index of the page to
	 * consider writing.  Begin at the buffer containing the next unwritten
	 * page, or last partially written page.
	 */
	curridx = XLogRecPtrToBufIdx(LogwrtResult.Write);

	while (LogwrtResult.Write < WriteRqst.Write)
	{
		/*
		 * Make sure we're not ahead of the insert process.  This could happen
		 * if we're passed a bogus WriteRqst.Write that is past the end of the
		 * last page that's been initialized by AdvanceXLInsertBuffer.
		 */
		XLogRecPtr	EndPtr = XLogCtl->xlblocks[curridx];

		if (LogwrtResult.Write >= EndPtr)
			elog(PANIC, "xlog write request %X/%X is past end of log %X/%X",
				 LSN_FORMAT_ARGS(LogwrtResult.Write),
				 LSN_FORMAT_ARGS(EndPtr));

		/* Advance LogwrtResult.Write to end of current buffer page */
		LogwrtResult.Write = EndPtr;
		ispartialpage = WriteRqst.Write < LogwrtResult.Write;

		if (!XLByteInPrevSeg(LogwrtResult.Write, openLogSegNo,
							 wal_segment_size))
		{
			/*
			 * Switch to new logfile segment.  We cannot have any pending
			 * pages here (since we dump what we have at segment end).
			 */
			Assert(npages == 0);
			if (openLogFile >= 0)
				XLogFileClose();
			XLByteToPrevSeg(LogwrtResult.Write, openLogSegNo,
							wal_segment_size);

			/* create/use new log file */
			use_existent = true;
			openLogFile = XLogFileInit(openLogSegNo, &use_existent, true);
			ReserveExternalFD();
		}

		/* Make sure we have the current logfile open */
		if (openLogFile < 0)
		{
			XLByteToPrevSeg(LogwrtResult.Write, openLogSegNo,
							wal_segment_size);
			openLogFile = XLogFileOpen(openLogSegNo);
			ReserveExternalFD();
		}

		/* Add current page to the set of pending pages-to-dump */
		if (npages == 0)
		{
			/* first of group */
			startidx = curridx;
			startoffset = XLogSegmentOffset(LogwrtResult.Write - XLOG_BLCKSZ,
											wal_segment_size);
		}
		npages++;

		/*
		 * Dump the set if this will be the last loop iteration, or if we are
		 * at the last page of the cache area (since the next page won't be
		 * contiguous in memory), or if we are at the end of the logfile
		 * segment.
		 */
		last_iteration = WriteRqst.Write <= LogwrtResult.Write;

		finishing_seg = !ispartialpage &&
			(startoffset + npages * XLOG_BLCKSZ) >= wal_segment_size;

		if (last_iteration ||
			curridx == XLogCtl->XLogCacheBlck ||
			finishing_seg)
		{
			char	   *from;
			Size		nbytes;
			Size		nleft;
			int			written;
			instr_time	start;

			/* OK to write the page(s) */
			from = XLogCtl->pages + startidx * (Size) XLOG_BLCKSZ;
			nbytes = npages * (Size) XLOG_BLCKSZ;
			nleft = nbytes;
			do
			{
				errno = 0;

				/* Measure I/O timing to write WAL data */
				if (track_wal_io_timing)
					INSTR_TIME_SET_CURRENT(start);

				pgstat_report_wait_start(WAIT_EVENT_WAL_WRITE);
				written = pg_pwrite(openLogFile, from, nleft, startoffset);
				pgstat_report_wait_end();

				/*
				 * Increment the I/O timing and the number of times WAL data
				 * were written out to disk.
				 */
				if (track_wal_io_timing)
				{
					instr_time	duration;

					INSTR_TIME_SET_CURRENT(duration);
					INSTR_TIME_SUBTRACT(duration, start);
					WalStats.m_wal_write_time += INSTR_TIME_GET_MICROSEC(duration);
				}

				WalStats.m_wal_write++;

				if (written <= 0)
				{
					char		xlogfname[MAXFNAMELEN];
					int			save_errno;

					if (errno == EINTR)
						continue;

					save_errno = errno;
					XLogFileName(xlogfname, ThisTimeLineID, openLogSegNo,
								 wal_segment_size);
					errno = save_errno;
					ereport(PANIC,
							(errcode_for_file_access(),
							 errmsg("could not write to log file %s "
									"at offset %u, length %zu: %m",
									xlogfname, startoffset, nleft)));
				}
				nleft -= written;
				from += written;
				startoffset += written;
			} while (nleft > 0);

			npages = 0;

			/*
			 * If we just wrote the whole last page of a logfile segment,
			 * fsync the segment immediately.  This avoids having to go back
			 * and re-open prior segments when an fsync request comes along
			 * later. Doing it here ensures that one and only one backend will
			 * perform this fsync.
			 *
			 * This is also the right place to notify the Archiver that the
			 * segment is ready to copy to archival storage, and to update the
			 * timer for archive_timeout, and to signal for a checkpoint if
			 * too many logfile segments have been used since the last
			 * checkpoint.
			 */
			if (finishing_seg)
			{
				issue_xlog_fsync(openLogFile, openLogSegNo);

				/* signal that we need to wakeup walsenders later */
				WalSndWakeupRequest();

				LogwrtResult.Flush = LogwrtResult.Write;	/* end of page */

				if (XLogArchivingActive())
					XLogArchiveNotifySeg(openLogSegNo);

				XLogCtl->lastSegSwitchTime = (pg_time_t) time(NULL);
				XLogCtl->lastSegSwitchLSN = LogwrtResult.Flush;

				/*
				 * Request a checkpoint if we've consumed too much xlog since
				 * the last one.  For speed, we first check using the local
				 * copy of RedoRecPtr, which might be out of date; if it looks
				 * like a checkpoint is needed, forcibly update RedoRecPtr and
				 * recheck.
				 */
				if (IsUnderPostmaster && XLogCheckpointNeeded(openLogSegNo))
				{
					(void) GetRedoRecPtr();
					if (XLogCheckpointNeeded(openLogSegNo))
						RequestCheckpoint(CHECKPOINT_CAUSE_XLOG);
				}
			}
		}

		if (ispartialpage)
		{
			/* Only asked to write a partial page */
			LogwrtResult.Write = WriteRqst.Write;
			break;
		}
		curridx = NextBufIdx(curridx);

		/* If flexible, break out of loop as soon as we wrote something */
		if (flexible && npages == 0)
			break;
	}

	Assert(npages == 0);

	/*
	 * If asked to flush, do so
	 */
	if (LogwrtResult.Flush < WriteRqst.Flush &&
		LogwrtResult.Flush < LogwrtResult.Write)

	{
		/*
		 * Could get here without iterating above loop, in which case we might
		 * have no open file or the wrong one.  However, we do not need to
		 * fsync more than one file.
		 */
		if (sync_method != SYNC_METHOD_OPEN &&
			sync_method != SYNC_METHOD_OPEN_DSYNC)
		{
			if (openLogFile >= 0 &&
				!XLByteInPrevSeg(LogwrtResult.Write, openLogSegNo,
								 wal_segment_size))
				XLogFileClose();
			if (openLogFile < 0)
			{
				XLByteToPrevSeg(LogwrtResult.Write, openLogSegNo,
								wal_segment_size);
				openLogFile = XLogFileOpen(openLogSegNo);
				ReserveExternalFD();
			}

			issue_xlog_fsync(openLogFile, openLogSegNo);
		}

		/* signal that we need to wakeup walsenders later */
		WalSndWakeupRequest();

		LogwrtResult.Flush = LogwrtResult.Write;
	}

	/*
	 * Update shared-memory status
	 *
	 * We make sure that the shared 'request' values do not fall behind the
	 * 'result' values.  This is not absolutely essential, but it saves some
	 * code in a couple of places.
	 */
	{
		SpinLockAcquire(&XLogCtl->info_lck);
		XLogCtl->LogwrtResult = LogwrtResult;
		if (XLogCtl->LogwrtRqst.Write < LogwrtResult.Write)
			XLogCtl->LogwrtRqst.Write = LogwrtResult.Write;
		if (XLogCtl->LogwrtRqst.Flush < LogwrtResult.Flush)
			XLogCtl->LogwrtRqst.Flush = LogwrtResult.Flush;
		SpinLockRelease(&XLogCtl->info_lck);
	}
}

/*
 * Record the LSN for an asynchronous transaction commit/abort
 * and nudge the WALWriter if there is work for it to do.
 * (This should not be called for synchronous commits.)
 */
void
XLogSetAsyncXactLSN(XLogRecPtr asyncXactLSN)
{
	XLogRecPtr	WriteRqstPtr = asyncXactLSN;
	bool		sleeping;

	SpinLockAcquire(&XLogCtl->info_lck);
	LogwrtResult = XLogCtl->LogwrtResult;
	sleeping = XLogCtl->WalWriterSleeping;
	if (XLogCtl->asyncXactLSN < asyncXactLSN)
		XLogCtl->asyncXactLSN = asyncXactLSN;
	SpinLockRelease(&XLogCtl->info_lck);

	/*
	 * If the WALWriter is sleeping, we should kick it to make it come out of
	 * low-power mode.  Otherwise, determine whether there's a full page of
	 * WAL available to write.
	 */
	if (!sleeping)
	{
		/* back off to last completed page boundary */
		WriteRqstPtr -= WriteRqstPtr % XLOG_BLCKSZ;

		/* if we have already flushed that far, we're done */
		if (WriteRqstPtr <= LogwrtResult.Flush)
			return;
	}

	/*
	 * Nudge the WALWriter: it has a full page of WAL to write, or we want it
	 * to come out of low-power mode so that this async commit will reach disk
	 * within the expected amount of time.
	 */
	if (ProcGlobal->walwriterLatch)
		SetLatch(ProcGlobal->walwriterLatch);
}

/*
 * Record the LSN up to which we can remove WAL because it's not required by
 * any replication slot.
 */
void
XLogSetReplicationSlotMinimumLSN(XLogRecPtr lsn)
{
	SpinLockAcquire(&XLogCtl->info_lck);
	XLogCtl->replicationSlotMinLSN = lsn;
	SpinLockRelease(&XLogCtl->info_lck);
}


/*
 * Return the oldest LSN we must retain to satisfy the needs of some
 * replication slot.
 */
static XLogRecPtr
XLogGetReplicationSlotMinimumLSN(void)
{
	XLogRecPtr	retval;

	SpinLockAcquire(&XLogCtl->info_lck);
	retval = XLogCtl->replicationSlotMinLSN;
	SpinLockRelease(&XLogCtl->info_lck);

	return retval;
}

/*
 * Advance minRecoveryPoint in control file.
 *
 * If we crash during recovery, we must reach this point again before the
 * database is consistent.
 *
 * If 'force' is true, 'lsn' argument is ignored. Otherwise, minRecoveryPoint
 * is only updated if it's not already greater than or equal to 'lsn'.
 */
static void
UpdateMinRecoveryPoint(XLogRecPtr lsn, bool force)
{
	/* Quick check using our local copy of the variable */
	if (!updateMinRecoveryPoint || (!force && lsn <= minRecoveryPoint))
		return;

	/*
	 * An invalid minRecoveryPoint means that we need to recover all the WAL,
	 * i.e., we're doing crash recovery.  We never modify the control file's
	 * value in that case, so we can short-circuit future checks here too. The
	 * local values of minRecoveryPoint and minRecoveryPointTLI should not be
	 * updated until crash recovery finishes.  We only do this for the startup
	 * process as it should not update its own reference of minRecoveryPoint
	 * until it has finished crash recovery to make sure that all WAL
	 * available is replayed in this case.  This also saves from extra locks
	 * taken on the control file from the startup process.
	 */
	if (XLogRecPtrIsInvalid(minRecoveryPoint) && InRecovery)
	{
		updateMinRecoveryPoint = false;
		return;
	}

	LWLockAcquire(ControlFileLock, LW_EXCLUSIVE);

	/* update local copy */
	minRecoveryPoint = ControlFile->minRecoveryPoint;
	minRecoveryPointTLI = ControlFile->minRecoveryPointTLI;

	if (XLogRecPtrIsInvalid(minRecoveryPoint))
		updateMinRecoveryPoint = false;
	else if (force || minRecoveryPoint < lsn)
	{
		XLogRecPtr	newMinRecoveryPoint;
		TimeLineID	newMinRecoveryPointTLI;

		/*
		 * To avoid having to update the control file too often, we update it
		 * all the way to the last record being replayed, even though 'lsn'
		 * would suffice for correctness.  This also allows the 'force' case
		 * to not need a valid 'lsn' value.
		 *
		 * Another important reason for doing it this way is that the passed
		 * 'lsn' value could be bogus, i.e., past the end of available WAL, if
		 * the caller got it from a corrupted heap page.  Accepting such a
		 * value as the min recovery point would prevent us from coming up at
		 * all.  Instead, we just log a warning and continue with recovery.
		 * (See also the comments about corrupt LSNs in XLogFlush.)
		 */
		SpinLockAcquire(&XLogCtl->info_lck);
		newMinRecoveryPoint = XLogCtl->replayEndRecPtr;
		newMinRecoveryPointTLI = XLogCtl->replayEndTLI;
		SpinLockRelease(&XLogCtl->info_lck);

		if (!force && newMinRecoveryPoint < lsn)
			elog(WARNING,
				 "xlog min recovery request %X/%X is past current point %X/%X",
				 LSN_FORMAT_ARGS(lsn), LSN_FORMAT_ARGS(newMinRecoveryPoint));

		/* update control file */
		if (ControlFile->minRecoveryPoint < newMinRecoveryPoint)
		{
			ControlFile->minRecoveryPoint = newMinRecoveryPoint;
			ControlFile->minRecoveryPointTLI = newMinRecoveryPointTLI;
			UpdateControlFile();
			minRecoveryPoint = newMinRecoveryPoint;
			minRecoveryPointTLI = newMinRecoveryPointTLI;

			ereport(DEBUG2,
					(errmsg_internal("updated min recovery point to %X/%X on timeline %u",
									 LSN_FORMAT_ARGS(minRecoveryPoint),
									 newMinRecoveryPointTLI)));
		}
	}
	LWLockRelease(ControlFileLock);
}

/*
 * Ensure that all XLOG data through the given position is flushed to disk.
 *
 * NOTE: this differs from XLogWrite mainly in that the WALWriteLock is not
 * already held, and we try to avoid acquiring it if possible.
 */
void
XLogFlush(XLogRecPtr record)
{
	XLogRecPtr	WriteRqstPtr;
	XLogwrtRqst WriteRqst;

	/*
	 * During REDO, we are reading not writing WAL.  Therefore, instead of
	 * trying to flush the WAL, we should update minRecoveryPoint instead. We
	 * test XLogInsertAllowed(), not InRecovery, because we need checkpointer
	 * to act this way too, and because when it tries to write the
	 * end-of-recovery checkpoint, it should indeed flush.
	 */
	if (!XLogInsertAllowed())
	{
		UpdateMinRecoveryPoint(record, false);
		return;
	}

	/* Quick exit if already known flushed */
	if (record <= LogwrtResult.Flush)
		return;

#ifdef WAL_DEBUG
	if (XLOG_DEBUG)
		elog(LOG, "xlog flush request %X/%X; write %X/%X; flush %X/%X",
			 LSN_FORMAT_ARGS(record),
			 LSN_FORMAT_ARGS(LogwrtResult.Write),
			 LSN_FORMAT_ARGS(LogwrtResult.Flush));
#endif

	START_CRIT_SECTION();

	/*
	 * Since fsync is usually a horribly expensive operation, we try to
	 * piggyback as much data as we can on each fsync: if we see any more data
	 * entered into the xlog buffer, we'll write and fsync that too, so that
	 * the final value of LogwrtResult.Flush is as large as possible. This
	 * gives us some chance of avoiding another fsync immediately after.
	 */

	/* initialize to given target; may increase below */
	WriteRqstPtr = record;

	/*
	 * Now wait until we get the write lock, or someone else does the flush
	 * for us.
	 */
	for (;;)
	{
		XLogRecPtr	insertpos;

		/* read LogwrtResult and update local state */
		SpinLockAcquire(&XLogCtl->info_lck);
		if (WriteRqstPtr < XLogCtl->LogwrtRqst.Write)
			WriteRqstPtr = XLogCtl->LogwrtRqst.Write;
		LogwrtResult = XLogCtl->LogwrtResult;
		SpinLockRelease(&XLogCtl->info_lck);

		/* done already? */
		if (record <= LogwrtResult.Flush)
			break;

		/*
		 * Before actually performing the write, wait for all in-flight
		 * insertions to the pages we're about to write to finish.
		 */
		insertpos = WaitXLogInsertionsToFinish(WriteRqstPtr);

		/*
		 * Try to get the write lock. If we can't get it immediately, wait
		 * until it's released, and recheck if we still need to do the flush
		 * or if the backend that held the lock did it for us already. This
		 * helps to maintain a good rate of group committing when the system
		 * is bottlenecked by the speed of fsyncing.
		 */
		if (!LWLockAcquireOrWait(WALWriteLock, LW_EXCLUSIVE))
		{
			/*
			 * The lock is now free, but we didn't acquire it yet. Before we
			 * do, loop back to check if someone else flushed the record for
			 * us already.
			 */
			continue;
		}

		/* Got the lock; recheck whether request is satisfied */
		LogwrtResult = XLogCtl->LogwrtResult;
		if (record <= LogwrtResult.Flush)
		{
			LWLockRelease(WALWriteLock);
			break;
		}

		/*
		 * Sleep before flush! By adding a delay here, we may give further
		 * backends the opportunity to join the backlog of group commit
		 * followers; this can significantly improve transaction throughput,
		 * at the risk of increasing transaction latency.
		 *
		 * We do not sleep if enableFsync is not turned on, nor if there are
		 * fewer than CommitSiblings other backends with active transactions.
		 */
		if (CommitDelay > 0 && enableFsync &&
			MinimumActiveBackends(CommitSiblings))
		{
			pg_usleep(CommitDelay);

			/*
			 * Re-check how far we can now flush the WAL. It's generally not
			 * safe to call WaitXLogInsertionsToFinish while holding
			 * WALWriteLock, because an in-progress insertion might need to
			 * also grab WALWriteLock to make progress. But we know that all
			 * the insertions up to insertpos have already finished, because
			 * that's what the earlier WaitXLogInsertionsToFinish() returned.
			 * We're only calling it again to allow insertpos to be moved
			 * further forward, not to actually wait for anyone.
			 */
			insertpos = WaitXLogInsertionsToFinish(insertpos);
		}

		/* try to write/flush later additions to XLOG as well */
		WriteRqst.Write = insertpos;
		WriteRqst.Flush = insertpos;

		XLogWrite(WriteRqst, false);

		LWLockRelease(WALWriteLock);
		/* done */
		break;
	}

	END_CRIT_SECTION();

	/* wake up walsenders now that we've released heavily contended locks */
	WalSndWakeupProcessRequests();

	/*
	 * If we still haven't flushed to the request point then we have a
	 * problem; most likely, the requested flush point is past end of XLOG.
	 * This has been seen to occur when a disk page has a corrupted LSN.
	 *
	 * Formerly we treated this as a PANIC condition, but that hurts the
	 * system's robustness rather than helping it: we do not want to take down
	 * the whole system due to corruption on one data page.  In particular, if
	 * the bad page is encountered again during recovery then we would be
	 * unable to restart the database at all!  (This scenario actually
	 * happened in the field several times with 7.1 releases.)	As of 8.4, bad
	 * LSNs encountered during recovery are UpdateMinRecoveryPoint's problem;
	 * the only time we can reach here during recovery is while flushing the
	 * end-of-recovery checkpoint record, and we don't expect that to have a
	 * bad LSN.
	 *
	 * Note that for calls from xact.c, the ERROR will be promoted to PANIC
	 * since xact.c calls this routine inside a critical section.  However,
	 * calls from bufmgr.c are not within critical sections and so we will not
	 * force a restart for a bad LSN on a data page.
	 */
	if (LogwrtResult.Flush < record)
		elog(ERROR,
			 "xlog flush request %X/%X is not satisfied --- flushed only to %X/%X",
			 LSN_FORMAT_ARGS(record),
			 LSN_FORMAT_ARGS(LogwrtResult.Flush));
}

/*
 * Write & flush xlog, but without specifying exactly where to.
 *
 * We normally write only completed blocks; but if there is nothing to do on
 * that basis, we check for unwritten async commits in the current incomplete
 * block, and write through the latest one of those.  Thus, if async commits
 * are not being used, we will write complete blocks only.
 *
 * If, based on the above, there's anything to write we do so immediately. But
 * to avoid calling fsync, fdatasync et. al. at a rate that'd impact
 * concurrent IO, we only flush WAL every wal_writer_delay ms, or if there's
 * more than wal_writer_flush_after unflushed blocks.
 *
 * We can guarantee that async commits reach disk after at most three
 * wal_writer_delay cycles. (When flushing complete blocks, we allow XLogWrite
 * to write "flexibly", meaning it can stop at the end of the buffer ring;
 * this makes a difference only with very high load or long wal_writer_delay,
 * but imposes one extra cycle for the worst case for async commits.)
 *
 * This routine is invoked periodically by the background walwriter process.
 *
 * Returns true if there was any work to do, even if we skipped flushing due
 * to wal_writer_delay/wal_writer_flush_after.
 */
bool
XLogBackgroundFlush(void)
{
	XLogwrtRqst WriteRqst;
	bool		flexible = true;
	static TimestampTz lastflush;
	TimestampTz now;
	int			flushbytes;

	/* XLOG doesn't need flushing during recovery */
	if (RecoveryInProgress())
		return false;

	/* read LogwrtResult and update local state */
	SpinLockAcquire(&XLogCtl->info_lck);
	LogwrtResult = XLogCtl->LogwrtResult;
	WriteRqst = XLogCtl->LogwrtRqst;
	SpinLockRelease(&XLogCtl->info_lck);

	/* back off to last completed page boundary */
	WriteRqst.Write -= WriteRqst.Write % XLOG_BLCKSZ;

	/* if we have already flushed that far, consider async commit records */
	if (WriteRqst.Write <= LogwrtResult.Flush)
	{
		SpinLockAcquire(&XLogCtl->info_lck);
		WriteRqst.Write = XLogCtl->asyncXactLSN;
		SpinLockRelease(&XLogCtl->info_lck);
		flexible = false;		/* ensure it all gets written */
	}

	/*
	 * If already known flushed, we're done. Just need to check if we are
	 * holding an open file handle to a logfile that's no longer in use,
	 * preventing the file from being deleted.
	 */
	if (WriteRqst.Write <= LogwrtResult.Flush)
	{
		if (openLogFile >= 0)
		{
			if (!XLByteInPrevSeg(LogwrtResult.Write, openLogSegNo,
								 wal_segment_size))
			{
				XLogFileClose();
			}
		}
		return false;
	}

	/*
	 * Determine how far to flush WAL, based on the wal_writer_delay and
	 * wal_writer_flush_after GUCs.
	 */
	now = GetCurrentTimestamp();
	flushbytes =
		WriteRqst.Write / XLOG_BLCKSZ - LogwrtResult.Flush / XLOG_BLCKSZ;

	if (WalWriterFlushAfter == 0 || lastflush == 0)
	{
		/* first call, or block based limits disabled */
		WriteRqst.Flush = WriteRqst.Write;
		lastflush = now;
	}
	else if (TimestampDifferenceExceeds(lastflush, now, WalWriterDelay))
	{
		/*
		 * Flush the writes at least every WalWriterDelay ms. This is
		 * important to bound the amount of time it takes for an asynchronous
		 * commit to hit disk.
		 */
		WriteRqst.Flush = WriteRqst.Write;
		lastflush = now;
	}
	else if (flushbytes >= WalWriterFlushAfter)
	{
		/* exceeded wal_writer_flush_after blocks, flush */
		WriteRqst.Flush = WriteRqst.Write;
		lastflush = now;
	}
	else
	{
		/* no flushing, this time round */
		WriteRqst.Flush = 0;
	}

#ifdef WAL_DEBUG
	if (XLOG_DEBUG)
		elog(LOG, "xlog bg flush request write %X/%X; flush: %X/%X, current is write %X/%X; flush %X/%X",
			 LSN_FORMAT_ARGS(WriteRqst.Write),
			 LSN_FORMAT_ARGS(WriteRqst.Flush),
			 LSN_FORMAT_ARGS(LogwrtResult.Write),
			 LSN_FORMAT_ARGS(LogwrtResult.Flush));
#endif

	START_CRIT_SECTION();

	/* now wait for any in-progress insertions to finish and get write lock */
	WaitXLogInsertionsToFinish(WriteRqst.Write);
	LWLockAcquire(WALWriteLock, LW_EXCLUSIVE);
	LogwrtResult = XLogCtl->LogwrtResult;
	if (WriteRqst.Write > LogwrtResult.Write ||
		WriteRqst.Flush > LogwrtResult.Flush)
	{
		XLogWrite(WriteRqst, flexible);
	}
	LWLockRelease(WALWriteLock);

	END_CRIT_SECTION();

	/* wake up walsenders now that we've released heavily contended locks */
	WalSndWakeupProcessRequests();

	/*
	 * Great, done. To take some work off the critical path, try to initialize
	 * as many of the no-longer-needed WAL buffers for future use as we can.
	 */
	AdvanceXLInsertBuffer(InvalidXLogRecPtr, true);

	/*
	 * If we determined that we need to write data, but somebody else
	 * wrote/flushed already, it should be considered as being active, to
	 * avoid hibernating too early.
	 */
	return true;
}

/*
 * Test whether XLOG data has been flushed up to (at least) the given position.
 *
 * Returns true if a flush is still needed.  (It may be that someone else
 * is already in process of flushing that far, however.)
 */
bool
XLogNeedsFlush(XLogRecPtr record)
{
	/*
	 * During recovery, we don't flush WAL but update minRecoveryPoint
	 * instead. So "needs flush" is taken to mean whether minRecoveryPoint
	 * would need to be updated.
	 */
	if (RecoveryInProgress())
	{
		/*
		 * An invalid minRecoveryPoint means that we need to recover all the
		 * WAL, i.e., we're doing crash recovery.  We never modify the control
		 * file's value in that case, so we can short-circuit future checks
		 * here too.  This triggers a quick exit path for the startup process,
		 * which cannot update its local copy of minRecoveryPoint as long as
		 * it has not replayed all WAL available when doing crash recovery.
		 */
		if (XLogRecPtrIsInvalid(minRecoveryPoint) && InRecovery)
			updateMinRecoveryPoint = false;

		/* Quick exit if already known to be updated or cannot be updated */
		if (record <= minRecoveryPoint || !updateMinRecoveryPoint)
			return false;

		/*
		 * Update local copy of minRecoveryPoint. But if the lock is busy,
		 * just return a conservative guess.
		 */
		if (!LWLockConditionalAcquire(ControlFileLock, LW_SHARED))
			return true;
		minRecoveryPoint = ControlFile->minRecoveryPoint;
		minRecoveryPointTLI = ControlFile->minRecoveryPointTLI;
		LWLockRelease(ControlFileLock);

		/*
		 * Check minRecoveryPoint for any other process than the startup
		 * process doing crash recovery, which should not update the control
		 * file value if crash recovery is still running.
		 */
		if (XLogRecPtrIsInvalid(minRecoveryPoint))
			updateMinRecoveryPoint = false;

		/* check again */
		if (record <= minRecoveryPoint || !updateMinRecoveryPoint)
			return false;
		else
			return true;
	}

	/* Quick exit if already known flushed */
	if (record <= LogwrtResult.Flush)
		return false;

	/* read LogwrtResult and update local state */
	SpinLockAcquire(&XLogCtl->info_lck);
	LogwrtResult = XLogCtl->LogwrtResult;
	SpinLockRelease(&XLogCtl->info_lck);

	/* check again */
	if (record <= LogwrtResult.Flush)
		return false;

	return true;
}

/*
 * Create a new XLOG file segment, or open a pre-existing one.
 *
 * logsegno: identify segment to be created/opened.
 *
 * *use_existent: if true, OK to use a pre-existing file (else, any
 * pre-existing file will be deleted).  On return, true if a pre-existing
 * file was used.
 *
 * use_lock: if true, acquire ControlFileLock while moving file into
 * place.  This should be true except during bootstrap log creation.  The
 * caller must *not* hold the lock at call.
 *
 * Returns FD of opened file.
 *
 * Note: errors here are ERROR not PANIC because we might or might not be
 * inside a critical section (eg, during checkpoint there is no reason to
 * take down the system on failure).  They will promote to PANIC if we are
 * in a critical section.
 */
int
XLogFileInit(XLogSegNo logsegno, bool *use_existent, bool use_lock)
{
	char		path[MAXPGPATH];
	char		tmppath[MAXPGPATH];
	PGAlignedXLogBlock zbuffer;
	XLogSegNo	installed_segno;
	XLogSegNo	max_segno;
	int			fd;
	int			save_errno;

	XLogFilePath(path, ThisTimeLineID, logsegno, wal_segment_size);

	/*
	 * Try to use existent file (checkpoint maker may have created it already)
	 */
	if (*use_existent)
	{
		fd = BasicOpenFile(path, O_RDWR | PG_BINARY | get_sync_bit(sync_method));
		if (fd < 0)
		{
			if (errno != ENOENT)
				ereport(ERROR,
						(errcode_for_file_access(),
						 errmsg("could not open file \"%s\": %m", path)));
		}
		else
			return fd;
	}

	/*
	 * Initialize an empty (all zeroes) segment.  NOTE: it is possible that
	 * another process is doing the same thing.  If so, we will end up
	 * pre-creating an extra log segment.  That seems OK, and better than
	 * holding the lock throughout this lengthy process.
	 */
	elog(DEBUG2, "creating and filling new WAL file");

	snprintf(tmppath, MAXPGPATH, XLOGDIR "/xlogtemp.%d", (int) getpid());

	unlink(tmppath);

	/* do not use get_sync_bit() here --- want to fsync only at end of fill */
	fd = BasicOpenFile(tmppath, O_RDWR | O_CREAT | O_EXCL | PG_BINARY);
	if (fd < 0)
		ereport(ERROR,
				(errcode_for_file_access(),
				 errmsg("could not create file \"%s\": %m", tmppath)));

	memset(zbuffer.data, 0, XLOG_BLCKSZ);

	pgstat_report_wait_start(WAIT_EVENT_WAL_INIT_WRITE);
	save_errno = 0;
	if (wal_init_zero)
	{
		struct iovec iov[PG_IOV_MAX];
		int			blocks;

		/*
		 * Zero-fill the file.  With this setting, we do this the hard way to
		 * ensure that all the file space has really been allocated.  On
		 * platforms that allow "holes" in files, just seeking to the end
		 * doesn't allocate intermediate space.  This way, we know that we
		 * have all the space and (after the fsync below) that all the
		 * indirect blocks are down on disk.  Therefore, fdatasync(2) or
		 * O_DSYNC will be sufficient to sync future writes to the log file.
		 */

		/* Prepare to write out a lot of copies of our zero buffer at once. */
		for (int i = 0; i < lengthof(iov); ++i)
		{
			iov[i].iov_base = zbuffer.data;
			iov[i].iov_len = XLOG_BLCKSZ;
		}

		/* Loop, writing as many blocks as we can for each system call. */
		blocks = wal_segment_size / XLOG_BLCKSZ;
		for (int i = 0; i < blocks;)
		{
			int			iovcnt = Min(blocks - i, lengthof(iov));
			off_t		offset = i * XLOG_BLCKSZ;

			if (pg_pwritev_with_retry(fd, iov, iovcnt, offset) < 0)
			{
				save_errno = errno;
				break;
			}

			i += iovcnt;
		}
	}
	else
	{
		/*
		 * Otherwise, seeking to the end and writing a solitary byte is
		 * enough.
		 */
		errno = 0;
		if (pg_pwrite(fd, zbuffer.data, 1, wal_segment_size - 1) != 1)
		{
			/* if write didn't set errno, assume no disk space */
			save_errno = errno ? errno : ENOSPC;
		}
	}
	pgstat_report_wait_end();

	if (save_errno)
	{
		/*
		 * If we fail to make the file, delete it to release disk space
		 */
		unlink(tmppath);

		close(fd);

		errno = save_errno;

		ereport(ERROR,
				(errcode_for_file_access(),
				 errmsg("could not write to file \"%s\": %m", tmppath)));
	}

	pgstat_report_wait_start(WAIT_EVENT_WAL_INIT_SYNC);
	if (pg_fsync(fd) != 0)
	{
		int			save_errno = errno;

		close(fd);
		errno = save_errno;
		ereport(ERROR,
				(errcode_for_file_access(),
				 errmsg("could not fsync file \"%s\": %m", tmppath)));
	}
	pgstat_report_wait_end();

	if (close(fd) != 0)
		ereport(ERROR,
				(errcode_for_file_access(),
				 errmsg("could not close file \"%s\": %m", tmppath)));

	/*
	 * Now move the segment into place with its final name.
	 *
	 * If caller didn't want to use a pre-existing file, get rid of any
	 * pre-existing file.  Otherwise, cope with possibility that someone else
	 * has created the file while we were filling ours: if so, use ours to
	 * pre-create a future log segment.
	 */
	installed_segno = logsegno;

	/*
	 * XXX: What should we use as max_segno? We used to use XLOGfileslop when
	 * that was a constant, but that was always a bit dubious: normally, at a
	 * checkpoint, XLOGfileslop was the offset from the checkpoint record, but
	 * here, it was the offset from the insert location. We can't do the
	 * normal XLOGfileslop calculation here because we don't have access to
	 * the prior checkpoint's redo location. So somewhat arbitrarily, just use
	 * CheckPointSegments.
	 */
	max_segno = logsegno + CheckPointSegments;
	if (!InstallXLogFileSegment(&installed_segno, tmppath,
								*use_existent, max_segno,
								use_lock))
	{
		/*
		 * No need for any more future segments, or InstallXLogFileSegment()
		 * failed to rename the file into place. If the rename failed, opening
		 * the file below will fail.
		 */
		unlink(tmppath);
	}

	/* Set flag to tell caller there was no existent file */
	*use_existent = false;

	/* Now open original target segment (might not be file I just made) */
	fd = BasicOpenFile(path, O_RDWR | PG_BINARY | get_sync_bit(sync_method));
	if (fd < 0)
		ereport(ERROR,
				(errcode_for_file_access(),
				 errmsg("could not open file \"%s\": %m", path)));

	elog(DEBUG2, "done creating and filling new WAL file");

	return fd;
}

/*
 * Create a new XLOG file segment by copying a pre-existing one.
 *
 * destsegno: identify segment to be created.
 *
 * srcTLI, srcsegno: identify segment to be copied (could be from
 *		a different timeline)
 *
 * upto: how much of the source file to copy (the rest is filled with
 *		zeros)
 *
 * Currently this is only used during recovery, and so there are no locking
 * considerations.  But we should be just as tense as XLogFileInit to avoid
 * emplacing a bogus file.
 */
static void
XLogFileCopy(XLogSegNo destsegno, TimeLineID srcTLI, XLogSegNo srcsegno,
			 int upto)
{
	char		path[MAXPGPATH];
	char		tmppath[MAXPGPATH];
	PGAlignedXLogBlock buffer;
	int			srcfd;
	int			fd;
	int			nbytes;

	/*
	 * Open the source file
	 */
	XLogFilePath(path, srcTLI, srcsegno, wal_segment_size);
	srcfd = OpenTransientFile(path, O_RDONLY | PG_BINARY);
	if (srcfd < 0)
		ereport(ERROR,
				(errcode_for_file_access(),
				 errmsg("could not open file \"%s\": %m", path)));

	/*
	 * Copy into a temp file name.
	 */
	snprintf(tmppath, MAXPGPATH, XLOGDIR "/xlogtemp.%d", (int) getpid());

	unlink(tmppath);

	/* do not use get_sync_bit() here --- want to fsync only at end of fill */
	fd = OpenTransientFile(tmppath, O_RDWR | O_CREAT | O_EXCL | PG_BINARY);
	if (fd < 0)
		ereport(ERROR,
				(errcode_for_file_access(),
				 errmsg("could not create file \"%s\": %m", tmppath)));

	/*
	 * Do the data copying.
	 */
	for (nbytes = 0; nbytes < wal_segment_size; nbytes += sizeof(buffer))
	{
		int			nread;

		nread = upto - nbytes;

		/*
		 * The part that is not read from the source file is filled with
		 * zeros.
		 */
		if (nread < sizeof(buffer))
			memset(buffer.data, 0, sizeof(buffer));

		if (nread > 0)
		{
			int			r;

			if (nread > sizeof(buffer))
				nread = sizeof(buffer);
			pgstat_report_wait_start(WAIT_EVENT_WAL_COPY_READ);
			r = read(srcfd, buffer.data, nread);
			if (r != nread)
			{
				if (r < 0)
					ereport(ERROR,
							(errcode_for_file_access(),
							 errmsg("could not read file \"%s\": %m",
									path)));
				else
					ereport(ERROR,
							(errcode(ERRCODE_DATA_CORRUPTED),
							 errmsg("could not read file \"%s\": read %d of %zu",
									path, r, (Size) nread)));
			}
			pgstat_report_wait_end();
		}
		errno = 0;
		pgstat_report_wait_start(WAIT_EVENT_WAL_COPY_WRITE);
		if ((int) write(fd, buffer.data, sizeof(buffer)) != (int) sizeof(buffer))
		{
			int			save_errno = errno;

			/*
			 * If we fail to make the file, delete it to release disk space
			 */
			unlink(tmppath);
			/* if write didn't set errno, assume problem is no disk space */
			errno = save_errno ? save_errno : ENOSPC;

			ereport(ERROR,
					(errcode_for_file_access(),
					 errmsg("could not write to file \"%s\": %m", tmppath)));
		}
		pgstat_report_wait_end();
	}

	pgstat_report_wait_start(WAIT_EVENT_WAL_COPY_SYNC);
	if (pg_fsync(fd) != 0)
		ereport(data_sync_elevel(ERROR),
				(errcode_for_file_access(),
				 errmsg("could not fsync file \"%s\": %m", tmppath)));
	pgstat_report_wait_end();

	if (CloseTransientFile(fd) != 0)
		ereport(ERROR,
				(errcode_for_file_access(),
				 errmsg("could not close file \"%s\": %m", tmppath)));

	if (CloseTransientFile(srcfd) != 0)
		ereport(ERROR,
				(errcode_for_file_access(),
				 errmsg("could not close file \"%s\": %m", path)));

	/*
	 * Now move the segment into place with its final name.
	 */
	if (!InstallXLogFileSegment(&destsegno, tmppath, false, 0, false))
		elog(ERROR, "InstallXLogFileSegment should not have failed");
}

/*
 * Install a new XLOG segment file as a current or future log segment.
 *
 * This is used both to install a newly-created segment (which has a temp
 * filename while it's being created) and to recycle an old segment.
 *
 * *segno: identify segment to install as (or first possible target).
 * When find_free is true, this is modified on return to indicate the
 * actual installation location or last segment searched.
 *
 * tmppath: initial name of file to install.  It will be renamed into place.
 *
 * find_free: if true, install the new segment at the first empty segno
 * number at or after the passed numbers.  If false, install the new segment
 * exactly where specified, deleting any existing segment file there.
 *
 * max_segno: maximum segment number to install the new file as.  Fail if no
 * free slot is found between *segno and max_segno. (Ignored when find_free
 * is false.)
 *
 * use_lock: if true, acquire ControlFileLock while moving file into
 * place.  This should be true except during bootstrap log creation.  The
 * caller must *not* hold the lock at call.
 *
 * Returns true if the file was installed successfully.  false indicates that
 * max_segno limit was exceeded, or an error occurred while renaming the
 * file into place.
 */
static bool
InstallXLogFileSegment(XLogSegNo *segno, char *tmppath,
					   bool find_free, XLogSegNo max_segno,
					   bool use_lock)
{
	char		path[MAXPGPATH];
	struct stat stat_buf;

	XLogFilePath(path, ThisTimeLineID, *segno, wal_segment_size);

	/*
	 * We want to be sure that only one process does this at a time.
	 */
	if (use_lock)
		LWLockAcquire(ControlFileLock, LW_EXCLUSIVE);

	if (!find_free)
	{
		/* Force installation: get rid of any pre-existing segment file */
		durable_unlink(path, DEBUG1);
	}
	else
	{
		/* Find a free slot to put it in */
		while (stat(path, &stat_buf) == 0)
		{
			if ((*segno) >= max_segno)
			{
				/* Failed to find a free slot within specified range */
				if (use_lock)
					LWLockRelease(ControlFileLock);
				return false;
			}
			(*segno)++;
			XLogFilePath(path, ThisTimeLineID, *segno, wal_segment_size);
		}
	}

	/*
	 * Perform the rename using link if available, paranoidly trying to avoid
	 * overwriting an existing file (there shouldn't be one).
	 */
	if (durable_rename_excl(tmppath, path, LOG) != 0)
	{
		if (use_lock)
			LWLockRelease(ControlFileLock);
		/* durable_rename_excl already emitted log message */
		return false;
	}

	if (use_lock)
		LWLockRelease(ControlFileLock);

	return true;
}

/*
 * Open a pre-existing logfile segment for writing.
 */
int
XLogFileOpen(XLogSegNo segno)
{
	char		path[MAXPGPATH];
	int			fd;

	XLogFilePath(path, ThisTimeLineID, segno, wal_segment_size);

	fd = BasicOpenFile(path, O_RDWR | PG_BINARY | get_sync_bit(sync_method));
	if (fd < 0)
		ereport(PANIC,
				(errcode_for_file_access(),
				 errmsg("could not open file \"%s\": %m", path)));

	return fd;
}

/*
 * Open a logfile segment for reading (during recovery).
 *
 * If source == XLOG_FROM_ARCHIVE, the segment is retrieved from archive.
 * Otherwise, it's assumed to be already available in pg_wal.
 */
static int
XLogFileRead(XLogSegNo segno, int emode, TimeLineID tli,
			 XLogSource source, bool notfoundOk)
{
	char		xlogfname[MAXFNAMELEN];
	char		activitymsg[MAXFNAMELEN + 16];
	char		path[MAXPGPATH];
	int			fd;

	XLogFileName(xlogfname, tli, segno, wal_segment_size);

	switch (source)
	{
		case XLOG_FROM_ARCHIVE:
			/* Report recovery progress in PS display */
			snprintf(activitymsg, sizeof(activitymsg), "waiting for %s",
					 xlogfname);
			set_ps_display(activitymsg);

			restoredFromArchive = RestoreArchivedFile(path, xlogfname,
													  "RECOVERYXLOG",
													  wal_segment_size,
													  InRedo);
			if (!restoredFromArchive)
				return -1;
			break;

		case XLOG_FROM_PG_WAL:
		case XLOG_FROM_STREAM:
			XLogFilePath(path, tli, segno, wal_segment_size);
			restoredFromArchive = false;
			break;

		default:
			elog(ERROR, "invalid XLogFileRead source %d", source);
	}

	/*
	 * If the segment was fetched from archival storage, replace the existing
	 * xlog segment (if any) with the archival version.
	 */
	if (source == XLOG_FROM_ARCHIVE)
	{
		KeepFileRestoredFromArchive(path, xlogfname);

		/*
		 * Set path to point at the new file in pg_wal.
		 */
		snprintf(path, MAXPGPATH, XLOGDIR "/%s", xlogfname);
	}

	fd = BasicOpenFile(path, O_RDONLY | PG_BINARY);
	if (fd >= 0)
	{
		/* Success! */
		curFileTLI = tli;

		/* Report recovery progress in PS display */
		snprintf(activitymsg, sizeof(activitymsg), "recovering %s",
				 xlogfname);
		set_ps_display(activitymsg);

		/* Track source of data in assorted state variables */
		readSource = source;
		XLogReceiptSource = source;
		/* In FROM_STREAM case, caller tracks receipt time, not me */
		if (source != XLOG_FROM_STREAM)
			XLogReceiptTime = GetCurrentTimestamp();

		return fd;
	}
	if (errno != ENOENT || !notfoundOk) /* unexpected failure? */
		ereport(PANIC,
				(errcode_for_file_access(),
				 errmsg("could not open file \"%s\": %m", path)));
	return -1;
}

/*
 * Open a logfile segment for reading (during recovery).
 *
 * This version searches for the segment with any TLI listed in expectedTLEs.
 */
static int
XLogFileReadAnyTLI(XLogSegNo segno, int emode, XLogSource source)
{
	char		path[MAXPGPATH];
	ListCell   *cell;
	int			fd;
	List	   *tles;

	/*
	 * Loop looking for a suitable timeline ID: we might need to read any of
	 * the timelines listed in expectedTLEs.
	 *
	 * We expect curFileTLI on entry to be the TLI of the preceding file in
	 * sequence, or 0 if there was no predecessor.  We do not allow curFileTLI
	 * to go backwards; this prevents us from picking up the wrong file when a
	 * parent timeline extends to higher segment numbers than the child we
	 * want to read.
	 *
	 * If we haven't read the timeline history file yet, read it now, so that
	 * we know which TLIs to scan.  We don't save the list in expectedTLEs,
	 * however, unless we actually find a valid segment.  That way if there is
	 * neither a timeline history file nor a WAL segment in the archive, and
	 * streaming replication is set up, we'll read the timeline history file
	 * streamed from the primary when we start streaming, instead of
	 * recovering with a dummy history generated here.
	 */
	if (expectedTLEs)
		tles = expectedTLEs;
	else
		tles = readTimeLineHistory(recoveryTargetTLI);

	foreach(cell, tles)
	{
		TimeLineHistoryEntry *hent = (TimeLineHistoryEntry *) lfirst(cell);
		TimeLineID	tli = hent->tli;

		if (tli < curFileTLI)
			break;				/* don't bother looking at too-old TLIs */

		/*
		 * Skip scanning the timeline ID that the logfile segment to read
		 * doesn't belong to
		 */
		if (hent->begin != InvalidXLogRecPtr)
		{
			XLogSegNo	beginseg = 0;

			XLByteToSeg(hent->begin, beginseg, wal_segment_size);

			/*
			 * The logfile segment that doesn't belong to the timeline is
			 * older or newer than the segment that the timeline started or
			 * ended at, respectively. It's sufficient to check only the
			 * starting segment of the timeline here. Since the timelines are
			 * scanned in descending order in this loop, any segments newer
			 * than the ending segment should belong to newer timeline and
			 * have already been read before. So it's not necessary to check
			 * the ending segment of the timeline here.
			 */
			if (segno < beginseg)
				continue;
		}

		if (source == XLOG_FROM_ANY || source == XLOG_FROM_ARCHIVE)
		{
			fd = XLogFileRead(segno, emode, tli,
							  XLOG_FROM_ARCHIVE, true);
			if (fd != -1)
			{
				elog(DEBUG1, "got WAL segment from archive");
				if (!expectedTLEs)
					expectedTLEs = tles;
				return fd;
			}
		}

		if (source == XLOG_FROM_ANY || source == XLOG_FROM_PG_WAL)
		{
			fd = XLogFileRead(segno, emode, tli,
							  XLOG_FROM_PG_WAL, true);
			if (fd != -1)
			{
				if (!expectedTLEs)
					expectedTLEs = tles;
				return fd;
			}
		}
	}

	/* Couldn't find it.  For simplicity, complain about front timeline */
	XLogFilePath(path, recoveryTargetTLI, segno, wal_segment_size);
	errno = ENOENT;
	ereport(emode,
			(errcode_for_file_access(),
			 errmsg("could not open file \"%s\": %m", path)));
	return -1;
}

/*
 * Close the current logfile segment for writing.
 */
static void
XLogFileClose(void)
{
	Assert(openLogFile >= 0);

	/*
	 * WAL segment files will not be re-read in normal operation, so we advise
	 * the OS to release any cached pages.  But do not do so if WAL archiving
	 * or streaming is active, because archiver and walsender process could
	 * use the cache to read the WAL segment.
	 */
#if defined(USE_POSIX_FADVISE) && defined(POSIX_FADV_DONTNEED)
	if (!XLogIsNeeded())
		(void) posix_fadvise(openLogFile, 0, 0, POSIX_FADV_DONTNEED);
#endif

	if (close(openLogFile) != 0)
	{
		char		xlogfname[MAXFNAMELEN];
		int			save_errno = errno;

		XLogFileName(xlogfname, ThisTimeLineID, openLogSegNo, wal_segment_size);
		errno = save_errno;
		ereport(PANIC,
				(errcode_for_file_access(),
				 errmsg("could not close file \"%s\": %m", xlogfname)));
	}

	openLogFile = -1;
	ReleaseExternalFD();
}

/*
 * Preallocate log files beyond the specified log endpoint.
 *
 * XXX this is currently extremely conservative, since it forces only one
 * future log segment to exist, and even that only if we are 75% done with
 * the current one.  This is only appropriate for very low-WAL-volume systems.
 * High-volume systems will be OK once they've built up a sufficient set of
 * recycled log segments, but the startup transient is likely to include
 * a lot of segment creations by foreground processes, which is not so good.
 */
static void
PreallocXlogFiles(XLogRecPtr endptr)
{
	XLogSegNo	_logSegNo;
	int			lf;
	bool		use_existent;
	uint64		offset;

	XLByteToPrevSeg(endptr, _logSegNo, wal_segment_size);
	offset = XLogSegmentOffset(endptr - 1, wal_segment_size);
	if (offset >= (uint32) (0.75 * wal_segment_size))
	{
		_logSegNo++;
		use_existent = true;
		lf = XLogFileInit(_logSegNo, &use_existent, true);
		close(lf);
		if (!use_existent)
			CheckpointStats.ckpt_segs_added++;
	}
}

/*
 * Throws an error if the given log segment has already been removed or
 * recycled. The caller should only pass a segment that it knows to have
 * existed while the server has been running, as this function always
 * succeeds if no WAL segments have been removed since startup.
 * 'tli' is only used in the error message.
 *
 * Note: this function guarantees to keep errno unchanged on return.
 * This supports callers that use this to possibly deliver a better
 * error message about a missing file, while still being able to throw
 * a normal file-access error afterwards, if this does return.
 */
void
CheckXLogRemoved(XLogSegNo segno, TimeLineID tli)
{
	int			save_errno = errno;
	XLogSegNo	lastRemovedSegNo;

	SpinLockAcquire(&XLogCtl->info_lck);
	lastRemovedSegNo = XLogCtl->lastRemovedSegNo;
	SpinLockRelease(&XLogCtl->info_lck);

	if (segno <= lastRemovedSegNo)
	{
		char		filename[MAXFNAMELEN];

		XLogFileName(filename, tli, segno, wal_segment_size);
		errno = save_errno;
		ereport(ERROR,
				(errcode_for_file_access(),
				 errmsg("requested WAL segment %s has already been removed",
						filename)));
	}
	errno = save_errno;
}

/*
 * Return the last WAL segment removed, or 0 if no segment has been removed
 * since startup.
 *
 * NB: the result can be out of date arbitrarily fast, the caller has to deal
 * with that.
 */
XLogSegNo
XLogGetLastRemovedSegno(void)
{
	XLogSegNo	lastRemovedSegNo;

	SpinLockAcquire(&XLogCtl->info_lck);
	lastRemovedSegNo = XLogCtl->lastRemovedSegNo;
	SpinLockRelease(&XLogCtl->info_lck);

	return lastRemovedSegNo;
}


/*
 * Update the last removed segno pointer in shared memory, to reflect that the
 * given XLOG file has been removed.
 */
static void
UpdateLastRemovedPtr(char *filename)
{
	uint32		tli;
	XLogSegNo	segno;

	XLogFromFileName(filename, &tli, &segno, wal_segment_size);

	SpinLockAcquire(&XLogCtl->info_lck);
	if (segno > XLogCtl->lastRemovedSegNo)
		XLogCtl->lastRemovedSegNo = segno;
	SpinLockRelease(&XLogCtl->info_lck);
}

/*
 * Remove all temporary log files in pg_wal
 *
 * This is called at the beginning of recovery after a previous crash,
 * at a point where no other processes write fresh WAL data.
 */
static void
RemoveTempXlogFiles(void)
{
	DIR		   *xldir;
	struct dirent *xlde;

	elog(DEBUG2, "removing all temporary WAL segments");

	xldir = AllocateDir(XLOGDIR);
	while ((xlde = ReadDir(xldir, XLOGDIR)) != NULL)
	{
		char		path[MAXPGPATH];

		if (strncmp(xlde->d_name, "xlogtemp.", 9) != 0)
			continue;

		snprintf(path, MAXPGPATH, XLOGDIR "/%s", xlde->d_name);
		unlink(path);
		elog(DEBUG2, "removed temporary WAL segment \"%s\"", path);
	}
	FreeDir(xldir);
}

/*
 * Recycle or remove all log files older or equal to passed segno.
 *
 * endptr is current (or recent) end of xlog, and lastredoptr is the
 * redo pointer of the last checkpoint. These are used to determine
 * whether we want to recycle rather than delete no-longer-wanted log files.
 */
static void
RemoveOldXlogFiles(XLogSegNo segno, XLogRecPtr lastredoptr, XLogRecPtr endptr)
{
	DIR		   *xldir;
	struct dirent *xlde;
	char		lastoff[MAXFNAMELEN];
	XLogSegNo	endlogSegNo;
	XLogSegNo	recycleSegNo;

	/* Initialize info about where to try to recycle to */
	XLByteToSeg(endptr, endlogSegNo, wal_segment_size);
	recycleSegNo = XLOGfileslop(lastredoptr);

	/*
	 * Construct a filename of the last segment to be kept. The timeline ID
	 * doesn't matter, we ignore that in the comparison. (During recovery,
	 * ThisTimeLineID isn't set, so we can't use that.)
	 */
	XLogFileName(lastoff, 0, segno, wal_segment_size);

	elog(DEBUG2, "attempting to remove WAL segments older than log file %s",
		 lastoff);

	xldir = AllocateDir(XLOGDIR);

	while ((xlde = ReadDir(xldir, XLOGDIR)) != NULL)
	{
		/* Ignore files that are not XLOG segments */
		if (!IsXLogFileName(xlde->d_name) &&
			!IsPartialXLogFileName(xlde->d_name))
			continue;

		/*
		 * We ignore the timeline part of the XLOG segment identifiers in
		 * deciding whether a segment is still needed.  This ensures that we
		 * won't prematurely remove a segment from a parent timeline. We could
		 * probably be a little more proactive about removing segments of
		 * non-parent timelines, but that would be a whole lot more
		 * complicated.
		 *
		 * We use the alphanumeric sorting property of the filenames to decide
		 * which ones are earlier than the lastoff segment.
		 */
		if (strcmp(xlde->d_name + 8, lastoff + 8) <= 0)
		{
			if (XLogArchiveCheckDone(xlde->d_name))
			{
				/* Update the last removed location in shared memory first */
				UpdateLastRemovedPtr(xlde->d_name);

				RemoveXlogFile(xlde->d_name, recycleSegNo, &endlogSegNo);
			}
		}
	}

	FreeDir(xldir);
}

/*
 * Remove WAL files that are not part of the given timeline's history.
 *
 * This is called during recovery, whenever we switch to follow a new
 * timeline, and at the end of recovery when we create a new timeline. We
 * wouldn't otherwise care about extra WAL files lying in pg_wal, but they
 * might be leftover pre-allocated or recycled WAL segments on the old timeline
 * that we haven't used yet, and contain garbage. If we just leave them in
 * pg_wal, they will eventually be archived, and we can't let that happen.
 * Files that belong to our timeline history are valid, because we have
 * successfully replayed them, but from others we can't be sure.
 *
 * 'switchpoint' is the current point in WAL where we switch to new timeline,
 * and 'newTLI' is the new timeline we switch to.
 */
static void
RemoveNonParentXlogFiles(XLogRecPtr switchpoint, TimeLineID newTLI)
{
	DIR		   *xldir;
	struct dirent *xlde;
	char		switchseg[MAXFNAMELEN];
	XLogSegNo	endLogSegNo;
	XLogSegNo	switchLogSegNo;
	XLogSegNo	recycleSegNo;

	/*
	 * Initialize info about where to begin the work.  This will recycle,
	 * somewhat arbitrarily, 10 future segments.
	 */
	XLByteToPrevSeg(switchpoint, switchLogSegNo, wal_segment_size);
	XLByteToSeg(switchpoint, endLogSegNo, wal_segment_size);
	recycleSegNo = endLogSegNo + 10;

	/*
	 * Construct a filename of the last segment to be kept.
	 */
	XLogFileName(switchseg, newTLI, switchLogSegNo, wal_segment_size);

	elog(DEBUG2, "attempting to remove WAL segments newer than log file %s",
		 switchseg);

	xldir = AllocateDir(XLOGDIR);

	while ((xlde = ReadDir(xldir, XLOGDIR)) != NULL)
	{
		/* Ignore files that are not XLOG segments */
		if (!IsXLogFileName(xlde->d_name))
			continue;

		/*
		 * Remove files that are on a timeline older than the new one we're
		 * switching to, but with a segment number >= the first segment on the
		 * new timeline.
		 */
		if (strncmp(xlde->d_name, switchseg, 8) < 0 &&
			strcmp(xlde->d_name + 8, switchseg + 8) > 0)
		{
			/*
			 * If the file has already been marked as .ready, however, don't
			 * remove it yet. It should be OK to remove it - files that are
			 * not part of our timeline history are not required for recovery
			 * - but seems safer to let them be archived and removed later.
			 */
			if (!XLogArchiveIsReady(xlde->d_name))
				RemoveXlogFile(xlde->d_name, recycleSegNo, &endLogSegNo);
		}
	}

	FreeDir(xldir);
}

/*
 * Recycle or remove a log file that's no longer needed.
 *
 * segname is the name of the segment to recycle or remove.  recycleSegNo
 * is the segment number to recycle up to.  endlogSegNo is the segment
 * number of the current (or recent) end of WAL.
 *
 * endlogSegNo gets incremented if the segment is recycled so as it is not
 * checked again with future callers of this function.
 */
static void
RemoveXlogFile(const char *segname, XLogSegNo recycleSegNo,
			   XLogSegNo *endlogSegNo)
{
	char		path[MAXPGPATH];
#ifdef WIN32
	char		newpath[MAXPGPATH];
#endif
	struct stat statbuf;

	snprintf(path, MAXPGPATH, XLOGDIR "/%s", segname);

	/*
	 * Before deleting the file, see if it can be recycled as a future log
	 * segment. Only recycle normal files, because we don't want to recycle
	 * symbolic links pointing to a separate archive directory.
	 */
	if (wal_recycle &&
		*endlogSegNo <= recycleSegNo &&
		lstat(path, &statbuf) == 0 && S_ISREG(statbuf.st_mode) &&
		InstallXLogFileSegment(endlogSegNo, path,
							   true, recycleSegNo, true))
	{
		ereport(DEBUG2,
				(errmsg_internal("recycled write-ahead log file \"%s\"",
								 segname)));
		CheckpointStats.ckpt_segs_recycled++;
		/* Needn't recheck that slot on future iterations */
		(*endlogSegNo)++;
	}
	else
	{
		/* No need for any more future segments... */
		int			rc;

		ereport(DEBUG2,
				(errmsg_internal("removing write-ahead log file \"%s\"",
								 segname)));

#ifdef WIN32

		/*
		 * On Windows, if another process (e.g another backend) holds the file
		 * open in FILE_SHARE_DELETE mode, unlink will succeed, but the file
		 * will still show up in directory listing until the last handle is
		 * closed. To avoid confusing the lingering deleted file for a live
		 * WAL file that needs to be archived, rename it before deleting it.
		 *
		 * If another process holds the file open without FILE_SHARE_DELETE
		 * flag, rename will fail. We'll try again at the next checkpoint.
		 */
		snprintf(newpath, MAXPGPATH, "%s.deleted", path);
		if (rename(path, newpath) != 0)
		{
			ereport(LOG,
					(errcode_for_file_access(),
					 errmsg("could not rename file \"%s\": %m",
							path)));
			return;
		}
		rc = durable_unlink(newpath, LOG);
#else
		rc = durable_unlink(path, LOG);
#endif
		if (rc != 0)
		{
			/* Message already logged by durable_unlink() */
			return;
		}
		CheckpointStats.ckpt_segs_removed++;
	}

	XLogArchiveCleanup(segname);
}

/*
 * Verify whether pg_wal and pg_wal/archive_status exist.
 * If the latter does not exist, recreate it.
 *
 * It is not the goal of this function to verify the contents of these
 * directories, but to help in cases where someone has performed a cluster
 * copy for PITR purposes but omitted pg_wal from the copy.
 *
 * We could also recreate pg_wal if it doesn't exist, but a deliberate
 * policy decision was made not to.  It is fairly common for pg_wal to be
 * a symlink, and if that was the DBA's intent then automatically making a
 * plain directory would result in degraded performance with no notice.
 */
static void
ValidateXLOGDirectoryStructure(void)
{
	char		path[MAXPGPATH];
	struct stat stat_buf;

	/* Check for pg_wal; if it doesn't exist, error out */
	if (stat(XLOGDIR, &stat_buf) != 0 ||
		!S_ISDIR(stat_buf.st_mode))
		ereport(FATAL,
				(errmsg("required WAL directory \"%s\" does not exist",
						XLOGDIR)));

	/* Check for archive_status */
	snprintf(path, MAXPGPATH, XLOGDIR "/archive_status");
	if (stat(path, &stat_buf) == 0)
	{
		/* Check for weird cases where it exists but isn't a directory */
		if (!S_ISDIR(stat_buf.st_mode))
			ereport(FATAL,
					(errmsg("required WAL directory \"%s\" does not exist",
							path)));
	}
	else
	{
		ereport(LOG,
				(errmsg("creating missing WAL directory \"%s\"", path)));
		if (MakePGDirectory(path) < 0)
			ereport(FATAL,
					(errmsg("could not create missing directory \"%s\": %m",
							path)));
	}
}

/*
 * Remove previous backup history files.  This also retries creation of
 * .ready files for any backup history files for which XLogArchiveNotify
 * failed earlier.
 */
static void
CleanupBackupHistory(void)
{
	DIR		   *xldir;
	struct dirent *xlde;
	char		path[MAXPGPATH + sizeof(XLOGDIR)];

	xldir = AllocateDir(XLOGDIR);

	while ((xlde = ReadDir(xldir, XLOGDIR)) != NULL)
	{
		if (IsBackupHistoryFileName(xlde->d_name))
		{
			if (XLogArchiveCheckDone(xlde->d_name))
			{
				elog(DEBUG2, "removing WAL backup history file \"%s\"",
					 xlde->d_name);
				snprintf(path, sizeof(path), XLOGDIR "/%s", xlde->d_name);
				unlink(path);
				XLogArchiveCleanup(xlde->d_name);
			}
		}
	}

	FreeDir(xldir);
}

/*
 * Attempt to read the next XLOG record.
 *
 * Before first call, the reader needs to be positioned to the first record
 * by calling XLogBeginRead().
 *
 * If no valid record is available, returns NULL, or fails if emode is PANIC.
 * (emode must be either PANIC, LOG). In standby mode, retries until a valid
 * record is available.
 */
static XLogRecord *
ReadRecord(XLogReaderState *xlogreader, int emode,
		   bool fetching_ckpt)
{
	XLogRecord *record;
	XLogPageReadPrivate *private = (XLogPageReadPrivate *) xlogreader->private_data;

	/* Pass through parameters to XLogPageRead */
	private->fetching_ckpt = fetching_ckpt;
	private->emode = emode;
	private->randAccess = (xlogreader->ReadRecPtr == InvalidXLogRecPtr);

	/* This is the first attempt to read this page. */
	lastSourceFailed = false;

	for (;;)
	{
		char	   *errormsg;

		record = XLogReadRecord(xlogreader, &errormsg);
		ReadRecPtr = xlogreader->ReadRecPtr;
		EndRecPtr = xlogreader->EndRecPtr;
		if (record == NULL)
		{
			/*
			 * When not in standby mode we find that WAL ends in an incomplete
			 * record, keep track of that record.  After recovery is done,
			 * we'll write a record to indicate downstream WAL readers that
			 * that portion is to be ignored.
			 */
			if (!StandbyMode &&
				!XLogRecPtrIsInvalid(xlogreader->abortedRecPtr))
			{
				abortedRecPtr = xlogreader->abortedRecPtr;
				missingContrecPtr = xlogreader->missingContrecPtr;
			}

			if (readFile >= 0)
			{
				close(readFile);
				readFile = -1;
			}

			/*
			 * We only end up here without a message when XLogPageRead()
			 * failed - in that case we already logged something. In
			 * StandbyMode that only happens if we have been triggered, so we
			 * shouldn't loop anymore in that case.
			 */
			if (errormsg)
				ereport(emode_for_corrupt_record(emode, EndRecPtr),
						(errmsg_internal("%s", errormsg) /* already translated */ ));
		}

		/*
		 * Check page TLI is one of the expected values.
		 */
		else if (!tliInHistory(xlogreader->latestPageTLI, expectedTLEs))
		{
			char		fname[MAXFNAMELEN];
			XLogSegNo	segno;
			int32		offset;

			XLByteToSeg(xlogreader->latestPagePtr, segno, wal_segment_size);
			offset = XLogSegmentOffset(xlogreader->latestPagePtr,
									   wal_segment_size);
			XLogFileName(fname, xlogreader->seg.ws_tli, segno,
						 wal_segment_size);
			ereport(emode_for_corrupt_record(emode, EndRecPtr),
					(errmsg("unexpected timeline ID %u in log segment %s, offset %u",
							xlogreader->latestPageTLI,
							fname,
							offset)));
			record = NULL;
		}

		if (record)
		{
			/* Great, got a record */
			return record;
		}
		else
		{
			/* No valid record available from this source */
			lastSourceFailed = true;

			/*
			 * If archive recovery was requested, but we were still doing
			 * crash recovery, switch to archive recovery and retry using the
			 * offline archive. We have now replayed all the valid WAL in
			 * pg_wal, so we are presumably now consistent.
			 *
			 * We require that there's at least some valid WAL present in
			 * pg_wal, however (!fetching_ckpt).  We could recover using the
			 * WAL from the archive, even if pg_wal is completely empty, but
			 * we'd have no idea how far we'd have to replay to reach
			 * consistency.  So err on the safe side and give up.
			 */
			if (!InArchiveRecovery && ArchiveRecoveryRequested &&
				!fetching_ckpt)
			{
				ereport(DEBUG1,
						(errmsg_internal("reached end of WAL in pg_wal, entering archive recovery")));
				InArchiveRecovery = true;
				if (StandbyModeRequested)
					StandbyMode = true;

				/* initialize minRecoveryPoint to this record */
				LWLockAcquire(ControlFileLock, LW_EXCLUSIVE);
				ControlFile->state = DB_IN_ARCHIVE_RECOVERY;
				if (ControlFile->minRecoveryPoint < EndRecPtr)
				{
					ControlFile->minRecoveryPoint = EndRecPtr;
					ControlFile->minRecoveryPointTLI = ThisTimeLineID;
				}
				/* update local copy */
				minRecoveryPoint = ControlFile->minRecoveryPoint;
				minRecoveryPointTLI = ControlFile->minRecoveryPointTLI;

				/*
				 * The startup process can update its local copy of
				 * minRecoveryPoint from this point.
				 */
				updateMinRecoveryPoint = true;

				UpdateControlFile();

				/*
				 * We update SharedRecoveryState while holding the lock on
				 * ControlFileLock so both states are consistent in shared
				 * memory.
				 */
				SpinLockAcquire(&XLogCtl->info_lck);
				XLogCtl->SharedRecoveryState = RECOVERY_STATE_ARCHIVE;
				SpinLockRelease(&XLogCtl->info_lck);

				LWLockRelease(ControlFileLock);

				CheckRecoveryConsistency();

				/*
				 * Before we retry, reset lastSourceFailed and currentSource
				 * so that we will check the archive next.
				 */
				lastSourceFailed = false;
				currentSource = XLOG_FROM_ANY;

				continue;
			}

			/* In standby mode, loop back to retry. Otherwise, give up. */
			if (StandbyMode && !CheckForStandbyTrigger())
				continue;
			else
				return NULL;
		}
	}
}

/*
 * Scan for new timelines that might have appeared in the archive since we
 * started recovery.
 *
 * If there are any, the function changes recovery target TLI to the latest
 * one and returns 'true'.
 */
static bool
rescanLatestTimeLine(void)
{
	List	   *newExpectedTLEs;
	bool		found;
	ListCell   *cell;
	TimeLineID	newtarget;
	TimeLineID	oldtarget = recoveryTargetTLI;
	TimeLineHistoryEntry *currentTle = NULL;

	newtarget = findNewestTimeLine(recoveryTargetTLI);
	if (newtarget == recoveryTargetTLI)
	{
		/* No new timelines found */
		return false;
	}

	/*
	 * Determine the list of expected TLIs for the new TLI
	 */

	newExpectedTLEs = readTimeLineHistory(newtarget);

	/*
	 * If the current timeline is not part of the history of the new timeline,
	 * we cannot proceed to it.
	 */
	found = false;
	foreach(cell, newExpectedTLEs)
	{
		currentTle = (TimeLineHistoryEntry *) lfirst(cell);

		if (currentTle->tli == recoveryTargetTLI)
		{
			found = true;
			break;
		}
	}
	if (!found)
	{
		ereport(LOG,
				(errmsg("new timeline %u is not a child of database system timeline %u",
						newtarget,
						ThisTimeLineID)));
		return false;
	}

	/*
	 * The current timeline was found in the history file, but check that the
	 * next timeline was forked off from it *after* the current recovery
	 * location.
	 */
	if (currentTle->end < EndRecPtr)
	{
		ereport(LOG,
				(errmsg("new timeline %u forked off current database system timeline %u before current recovery point %X/%X",
						newtarget,
						ThisTimeLineID,
						LSN_FORMAT_ARGS(EndRecPtr))));
		return false;
	}

	/* The new timeline history seems valid. Switch target */
	recoveryTargetTLI = newtarget;
	list_free_deep(expectedTLEs);
	expectedTLEs = newExpectedTLEs;

	/*
	 * As in StartupXLOG(), try to ensure we have all the history files
	 * between the old target and new target in pg_wal.
	 */
	restoreTimeLineHistoryFiles(oldtarget + 1, newtarget);

	ereport(LOG,
			(errmsg("new target timeline is %u",
					recoveryTargetTLI)));

	return true;
}

/*
 * I/O routines for pg_control
 *
 * *ControlFile is a buffer in shared memory that holds an image of the
 * contents of pg_control.  WriteControlFile() initializes pg_control
 * given a preloaded buffer, ReadControlFile() loads the buffer from
 * the pg_control file (during postmaster or standalone-backend startup),
 * and UpdateControlFile() rewrites pg_control after we modify xlog state.
 * InitControlFile() fills the buffer with initial values.
 *
 * For simplicity, WriteControlFile() initializes the fields of pg_control
 * that are related to checking backend/database compatibility, and
 * ReadControlFile() verifies they are correct.  We could split out the
 * I/O and compatibility-check functions, but there seems no need currently.
 */

static void
InitControlFile(uint64 sysidentifier)
{
	char		mock_auth_nonce[MOCK_AUTH_NONCE_LEN];

	/*
	 * Generate a random nonce. This is used for authentication requests that
	 * will fail because the user does not exist. The nonce is used to create
	 * a genuine-looking password challenge for the non-existent user, in lieu
	 * of an actual stored password.
	 */
	if (!pg_strong_random(mock_auth_nonce, MOCK_AUTH_NONCE_LEN))
		ereport(PANIC,
				(errcode(ERRCODE_INTERNAL_ERROR),
				 errmsg("could not generate secret authorization token")));

	memset(ControlFile, 0, sizeof(ControlFileData));
	/* Initialize pg_control status fields */
	ControlFile->system_identifier = sysidentifier;
	memcpy(ControlFile->mock_authentication_nonce, mock_auth_nonce, MOCK_AUTH_NONCE_LEN);
	ControlFile->state = DB_SHUTDOWNED;
	ControlFile->unloggedLSN = FirstNormalUnloggedLSN;

	/* Set important parameter values for use when replaying WAL */
	ControlFile->MaxConnections = MaxConnections;
	ControlFile->max_worker_processes = max_worker_processes;
	ControlFile->max_wal_senders = max_wal_senders;
	ControlFile->max_prepared_xacts = max_prepared_xacts;
	ControlFile->max_locks_per_xact = max_locks_per_xact;
	ControlFile->wal_level = wal_level;
	ControlFile->wal_log_hints = wal_log_hints;
	ControlFile->track_commit_timestamp = track_commit_timestamp;
	ControlFile->data_checksum_version = bootstrap_data_checksum_version;
}

static void
WriteControlFile(void)
{
	int			fd;
	char		buffer[PG_CONTROL_FILE_SIZE];	/* need not be aligned */

	/*
	 * Ensure that the size of the pg_control data structure is sane.  See the
	 * comments for these symbols in pg_control.h.
	 */
	StaticAssertStmt(sizeof(ControlFileData) <= PG_CONTROL_MAX_SAFE_SIZE,
					 "pg_control is too large for atomic disk writes");
	StaticAssertStmt(sizeof(ControlFileData) <= PG_CONTROL_FILE_SIZE,
					 "sizeof(ControlFileData) exceeds PG_CONTROL_FILE_SIZE");

	/*
	 * Initialize version and compatibility-check fields
	 */
	ControlFile->pg_control_version = PG_CONTROL_VERSION;
	ControlFile->catalog_version_no = CATALOG_VERSION_NO;

	ControlFile->maxAlign = MAXIMUM_ALIGNOF;
	ControlFile->floatFormat = FLOATFORMAT_VALUE;

	ControlFile->blcksz = BLCKSZ;
	ControlFile->relseg_size = RELSEG_SIZE;
	ControlFile->xlog_blcksz = XLOG_BLCKSZ;
	ControlFile->xlog_seg_size = wal_segment_size;

	ControlFile->nameDataLen = NAMEDATALEN;
	ControlFile->indexMaxKeys = INDEX_MAX_KEYS;

	ControlFile->toast_max_chunk_size = TOAST_MAX_CHUNK_SIZE;
	ControlFile->loblksize = LOBLKSIZE;

	ControlFile->float8ByVal = FLOAT8PASSBYVAL;

	/* Contents are protected with a CRC */
	INIT_CRC32C(ControlFile->crc);
	COMP_CRC32C(ControlFile->crc,
				(char *) ControlFile,
				offsetof(ControlFileData, crc));
	FIN_CRC32C(ControlFile->crc);

	/*
	 * We write out PG_CONTROL_FILE_SIZE bytes into pg_control, zero-padding
	 * the excess over sizeof(ControlFileData).  This reduces the odds of
	 * premature-EOF errors when reading pg_control.  We'll still fail when we
	 * check the contents of the file, but hopefully with a more specific
	 * error than "couldn't read pg_control".
	 */
	memset(buffer, 0, PG_CONTROL_FILE_SIZE);
	memcpy(buffer, ControlFile, sizeof(ControlFileData));

	fd = BasicOpenFile(XLOG_CONTROL_FILE,
					   O_RDWR | O_CREAT | O_EXCL | PG_BINARY);
	if (fd < 0)
		ereport(PANIC,
				(errcode_for_file_access(),
				 errmsg("could not create file \"%s\": %m",
						XLOG_CONTROL_FILE)));

	errno = 0;
	pgstat_report_wait_start(WAIT_EVENT_CONTROL_FILE_WRITE);
	if (write(fd, buffer, PG_CONTROL_FILE_SIZE) != PG_CONTROL_FILE_SIZE)
	{
		/* if write didn't set errno, assume problem is no disk space */
		if (errno == 0)
			errno = ENOSPC;
		ereport(PANIC,
				(errcode_for_file_access(),
				 errmsg("could not write to file \"%s\": %m",
						XLOG_CONTROL_FILE)));
	}
	pgstat_report_wait_end();

	pgstat_report_wait_start(WAIT_EVENT_CONTROL_FILE_SYNC);
	if (pg_fsync(fd) != 0)
		ereport(PANIC,
				(errcode_for_file_access(),
				 errmsg("could not fsync file \"%s\": %m",
						XLOG_CONTROL_FILE)));
	pgstat_report_wait_end();

	if (close(fd) != 0)
		ereport(PANIC,
				(errcode_for_file_access(),
				 errmsg("could not close file \"%s\": %m",
						XLOG_CONTROL_FILE)));
}

static void
ReadControlFile(void)
{
	pg_crc32c	crc;
	int			fd;
	static char wal_segsz_str[20];
	int			r;

	/*
	 * Read data...
	 */
	fd = BasicOpenFile(XLOG_CONTROL_FILE,
					   O_RDWR | PG_BINARY);
	if (fd < 0)
		ereport(PANIC,
				(errcode_for_file_access(),
				 errmsg("could not open file \"%s\": %m",
						XLOG_CONTROL_FILE)));

	pgstat_report_wait_start(WAIT_EVENT_CONTROL_FILE_READ);
	r = read(fd, ControlFile, sizeof(ControlFileData));
	if (r != sizeof(ControlFileData))
	{
		if (r < 0)
			ereport(PANIC,
					(errcode_for_file_access(),
					 errmsg("could not read file \"%s\": %m",
							XLOG_CONTROL_FILE)));
		else
			ereport(PANIC,
					(errcode(ERRCODE_DATA_CORRUPTED),
					 errmsg("could not read file \"%s\": read %d of %zu",
							XLOG_CONTROL_FILE, r, sizeof(ControlFileData))));
	}
	pgstat_report_wait_end();

	close(fd);

	/*
	 * Check for expected pg_control format version.  If this is wrong, the
	 * CRC check will likely fail because we'll be checking the wrong number
	 * of bytes.  Complaining about wrong version will probably be more
	 * enlightening than complaining about wrong CRC.
	 */

	if (ControlFile->pg_control_version != PG_CONTROL_VERSION && ControlFile->pg_control_version % 65536 == 0 && ControlFile->pg_control_version / 65536 != 0)
		ereport(FATAL,
				(errmsg("database files are incompatible with server"),
				 errdetail("The database cluster was initialized with PG_CONTROL_VERSION %d (0x%08x),"
						   " but the server was compiled with PG_CONTROL_VERSION %d (0x%08x).",
						   ControlFile->pg_control_version, ControlFile->pg_control_version,
						   PG_CONTROL_VERSION, PG_CONTROL_VERSION),
				 errhint("This could be a problem of mismatched byte ordering.  It looks like you need to initdb.")));

	if (ControlFile->pg_control_version != PG_CONTROL_VERSION)
		ereport(FATAL,
				(errmsg("database files are incompatible with server"),
				 errdetail("The database cluster was initialized with PG_CONTROL_VERSION %d,"
						   " but the server was compiled with PG_CONTROL_VERSION %d.",
						   ControlFile->pg_control_version, PG_CONTROL_VERSION),
				 errhint("It looks like you need to initdb.")));

	/* Now check the CRC. */
	INIT_CRC32C(crc);
	COMP_CRC32C(crc,
				(char *) ControlFile,
				offsetof(ControlFileData, crc));
	FIN_CRC32C(crc);

	if (!EQ_CRC32C(crc, ControlFile->crc))
		ereport(FATAL,
				(errmsg("incorrect checksum in control file")));

	/*
	 * Do compatibility checking immediately.  If the database isn't
	 * compatible with the backend executable, we want to abort before we can
	 * possibly do any damage.
	 */
	if (ControlFile->catalog_version_no != CATALOG_VERSION_NO)
		ereport(FATAL,
				(errmsg("database files are incompatible with server"),
				 errdetail("The database cluster was initialized with CATALOG_VERSION_NO %d,"
						   " but the server was compiled with CATALOG_VERSION_NO %d.",
						   ControlFile->catalog_version_no, CATALOG_VERSION_NO),
				 errhint("It looks like you need to initdb.")));
	if (ControlFile->maxAlign != MAXIMUM_ALIGNOF)
		ereport(FATAL,
				(errmsg("database files are incompatible with server"),
				 errdetail("The database cluster was initialized with MAXALIGN %d,"
						   " but the server was compiled with MAXALIGN %d.",
						   ControlFile->maxAlign, MAXIMUM_ALIGNOF),
				 errhint("It looks like you need to initdb.")));
	if (ControlFile->floatFormat != FLOATFORMAT_VALUE)
		ereport(FATAL,
				(errmsg("database files are incompatible with server"),
				 errdetail("The database cluster appears to use a different floating-point number format than the server executable."),
				 errhint("It looks like you need to initdb.")));
	if (ControlFile->blcksz != BLCKSZ)
		ereport(FATAL,
				(errmsg("database files are incompatible with server"),
				 errdetail("The database cluster was initialized with BLCKSZ %d,"
						   " but the server was compiled with BLCKSZ %d.",
						   ControlFile->blcksz, BLCKSZ),
				 errhint("It looks like you need to recompile or initdb.")));
	if (ControlFile->relseg_size != RELSEG_SIZE)
		ereport(FATAL,
				(errmsg("database files are incompatible with server"),
				 errdetail("The database cluster was initialized with RELSEG_SIZE %d,"
						   " but the server was compiled with RELSEG_SIZE %d.",
						   ControlFile->relseg_size, RELSEG_SIZE),
				 errhint("It looks like you need to recompile or initdb.")));
	if (ControlFile->xlog_blcksz != XLOG_BLCKSZ)
		ereport(FATAL,
				(errmsg("database files are incompatible with server"),
				 errdetail("The database cluster was initialized with XLOG_BLCKSZ %d,"
						   " but the server was compiled with XLOG_BLCKSZ %d.",
						   ControlFile->xlog_blcksz, XLOG_BLCKSZ),
				 errhint("It looks like you need to recompile or initdb.")));
	if (ControlFile->nameDataLen != NAMEDATALEN)
		ereport(FATAL,
				(errmsg("database files are incompatible with server"),
				 errdetail("The database cluster was initialized with NAMEDATALEN %d,"
						   " but the server was compiled with NAMEDATALEN %d.",
						   ControlFile->nameDataLen, NAMEDATALEN),
				 errhint("It looks like you need to recompile or initdb.")));
	if (ControlFile->indexMaxKeys != INDEX_MAX_KEYS)
		ereport(FATAL,
				(errmsg("database files are incompatible with server"),
				 errdetail("The database cluster was initialized with INDEX_MAX_KEYS %d,"
						   " but the server was compiled with INDEX_MAX_KEYS %d.",
						   ControlFile->indexMaxKeys, INDEX_MAX_KEYS),
				 errhint("It looks like you need to recompile or initdb.")));
	if (ControlFile->toast_max_chunk_size != TOAST_MAX_CHUNK_SIZE)
		ereport(FATAL,
				(errmsg("database files are incompatible with server"),
				 errdetail("The database cluster was initialized with TOAST_MAX_CHUNK_SIZE %d,"
						   " but the server was compiled with TOAST_MAX_CHUNK_SIZE %d.",
						   ControlFile->toast_max_chunk_size, (int) TOAST_MAX_CHUNK_SIZE),
				 errhint("It looks like you need to recompile or initdb.")));
	if (ControlFile->loblksize != LOBLKSIZE)
		ereport(FATAL,
				(errmsg("database files are incompatible with server"),
				 errdetail("The database cluster was initialized with LOBLKSIZE %d,"
						   " but the server was compiled with LOBLKSIZE %d.",
						   ControlFile->loblksize, (int) LOBLKSIZE),
				 errhint("It looks like you need to recompile or initdb.")));

#ifdef USE_FLOAT8_BYVAL
	if (ControlFile->float8ByVal != true)
		ereport(FATAL,
				(errmsg("database files are incompatible with server"),
				 errdetail("The database cluster was initialized without USE_FLOAT8_BYVAL"
						   " but the server was compiled with USE_FLOAT8_BYVAL."),
				 errhint("It looks like you need to recompile or initdb.")));
#else
	if (ControlFile->float8ByVal != false)
		ereport(FATAL,
				(errmsg("database files are incompatible with server"),
				 errdetail("The database cluster was initialized with USE_FLOAT8_BYVAL"
						   " but the server was compiled without USE_FLOAT8_BYVAL."),
				 errhint("It looks like you need to recompile or initdb.")));
#endif

	wal_segment_size = ControlFile->xlog_seg_size;

	if (!IsValidWalSegSize(wal_segment_size))
		ereport(ERROR, (errcode(ERRCODE_INVALID_PARAMETER_VALUE),
						errmsg_plural("WAL segment size must be a power of two between 1 MB and 1 GB, but the control file specifies %d byte",
									  "WAL segment size must be a power of two between 1 MB and 1 GB, but the control file specifies %d bytes",
									  wal_segment_size,
									  wal_segment_size)));

	snprintf(wal_segsz_str, sizeof(wal_segsz_str), "%d", wal_segment_size);
	SetConfigOption("wal_segment_size", wal_segsz_str, PGC_INTERNAL,
					PGC_S_OVERRIDE);

	/* check and update variables dependent on wal_segment_size */
	if (ConvertToXSegs(min_wal_size_mb, wal_segment_size) < 2)
		ereport(ERROR, (errcode(ERRCODE_INVALID_PARAMETER_VALUE),
						errmsg("\"min_wal_size\" must be at least twice \"wal_segment_size\"")));

	if (ConvertToXSegs(max_wal_size_mb, wal_segment_size) < 2)
		ereport(ERROR, (errcode(ERRCODE_INVALID_PARAMETER_VALUE),
						errmsg("\"max_wal_size\" must be at least twice \"wal_segment_size\"")));

	UsableBytesInSegment =
		(wal_segment_size / XLOG_BLCKSZ * UsableBytesInPage) -
		(SizeOfXLogLongPHD - SizeOfXLogShortPHD);

	CalculateCheckpointSegments();

	/* Make the initdb settings visible as GUC variables, too */
	SetConfigOption("data_checksums", DataChecksumsEnabled() ? "yes" : "no",
					PGC_INTERNAL, PGC_S_OVERRIDE);
}

/*
 * Utility wrapper to update the control file.  Note that the control
 * file gets flushed.
 */
void
UpdateControlFile(void)
{
	update_controlfile(DataDir, ControlFile, true);
}

/*
 * Returns the unique system identifier from control file.
 */
uint64
GetSystemIdentifier(void)
{
	Assert(ControlFile != NULL);
	return ControlFile->system_identifier;
}

/*
 * Returns the random nonce from control file.
 */
char *
GetMockAuthenticationNonce(void)
{
	Assert(ControlFile != NULL);
	return ControlFile->mock_authentication_nonce;
}

/*
 * Are checksums enabled for data pages?
 */
bool
DataChecksumsEnabled(void)
{
	Assert(ControlFile != NULL);
	return (ControlFile->data_checksum_version > 0);
}

/*
 * Returns a fake LSN for unlogged relations.
 *
 * Each call generates an LSN that is greater than any previous value
 * returned. The current counter value is saved and restored across clean
 * shutdowns, but like unlogged relations, does not survive a crash. This can
 * be used in lieu of real LSN values returned by XLogInsert, if you need an
 * LSN-like increasing sequence of numbers without writing any WAL.
 */
XLogRecPtr
GetFakeLSNForUnloggedRel(void)
{
	XLogRecPtr	nextUnloggedLSN;

	/* increment the unloggedLSN counter, need SpinLock */
	SpinLockAcquire(&XLogCtl->ulsn_lck);
	nextUnloggedLSN = XLogCtl->unloggedLSN++;
	SpinLockRelease(&XLogCtl->ulsn_lck);

	return nextUnloggedLSN;
}

/*
 * Auto-tune the number of XLOG buffers.
 *
 * The preferred setting for wal_buffers is about 3% of shared_buffers, with
 * a maximum of one XLOG segment (there is little reason to think that more
 * is helpful, at least so long as we force an fsync when switching log files)
 * and a minimum of 8 blocks (which was the default value prior to PostgreSQL
 * 9.1, when auto-tuning was added).
 *
 * This should not be called until NBuffers has received its final value.
 */
static int
XLOGChooseNumBuffers(void)
{
	int			xbuffers;

	xbuffers = NBuffers / 32;
	if (xbuffers > (wal_segment_size / XLOG_BLCKSZ))
		xbuffers = (wal_segment_size / XLOG_BLCKSZ);
	if (xbuffers < 8)
		xbuffers = 8;
	return xbuffers;
}

/*
 * GUC check_hook for wal_buffers
 */
bool
check_wal_buffers(int *newval, void **extra, GucSource source)
{
	/*
	 * -1 indicates a request for auto-tune.
	 */
	if (*newval == -1)
	{
		/*
		 * If we haven't yet changed the boot_val default of -1, just let it
		 * be.  We'll fix it when XLOGShmemSize is called.
		 */
		if (XLOGbuffers == -1)
			return true;

		/* Otherwise, substitute the auto-tune value */
		*newval = XLOGChooseNumBuffers();
	}

	/*
	 * We clamp manually-set values to at least 4 blocks.  Prior to PostgreSQL
	 * 9.1, a minimum of 4 was enforced by guc.c, but since that is no longer
	 * the case, we just silently treat such values as a request for the
	 * minimum.  (We could throw an error instead, but that doesn't seem very
	 * helpful.)
	 */
	if (*newval < 4)
		*newval = 4;

	return true;
}

/*
 * Read the control file, set respective GUCs.
 *
 * This is to be called during startup, including a crash recovery cycle,
 * unless in bootstrap mode, where no control file yet exists.  As there's no
 * usable shared memory yet (its sizing can depend on the contents of the
 * control file!), first store the contents in local memory. XLOGShmemInit()
 * will then copy it to shared memory later.
 *
 * reset just controls whether previous contents are to be expected (in the
 * reset case, there's a dangling pointer into old shared memory), or not.
 */
void
LocalProcessControlFile(bool reset)
{
	Assert(reset || ControlFile == NULL);
	ControlFile = palloc(sizeof(ControlFileData));
	ReadControlFile();
}

/*
 * Initialization of shared memory for XLOG
 */
Size
XLOGShmemSize(void)
{
	Size		size;

	/*
	 * If the value of wal_buffers is -1, use the preferred auto-tune value.
	 * This isn't an amazingly clean place to do this, but we must wait till
	 * NBuffers has received its final value, and must do it before using the
	 * value of XLOGbuffers to do anything important.
	 */
	if (XLOGbuffers == -1)
	{
		char		buf[32];

		snprintf(buf, sizeof(buf), "%d", XLOGChooseNumBuffers());
		SetConfigOption("wal_buffers", buf, PGC_POSTMASTER, PGC_S_OVERRIDE);
	}
	Assert(XLOGbuffers > 0);

	/* XLogCtl */
	size = sizeof(XLogCtlData);

	/* WAL insertion locks, plus alignment */
	size = add_size(size, mul_size(sizeof(WALInsertLockPadded), NUM_XLOGINSERT_LOCKS + 1));
	/* xlblocks array */
	size = add_size(size, mul_size(sizeof(XLogRecPtr), XLOGbuffers));
	/* extra alignment padding for XLOG I/O buffers */
	size = add_size(size, XLOG_BLCKSZ);
	/* and the buffers themselves */
	size = add_size(size, mul_size(XLOG_BLCKSZ, XLOGbuffers));

	/*
	 * Note: we don't count ControlFileData, it comes out of the "slop factor"
	 * added by CreateSharedMemoryAndSemaphores.  This lets us use this
	 * routine again below to compute the actual allocation size.
	 */

	return size;
}

void
XLOGShmemInit(void)
{
	bool		foundCFile,
				foundXLog;
	char	   *allocptr;
	int			i;
	ControlFileData *localControlFile;

#ifdef WAL_DEBUG

	/*
	 * Create a memory context for WAL debugging that's exempt from the normal
	 * "no pallocs in critical section" rule. Yes, that can lead to a PANIC if
	 * an allocation fails, but wal_debug is not for production use anyway.
	 */
	if (walDebugCxt == NULL)
	{
		walDebugCxt = AllocSetContextCreate(TopMemoryContext,
											"WAL Debug",
											ALLOCSET_DEFAULT_SIZES);
		MemoryContextAllowInCriticalSection(walDebugCxt, true);
	}
#endif


	XLogCtl = (XLogCtlData *)
		ShmemInitStruct("XLOG Ctl", XLOGShmemSize(), &foundXLog);

	localControlFile = ControlFile;
	ControlFile = (ControlFileData *)
		ShmemInitStruct("Control File", sizeof(ControlFileData), &foundCFile);

	if (foundCFile || foundXLog)
	{
		/* both should be present or neither */
		Assert(foundCFile && foundXLog);

		/* Initialize local copy of WALInsertLocks */
		WALInsertLocks = XLogCtl->Insert.WALInsertLocks;

		if (localControlFile)
			pfree(localControlFile);
		return;
	}
	memset(XLogCtl, 0, sizeof(XLogCtlData));

	/*
	 * Already have read control file locally, unless in bootstrap mode. Move
	 * contents into shared memory.
	 */
	if (localControlFile)
	{
		memcpy(ControlFile, localControlFile, sizeof(ControlFileData));
		pfree(localControlFile);
	}

	/*
	 * Since XLogCtlData contains XLogRecPtr fields, its sizeof should be a
	 * multiple of the alignment for same, so no extra alignment padding is
	 * needed here.
	 */
	allocptr = ((char *) XLogCtl) + sizeof(XLogCtlData);
	XLogCtl->xlblocks = (XLogRecPtr *) allocptr;
	memset(XLogCtl->xlblocks, 0, sizeof(XLogRecPtr) * XLOGbuffers);
	allocptr += sizeof(XLogRecPtr) * XLOGbuffers;


	/* WAL insertion locks. Ensure they're aligned to the full padded size */
	allocptr += sizeof(WALInsertLockPadded) -
		((uintptr_t) allocptr) % sizeof(WALInsertLockPadded);
	WALInsertLocks = XLogCtl->Insert.WALInsertLocks =
		(WALInsertLockPadded *) allocptr;
	allocptr += sizeof(WALInsertLockPadded) * NUM_XLOGINSERT_LOCKS;

	for (i = 0; i < NUM_XLOGINSERT_LOCKS; i++)
	{
		LWLockInitialize(&WALInsertLocks[i].l.lock, LWTRANCHE_WAL_INSERT);
		WALInsertLocks[i].l.insertingAt = InvalidXLogRecPtr;
		WALInsertLocks[i].l.lastImportantAt = InvalidXLogRecPtr;
	}

	/*
	 * Align the start of the page buffers to a full xlog block size boundary.
	 * This simplifies some calculations in XLOG insertion. It is also
	 * required for O_DIRECT.
	 */
	allocptr = (char *) TYPEALIGN(XLOG_BLCKSZ, allocptr);
	XLogCtl->pages = allocptr;
	memset(XLogCtl->pages, 0, (Size) XLOG_BLCKSZ * XLOGbuffers);

	/*
	 * Do basic initialization of XLogCtl shared data. (StartupXLOG will fill
	 * in additional info.)
	 */
	XLogCtl->XLogCacheBlck = XLOGbuffers - 1;
	XLogCtl->SharedRecoveryState = RECOVERY_STATE_CRASH;
	XLogCtl->SharedHotStandbyActive = false;
	XLogCtl->SharedPromoteIsTriggered = false;
	XLogCtl->WalWriterSleeping = false;

	SpinLockInit(&XLogCtl->Insert.insertpos_lck);
	SpinLockInit(&XLogCtl->info_lck);
	SpinLockInit(&XLogCtl->ulsn_lck);
	InitSharedLatch(&XLogCtl->recoveryWakeupLatch);
	ConditionVariableInit(&XLogCtl->recoveryNotPausedCV);
}

/*
 * This func must be called ONCE on system install.  It creates pg_control
 * and the initial XLOG segment.
 */
void
BootStrapXLOG(void)
{
	CheckPoint	checkPoint;
	char	   *buffer;
	XLogPageHeader page;
	XLogLongPageHeader longpage;
	XLogRecord *record;
	char	   *recptr;
	bool		use_existent;
	uint64		sysidentifier;
	struct timeval tv;
	pg_crc32c	crc;

	/*
	 * Select a hopefully-unique system identifier code for this installation.
	 * We use the result of gettimeofday(), including the fractional seconds
	 * field, as being about as unique as we can easily get.  (Think not to
	 * use random(), since it hasn't been seeded and there's no portable way
	 * to seed it other than the system clock value...)  The upper half of the
	 * uint64 value is just the tv_sec part, while the lower half contains the
	 * tv_usec part (which must fit in 20 bits), plus 12 bits from our current
	 * PID for a little extra uniqueness.  A person knowing this encoding can
	 * determine the initialization time of the installation, which could
	 * perhaps be useful sometimes.
	 */
	gettimeofday(&tv, NULL);
	sysidentifier = ((uint64) tv.tv_sec) << 32;
	sysidentifier |= ((uint64) tv.tv_usec) << 12;
	sysidentifier |= getpid() & 0xFFF;

	/* First timeline ID is always 1 */
	ThisTimeLineID = 1;

	/* page buffer must be aligned suitably for O_DIRECT */
	buffer = (char *) palloc(XLOG_BLCKSZ + XLOG_BLCKSZ);
	page = (XLogPageHeader) TYPEALIGN(XLOG_BLCKSZ, buffer);
	memset(page, 0, XLOG_BLCKSZ);

	/*
	 * Set up information for the initial checkpoint record
	 *
	 * The initial checkpoint record is written to the beginning of the WAL
	 * segment with logid=0 logseg=1. The very first WAL segment, 0/0, is not
	 * used, so that we can use 0/0 to mean "before any valid WAL segment".
	 */
	checkPoint.redo = wal_segment_size + SizeOfXLogLongPHD;
	checkPoint.ThisTimeLineID = ThisTimeLineID;
	checkPoint.PrevTimeLineID = ThisTimeLineID;
	checkPoint.fullPageWrites = fullPageWrites;
	checkPoint.nextXid =
		FullTransactionIdFromEpochAndXid(0, FirstNormalTransactionId);
	checkPoint.nextGxid = FirstDistributedTransactionId;
	checkPoint.nextOid = FirstBootstrapObjectId;
	checkPoint.nextRelfilenode = FirstBootstrapObjectId;
	checkPoint.nextMulti = FirstMultiXactId;
	checkPoint.nextMultiOffset = 0;
	checkPoint.oldestXid = FirstNormalTransactionId;
	checkPoint.oldestXidDB = TemplateDbOid;
	checkPoint.oldestMulti = FirstMultiXactId;
	checkPoint.oldestMultiDB = TemplateDbOid;
	checkPoint.oldestCommitTsXid = InvalidTransactionId;
	checkPoint.newestCommitTsXid = InvalidTransactionId;
	checkPoint.time = (pg_time_t) time(NULL);
	checkPoint.oldestActiveXid = InvalidTransactionId;

<<<<<<< HEAD
	ShmemVariableCache->nextFullXid = checkPoint.nextFullXid;
	ShmemVariableCache->nextGxid = checkPoint.nextGxid;
	ShmemVariableCache->GxidCount = 0;
=======
	ShmemVariableCache->nextXid = checkPoint.nextXid;
>>>>>>> d457cb4e
	ShmemVariableCache->nextOid = checkPoint.nextOid;
	ShmemVariableCache->oidCount = 0;
	ShmemVariableCache->nextRelfilenode = checkPoint.nextRelfilenode;
	ShmemVariableCache->relfilenodeCount = 0;
	MultiXactSetNextMXact(checkPoint.nextMulti, checkPoint.nextMultiOffset);
	AdvanceOldestClogXid(checkPoint.oldestXid);
	SetTransactionIdLimit(checkPoint.oldestXid, checkPoint.oldestXidDB);
	SetMultiXactIdLimit(checkPoint.oldestMulti, checkPoint.oldestMultiDB, true);
	SetCommitTsLimit(InvalidTransactionId, InvalidTransactionId);

	/* Set up the XLOG page header */
	page->xlp_magic = XLOG_PAGE_MAGIC;
	page->xlp_info = XLP_LONG_HEADER;
	page->xlp_tli = ThisTimeLineID;
	page->xlp_pageaddr = wal_segment_size;
	longpage = (XLogLongPageHeader) page;
	longpage->xlp_sysid = sysidentifier;
	longpage->xlp_seg_size = wal_segment_size;
	longpage->xlp_xlog_blcksz = XLOG_BLCKSZ;

	/* Insert the initial checkpoint record */
	recptr = ((char *) page + SizeOfXLogLongPHD);
	record = (XLogRecord *) recptr;
	record->xl_prev = 0;
	record->xl_xid = InvalidTransactionId;
	record->xl_tot_len = SizeOfXLogRecord + SizeOfXLogRecordDataHeaderShort + sizeof(checkPoint);
	record->xl_info = XLOG_CHECKPOINT_SHUTDOWN;
	record->xl_rmid = RM_XLOG_ID;
	recptr += SizeOfXLogRecord;
	/* fill the XLogRecordDataHeaderShort struct */
	*(recptr++) = (char) XLR_BLOCK_ID_DATA_SHORT;
	*(recptr++) = sizeof(checkPoint);
	memcpy(recptr, &checkPoint, sizeof(checkPoint));
	recptr += sizeof(checkPoint);
	Assert(recptr - (char *) record == record->xl_tot_len);

	INIT_CRC32C(crc);
	COMP_CRC32C(crc, ((char *) record) + SizeOfXLogRecord, record->xl_tot_len - SizeOfXLogRecord);
	COMP_CRC32C(crc, (char *) record, offsetof(XLogRecord, xl_crc));
	FIN_CRC32C(crc);
	record->xl_crc = crc;

	/* Create first XLOG segment file */
	use_existent = false;
	openLogFile = XLogFileInit(1, &use_existent, false);

	/*
	 * We needn't bother with Reserve/ReleaseExternalFD here, since we'll
	 * close the file again in a moment.
	 */

	/* Write the first page with the initial record */
	errno = 0;
	pgstat_report_wait_start(WAIT_EVENT_WAL_BOOTSTRAP_WRITE);
	if (write(openLogFile, page, XLOG_BLCKSZ) != XLOG_BLCKSZ)
	{
		/* if write didn't set errno, assume problem is no disk space */
		if (errno == 0)
			errno = ENOSPC;
		ereport(PANIC,
				(errcode_for_file_access(),
				 errmsg("could not write bootstrap write-ahead log file: %m")));
	}
	pgstat_report_wait_end();

	pgstat_report_wait_start(WAIT_EVENT_WAL_BOOTSTRAP_SYNC);
	if (pg_fsync(openLogFile) != 0)
		ereport(PANIC,
				(errcode_for_file_access(),
				 errmsg("could not fsync bootstrap write-ahead log file: %m")));
	pgstat_report_wait_end();

	if (close(openLogFile) != 0)
		ereport(PANIC,
				(errcode_for_file_access(),
				 errmsg("could not close bootstrap write-ahead log file: %m")));

	openLogFile = -1;

	/* Now create pg_control */
	InitControlFile(sysidentifier);
	ControlFile->time = checkPoint.time;
	ControlFile->checkPoint = checkPoint.redo;
	ControlFile->checkPointCopy = checkPoint;

	/* some additional ControlFile fields are set in WriteControlFile() */
	WriteControlFile();

	/* Bootstrap the commit log, too */
	BootStrapCLOG();
	BootStrapCommitTs();
	BootStrapSUBTRANS();
	BootStrapMultiXact();
	DistributedLog_BootStrap();

	pfree(buffer);

	/*
	 * Force control file to be read - in contrast to normal processing we'd
	 * otherwise never run the checks and GUC related initializations therein.
	 */
	ReadControlFile();
}

static char *
str_time(pg_time_t tnow)
{
	static char buf[128];

	pg_strftime(buf, sizeof(buf),
				"%Y-%m-%d %H:%M:%S %Z",
				pg_localtime(&tnow, log_timezone));

	return buf;
}

/*
 * See if there are any recovery signal files and if so, set state for
 * recovery.
 *
 * See if there is a recovery command file (recovery.conf), and if so
 * throw an ERROR since as of PG12 we no longer recognize that.
 */
static void
readRecoverySignalFile(void)
{
	struct stat stat_buf;

	if (IsBootstrapProcessingMode())
		return;

	/*
	 * Check for old recovery API file: recovery.conf
	 */
	if (stat(RECOVERY_COMMAND_FILE, &stat_buf) == 0)
		ereport(FATAL,
				(errcode_for_file_access(),
				 errmsg("using recovery command file \"%s\" is not supported",
						RECOVERY_COMMAND_FILE)));

	/*
	 * Remove unused .done file, if present. Ignore if absent.
	 */
	unlink(RECOVERY_COMMAND_DONE);

	/*
	 * Check for recovery signal files and if found, fsync them since they
	 * represent server state information.  We don't sweat too much about the
	 * possibility of fsync failure, however.
	 *
	 * If present, standby signal file takes precedence. If neither is present
	 * then we won't enter archive recovery.
	 */
	if (stat(STANDBY_SIGNAL_FILE, &stat_buf) == 0)
	{
		int			fd;

		fd = BasicOpenFilePerm(STANDBY_SIGNAL_FILE, O_RDWR | PG_BINARY | get_sync_bit(sync_method),
							   S_IRUSR | S_IWUSR);
		if (fd >= 0)
		{
			(void) pg_fsync(fd);
			close(fd);
		}
		standby_signal_file_found = true;
	}
	else if (stat(RECOVERY_SIGNAL_FILE, &stat_buf) == 0)
	{
		int			fd;

		fd = BasicOpenFilePerm(RECOVERY_SIGNAL_FILE, O_RDWR | PG_BINARY | get_sync_bit(sync_method),
							   S_IRUSR | S_IWUSR);
		if (fd >= 0)
		{
			(void) pg_fsync(fd);
			close(fd);
		}
		recovery_signal_file_found = true;
	}

	StandbyModeRequested = false;
	ArchiveRecoveryRequested = false;
	if (standby_signal_file_found)
	{
		StandbyModeRequested = true;
		ArchiveRecoveryRequested = true;
	}
	else if (recovery_signal_file_found)
	{
		StandbyModeRequested = false;
		ArchiveRecoveryRequested = true;
	}
	else
		return;

	/*
	 * We don't support standby mode in standalone backends; that requires
	 * other processes such as the WAL receiver to be alive.
	 */
	if (StandbyModeRequested && !IsUnderPostmaster)
		ereport(FATAL,
				(errcode(ERRCODE_FEATURE_NOT_SUPPORTED),
				 errmsg("standby mode is not supported by single-user servers")));
}

static void
validateRecoveryParameters(void)
{
	if (!ArchiveRecoveryRequested)
		return;

	/*
	 * Check for compulsory parameters
	 */
	if (StandbyModeRequested)
	{
		if ((PrimaryConnInfo == NULL || strcmp(PrimaryConnInfo, "") == 0) &&
			(recoveryRestoreCommand == NULL || strcmp(recoveryRestoreCommand, "") == 0))
			ereport(WARNING,
					(errmsg("specified neither primary_conninfo nor restore_command"),
					 errhint("The database server will regularly poll the pg_wal subdirectory to check for files placed there.")));
	}
	else
	{
		if (recoveryRestoreCommand == NULL ||
			strcmp(recoveryRestoreCommand, "") == 0)
		ereport(FATAL,
				(errcode(ERRCODE_INVALID_PARAMETER_VALUE),
					 errmsg("must specify restore_command when standby mode is not enabled")));
	}

	/*
	 * Override any inconsistent requests. Note that this is a change of
	 * behaviour in 9.5; prior to this we simply ignored a request to pause if
	 * hot_standby = off, which was surprising behaviour.
	 */
	if (recoveryTargetAction == RECOVERY_TARGET_ACTION_PAUSE &&
		!EnableHotStandby)
		recoveryTargetAction = RECOVERY_TARGET_ACTION_SHUTDOWN;

	/*
	 * Final parsing of recovery_target_time string; see also
	 * check_recovery_target_time().
	 */
	if (recoveryTarget == RECOVERY_TARGET_TIME)
	{
		recoveryTargetTime = DatumGetTimestampTz(DirectFunctionCall3(timestamptz_in,
																	 CStringGetDatum(recovery_target_time_string),
																	 ObjectIdGetDatum(InvalidOid),
																	 Int32GetDatum(-1)));
	}

	/*
	 * If user specified recovery_target_timeline, validate it or compute the
	 * "latest" value.  We can't do this until after we've gotten the restore
	 * command and set InArchiveRecovery, because we need to fetch timeline
	 * history files from the archive.
	 */
	if (recoveryTargetTimeLineGoal == RECOVERY_TARGET_TIMELINE_NUMERIC)
	{
		TimeLineID	rtli = recoveryTargetTLIRequested;

		/* Timeline 1 does not have a history file, all else should */
		if (rtli != 1 && !existsTimeLineHistory(rtli))
			ereport(FATAL,
					(errcode(ERRCODE_INVALID_PARAMETER_VALUE),
					 errmsg("recovery target timeline %u does not exist",
							rtli)));
		recoveryTargetTLI = rtli;
	}
	else if (recoveryTargetTimeLineGoal == RECOVERY_TARGET_TIMELINE_LATEST)
	{
		/* We start the "latest" search from pg_control's timeline */
		recoveryTargetTLI = findNewestTimeLine(recoveryTargetTLI);
	}
	else
	{
		/*
		 * else we just use the recoveryTargetTLI as already read from
		 * ControlFile
		 */
		Assert(recoveryTargetTimeLineGoal == RECOVERY_TARGET_TIMELINE_CONTROLFILE);
	}
}

/*
 * Exit archive-recovery state
 */
static void
exitArchiveRecovery(TimeLineID endTLI, XLogRecPtr endOfLog)
{
	char		xlogfname[MAXFNAMELEN];
	XLogSegNo	endLogSegNo;
	XLogSegNo	startLogSegNo;

	/* we always switch to a new timeline after archive recovery */
	Assert(endTLI != ThisTimeLineID);

	/*
	 * We are no longer in archive recovery state.
	 */
	InArchiveRecovery = false;

	/*
	 * Update min recovery point one last time.
	 */
	UpdateMinRecoveryPoint(InvalidXLogRecPtr, true);

	/*
	 * If the ending log segment is still open, close it (to avoid problems on
	 * Windows with trying to rename or delete an open file).
	 */
	if (readFile >= 0)
	{
		close(readFile);
		readFile = -1;
	}

	/*
	 * Calculate the last segment on the old timeline, and the first segment
	 * on the new timeline. If the switch happens in the middle of a segment,
	 * they are the same, but if the switch happens exactly at a segment
	 * boundary, startLogSegNo will be endLogSegNo + 1.
	 */
	XLByteToPrevSeg(endOfLog, endLogSegNo, wal_segment_size);
	XLByteToSeg(endOfLog, startLogSegNo, wal_segment_size);

	/*
	 * Initialize the starting WAL segment for the new timeline. If the switch
	 * happens in the middle of a segment, copy data from the last WAL segment
	 * of the old timeline up to the switch point, to the starting WAL segment
	 * on the new timeline.
	 */
	if (endLogSegNo == startLogSegNo)
	{
		/*
		 * Make a copy of the file on the new timeline.
		 *
		 * Writing WAL isn't allowed yet, so there are no locking
		 * considerations. But we should be just as tense as XLogFileInit to
		 * avoid emplacing a bogus file.
		 */
		XLogFileCopy(endLogSegNo, endTLI, endLogSegNo,
					 XLogSegmentOffset(endOfLog, wal_segment_size));
	}
	else
	{
		/*
		 * The switch happened at a segment boundary, so just create the next
		 * segment on the new timeline.
		 */
		bool		use_existent = true;
		int			fd;

		fd = XLogFileInit(startLogSegNo, &use_existent, true);

		if (close(fd) != 0)
		{
			char		xlogfname[MAXFNAMELEN];
			int			save_errno = errno;

			XLogFileName(xlogfname, ThisTimeLineID, startLogSegNo,
						 wal_segment_size);
			errno = save_errno;
			ereport(ERROR,
					(errcode_for_file_access(),
					 errmsg("could not close file \"%s\": %m", xlogfname)));
		}
	}

	/*
	 * Let's just make real sure there are not .ready or .done flags posted
	 * for the new segment.
	 */
	XLogFileName(xlogfname, ThisTimeLineID, startLogSegNo, wal_segment_size);
	XLogArchiveCleanup(xlogfname);

	/*
	 * Remove the signal files out of the way, so that we don't accidentally
	 * re-enter archive recovery mode in a subsequent crash.
	 */
	if (standby_signal_file_found)
		durable_unlink(STANDBY_SIGNAL_FILE, FATAL);

	if (recovery_signal_file_found)
		durable_unlink(RECOVERY_SIGNAL_FILE, FATAL);

	/*
	 * Response to FTS probes after this point will not indicate that we are a
	 * mirror because the am_mirror flag is set based on existence of
	 * RECOVERY_COMMAND_FILE.  New libpq connections to the postmaster should
	 * no longer return CAC_MIRROR_READY as response because we are no longer a
	 * mirror.
	 */
	ResetMirrorReadyFlag();
	ereport(LOG,
			(errmsg("archive recovery complete")));
}

/*
 * Extract timestamp from WAL record.
 *
 * If the record contains a timestamp, returns true, and saves the timestamp
 * in *recordXtime. If the record type has no timestamp, returns false.
 * Currently, only transaction commit/abort records and restore points contain
 * timestamps.
 */
static bool
getRecordTimestamp(XLogReaderState *record, TimestampTz *recordXtime)
{
	uint8		info = XLogRecGetInfo(record) & ~XLR_INFO_MASK;
	uint8		xact_info = info & XLOG_XACT_OPMASK;
	uint8		rmid = XLogRecGetRmid(record);

	if (rmid == RM_XLOG_ID && info == XLOG_RESTORE_POINT)
	{
		*recordXtime = ((xl_restore_point *) XLogRecGetData(record))->rp_time;
		return true;
	}
	if (rmid == RM_XACT_ID && (xact_info == XLOG_XACT_COMMIT ||
							   xact_info == XLOG_XACT_COMMIT_PREPARED ||
							   xact_info == XLOG_XACT_DISTRIBUTED_COMMIT))
	{
		*recordXtime = ((xl_xact_commit *) XLogRecGetData(record))->xact_time;
		return true;
	}
	if (rmid == RM_XACT_ID && (xact_info == XLOG_XACT_ABORT ||
							   xact_info == XLOG_XACT_ABORT_PREPARED))
	{
		*recordXtime = ((xl_xact_abort *) XLogRecGetData(record))->xact_time;
		return true;
	}
	return false;
}

/*
 * For point-in-time recovery, this function decides whether we want to
 * stop applying the XLOG before the current record.
 *
 * Returns true if we are stopping, false otherwise. If stopping, some
 * information is saved in recoveryStopXid et al for use in annotating the
 * new timeline's history file.
 */
static bool
recoveryStopsBefore(XLogReaderState *record)
{
	bool		stopsHere = false;
	uint8		xact_info;
	bool		isCommit;
	TimestampTz recordXtime = 0;
	TransactionId recordXid;

	/*
	 * Ignore recovery target settings when not in archive recovery (meaning
	 * we are in crash recovery).
	 */
	if (!ArchiveRecoveryRequested)
		return false;

	/* Check if we should stop as soon as reaching consistency */
	if (recoveryTarget == RECOVERY_TARGET_IMMEDIATE && reachedConsistency)
	{
		ereport(LOG,
				(errmsg("recovery stopping after reaching consistency")));

		recoveryStopAfter = false;
		recoveryStopXid = InvalidTransactionId;
		recoveryStopLSN = InvalidXLogRecPtr;
		recoveryStopTime = 0;
		recoveryStopName[0] = '\0';
		return true;
	}

	/* Check if target LSN has been reached */
	if (recoveryTarget == RECOVERY_TARGET_LSN &&
		!recoveryTargetInclusive &&
		record->ReadRecPtr >= recoveryTargetLSN)
	{
		recoveryStopAfter = false;
		recoveryStopXid = InvalidTransactionId;
		recoveryStopLSN = record->ReadRecPtr;
		recoveryStopTime = 0;
		recoveryStopName[0] = '\0';
		ereport(LOG,
				(errmsg("recovery stopping before WAL location (LSN) \"%X/%X\"",
						LSN_FORMAT_ARGS(recoveryStopLSN))));
		return true;
	}

	/* Otherwise we only consider stopping before COMMIT or ABORT records. */
	if (XLogRecGetRmid(record) != RM_XACT_ID)
		return false;

	xact_info = XLogRecGetInfo(record) & XLOG_XACT_OPMASK;

	if (xact_info == XLOG_XACT_COMMIT ||
		xact_info == XLOG_XACT_DISTRIBUTED_COMMIT)
	{
		isCommit = true;
		recordXid = XLogRecGetXid(record);
	}
	else if (xact_info == XLOG_XACT_COMMIT_PREPARED)
	{
		xl_xact_commit *xlrec = (xl_xact_commit *) XLogRecGetData(record);
		xl_xact_parsed_commit parsed;

		isCommit = true;
		ParseCommitRecord(XLogRecGetInfo(record),
						  xlrec,
						  &parsed);
		recordXid = parsed.twophase_xid;
	}
	else if (xact_info == XLOG_XACT_ABORT)
	{
		isCommit = false;
		recordXid = XLogRecGetXid(record);
	}
	else if (xact_info == XLOG_XACT_ABORT_PREPARED)
	{
		xl_xact_abort *xlrec = (xl_xact_abort *) XLogRecGetData(record);
		xl_xact_parsed_abort parsed;

		isCommit = false;
		ParseAbortRecord(XLogRecGetInfo(record),
						 xlrec,
						 &parsed);
		recordXid = parsed.twophase_xid;
	}
	else
		return false;

	if (recoveryTarget == RECOVERY_TARGET_XID && !recoveryTargetInclusive)
	{
		/*
		 * There can be only one transaction end record with this exact
		 * transactionid
		 *
		 * when testing for an xid, we MUST test for equality only, since
		 * transactions are numbered in the order they start, not the order
		 * they complete. A higher numbered xid will complete before you about
		 * 50% of the time...
		 */
		stopsHere = (recordXid == recoveryTargetXid);
	}

	if (recoveryTarget == RECOVERY_TARGET_TIME &&
		getRecordTimestamp(record, &recordXtime))
	{
		/*
		 * There can be many transactions that share the same commit time, so
		 * we stop after the last one, if we are inclusive, or stop at the
		 * first one if we are exclusive
		 */
		if (recoveryTargetInclusive)
			stopsHere = (recordXtime > recoveryTargetTime);
		else
			stopsHere = (recordXtime >= recoveryTargetTime);
	}

	if (stopsHere)
	{
		recoveryStopAfter = false;
		recoveryStopXid = recordXid;
		recoveryStopTime = recordXtime;
		recoveryStopLSN = InvalidXLogRecPtr;
		recoveryStopName[0] = '\0';

		if (isCommit)
		{
			ereport(LOG,
					(errmsg("recovery stopping before commit of transaction %u, time %s",
							recoveryStopXid,
							timestamptz_to_str(recoveryStopTime))));
		}
		else
		{
			ereport(LOG,
					(errmsg("recovery stopping before abort of transaction %u, time %s",
							recoveryStopXid,
							timestamptz_to_str(recoveryStopTime))));
		}
	}

	return stopsHere;
}

/*
 * Same as recoveryStopsBefore, but called after applying the record.
 *
 * We also track the timestamp of the latest applied COMMIT/ABORT
 * record in XLogCtl->recoveryLastXTime.
 */
static bool
recoveryStopsAfter(XLogReaderState *record)
{
	uint8		info;
	uint8		xact_info;
	uint8		rmid;
	TimestampTz recordXtime = 0;

	/*
	 * Ignore recovery target settings when not in archive recovery (meaning
	 * we are in crash recovery).
	 */
	if (!ArchiveRecoveryRequested)
		return false;

	info = XLogRecGetInfo(record) & ~XLR_INFO_MASK;
	rmid = XLogRecGetRmid(record);

	/*
	 * There can be many restore points that share the same name; we stop at
	 * the first one.
	 */
	if (recoveryTarget == RECOVERY_TARGET_NAME &&
		rmid == RM_XLOG_ID && info == XLOG_RESTORE_POINT)
	{
		xl_restore_point *recordRestorePointData;

		recordRestorePointData = (xl_restore_point *) XLogRecGetData(record);

		if (strcmp(recordRestorePointData->rp_name, recoveryTargetName) == 0)
		{
			recoveryStopAfter = true;
			recoveryStopXid = InvalidTransactionId;
			recoveryStopLSN = InvalidXLogRecPtr;
			(void) getRecordTimestamp(record, &recoveryStopTime);
			strlcpy(recoveryStopName, recordRestorePointData->rp_name, MAXFNAMELEN);

			ereport(LOG,
					(errmsg("recovery stopping at restore point \"%s\", time %s",
							recoveryStopName,
							timestamptz_to_str(recoveryStopTime))));
			return true;
		}
	}

	/* Check if the target LSN has been reached */
	if (recoveryTarget == RECOVERY_TARGET_LSN &&
		recoveryTargetInclusive &&
		record->ReadRecPtr >= recoveryTargetLSN)
	{
		recoveryStopAfter = true;
		recoveryStopXid = InvalidTransactionId;
		recoveryStopLSN = record->ReadRecPtr;
		recoveryStopTime = 0;
		recoveryStopName[0] = '\0';
		ereport(LOG,
				(errmsg("recovery stopping after WAL location (LSN) \"%X/%X\"",
						LSN_FORMAT_ARGS(recoveryStopLSN))));
		return true;
	}

	if (rmid != RM_XACT_ID)
		return false;

	xact_info = info & XLOG_XACT_OPMASK;

	if (xact_info == XLOG_XACT_COMMIT ||
		xact_info == XLOG_XACT_COMMIT_PREPARED ||
		xact_info == XLOG_XACT_ABORT ||
		xact_info == XLOG_XACT_ABORT_PREPARED ||
		xact_info == XLOG_XACT_DISTRIBUTED_COMMIT)
	{
		TransactionId recordXid;

		/* Update the last applied transaction timestamp */
		if (getRecordTimestamp(record, &recordXtime))
			SetLatestXTime(recordXtime);

		/* Extract the XID of the committed/aborted transaction */
		if (xact_info == XLOG_XACT_COMMIT_PREPARED)
		{
			xl_xact_commit *xlrec = (xl_xact_commit *) XLogRecGetData(record);
			xl_xact_parsed_commit parsed;

			ParseCommitRecord(XLogRecGetInfo(record),
							  xlrec,
							  &parsed);
			recordXid = parsed.twophase_xid;
		}
		else if (xact_info == XLOG_XACT_ABORT_PREPARED)
		{
			xl_xact_abort *xlrec = (xl_xact_abort *) XLogRecGetData(record);
			xl_xact_parsed_abort parsed;

			ParseAbortRecord(XLogRecGetInfo(record),
							 xlrec,
							 &parsed);
			recordXid = parsed.twophase_xid;
		}
		else
			recordXid = XLogRecGetXid(record);

		/*
		 * There can be only one transaction end record with this exact
		 * transactionid
		 *
		 * when testing for an xid, we MUST test for equality only, since
		 * transactions are numbered in the order they start, not the order
		 * they complete. A higher numbered xid will complete before you about
		 * 50% of the time...
		 */
		if (recoveryTarget == RECOVERY_TARGET_XID && recoveryTargetInclusive &&
			recordXid == recoveryTargetXid)
		{
			recoveryStopAfter = true;
			recoveryStopXid = recordXid;
			recoveryStopTime = recordXtime;
			recoveryStopLSN = InvalidXLogRecPtr;
			recoveryStopName[0] = '\0';

			if (xact_info == XLOG_XACT_COMMIT ||
				xact_info == XLOG_XACT_COMMIT_PREPARED ||
				xact_info == XLOG_XACT_DISTRIBUTED_COMMIT)
			{
				ereport(LOG,
						(errmsg("recovery stopping after commit of transaction %u, time %s",
								recoveryStopXid,
								timestamptz_to_str(recoveryStopTime))));
			}
			else if (xact_info == XLOG_XACT_ABORT ||
					 xact_info == XLOG_XACT_ABORT_PREPARED)
			{
				ereport(LOG,
						(errmsg("recovery stopping after abort of transaction %u, time %s",
								recoveryStopXid,
								timestamptz_to_str(recoveryStopTime))));
			}
			return true;
		}
	}

	/* Check if we should stop as soon as reaching consistency */
	if (recoveryTarget == RECOVERY_TARGET_IMMEDIATE && reachedConsistency)
	{
		ereport(LOG,
				(errmsg("recovery stopping after reaching consistency")));

		recoveryStopAfter = true;
		recoveryStopXid = InvalidTransactionId;
		recoveryStopTime = 0;
		recoveryStopLSN = InvalidXLogRecPtr;
		recoveryStopName[0] = '\0';
		return true;
	}

	return false;
}

/*
 * Wait until shared recoveryPauseState is set to RECOVERY_NOT_PAUSED.
 *
 * endOfRecovery is true if the recovery target is reached and
 * the paused state starts at the end of recovery because of
 * recovery_target_action=pause, and false otherwise.
 */
static void
recoveryPausesHere(bool endOfRecovery)
{
	/* Don't pause unless users can connect! */
	if (!LocalHotStandbyActive)
		return;

	/* Don't pause after standby promotion has been triggered */
	if (LocalPromoteIsTriggered)
		return;

	if (endOfRecovery)
		ereport(LOG,
				(errmsg("pausing at the end of recovery"),
				 errhint("Execute pg_wal_replay_resume() to promote.")));
	else
		ereport(LOG,
				(errmsg("recovery has paused"),
				 errhint("Execute pg_wal_replay_resume() to continue.")));

	/* loop until recoveryPauseState is set to RECOVERY_NOT_PAUSED */
	while (GetRecoveryPauseState() != RECOVERY_NOT_PAUSED)
	{
		HandleStartupProcInterrupts();
		if (CheckForStandbyTrigger())
			return;

		/*
		 * If recovery pause is requested then set it paused.  While we are in
		 * the loop, user might resume and pause again so set this every time.
		 */
		ConfirmRecoveryPaused();

		/*
		 * We wait on a condition variable that will wake us as soon as the
		 * pause ends, but we use a timeout so we can check the above exit
		 * condition periodically too.
		 */
		ConditionVariableTimedSleep(&XLogCtl->recoveryNotPausedCV, 1000,
									WAIT_EVENT_RECOVERY_PAUSE);
	}
	ConditionVariableCancelSleep();
}

/*
 * Get the current state of the recovery pause request.
 */
RecoveryPauseState
GetRecoveryPauseState(void)
{
	RecoveryPauseState state;

	SpinLockAcquire(&XLogCtl->info_lck);
	state = XLogCtl->recoveryPauseState;
	SpinLockRelease(&XLogCtl->info_lck);

	return state;
}

/*
 * Set the recovery pause state.
 *
 * If recovery pause is requested then sets the recovery pause state to
 * 'pause requested' if it is not already 'paused'.  Otherwise, sets it
 * to 'not paused' to resume the recovery.  The recovery pause will be
 * confirmed by the ConfirmRecoveryPaused.
 */
void
SetRecoveryPause(bool recoveryPause)
{
	SpinLockAcquire(&XLogCtl->info_lck);

	if (!recoveryPause)
		XLogCtl->recoveryPauseState = RECOVERY_NOT_PAUSED;
	else if (XLogCtl->recoveryPauseState == RECOVERY_NOT_PAUSED)
		XLogCtl->recoveryPauseState = RECOVERY_PAUSE_REQUESTED;

	SpinLockRelease(&XLogCtl->info_lck);

	if (!recoveryPause)
		ConditionVariableBroadcast(&XLogCtl->recoveryNotPausedCV);
}

/*
 * Confirm the recovery pause by setting the recovery pause state to
 * RECOVERY_PAUSED.
 */
static void
ConfirmRecoveryPaused(void)
{
	/* If recovery pause is requested then set it paused */
	SpinLockAcquire(&XLogCtl->info_lck);
	if (XLogCtl->recoveryPauseState == RECOVERY_PAUSE_REQUESTED)
		XLogCtl->recoveryPauseState = RECOVERY_PAUSED;
	SpinLockRelease(&XLogCtl->info_lck);
}

/*
 * When recovery_min_apply_delay is set, we wait long enough to make sure
 * certain record types are applied at least that interval behind the primary.
 *
 * Returns true if we waited.
 *
 * Note that the delay is calculated between the WAL record log time and
 * the current time on standby. We would prefer to keep track of when this
 * standby received each WAL record, which would allow a more consistent
 * approach and one not affected by time synchronisation issues, but that
 * is significantly more effort and complexity for little actual gain in
 * usability.
 */
static bool
recoveryApplyDelay(XLogReaderState *record)
{
	uint8		xact_info;
	TimestampTz xtime;
	TimestampTz delayUntil;
	long		msecs;

	/* nothing to do if no delay configured */
	if (recovery_min_apply_delay <= 0)
		return false;

	/* no delay is applied on a database not yet consistent */
	if (!reachedConsistency)
		return false;

	/* nothing to do if crash recovery is requested */
	if (!ArchiveRecoveryRequested)
		return false;

	/*
	 * Is it a COMMIT record?
	 *
	 * We deliberately choose not to delay aborts since they have no effect on
	 * MVCC. We already allow replay of records that don't have a timestamp,
	 * so there is already opportunity for issues caused by early conflicts on
	 * standbys.
	 */
	if (XLogRecGetRmid(record) != RM_XACT_ID)
		return false;

	xact_info = XLogRecGetInfo(record) & XLOG_XACT_OPMASK;

	if (xact_info != XLOG_XACT_COMMIT &&
		xact_info != XLOG_XACT_COMMIT_PREPARED &&
		xact_info != XLOG_XACT_DISTRIBUTED_COMMIT)
		return false;

	if (!getRecordTimestamp(record, &xtime))
		return false;

	delayUntil = TimestampTzPlusMilliseconds(xtime, recovery_min_apply_delay);

	/*
	 * Exit without arming the latch if it's already past time to apply this
	 * record
	 */
	msecs = TimestampDifferenceMilliseconds(GetCurrentTimestamp(), delayUntil);
	if (msecs <= 0)
		return false;

	while (true)
	{
		ResetLatch(&XLogCtl->recoveryWakeupLatch);

		/*
		 * This might change recovery_min_apply_delay or the trigger file's
		 * location.
		 */
		HandleStartupProcInterrupts();

		if (CheckForStandbyTrigger())
			break;

		/*
		 * Recalculate delayUntil as recovery_min_apply_delay could have
		 * changed while waiting in this loop.
		 */
		delayUntil = TimestampTzPlusMilliseconds(xtime, recovery_min_apply_delay);

		/*
		 * Wait for difference between GetCurrentTimestamp() and delayUntil.
		 */
		msecs = TimestampDifferenceMilliseconds(GetCurrentTimestamp(),
												delayUntil);

		if (msecs <= 0)
			break;

		elog(DEBUG2, "recovery apply delay %ld milliseconds", msecs);

		(void) WaitLatch(&XLogCtl->recoveryWakeupLatch,
						 WL_LATCH_SET | WL_TIMEOUT | WL_EXIT_ON_PM_DEATH,
						 msecs,
						 WAIT_EVENT_RECOVERY_APPLY_DELAY);
	}
	return true;
}

/*
 * Save timestamp of latest processed commit/abort record.
 *
 * We keep this in XLogCtl, not a simple static variable, so that it can be
 * seen by processes other than the startup process.  Note in particular
 * that CreateRestartPoint is executed in the checkpointer.
 */
static void
SetLatestXTime(TimestampTz xtime)
{
	SpinLockAcquire(&XLogCtl->info_lck);
	XLogCtl->recoveryLastXTime = xtime;
	SpinLockRelease(&XLogCtl->info_lck);
}

/*
 * Fetch timestamp of latest processed commit/abort record.
 */
TimestampTz
GetLatestXTime(void)
{
	TimestampTz xtime;

	SpinLockAcquire(&XLogCtl->info_lck);
	xtime = XLogCtl->recoveryLastXTime;
	SpinLockRelease(&XLogCtl->info_lck);

	return xtime;
}

/*
 * Save timestamp of the next chunk of WAL records to apply.
 *
 * We keep this in XLogCtl, not a simple static variable, so that it can be
 * seen by all backends.
 */
static void
SetCurrentChunkStartTime(TimestampTz xtime)
{
	SpinLockAcquire(&XLogCtl->info_lck);
	XLogCtl->currentChunkStartTime = xtime;
	SpinLockRelease(&XLogCtl->info_lck);
}

/*
 * Process passed checkpoint record either during normal recovery or
 * in standby mode.
 *
 * If in standby mode, master mirroring information stored by the checkpoint
 * record is processed as well.
 */
static void
XLogProcessCheckpointRecord(XLogReaderState *rec)
{
	CheckpointExtendedRecord ckptExtended;

	UnpackCheckPointRecord(rec, &ckptExtended);

	if (ckptExtended.dtxCheckpoint)
	{
		/* Handle the DTX information. */
		redoDtxCheckPoint(ckptExtended.dtxCheckpoint);
		/*
		 * Avoid closing the file here as possibly the file was already open
		 * and above call didn't really open it.  Hence closing the same here
		 * is incorrect.
		 */
	}
}

DBState
GetCurrentDBState(void)
{
	Assert(ControlFile);
	return ControlFile->state;
}

static void
UpdateCatalogForStandbyPromotion(void)
{
	GpRoleValue old_role;
	/*
	 * NOTE: The following initialization logic was borrowed from ftsprobe.
	 */
	SetProcessingMode(InitProcessing);

	/*
	 * Create a resource owner to keep track of our resources (currently only
	 * buffer pins).
	 */
	CurrentResourceOwner = ResourceOwnerCreate(NULL, "Startup Pass 4");

	/*
	 * NOTE: AuxiliaryProcessMain has already called:
	 * NOTE:      BaseInit,
	 * NOTE:      InitAuxiliaryProcess instead of InitProcess, and
	 * NOTE:      InitBufferPoolBackend.
	 */

	InitXLOGAccess();

	SetProcessingMode(NormalProcessing);

	/*
	 * Add my PGPROC struct to the ProcArray.
	 *
	 * Once I have done this, I am visible to other backends!
	 */
	InitProcessPhase2();

	/*
	 * Initialize my entry in the shared-invalidation manager's array of
	 * per-backend data.
	 *
	 * Sets up MyBackendId, a unique backend identifier.
	 */
	MyBackendId = InvalidBackendId;

	/*
	 * Though this is a startup process and currently no one sends invalidation
	 * messages concurrently, we set sendOnly = false, since we have relcaches.
	 */
	SharedInvalBackendInit(false);

	if (MyBackendId > MaxBackends || MyBackendId <= 0)
			elog(FATAL, "bad backend id: %d", MyBackendId);

	/*
	 * bufmgr needs another initialization call too
	 */
	InitBufferPoolBackend();

	/* Start transaction locally */
	old_role = Gp_role;
	Gp_role = GP_ROLE_UTILITY;
	StartTransactionCommand();
	GetTransactionSnapshot();

	/*
	 * heap access requires the rel-cache.
	 */
	RelationCacheInitialize();
	InitCatalogCache();

	/*
	 * It's now possible to do real access to the system catalogs.
	 *
	 * Load relcache entries for the system catalogs.  This must create at
	 * least the minimum set of "nailed-in" cache entries.
	 */
	RelationCacheInitializePhase2();

	char *fullpath;

	/*
	 * In order to access the catalog, we need a database, and a
	 * tablespace; our access to the heap is going to be slightly
	 * limited, so we'll just use some defaults.
	 */
	if (!FindMyDatabase(DB_FOR_COMMON_ACCESS, &MyDatabaseId, &MyDatabaseTableSpace))
		ereport(FATAL,
				(errcode(ERRCODE_UNDEFINED_DATABASE),
				 errmsg("database \"%s\" does not exit", DB_FOR_COMMON_ACCESS)));

	/*
	 * Now we can mark our PGPROC entry with the database ID
	 * (We assume this is an atomic store so no lock is needed)
	 */
	MyProc->databaseId = MyDatabaseId;

	fullpath = GetDatabasePath(MyDatabaseId, MyDatabaseTableSpace);

	SetDatabasePath(fullpath);

	RelationCacheInitializePhase3();

	/*
	 * Now, finally, update the catalog.
	 */

	/* I am privileged */
	InitializeSessionUserIdStandalone();
	gp_activate_standby();
	/* close the transaction we started above */
	CommitTransactionCommand();
	Gp_role = old_role;

	ereport(LOG, (errmsg("Updated catalog to support standby promotion")));
}

/*
 * Fetch timestamp of latest processed commit/abort record.
 * Startup process maintains an accurate local copy in XLogReceiptTime
 */
TimestampTz
GetCurrentChunkReplayStartTime(void)
{
	TimestampTz xtime;

	SpinLockAcquire(&XLogCtl->info_lck);
	xtime = XLogCtl->currentChunkStartTime;
	SpinLockRelease(&XLogCtl->info_lck);

	return xtime;
}

/*
 * Returns time of receipt of current chunk of XLOG data, as well as
 * whether it was received from streaming replication or from archives.
 */
void
GetXLogReceiptTime(TimestampTz *rtime, bool *fromStream)
{
	/*
	 * This must be executed in the startup process, since we don't export the
	 * relevant state to shared memory.
	 */
	Assert(InRecovery);

	*rtime = XLogReceiptTime;
	*fromStream = (XLogReceiptSource == XLOG_FROM_STREAM);
}

/*
 * Note that text field supplied is a parameter name and does not require
 * translation
 */
static void
RecoveryRequiresIntParameter(const char *param_name, int currValue, int minValue)
{
	if (currValue < minValue)
	{
		if (LocalHotStandbyActive)
		{
			bool		warned_for_promote = false;

			ereport(WARNING,
					(errcode(ERRCODE_INVALID_PARAMETER_VALUE),
					 errmsg("hot standby is not possible because of insufficient parameter settings"),
					 errdetail("%s = %d is a lower setting than on the primary server, where its value was %d.",
							   param_name,
							   currValue,
							   minValue)));

			SetRecoveryPause(true);

			ereport(LOG,
					(errmsg("recovery has paused"),
					 errdetail("If recovery is unpaused, the server will shut down."),
					 errhint("You can then restart the server after making the necessary configuration changes.")));

			while (GetRecoveryPauseState() != RECOVERY_NOT_PAUSED)
			{
				HandleStartupProcInterrupts();

				if (CheckForStandbyTrigger())
				{
					if (!warned_for_promote)
						ereport(WARNING,
								(errcode(ERRCODE_INVALID_PARAMETER_VALUE),
								 errmsg("promotion is not possible because of insufficient parameter settings"),

						/*
						 * Repeat the detail from above so it's easy to find
						 * in the log.
						 */
								 errdetail("%s = %d is a lower setting than on the primary server, where its value was %d.",
										   param_name,
										   currValue,
										   minValue),
								 errhint("Restart the server after making the necessary configuration changes.")));
					warned_for_promote = true;
				}

				/*
				 * If recovery pause is requested then set it paused.  While
				 * we are in the loop, user might resume and pause again so
				 * set this every time.
				 */
				ConfirmRecoveryPaused();

				/*
				 * We wait on a condition variable that will wake us as soon
				 * as the pause ends, but we use a timeout so we can check the
				 * above conditions periodically too.
				 */
				ConditionVariableTimedSleep(&XLogCtl->recoveryNotPausedCV, 1000,
											WAIT_EVENT_RECOVERY_PAUSE);
			}
			ConditionVariableCancelSleep();
		}

		ereport(FATAL,
				(errcode(ERRCODE_INVALID_PARAMETER_VALUE),
				 errmsg("recovery aborted because of insufficient parameter settings"),
		/* Repeat the detail from above so it's easy to find in the log. */
				 errdetail("%s = %d is a lower setting than on the primary server, where its value was %d.",
						   param_name,
						   currValue,
						   minValue),
				 errhint("You can restart the server after making the necessary configuration changes.")));
	}
}

/*
 * Check to see if required parameters are set high enough on this server
 * for various aspects of recovery operation.
 *
 * Note that all the parameters which this function tests need to be
 * listed in Administrator's Overview section in high-availability.sgml.
 * If you change them, don't forget to update the list.
 */
static void
CheckRequiredParameterValues(void)
{
	/*
	 * For archive recovery, the WAL must be generated with at least 'replica'
	 * wal_level.
	 */
	if (ArchiveRecoveryRequested && ControlFile->wal_level == WAL_LEVEL_MINIMAL)
	{
		ereport(FATAL,
				(errmsg("WAL was generated with wal_level=minimal, cannot continue recovering"),
				 errdetail("This happens if you temporarily set wal_level=minimal on the server."),
				 errhint("Use a backup taken after setting wal_level to higher than minimal.")));
	}

	/*
	 * For Hot Standby, the WAL must be generated with 'replica' mode, and we
	 * must have at least as many backend slots as the primary.
	 */
	if (ArchiveRecoveryRequested && EnableHotStandby)
	{
		/* We ignore autovacuum_max_workers when we make this test. */
		RecoveryRequiresIntParameter("max_connections",
									 MaxConnections,
									 ControlFile->MaxConnections);
		RecoveryRequiresIntParameter("max_worker_processes",
									 max_worker_processes,
									 ControlFile->max_worker_processes);
		RecoveryRequiresIntParameter("max_wal_senders",
									 max_wal_senders,
									 ControlFile->max_wal_senders);
		RecoveryRequiresIntParameter("max_prepared_transactions",
									 max_prepared_xacts,
									 ControlFile->max_prepared_xacts);
		RecoveryRequiresIntParameter("max_locks_per_transaction",
									 max_locks_per_xact,
									 ControlFile->max_locks_per_xact);
	}
}

/*
 * This must be called ONCE during postmaster or standalone-backend startup
 */
void
StartupXLOG(void)
{
	XLogCtlInsert *Insert;
	CheckPoint	checkPoint;
	bool		wasShutdown;
	bool		reachedRecoveryTarget = false;
	bool		haveBackupLabel = false;
	bool		haveTblspcMap = false;
	XLogRecPtr	RecPtr,
				checkPointLoc,
				EndOfLog;
	TimeLineID	EndOfLogTLI;
	TimeLineID	PrevTimeLineID;
	XLogRecord *record;
	TransactionId oldestActiveXID;
	bool		backupEndRequired = false;
	bool		backupFromStandby = false;
	DBState		dbstate_at_startup;
	XLogReaderState *xlogreader;
	XLogPageReadPrivate private;
	bool		promoted = false;
	struct stat st;

	/*
	 * We should have an aux process resource owner to use, and we should not
	 * be in a transaction that's installed some other resowner.
	 */
	Assert(AuxProcessResourceOwner != NULL);
	Assert(CurrentResourceOwner == NULL ||
		   CurrentResourceOwner == AuxProcessResourceOwner);
	CurrentResourceOwner = AuxProcessResourceOwner;

	/*
	 * Check that contents look valid.
	 */
	if (!XRecOffIsValid(ControlFile->checkPoint))
		ereport(FATAL,
				(errmsg("control file contains invalid checkpoint location")));

	switch (ControlFile->state)
	{
		case DB_SHUTDOWNED:

			/*
			 * This is the expected case, so don't be chatty in standalone
			 * mode
			 */
			ereport(IsPostmasterEnvironment ? LOG : NOTICE,
					(errmsg("database system was shut down at %s",
							str_time(ControlFile->time))));
			break;

		case DB_SHUTDOWNED_IN_RECOVERY:
			ereport(LOG,
					(errmsg("database system was shut down in recovery at %s",
							str_time(ControlFile->time))));
			break;

		case DB_SHUTDOWNING:
			ereport(LOG,
					(errmsg("database system shutdown was interrupted; last known up at %s",
							str_time(ControlFile->time))));
			break;

		case DB_IN_CRASH_RECOVERY:
			ereport(LOG,
					(errmsg("database system was interrupted while in recovery at %s",
							str_time(ControlFile->time)),
					 errhint("This probably means that some data is corrupted and"
							 " you will have to use the last backup for recovery.")));
			break;

		case DB_IN_ARCHIVE_RECOVERY:
			ereport(LOG,
					(errmsg("database system was interrupted while in recovery at log time %s",
							str_time(ControlFile->checkPointCopy.time)),
					 errhint("If this has occurred more than once some data might be corrupted"
							 " and you might need to choose an earlier recovery target.")));
			break;

		case DB_IN_PRODUCTION:
			ereport(LOG,
					(errmsg("database system was interrupted; last known up at %s",
							str_time(ControlFile->time))));
			break;

		default:
			ereport(FATAL,
					(errmsg("control file contains invalid database cluster state")));
	}

	/* This is just to allow attaching to startup process with a debugger */
#ifdef XLOG_REPLAY_DELAY
	if (ControlFile->state != DB_SHUTDOWNED)
		pg_usleep(60000000L);
#endif

	/*
	 * Verify that pg_wal and pg_wal/archive_status exist.  In cases where
	 * someone has performed a copy for PITR, these directories may have been
	 * excluded and need to be re-created.
	 */
	ValidateXLOGDirectoryStructure();

	/*----------
	 * If we previously crashed, perform a couple of actions:
<<<<<<< HEAD
	 *	- The pg_wal directory may still include some temporary WAL segments
	 * used when creating a new segment, so perform some clean up to not
	 * bloat this path.  This is done first as there is no point to sync this
	 * temporary data.
	 *	- There might be data which we had written, intending to fsync it,
	 * but which we had not actually fsync'd yet. Therefore, a power failure
	 * in the near future might cause earlier unflushed writes to be lost,
	 * even though more recent data written to disk from here on would be
	 * persisted.  To avoid that, fsync the entire data directory.
	 *
	 * GPDB: We don't force to fsync the whole pgdata directory as upstream
	 * code since that could be very slow in cases that the pgdata
	 * directory has a lot of (e.g. millions of) files. See below for details.
	 *---------
=======
	 *
	 * - The pg_wal directory may still include some temporary WAL segments
	 *   used when creating a new segment, so perform some clean up to not
	 *   bloat this path.  This is done first as there is no point to sync
	 *   this temporary data.
	 *
	 * - There might be data which we had written, intending to fsync it, but
	 *   which we had not actually fsync'd yet.  Therefore, a power failure in
	 *   the near future might cause earlier unflushed writes to be lost, even
	 *   though more recent data written to disk from here on would be
	 *   persisted.  To avoid that, fsync the entire data directory.
>>>>>>> d457cb4e
	 */
	if (ControlFile->state != DB_SHUTDOWNED &&
		ControlFile->state != DB_SHUTDOWNED_IN_RECOVERY)
	{
		RemoveTempXlogFiles();
		/*
		 * 1. If the backup_label file exists, we assume the pgdata has already
		 * been synchronized. This is true on gpdb since we do force fsync
		 * during pg_basebackup and pg_rewind.
		 *
		 * 2. else for the crash recovery case.
		 *
		 *    2.1. if full page writes is enabled, we do synchronize the wal
		 *    files only. wal files must be synchronized here, else if xlog
		 *    redo writes some buffer pages and those pages are partly
		 *    synchronized, and then system crashes and some xlogs are lost,
		 *    those table file pages might be broken.
		 *
		 *    2.2. else, simply synchronize the whole pgdata directory though
		 *    there might be room for optimization but we would mostly not run
		 *    into this code branch. Since we can not get
		 *    checkPoint.fullPageWrites here so we do pgdata fsync later (
		 *    i.e. call SyncDataDirectory()) after reading the checkpoint.
		 */
		if (access(BACKUP_LABEL_FILE, F_OK) != 0)
				SyncAllXLogFiles();
		if (Gp_role == GP_ROLE_DISPATCH)
			*shmCleanupBackends = true;
	}

	/*
	 * Initialize on the assumption we want to recover to the latest timeline
	 * that's active according to pg_control.
	 */
	if (ControlFile->minRecoveryPointTLI >
		ControlFile->checkPointCopy.ThisTimeLineID)
		recoveryTargetTLI = ControlFile->minRecoveryPointTLI;
	else
		recoveryTargetTLI = ControlFile->checkPointCopy.ThisTimeLineID;

	/*
	 * Check for signal files, and if so set up state for offline recovery
	 */
	readRecoverySignalFile();
	validateRecoveryParameters();

	if (ArchiveRecoveryRequested)
	{
		if (StandbyModeRequested)
			ereport(LOG,
					(errmsg("entering standby mode")));
		else if (recoveryTarget == RECOVERY_TARGET_XID)
			ereport(LOG,
					(errmsg("starting point-in-time recovery to XID %u",
							recoveryTargetXid)));
		else if (recoveryTarget == RECOVERY_TARGET_TIME)
			ereport(LOG,
					(errmsg("starting point-in-time recovery to %s",
							timestamptz_to_str(recoveryTargetTime))));
		else if (recoveryTarget == RECOVERY_TARGET_NAME)
			ereport(LOG,
					(errmsg("starting point-in-time recovery to \"%s\"",
							recoveryTargetName)));
		else if (recoveryTarget == RECOVERY_TARGET_LSN)
			ereport(LOG,
					(errmsg("starting point-in-time recovery to WAL location (LSN) \"%X/%X\"",
							LSN_FORMAT_ARGS(recoveryTargetLSN))));
		else if (recoveryTarget == RECOVERY_TARGET_IMMEDIATE)
			ereport(LOG,
					(errmsg("starting point-in-time recovery to earliest consistent point")));
		else
			ereport(LOG,
					(errmsg("starting archive recovery")));
	}

	/*
	 * Take ownership of the wakeup latch if we're going to sleep during
	 * recovery.
	 */
	if (ArchiveRecoveryRequested)
		OwnLatch(&XLogCtl->recoveryWakeupLatch);

	/* Set up XLOG reader facility */
	MemSet(&private, 0, sizeof(XLogPageReadPrivate));
	xlogreader =
		XLogReaderAllocate(wal_segment_size, NULL,
						   XL_ROUTINE(.page_read = &XLogPageRead,
									  .segment_open = NULL,
									  .segment_close = wal_segment_close),
						   &private);
	if (!xlogreader)
		ereport(ERROR,
				(errcode(ERRCODE_OUT_OF_MEMORY),
				 errmsg("out of memory"),
				 errdetail("Failed while allocating a WAL reading processor.")));
	xlogreader->system_identifier = ControlFile->system_identifier;

	/*
	 * Allocate two page buffers dedicated to WAL consistency checks.  We do
	 * it this way, rather than just making static arrays, for two reasons:
	 * (1) no need to waste the storage in most instantiations of the backend;
	 * (2) a static char array isn't guaranteed to have any particular
	 * alignment, whereas palloc() will provide MAXALIGN'd storage.
	 */
	replay_image_masked = (char *) palloc(BLCKSZ);
	primary_image_masked = (char *) palloc(BLCKSZ);

	if (read_backup_label(&checkPointLoc, &backupEndRequired,
						  &backupFromStandby))
	{
		List	   *tablespaces = NIL;

		/*
		 * Archive recovery was requested, and thanks to the backup label
		 * file, we know how far we need to replay to reach consistency. Enter
		 * archive recovery directly.
		 */
		InArchiveRecovery = true;
		if (StandbyModeRequested)
			StandbyMode = true;

		/*
		 * When a backup_label file is present, we want to roll forward from
		 * the checkpoint it identifies, rather than using pg_control.
		 */
		record = ReadCheckpointRecord(xlogreader, checkPointLoc, 0, true);
		if (record != NULL)
		{
			memcpy(&checkPoint, XLogRecGetData(xlogreader), sizeof(CheckPoint));
			wasShutdown = ((record->xl_info & ~XLR_INFO_MASK) == XLOG_CHECKPOINT_SHUTDOWN);
			ereport(DEBUG1,
					(errmsg_internal("checkpoint record is at %X/%X",
									 LSN_FORMAT_ARGS(checkPointLoc))));
			InRecovery = true;	/* force recovery even if SHUTDOWNED */

			/*
			 * Make sure that REDO location exists. This may not be the case
			 * if there was a crash during an online backup, which left a
			 * backup_label around that references a WAL segment that's
			 * already been archived.
			 */
			if (checkPoint.redo < checkPointLoc)
			{
				XLogBeginRead(xlogreader, checkPoint.redo);
				if (!ReadRecord(xlogreader, LOG, false))
					ereport(FATAL,
							(errmsg("could not find redo location referenced by checkpoint record"),
							 errhint("If you are restoring from a backup, touch \"%s/recovery.signal\" and add required recovery options.\n"
									 "If you are not restoring from a backup, try removing the file \"%s/backup_label\".\n"
									 "Be careful: removing \"%s/backup_label\" will result in a corrupt cluster if restoring from a backup.",
									 DataDir, DataDir, DataDir)));
			}
		}
		else
		{
			ereport(FATAL,
					(errmsg("could not locate required checkpoint record"),
					 errhint("If you are restoring from a backup, touch \"%s/recovery.signal\" and add required recovery options.\n"
							 "If you are not restoring from a backup, try removing the file \"%s/backup_label\".\n"
							 "Be careful: removing \"%s/backup_label\" will result in a corrupt cluster if restoring from a backup.",
							 DataDir, DataDir, DataDir)));
			wasShutdown = false;	/* keep compiler quiet */
		}

		/* read the tablespace_map file if present and create symlinks. */
		if (read_tablespace_map(&tablespaces))
		{
			ListCell   *lc;

			foreach(lc, tablespaces)
			{
				tablespaceinfo *ti = lfirst(lc);
				char	   *linkloc;

				linkloc = psprintf("pg_tblspc/%s", ti->oid);

				/*
				 * Remove the existing symlink if any and Create the symlink
				 * under PGDATA.
				 */
				remove_tablespace_symlink(linkloc);

				if (symlink(ti->path, linkloc) < 0)
					ereport(ERROR,
							(errcode_for_file_access(),
							 errmsg("could not create symbolic link \"%s\": %m",
									linkloc)));

				pfree(ti->oid);
				pfree(ti->path);
				pfree(ti);
			}

			/* set flag to delete it later */
			haveTblspcMap = true;
		}

		/* set flag to delete it later */
		haveBackupLabel = true;
	}
	else
	{
		/*
		 * If tablespace_map file is present without backup_label file, there
		 * is no use of such file.  There is no harm in retaining it, but it
		 * is better to get rid of the map file so that we don't have any
		 * redundant file in data directory and it will avoid any sort of
		 * confusion.  It seems prudent though to just rename the file out of
		 * the way rather than delete it completely, also we ignore any error
		 * that occurs in rename operation as even if map file is present
		 * without backup_label file, it is harmless.
		 */
		if (stat(TABLESPACE_MAP, &st) == 0)
		{
			unlink(TABLESPACE_MAP_OLD);
			if (durable_rename(TABLESPACE_MAP, TABLESPACE_MAP_OLD, DEBUG1) == 0)
				ereport(LOG,
						(errmsg("ignoring file \"%s\" because no file \"%s\" exists",
								TABLESPACE_MAP, BACKUP_LABEL_FILE),
						 errdetail("File \"%s\" was renamed to \"%s\".",
								   TABLESPACE_MAP, TABLESPACE_MAP_OLD)));
			else
				ereport(LOG,
						(errmsg("ignoring file \"%s\" because no file \"%s\" exists",
								TABLESPACE_MAP, BACKUP_LABEL_FILE),
						 errdetail("Could not rename file \"%s\" to \"%s\": %m.",
								   TABLESPACE_MAP, TABLESPACE_MAP_OLD)));
		}

		/*
		 * It's possible that archive recovery was requested, but we don't
		 * know how far we need to replay the WAL before we reach consistency.
		 * This can happen for example if a base backup is taken from a
		 * running server using an atomic filesystem snapshot, without calling
		 * pg_start/stop_backup. Or if you just kill a running primary server
		 * and put it into archive recovery by creating a recovery signal
		 * file.
		 *
		 * Our strategy in that case is to perform crash recovery first,
		 * replaying all the WAL present in pg_wal, and only enter archive
		 * recovery after that.
		 *
		 * But usually we already know how far we need to replay the WAL (up
		 * to minRecoveryPoint, up to backupEndPoint, or until we see an
		 * end-of-backup record), and we can enter archive recovery directly.
		 */
		if (ArchiveRecoveryRequested &&
			(ControlFile->minRecoveryPoint != InvalidXLogRecPtr ||
			 ControlFile->backupEndRequired ||
			 ControlFile->backupEndPoint != InvalidXLogRecPtr ||
			 ControlFile->state == DB_SHUTDOWNED))
		{
			InArchiveRecovery = true;
			if (StandbyModeRequested)
				StandbyMode = true;
		}

		/* Get the last valid checkpoint record. */
		checkPointLoc = ControlFile->checkPoint;
		RedoStartLSN = ControlFile->checkPointCopy.redo;
		record = ReadCheckpointRecord(xlogreader, checkPointLoc, 1, true);
		if (record != NULL)
		{
			ereport(DEBUG1,
					(errmsg_internal("checkpoint record is at %X/%X",
									 LSN_FORMAT_ARGS(checkPointLoc))));
		}
		else
		{
			/*
			 * We used to attempt to go back to a secondary checkpoint record
			 * here, but only when not in standby mode. We now just fail if we
			 * can't read the last checkpoint because this allows us to
			 * simplify processing around checkpoints.
			 */
			ereport(PANIC,
					(errmsg("could not locate a valid checkpoint record")));
		}
		memcpy(&checkPoint, XLogRecGetData(xlogreader), sizeof(CheckPoint));
		wasShutdown = ((record->xl_info & ~XLR_INFO_MASK) == XLOG_CHECKPOINT_SHUTDOWN);
	}

	/*
	 * gpdb specific: Do pgdata fsync for the case that is almost not possible
	 * on real production scenarios. See previous code that calls
	 * SyncAllXLogFiles() for details.
	 */
	if (!checkPoint.fullPageWrites &&
		!haveBackupLabel &&
		ControlFile->state != DB_SHUTDOWNED &&
		ControlFile->state != DB_SHUTDOWNED_IN_RECOVERY)
		SyncDataDirectory();

	/*
	 * Clear out any old relcache cache files.  This is *necessary* if we do
	 * any WAL replay, since that would probably result in the cache files
	 * being out of sync with database reality.  In theory we could leave them
	 * in place if the database had been cleanly shut down, but it seems
	 * safest to just remove them always and let them be rebuilt during the
	 * first backend startup.  These files needs to be removed from all
	 * directories including pg_tblspc, however the symlinks are created only
	 * after reading tablespace_map file in case of archive recovery from
	 * backup, so needs to clear old relcache files here after creating
	 * symlinks.
	 */
	RelationCacheInitFileRemove();

	/*
	 * If the location of the checkpoint record is not on the expected
	 * timeline in the history of the requested timeline, we cannot proceed:
	 * the backup is not part of the history of the requested timeline.
	 */
	Assert(expectedTLEs);		/* was initialized by reading checkpoint
								 * record */
	if (tliOfPointInHistory(checkPointLoc, expectedTLEs) !=
		checkPoint.ThisTimeLineID)
	{
		XLogRecPtr	switchpoint;

		/*
		 * tliSwitchPoint will throw an error if the checkpoint's timeline is
		 * not in expectedTLEs at all.
		 */
		switchpoint = tliSwitchPoint(ControlFile->checkPointCopy.ThisTimeLineID, expectedTLEs, NULL);
		ereport(FATAL,
				(errmsg("requested timeline %u is not a child of this server's history",
						recoveryTargetTLI),
				 errdetail("Latest checkpoint is at %X/%X on timeline %u, but in the history of the requested timeline, the server forked off from that timeline at %X/%X.",
						   LSN_FORMAT_ARGS(ControlFile->checkPoint),
						   ControlFile->checkPointCopy.ThisTimeLineID,
						   LSN_FORMAT_ARGS(switchpoint))));
	}

	/*
	 * The min recovery point should be part of the requested timeline's
	 * history, too.
	 */
	if (!XLogRecPtrIsInvalid(ControlFile->minRecoveryPoint) &&
		tliOfPointInHistory(ControlFile->minRecoveryPoint - 1, expectedTLEs) !=
		ControlFile->minRecoveryPointTLI)
		ereport(FATAL,
				(errmsg("requested timeline %u does not contain minimum recovery point %X/%X on timeline %u",
						recoveryTargetTLI,
						LSN_FORMAT_ARGS(ControlFile->minRecoveryPoint),
						ControlFile->minRecoveryPointTLI)));

	LastRec = RecPtr = checkPointLoc;

	ereport(DEBUG1,
			(errmsg_internal("redo record is at %X/%X; shutdown %s",
							 LSN_FORMAT_ARGS(checkPoint.redo),
							 wasShutdown ? "true" : "false")));
	ereport(DEBUG1,
<<<<<<< HEAD
			(errmsg_internal("next transaction ID: " UINT64_FORMAT "; next OID: %u; next relfilenode: %u",
							 U64FromFullTransactionId(checkPoint.nextFullXid),
							 checkPoint.nextOid, checkPoint.nextRelfilenode)));
=======
			(errmsg_internal("next transaction ID: " UINT64_FORMAT "; next OID: %u",
							 U64FromFullTransactionId(checkPoint.nextXid),
							 checkPoint.nextOid)));
>>>>>>> d457cb4e
	ereport(DEBUG1,
			(errmsg_internal("next MultiXactId: %u; next MultiXactOffset: %u",
							 checkPoint.nextMulti, checkPoint.nextMultiOffset)));
	ereport(DEBUG1,
			(errmsg_internal("oldest unfrozen transaction ID: %u, in database %u",
							 checkPoint.oldestXid, checkPoint.oldestXidDB)));
	ereport(DEBUG1,
			(errmsg_internal("oldest MultiXactId: %u, in database %u",
							 checkPoint.oldestMulti, checkPoint.oldestMultiDB)));
	ereport(DEBUG1,
			(errmsg_internal("commit timestamp Xid oldest/newest: %u/%u",
							 checkPoint.oldestCommitTsXid,
							 checkPoint.newestCommitTsXid)));
	if (!TransactionIdIsNormal(XidFromFullTransactionId(checkPoint.nextXid)))
		ereport(PANIC,
				(errmsg("invalid next transaction ID")));

	/* initialize shared memory variables from the checkpoint record */
<<<<<<< HEAD
	ShmemVariableCache->nextFullXid = checkPoint.nextFullXid;
	ShmemVariableCache->nextGxid = checkPoint.nextGxid;
	ShmemVariableCache->GxidCount = 0;
=======
	ShmemVariableCache->nextXid = checkPoint.nextXid;
>>>>>>> d457cb4e
	ShmemVariableCache->nextOid = checkPoint.nextOid;
	ShmemVariableCache->oidCount = 0;
	ShmemVariableCache->nextRelfilenode = checkPoint.nextRelfilenode;
	ShmemVariableCache->relfilenodeCount = 0;
	MultiXactSetNextMXact(checkPoint.nextMulti, checkPoint.nextMultiOffset);
	AdvanceOldestClogXid(checkPoint.oldestXid);
	SetTransactionIdLimit(checkPoint.oldestXid, checkPoint.oldestXidDB);
	SetMultiXactIdLimit(checkPoint.oldestMulti, checkPoint.oldestMultiDB, true);
	SetCommitTsLimit(checkPoint.oldestCommitTsXid,
					 checkPoint.newestCommitTsXid);
	XLogCtl->ckptFullXid = checkPoint.nextXid;

	/*
	 * Initialize replication slots, before there's a chance to remove
	 * required resources.
	 */
	StartupReplicationSlots();

	if (ArchiveRecoveryRequested)
		ReplicationSlotDropIfExists(INTERNAL_WAL_REPLICATION_SLOT_NAME);

	/*
	 * Startup logical state, needs to be setup now so we have proper data
	 * during crash recovery.
	 */
	StartupReorderBuffer();

	/*
	 * Startup CLOG. This must be done after ShmemVariableCache->nextXid has
	 * been initialized and before we accept connections or begin WAL replay.
	 */
	StartupCLOG();

	/*
	 * Startup MultiXact. We need to do this early to be able to replay
	 * truncations.
	 */
	StartupMultiXact();

	/*
	 * Ditto for commit timestamps.  Activate the facility if the setting is
	 * enabled in the control file, as there should be no tracking of commit
	 * timestamps done when the setting was disabled.  This facility can be
	 * started or stopped when replaying a XLOG_PARAMETER_CHANGE record.
	 */
	if (ControlFile->track_commit_timestamp)
		StartupCommitTs();

	/*
	 * Recover knowledge about replay progress of known replication partners.
	 */
	StartupReplicationOrigin();

	/*
	 * Initialize unlogged LSN. On a clean shutdown, it's restored from the
	 * control file. On recovery, all unlogged relations are blown away, so
	 * the unlogged LSN counter can be reset too.
	 */
	if (ControlFile->state == DB_SHUTDOWNED)
		XLogCtl->unloggedLSN = ControlFile->unloggedLSN;
	else
		XLogCtl->unloggedLSN = FirstNormalUnloggedLSN;

	/*
	 * We must replay WAL entries using the same TimeLineID they were created
	 * under, so temporarily adopt the TLI indicated by the checkpoint (see
	 * also xlog_redo()).
	 */
	ThisTimeLineID = checkPoint.ThisTimeLineID;

	/*
	 * Copy any missing timeline history files between 'now' and the recovery
	 * target timeline from archive to pg_wal. While we don't need those files
	 * ourselves - the history file of the recovery target timeline covers all
	 * the previous timelines in the history too - a cascading standby server
	 * might be interested in them. Or, if you archive the WAL from this
	 * server to a different archive than the primary, it'd be good for all
	 * the history files to get archived there after failover, so that you can
	 * use one of the old timelines as a PITR target. Timeline history files
	 * are small, so it's better to copy them unnecessarily than not copy them
	 * and regret later.
	 */
	restoreTimeLineHistoryFiles(ThisTimeLineID, recoveryTargetTLI);

	/*
	 * Before running in recovery, scan pg_twophase and fill in its status to
	 * be able to work on entries generated by redo.  Doing a scan before
	 * taking any recovery action has the merit to discard any 2PC files that
	 * are newer than the first record to replay, saving from any conflicts at
	 * replay.  This avoids as well any subsequent scans when doing recovery
	 * of the on-disk two-phase data.
	 */
	restoreTwoPhaseData();

	lastFullPageWrites = checkPoint.fullPageWrites;

	RedoRecPtr = XLogCtl->RedoRecPtr = XLogCtl->Insert.RedoRecPtr = checkPoint.redo;
	doPageWrites = lastFullPageWrites;

	if (RecPtr < checkPoint.redo)
		ereport(PANIC,
				(errmsg("invalid redo in checkpoint record")));

	/*
	 * Check whether we need to force recovery from WAL.  If it appears to
	 * have been a clean shutdown and we did not have a recovery signal file,
	 * then assume no recovery needed.
	 */
	if (checkPoint.redo < RecPtr)
	{
		if (wasShutdown)
			ereport(PANIC,
					(errmsg("invalid redo record in shutdown checkpoint")));
		InRecovery = true;
	}
	else if (ControlFile->state != DB_SHUTDOWNED)
		InRecovery = true;
	else if (ArchiveRecoveryRequested)
	{
		/* force recovery due to presence of recovery signal file */
		ereport(LOG,
				(errmsg("setting recovery standby mode active")));
		InRecovery = true;
	}

	/*
	 * Start recovery assuming that the final record isn't lost.
	 */
	abortedRecPtr = InvalidXLogRecPtr;
	missingContrecPtr = InvalidXLogRecPtr;

	/* REDO */
	if (InRecovery)
	{
		int			rmid;

		/*
		 * Update pg_control to show that we are recovering and to show the
		 * selected checkpoint as the place we are starting from. We also mark
		 * pg_control with any minimum recovery stop point obtained from a
		 * backup history file.
		 */
		dbstate_at_startup = ControlFile->state;
		if (InArchiveRecovery)
		{
			ControlFile->state = DB_IN_ARCHIVE_RECOVERY;

			SpinLockAcquire(&XLogCtl->info_lck);
			XLogCtl->SharedRecoveryState = RECOVERY_STATE_ARCHIVE;
			SpinLockRelease(&XLogCtl->info_lck);
		}
		else
		{
			ereport(LOG,
					(errmsg("database system was not properly shut down; "
							"automatic recovery in progress")));
			if (recoveryTargetTLI > ControlFile->checkPointCopy.ThisTimeLineID)
				ereport(LOG,
						(errmsg("crash recovery starts in timeline %u "
								"and has target timeline %u",
								ControlFile->checkPointCopy.ThisTimeLineID,
								recoveryTargetTLI)));
			ControlFile->state = DB_IN_CRASH_RECOVERY;

			SpinLockAcquire(&XLogCtl->info_lck);
			XLogCtl->SharedRecoveryState = RECOVERY_STATE_CRASH;
			SpinLockRelease(&XLogCtl->info_lck);
		}
		ControlFile->checkPoint = checkPointLoc;
		ControlFile->checkPointCopy = checkPoint;
		if (InArchiveRecovery)
		{
			/* initialize minRecoveryPoint if not set yet */
			if (ControlFile->minRecoveryPoint < checkPoint.redo)
			{
				ControlFile->minRecoveryPoint = checkPoint.redo;
				ControlFile->minRecoveryPointTLI = checkPoint.ThisTimeLineID;
			}
		}

		/*
		 * Set backupStartPoint if we're starting recovery from a base backup.
		 *
		 * Also set backupEndPoint and use minRecoveryPoint as the backup end
		 * location if we're starting recovery from a base backup which was
		 * taken from a standby. In this case, the database system status in
		 * pg_control must indicate that the database was already in recovery.
		 * Usually that will be DB_IN_ARCHIVE_RECOVERY but also can be
		 * DB_SHUTDOWNED_IN_RECOVERY if recovery previously was interrupted
		 * before reaching this point; e.g. because restore_command or
		 * primary_conninfo were faulty.
		 *
		 * Any other state indicates that the backup somehow became corrupted
		 * and we can't sensibly continue with recovery.
		 */
		if (haveBackupLabel)
		{
			ControlFile->backupStartPoint = checkPoint.redo;
			ControlFile->backupEndRequired = backupEndRequired;

			if (backupFromStandby)
			{
				if (dbstate_at_startup != DB_IN_ARCHIVE_RECOVERY &&
					dbstate_at_startup != DB_SHUTDOWNED_IN_RECOVERY)
					ereport(FATAL,
							(errmsg("backup_label contains data inconsistent with control file"),
							 errhint("This means that the backup is corrupted and you will "
									 "have to use another backup for recovery.")));
				ControlFile->backupEndPoint = ControlFile->minRecoveryPoint;
			}
		}
		ControlFile->time = (pg_time_t) time(NULL);
		/* No need to hold ControlFileLock yet, we aren't up far enough */
		UpdateControlFile();

		/*
		 * Initialize our local copy of minRecoveryPoint.  When doing crash
		 * recovery we want to replay up to the end of WAL.  Particularly, in
		 * the case of a promoted standby minRecoveryPoint value in the
		 * control file is only updated after the first checkpoint.  However,
		 * if the instance crashes before the first post-recovery checkpoint
		 * is completed then recovery will use a stale location causing the
		 * startup process to think that there are still invalid page
		 * references when checking for data consistency.
		 */
		if (InArchiveRecovery)
		{
			minRecoveryPoint = ControlFile->minRecoveryPoint;
			minRecoveryPointTLI = ControlFile->minRecoveryPointTLI;
		}
		else
		{
			minRecoveryPoint = InvalidXLogRecPtr;
			minRecoveryPointTLI = 0;
		}

		/*
		 * Reset pgstat data, because it may be invalid after recovery.
		 */
		pgstat_reset_all();

		/*
		 * If there was a backup label file, it's done its job and the info
		 * has now been propagated into pg_control.  We must get rid of the
		 * label file so that if we crash during recovery, we'll pick up at
		 * the latest recovery restartpoint instead of going all the way back
		 * to the backup start point.  It seems prudent though to just rename
		 * the file out of the way rather than delete it completely.
		 */
		if (haveBackupLabel)
		{
			unlink(BACKUP_LABEL_OLD);
			durable_rename(BACKUP_LABEL_FILE, BACKUP_LABEL_OLD, FATAL);
		}

		/*
		 * If there was a tablespace_map file, it's done its job and the
		 * symlinks have been created.  We must get rid of the map file so
		 * that if we crash during recovery, we don't create symlinks again.
		 * It seems prudent though to just rename the file out of the way
		 * rather than delete it completely.
		 */
		if (haveTblspcMap)
		{
			unlink(TABLESPACE_MAP_OLD);
			durable_rename(TABLESPACE_MAP, TABLESPACE_MAP_OLD, FATAL);
		}

		/* Check that the GUCs used to generate the WAL allow recovery */
		CheckRequiredParameterValues();

		/*
		 * We're in recovery, so unlogged relations may be trashed and must be
		 * reset.  This should be done BEFORE allowing Hot Standby
		 * connections, so that read-only backends don't try to read whatever
		 * garbage is left over from before.
		 */
		ResetUnloggedRelations(UNLOGGED_RELATION_CLEANUP);

		/*
		 * Likewise, delete any saved transaction snapshot files that got left
		 * behind by crashed backends.
		 */
		DeleteAllExportedSnapshotFiles();

		/*
		 * Initialize for Hot Standby, if enabled. We won't let backends in
		 * yet, not until we've reached the min recovery point specified in
		 * control file and we've established a recovery snapshot from a
		 * running-xacts WAL record.
		 */
		if (ArchiveRecoveryRequested && EnableHotStandby)
		{
			TransactionId *xids;
			int			nxids;

			ereport(DEBUG1,
					(errmsg_internal("initializing for hot standby")));

			InitRecoveryTransactionEnvironment();

			if (wasShutdown)
				oldestActiveXID = PrescanPreparedTransactions(&xids, &nxids);
			else
				oldestActiveXID = checkPoint.oldestActiveXid;
			Assert(TransactionIdIsValid(oldestActiveXID));

			/* Tell procarray about the range of xids it has to deal with */
			ProcArrayInitRecovery(XidFromFullTransactionId(ShmemVariableCache->nextXid));

			/*
			 * Startup subtrans only.  CLOG, MultiXact and commit timestamp
			 * have already been started up and other SLRUs are not maintained
			 * during recovery and need not be started yet.
			 */
			StartupSUBTRANS(oldestActiveXID);
			/*
			 * Do not initialize DistributedLog subsystem. Hot standby /
			 * mirror cannot advance distributed xmin because QD does not
			 * dispatch queries to mirrors.	 To align with upstream, we still
			 * want a functional hot standby as far as a single primary/mirror
			 * pair is concerned.  Initializing distributed log subsystem
			 * affects oldest xmin computation in hot standby, the oldest xmin
			 * never advances.	Therefore, avoid initializing distributed log
			 * in hot standby.	If, in future, queries from QD need to be
			 * dispatched to mirrors, this will have to change.
			 */

			/*
			 * If we're beginning at a shutdown checkpoint, we know that
			 * nothing was running on the primary at this point. So fake-up an
			 * empty running-xacts record and use that here and now. Recover
			 * additional standby state for prepared transactions.
			 */
			if (wasShutdown)
			{
				RunningTransactionsData running;
				TransactionId latestCompletedXid;

				/*
				 * Construct a RunningTransactions snapshot representing a
				 * shut down server, with only prepared transactions still
				 * alive. We're never overflowed at this point because all
				 * subxids are listed with their parent prepared transactions.
				 */
				running.xcnt = nxids;
				running.subxcnt = 0;
				running.subxid_overflow = false;
				running.nextXid = XidFromFullTransactionId(checkPoint.nextXid);
				running.oldestRunningXid = oldestActiveXID;
				latestCompletedXid = XidFromFullTransactionId(checkPoint.nextXid);
				TransactionIdRetreat(latestCompletedXid);
				Assert(TransactionIdIsNormal(latestCompletedXid));
				running.latestCompletedXid = latestCompletedXid;
				running.xids = xids;

				ProcArrayApplyRecoveryInfo(&running);

				StandbyRecoverPreparedTransactions();
			}
		}

		/* Initialize resource managers */
		for (rmid = 0; rmid <= RM_MAX_ID; rmid++)
		{
			if (RmgrTable[rmid].rm_startup != NULL)
				RmgrTable[rmid].rm_startup();
		}

		/*
		 * Initialize shared variables for tracking progress of WAL replay, as
		 * if we had just replayed the record before the REDO location (or the
		 * checkpoint record itself, if it's a shutdown checkpoint).
		 */
		SpinLockAcquire(&XLogCtl->info_lck);
		if (checkPoint.redo < RecPtr)
			XLogCtl->replayEndRecPtr = checkPoint.redo;
		else
			XLogCtl->replayEndRecPtr = EndRecPtr;
		XLogCtl->replayEndTLI = ThisTimeLineID;
		XLogCtl->lastReplayedEndRecPtr = XLogCtl->replayEndRecPtr;
		XLogCtl->lastReplayedTLI = XLogCtl->replayEndTLI;
		XLogCtl->recoveryLastXTime = 0;
		XLogCtl->currentChunkStartTime = 0;
		XLogCtl->recoveryPauseState = RECOVERY_NOT_PAUSED;
		SpinLockRelease(&XLogCtl->info_lck);

		/* Also ensure XLogReceiptTime has a sane value */
		XLogReceiptTime = GetCurrentTimestamp();

		/*
		 * Let postmaster know we've started redo now, so that it can launch
		 * checkpointer to perform restartpoints.  We don't bother during
		 * crash recovery as restartpoints can only be performed during
		 * archive recovery.  And we'd like to keep crash recovery simple, to
		 * avoid introducing bugs that could affect you when recovering after
		 * crash.
		 *
		 * After this point, we can no longer assume that we're the only
		 * process in addition to postmaster!  Also, fsync requests are
		 * subsequently to be handled by the checkpointer, not locally.
		 */
		if (ArchiveRecoveryRequested && IsUnderPostmaster)
		{
			PublishStartupProcessInformation();
			EnableSyncRequestForwarding();
			SendPostmasterSignal(PMSIGNAL_RECOVERY_STARTED);
			bgwriterLaunched = true;
		}

		/*
		 * Allow read-only connections immediately if we're consistent
		 * already.
		 */
		CheckRecoveryConsistency();

		/*
		 * Find the first record that logically follows the checkpoint --- it
		 * might physically precede it, though.
		 */
		if (checkPoint.redo < RecPtr)
		{
			/* back up to find the record */
			XLogBeginRead(xlogreader, checkPoint.redo);
			record = ReadRecord(xlogreader, PANIC, false);
		}
		else
		{
			/* just have to read next record after CheckPoint */
			record = ReadRecord(xlogreader, LOG, false);
		}

		if (record != NULL)
		{
			ErrorContextCallback errcallback;
			TimestampTz xtime;
			PGRUsage	ru0;

			pg_rusage_init(&ru0);

			InRedo = true;

			ereport(LOG,
					(errmsg("redo starts at %X/%X",
							LSN_FORMAT_ARGS(ReadRecPtr))));

			/*
			 * main redo apply loop
			 */
			do
			{
				bool		switchedTLI = false;

#ifdef WAL_DEBUG
				if (XLOG_DEBUG ||
					(rmid == RM_XACT_ID && trace_recovery_messages <= DEBUG2) ||
					(rmid != RM_XACT_ID && trace_recovery_messages <= DEBUG3))
				{
					StringInfoData buf;

					initStringInfo(&buf);
					appendStringInfo(&buf, "REDO @ %X/%X; LSN %X/%X: ",
									 LSN_FORMAT_ARGS(ReadRecPtr),
									 LSN_FORMAT_ARGS(EndRecPtr));
					xlog_outrec(&buf, xlogreader);
					appendStringInfoString(&buf, " - ");
					xlog_outdesc(&buf, xlogreader);
					elog(LOG, "%s", buf.data);
					pfree(buf.data);
				}
#endif

				/* Handle interrupt signals of startup process */
				HandleStartupProcInterrupts();

				/*
				 * Pause WAL replay, if requested by a hot-standby session via
				 * SetRecoveryPause().
				 *
				 * Note that we intentionally don't take the info_lck spinlock
				 * here.  We might therefore read a slightly stale value of
				 * the recoveryPause flag, but it can't be very stale (no
				 * worse than the last spinlock we did acquire).  Since a
				 * pause request is a pretty asynchronous thing anyway,
				 * possibly responding to it one WAL record later than we
				 * otherwise would is a minor issue, so it doesn't seem worth
				 * adding another spinlock cycle to prevent that.
				 */
				if (((volatile XLogCtlData *) XLogCtl)->recoveryPauseState !=
					RECOVERY_NOT_PAUSED)
					recoveryPausesHere(false);

				/*
				 * Have we reached our recovery target?
				 */
				if (recoveryStopsBefore(xlogreader))
				{
					reachedRecoveryTarget = true;
					break;
				}

				/*
				 * If we've been asked to lag the primary, wait on latch until
				 * enough time has passed.
				 */
				if (recoveryApplyDelay(xlogreader))
				{
					/*
					 * We test for paused recovery again here. If user sets
					 * delayed apply, it may be because they expect to pause
					 * recovery in case of problems, so we must test again
					 * here otherwise pausing during the delay-wait wouldn't
					 * work.
					 */
					if (((volatile XLogCtlData *) XLogCtl)->recoveryPauseState !=
						RECOVERY_NOT_PAUSED)
						recoveryPausesHere(false);
				}

				/* Setup error traceback support for ereport() */
				errcallback.callback = rm_redo_error_callback;
				errcallback.arg = (void *) xlogreader;
				errcallback.previous = error_context_stack;
				error_context_stack = &errcallback;

				/*
				 * ShmemVariableCache->nextXid must be beyond record's xid.
				 */
				AdvanceNextFullTransactionIdPastXid(record->xl_xid);

				/*
				 * Before replaying this record, check if this record causes
				 * the current timeline to change. The record is already
				 * considered to be part of the new timeline, so we update
				 * ThisTimeLineID before replaying it. That's important so
				 * that replayEndTLI, which is recorded as the minimum
				 * recovery point's TLI if recovery stops after this record,
				 * is set correctly.
				 */
				if (record->xl_rmid == RM_XLOG_ID)
				{
					TimeLineID	newTLI = ThisTimeLineID;
					TimeLineID	prevTLI = ThisTimeLineID;
					uint8		info = record->xl_info & ~XLR_INFO_MASK;

					if (info == XLOG_CHECKPOINT_SHUTDOWN)
					{
						CheckPoint	checkPoint;

						memcpy(&checkPoint, XLogRecGetData(xlogreader), sizeof(CheckPoint));
						newTLI = checkPoint.ThisTimeLineID;
						prevTLI = checkPoint.PrevTimeLineID;
					}
					else if (info == XLOG_END_OF_RECOVERY)
					{
						xl_end_of_recovery xlrec;

						memcpy(&xlrec, XLogRecGetData(xlogreader), sizeof(xl_end_of_recovery));
						newTLI = xlrec.ThisTimeLineID;
						prevTLI = xlrec.PrevTimeLineID;
					}

					if (newTLI != ThisTimeLineID)
					{
						/* Check that it's OK to switch to this TLI */
						checkTimeLineSwitch(EndRecPtr, newTLI, prevTLI);

						/* Following WAL records should be run with new TLI */
						ThisTimeLineID = newTLI;
						switchedTLI = true;
					}
				}

				/*
				 * Update shared replayEndRecPtr before replaying this record,
				 * so that XLogFlush will update minRecoveryPoint correctly.
				 */
				SpinLockAcquire(&XLogCtl->info_lck);
				XLogCtl->replayEndRecPtr = EndRecPtr;
				XLogCtl->replayEndTLI = ThisTimeLineID;
				SpinLockRelease(&XLogCtl->info_lck);

				/*
				 * If we are attempting to enter Hot Standby mode, process
				 * XIDs we see
				 */
				if (standbyState >= STANDBY_INITIALIZED &&
					TransactionIdIsValid(record->xl_xid))
					RecordKnownAssignedTransactionIds(record->xl_xid);

				/* Now apply the WAL record itself */
				RmgrTable[record->xl_rmid].rm_redo(xlogreader);

				/*
				 * After redo, check whether the backup pages associated with
				 * the WAL record are consistent with the existing pages. This
				 * check is done only if consistency check is enabled for this
				 * record.
				 */
				if ((record->xl_info & XLR_CHECK_CONSISTENCY) != 0)
					checkXLogConsistency(xlogreader);

				/* Pop the error context stack */
				error_context_stack = errcallback.previous;

				/*
				 * Update lastReplayedEndRecPtr after this record has been
				 * successfully replayed.
				 */
				SpinLockAcquire(&XLogCtl->info_lck);
				XLogCtl->lastReplayedEndRecPtr = EndRecPtr;
				XLogCtl->lastReplayedTLI = ThisTimeLineID;
				SpinLockRelease(&XLogCtl->info_lck);

				if (create_restartpoint_on_ckpt_record_replay && ArchiveRecoveryRequested)
				{
					/*
					 * Create restartpoint on checkpoint record if requested.
					 *
					 * The bgwriter creates restartpoints during archive
					 * recovery at its own leisure. But gp_replica_check fails
					 * with this, because it bypasses the shared buffer cache
					 * and reads directly from disk. So, via GUC it can
					 * request to force creating restart point mainly to flush
					 * the shared buffers to disk.
					 */
					uint8 xlogRecInfo = record->xl_info & ~XLR_INFO_MASK;

					if (record->xl_rmid == RM_XLOG_ID &&
						(xlogRecInfo == XLOG_CHECKPOINT_SHUTDOWN ||
						 xlogRecInfo == XLOG_CHECKPOINT_ONLINE))
					{
						if (bgwriterLaunched)
							RequestCheckpoint(CHECKPOINT_IMMEDIATE | CHECKPOINT_WAIT);
						else
							elog(LOG, "Skipping CreateRestartPoint() as bgwriter is not launched.");
					}
				}

				/*
				 * If rm_redo called XLogRequestWalReceiverReply, then we wake
				 * up the receiver so that it notices the updated
				 * lastReplayedEndRecPtr and sends a reply to the primary.
				 */
				if (doRequestWalReceiverReply)
				{
					doRequestWalReceiverReply = false;
					WalRcvForceReply();
				}

				/* Remember this record as the last-applied one */
				LastRec = ReadRecPtr;

				/* Allow read-only connections if we're consistent now */
				CheckRecoveryConsistency();

				/* Is this a timeline switch? */
				if (switchedTLI)
				{
					/*
					 * Before we continue on the new timeline, clean up any
					 * (possibly bogus) future WAL segments on the old
					 * timeline.
					 */
					RemoveNonParentXlogFiles(EndRecPtr, ThisTimeLineID);

					/*
					 * Wake up any walsenders to notice that we are on a new
					 * timeline.
					 */
					if (AllowCascadeReplication())
						WalSndWakeup();
				}

				/* Exit loop if we reached inclusive recovery target */
				if (recoveryStopsAfter(xlogreader))
				{
					reachedRecoveryTarget = true;
					break;
				}

				/* Else, try to fetch the next WAL record */
				record = ReadRecord(xlogreader, LOG, false);
			} while (record != NULL);

			/*
			 * end of main redo apply loop
			 */

			if (reachedRecoveryTarget)
			{
				if (!reachedConsistency)
					ereport(FATAL,
							(errmsg("requested recovery stop point is before consistent recovery point")));

				/*
				 * This is the last point where we can restart recovery with a
				 * new recovery target, if we shutdown and begin again. After
				 * this, Resource Managers may choose to do permanent
				 * corrective actions at end of recovery.
				 */
				switch (recoveryTargetAction)
				{
					case RECOVERY_TARGET_ACTION_SHUTDOWN:

						/*
						 * exit with special return code to request shutdown
						 * of postmaster.  Log messages issued from
						 * postmaster.
						 */
						proc_exit(3);

					case RECOVERY_TARGET_ACTION_PAUSE:
						SetRecoveryPause(true);
						recoveryPausesHere(true);

						/* drop into promote */

					case RECOVERY_TARGET_ACTION_PROMOTE:
						break;
				}
			}

			/* Allow resource managers to do any required cleanup. */
			for (rmid = 0; rmid <= RM_MAX_ID; rmid++)
			{
				if (RmgrTable[rmid].rm_cleanup != NULL)
					RmgrTable[rmid].rm_cleanup();
			}

			ereport(LOG,
					(errmsg("redo done at %X/%X system usage: %s",
							LSN_FORMAT_ARGS(ReadRecPtr),
							pg_rusage_show(&ru0))));
			xtime = GetLatestXTime();
			if (xtime)
				ereport(LOG,
						(errmsg("last completed transaction was at log time %s",
								timestamptz_to_str(xtime))));

			InRedo = false;
		}
		else
		{
			/* there are no WAL records following the checkpoint */
			ereport(LOG,
					(errmsg("redo is not required")));

		}

		/*
		 * This check is intentionally after the above log messages that
		 * indicate how far recovery went.
		 */
		if (ArchiveRecoveryRequested &&
			recoveryTarget != RECOVERY_TARGET_UNSET &&
			!reachedRecoveryTarget)
			ereport(FATAL,
					(errmsg("recovery ended before configured recovery target was reached")));
	}

	/*
	 * Kill WAL receiver, if it's still running, before we continue to write
	 * the startup checkpoint and aborted-contrecord records. It will trump
	 * over these records and subsequent ones if it's still alive when we
	 * start writing WAL.
	 */
	ShutdownWalRcv();

	/*
	 * Reset unlogged relations to the contents of their INIT fork. This is
	 * done AFTER recovery is complete so as to include any unlogged relations
	 * created during recovery, but BEFORE recovery is marked as having
	 * completed successfully. Otherwise we'd not retry if any of the post
	 * end-of-recovery steps fail.
	 */
	if (InRecovery)
		ResetUnloggedRelations(UNLOGGED_RELATION_INIT);

	/*
	 * We don't need the latch anymore. It's not strictly necessary to disown
	 * it, but let's do it for the sake of tidiness.
	 */
	if (ArchiveRecoveryRequested)
		DisownLatch(&XLogCtl->recoveryWakeupLatch);

	/*
	 * We are now done reading the xlog from stream. Turn off streaming
	 * recovery to force fetching the files (which would be required at end of
	 * recovery, e.g., timeline history file) from archive or pg_wal.
	 *
	 * Note that standby mode must be turned off after killing WAL receiver,
	 * i.e., calling ShutdownWalRcv().
	 */
	Assert(!WalRcvStreaming());
	StandbyMode = false;

	/*
	 * Determine where to start writing WAL next.
	 *
	 * When recovery ended in an incomplete record, write a WAL record about
	 * that and continue after it.  In all other cases, re-fetch the last
	 * valid or last applied record, so we can identify the exact endpoint of
	 * what we consider the valid portion of WAL.
	 */
	XLogBeginRead(xlogreader, LastRec);
	record = ReadRecord(xlogreader, PANIC, false);
	EndOfLog = EndRecPtr;

	/*
	 * EndOfLogTLI is the TLI in the filename of the XLOG segment containing
	 * the end-of-log. It could be different from the timeline that EndOfLog
	 * nominally belongs to, if there was a timeline switch in that segment,
	 * and we were reading the old WAL from a segment belonging to a higher
	 * timeline.
	 */
	EndOfLogTLI = xlogreader->seg.ws_tli;

	if (IsNormalProcessingMode())
		elog(LOG,"end of transaction log location is %X/%X",
			 (uint32) (EndOfLog >> 32), (uint32) EndOfLog);

	/*
	 * Complain if we did not roll forward far enough to render the backup
	 * dump consistent.  Note: it is indeed okay to look at the local variable
	 * minRecoveryPoint here, even though ControlFile->minRecoveryPoint might
	 * be further ahead --- ControlFile->minRecoveryPoint cannot have been
	 * advanced beyond the WAL we processed.
	 */
	if (InRecovery &&
		(EndOfLog < minRecoveryPoint ||
		 !XLogRecPtrIsInvalid(ControlFile->backupStartPoint)))
	{
		/*
		 * Ran off end of WAL before reaching end-of-backup WAL record, or
		 * minRecoveryPoint. That's usually a bad sign, indicating that you
		 * tried to recover from an online backup but never called
		 * pg_stop_backup(), or you didn't archive all the WAL up to that
		 * point. However, this also happens in crash recovery, if the system
		 * crashes while an online backup is in progress. We must not treat
		 * that as an error, or the database will refuse to start up.
		 */
		if (ArchiveRecoveryRequested || ControlFile->backupEndRequired)
		{
			if (ControlFile->backupEndRequired)
				ereport(FATAL,
						(errmsg("WAL ends before end of online backup"),
						 errhint("All WAL generated while online backup was taken must be available at recovery.")));
			else if (!XLogRecPtrIsInvalid(ControlFile->backupStartPoint))
				ereport(FATAL,
						(errmsg("WAL ends before end of online backup"),
						 errhint("Online backup started with pg_start_backup() must be ended with pg_stop_backup(), and all WAL up to that point must be available at recovery.")));
			else
				ereport(FATAL,
						(errmsg("WAL ends before consistent recovery point")));
		}
	}

	/*
	 * Pre-scan prepared transactions to find out the range of XIDs present.
	 * This information is not quite needed yet, but it is positioned here so
	 * as potential problems are detected before any on-disk change is done.
	 */
	oldestActiveXID = PrescanPreparedTransactions(NULL, NULL);

	/*
	 * Consider whether we need to assign a new timeline ID.
	 *
	 * If we are doing an archive recovery, we always assign a new ID.  This
	 * handles a couple of issues.  If we stopped short of the end of WAL
	 * during recovery, then we are clearly generating a new timeline and must
	 * assign it a unique new ID.  Even if we ran to the end, modifying the
	 * current last segment is problematic because it may result in trying to
	 * overwrite an already-archived copy of that segment, and we encourage
	 * DBAs to make their archive_commands reject that.  We can dodge the
	 * problem by making the new active segment have a new timeline ID.
	 *
	 * In a normal crash recovery, we can just extend the timeline we were in.
	 */
	PrevTimeLineID = ThisTimeLineID;
	if (ArchiveRecoveryRequested)
	{
		char		reason[200];
		char		recoveryPath[MAXPGPATH];

		Assert(InArchiveRecovery);

		ThisTimeLineID = findNewestTimeLine(recoveryTargetTLI) + 1;
		ereport(LOG,
				(errmsg("selected new timeline ID: %u", ThisTimeLineID)));

		/*
		 * Create a comment for the history file to explain why and where
		 * timeline changed.
		 */
		if (recoveryTarget == RECOVERY_TARGET_XID)
			snprintf(reason, sizeof(reason),
					 "%s transaction %u",
					 recoveryStopAfter ? "after" : "before",
					 recoveryStopXid);
		else if (recoveryTarget == RECOVERY_TARGET_TIME)
			snprintf(reason, sizeof(reason),
					 "%s %s\n",
					 recoveryStopAfter ? "after" : "before",
					 timestamptz_to_str(recoveryStopTime));
		else if (recoveryTarget == RECOVERY_TARGET_LSN)
			snprintf(reason, sizeof(reason),
					 "%s LSN %X/%X\n",
					 recoveryStopAfter ? "after" : "before",
					 LSN_FORMAT_ARGS(recoveryStopLSN));
		else if (recoveryTarget == RECOVERY_TARGET_NAME)
			snprintf(reason, sizeof(reason),
					 "at restore point \"%s\"",
					 recoveryStopName);
		else if (recoveryTarget == RECOVERY_TARGET_IMMEDIATE)
			snprintf(reason, sizeof(reason), "reached consistency");
		else
			snprintf(reason, sizeof(reason), "no recovery target specified");

		/*
		 * We are now done reading the old WAL.  Turn off archive fetching if
		 * it was active, and make a writable copy of the last WAL segment.
		 * (Note that we also have a copy of the last block of the old WAL in
		 * readBuf; we will use that below.)
		 */
		exitArchiveRecovery(EndOfLogTLI, EndOfLog);

		/*
		 * Write the timeline history file, and have it archived. After this
		 * point (or rather, as soon as the file is archived), the timeline
		 * will appear as "taken" in the WAL archive and to any standby
		 * servers.  If we crash before actually switching to the new
		 * timeline, standby servers will nevertheless think that we switched
		 * to the new timeline, and will try to connect to the new timeline.
		 * To minimize the window for that, try to do as little as possible
		 * between here and writing the end-of-recovery record.
		 */
		writeTimeLineHistory(ThisTimeLineID, recoveryTargetTLI,
							 EndRecPtr, reason);

		/*
		 * Since there might be a partial WAL segment named RECOVERYXLOG, get
		 * rid of it.
		 */
		snprintf(recoveryPath, MAXPGPATH, XLOGDIR "/RECOVERYXLOG");
		unlink(recoveryPath);	/* ignore any error */

		/* Get rid of any remaining recovered timeline-history file, too */
		snprintf(recoveryPath, MAXPGPATH, XLOGDIR "/RECOVERYHISTORY");
		unlink(recoveryPath);	/* ignore any error */
	}

	/* Save the selected TimeLineID in shared memory, too */
	XLogCtl->ThisTimeLineID = ThisTimeLineID;
	XLogCtl->PrevTimeLineID = PrevTimeLineID;

	/*
	 * Actually, if WAL ended in an incomplete record, skip the parts that
	 * made it through and start writing after the portion that persisted.
	 * (It's critical to first write an OVERWRITE_CONTRECORD message, which
	 * we'll do as soon as we're open for writing new WAL.)
	 */
	if (!XLogRecPtrIsInvalid(missingContrecPtr))
	{
		Assert(!XLogRecPtrIsInvalid(abortedRecPtr));
		EndOfLog = missingContrecPtr;
	}

	/*
	 * Prepare to write WAL starting at EndOfLog location, and init xlog
	 * buffer cache using the block containing the last record from the
	 * previous incarnation.
	 */
	Insert = &XLogCtl->Insert;
	Insert->PrevBytePos = XLogRecPtrToBytePos(LastRec);
	Insert->CurrBytePos = XLogRecPtrToBytePos(EndOfLog);

	/*
	 * Tricky point here: readBuf contains the *last* block that the LastRec
	 * record spans, not the one it starts in.  The last block is indeed the
	 * one we want to use.
	 */
	if (EndOfLog % XLOG_BLCKSZ != 0)
	{
		char	   *page;
		int			len;
		int			firstIdx;
		XLogRecPtr	pageBeginPtr;

		pageBeginPtr = EndOfLog - (EndOfLog % XLOG_BLCKSZ);
		Assert(readOff == XLogSegmentOffset(pageBeginPtr, wal_segment_size));

		firstIdx = XLogRecPtrToBufIdx(EndOfLog);

		/* Copy the valid part of the last block, and zero the rest */
		page = &XLogCtl->pages[firstIdx * XLOG_BLCKSZ];
		len = EndOfLog % XLOG_BLCKSZ;
		memcpy(page, xlogreader->readBuf, len);
		memset(page + len, 0, XLOG_BLCKSZ - len);

		XLogCtl->xlblocks[firstIdx] = pageBeginPtr + XLOG_BLCKSZ;
		XLogCtl->InitializedUpTo = pageBeginPtr + XLOG_BLCKSZ;
	}
	else
	{
		/*
		 * There is no partial block to copy. Just set InitializedUpTo, and
		 * let the first attempt to insert a log record to initialize the next
		 * buffer.
		 */
		XLogCtl->InitializedUpTo = EndOfLog;
	}

	LogwrtResult.Write = LogwrtResult.Flush = EndOfLog;

	XLogCtl->LogwrtResult = LogwrtResult;

	XLogCtl->LogwrtRqst.Write = EndOfLog;
	XLogCtl->LogwrtRqst.Flush = EndOfLog;

	LocalSetXLogInsertAllowed();

	/* If necessary, write overwrite-contrecord before doing anything else */
	if (!XLogRecPtrIsInvalid(abortedRecPtr))
	{
		Assert(!XLogRecPtrIsInvalid(missingContrecPtr));
		CreateOverwriteContrecordRecord(abortedRecPtr);
		abortedRecPtr = InvalidXLogRecPtr;
		missingContrecPtr = InvalidXLogRecPtr;
	}

	/*
	 * Update full_page_writes in shared memory and write an XLOG_FPW_CHANGE
	 * record before resource manager writes cleanup WAL records or checkpoint
	 * record is written.
	 */
	Insert->fullPageWrites = lastFullPageWrites;
	UpdateFullPageWrites();
	LocalXLogInsertAllowed = -1;

	if (InRecovery)
	{
		/*
		 * Perform a checkpoint to update all our recovery activity to disk.
		 *
		 * Note that we write a shutdown checkpoint rather than an on-line
		 * one. This is not particularly critical, but since we may be
		 * assigning a new TLI, using a shutdown checkpoint allows us to have
		 * the rule that TLI only changes in shutdown checkpoints, which
		 * allows some extra error checking in xlog_redo.
		 *
		 * In promotion, only create a lightweight end-of-recovery record
		 * instead of a full checkpoint. A checkpoint is requested later,
		 * after we're fully out of recovery mode and already accepting
		 * queries.
		 */
		if (bgwriterLaunched)
		{
			if (LocalPromoteIsTriggered)
			{
				checkPointLoc = ControlFile->checkPoint;

				/*
				 * Confirm the last checkpoint is available for us to recover
				 * from if we fail.
				 */
				record = ReadCheckpointRecord(xlogreader, checkPointLoc, 1, false);
				if (record != NULL)
				{
					promoted = true;

					/*
					 * Insert a special WAL record to mark the end of
					 * recovery, since we aren't doing a checkpoint. That
					 * means that the checkpointer process may likely be in
					 * the middle of a time-smoothed restartpoint and could
					 * continue to be for minutes after this. That sounds
					 * strange, but the effect is roughly the same and it
					 * would be stranger to try to come out of the
					 * restartpoint and then checkpoint. We request a
					 * checkpoint later anyway, just for safety.
					 */
					CreateEndOfRecoveryRecord();
				}
			}

			if (!promoted)
				RequestCheckpoint(CHECKPOINT_END_OF_RECOVERY |
								  CHECKPOINT_IMMEDIATE |
								  CHECKPOINT_WAIT);
		}
		else
			CreateCheckPoint(CHECKPOINT_END_OF_RECOVERY | CHECKPOINT_IMMEDIATE);
	}

	if (ArchiveRecoveryRequested)
	{
		/*
		 * And finally, execute the recovery_end_command, if any.
		 */
		if (recoveryEndCommand && strcmp(recoveryEndCommand, "") != 0)
			ExecuteRecoveryCommand(recoveryEndCommand,
								   "recovery_end_command",
								   true);

		/*
		 * We switched to a new timeline. Clean up segments on the old
		 * timeline.
		 *
		 * If there are any higher-numbered segments on the old timeline,
		 * remove them. They might contain valid WAL, but they might also be
		 * pre-allocated files containing garbage. In any case, they are not
		 * part of the new timeline's history so we don't need them.
		 */
		RemoveNonParentXlogFiles(EndOfLog, ThisTimeLineID);

		/*
		 * If the switch happened in the middle of a segment, what to do with
		 * the last, partial segment on the old timeline? If we don't archive
		 * it, and the server that created the WAL never archives it either
		 * (e.g. because it was hit by a meteor), it will never make it to the
		 * archive. That's OK from our point of view, because the new segment
		 * that we created with the new TLI contains all the WAL from the old
		 * timeline up to the switch point. But if you later try to do PITR to
		 * the "missing" WAL on the old timeline, recovery won't find it in
		 * the archive. It's physically present in the new file with new TLI,
		 * but recovery won't look there when it's recovering to the older
		 * timeline. On the other hand, if we archive the partial segment, and
		 * the original server on that timeline is still running and archives
		 * the completed version of the same segment later, it will fail. (We
		 * used to do that in 9.4 and below, and it caused such problems).
		 *
		 * As a compromise, we rename the last segment with the .partial
		 * suffix, and archive it. Archive recovery will never try to read
		 * .partial segments, so they will normally go unused. But in the odd
		 * PITR case, the administrator can copy them manually to the pg_wal
		 * directory (removing the suffix). They can be useful in debugging,
		 * too.
		 *
		 * If a .done or .ready file already exists for the old timeline,
		 * however, we had already determined that the segment is complete, so
		 * we can let it be archived normally. (In particular, if it was
		 * restored from the archive to begin with, it's expected to have a
		 * .done file).
		 */
		if (XLogSegmentOffset(EndOfLog, wal_segment_size) != 0 &&
			XLogArchivingActive())
		{
			char		origfname[MAXFNAMELEN];
			XLogSegNo	endLogSegNo;

			XLByteToPrevSeg(EndOfLog, endLogSegNo, wal_segment_size);
			XLogFileName(origfname, EndOfLogTLI, endLogSegNo, wal_segment_size);

			if (!XLogArchiveIsReadyOrDone(origfname))
			{
				char		origpath[MAXPGPATH];
				char		partialfname[MAXFNAMELEN];
				char		partialpath[MAXPGPATH];

				XLogFilePath(origpath, EndOfLogTLI, endLogSegNo, wal_segment_size);
				snprintf(partialfname, MAXFNAMELEN, "%s.partial", origfname);
				snprintf(partialpath, MAXPGPATH, "%s.partial", origpath);

				/*
				 * Make sure there's no .done or .ready file for the .partial
				 * file.
				 */
				XLogArchiveCleanup(partialfname);

				durable_rename(origpath, partialpath, ERROR);
				XLogArchiveNotify(partialfname);
			}
		}
	}

	/*
	 * Preallocate additional log files, if wanted.
	 */
	PreallocXlogFiles(EndOfLog);

	/*
	 * Okay, we're officially UP.
	 */
	InRecovery = false;

	/*
	 * If we are a standby with contentid -1 and undergoing promotion,
	 * update ourselves as the new master in catalog.  This does not
	 * apply to a mirror (standby of a GPDB segment) because it is
	 * managed by FTS.
	 */
	bool needToPromoteCatalog = (IS_QUERY_DISPATCHER() &&
								 ControlFile->state == DB_IN_ARCHIVE_RECOVERY);

	/* start the archive_timeout timer and LSN running */
	XLogCtl->lastSegSwitchTime = (pg_time_t) time(NULL);
	XLogCtl->lastSegSwitchLSN = EndOfLog;

	/* also initialize latestCompletedXid, to nextXid - 1 */
	LWLockAcquire(ProcArrayLock, LW_EXCLUSIVE);
<<<<<<< HEAD
	ShmemVariableCache->latestCompletedXid = XidFromFullTransactionId(ShmemVariableCache->nextFullXid);
	ShmemVariableCache->latestCompletedGxid = ShmemVariableCache->nextGxid;
	TransactionIdRetreat(ShmemVariableCache->latestCompletedXid);
	if (IsNormalProcessingMode())
		elog(LOG, "latest completed transaction id is %u and next transaction id is %u",
			 ShmemVariableCache->latestCompletedXid,
			 XidFromFullTransactionId(ShmemVariableCache->nextFullXid));
=======
	ShmemVariableCache->latestCompletedXid = ShmemVariableCache->nextXid;
	FullTransactionIdRetreat(&ShmemVariableCache->latestCompletedXid);
>>>>>>> d457cb4e
	LWLockRelease(ProcArrayLock);

	/*
	 * Start up subtrans, if not already done for hot standby.  (commit
	 * timestamps are started below, if necessary.)
	 */
	if (standbyState == STANDBY_DISABLED)
		StartupSUBTRANS(oldestActiveXID);
<<<<<<< HEAD
		DistributedLog_Startup(oldestActiveXID,
							   XidFromFullTransactionId(ShmemVariableCache->nextFullXid));
	}
=======
>>>>>>> d457cb4e

	/*
	 * Perform end of recovery actions for any SLRUs that need it.
	 */
	TrimCLOG();
	TrimMultiXact();

	/* Reload shared-memory state for prepared transactions */
	RecoverPreparedTransactions();

<<<<<<< HEAD
	if(IsNormalProcessingMode())
		ereport(LOG, (errmsg("database system is ready")));

	/*
	 * Shutdown the recovery environment. This must occur after
	 * RecoverPreparedTransactions(), see notes for lock_twophase_recover()
	 */
	if (standbyState != STANDBY_DISABLED)
		ShutdownRecoveryTransactionEnvironment();

=======
>>>>>>> d457cb4e
	/* Shut down xlogreader */
	if (readFile >= 0)
	{
		close(readFile);
		readFile = -1;
	}
	XLogReaderFree(xlogreader);

	/*
	 * If any of the critical GUCs have changed, log them before we allow
	 * backends to write WAL.
	 */
	LocalSetXLogInsertAllowed();
	XLogReportParameters();

	/*
	 * Local WAL inserts enabled, so it's time to finish initialization of
	 * commit timestamp.
	 */
	CompleteCommitTsInitialization();

	/*
	 * All done with end-of-recovery actions.
	 *
	 * Now allow backends to write WAL and update the control file status in
	 * consequence.  SharedRecoveryState, that controls if backends can write
	 * WAL, is updated while holding ControlFileLock to prevent other backends
	 * to look at an inconsistent state of the control file in shared memory.
	 * There is still a small window during which backends can write WAL and
	 * the control file is still referring to a system not in DB_IN_PRODUCTION
	 * state while looking at the on-disk control file.
	 *
	 * Also, we use info_lck to update SharedRecoveryState to ensure that
	 * there are no race conditions concerning visibility of other recent
	 * updates to shared memory.
	 */
	LWLockAcquire(ControlFileLock, LW_EXCLUSIVE);
	ControlFile->state = DB_IN_PRODUCTION;
	ControlFile->time = (pg_time_t) time(NULL);

	SpinLockAcquire(&XLogCtl->info_lck);
	XLogCtl->SharedRecoveryState = RECOVERY_STATE_DONE;
	SpinLockRelease(&XLogCtl->info_lck);

	UpdateControlFile();
	LWLockRelease(ControlFileLock);

	/*
	 * Shutdown the recovery environment.  This must occur after
	 * RecoverPreparedTransactions() (see notes in lock_twophase_recover())
	 * and after switching SharedRecoveryState to RECOVERY_STATE_DONE so as
	 * any session building a snapshot will not rely on KnownAssignedXids as
	 * RecoveryInProgress() would return false at this stage.  This is
	 * particularly critical for prepared 2PC transactions, that would still
	 * need to be included in snapshots once recovery has ended.
	 */
	if (standbyState != STANDBY_DISABLED)
		ShutdownRecoveryTransactionEnvironment();

	/*
	 * If there were cascading standby servers connected to us, nudge any wal
	 * sender processes to notice that we've been promoted.
	 */
	WalSndWakeup();


	/*
	 * Now we can update the catalog to tell the system is fully-promoted,
	 * if was standby.  This should be done after all WAL-replay finished
	 * otherwise we'll be in inconsistent state where catalog says I'm in
	 * primary state while the recovery is trying to stream.
	 */
	if (needToPromoteCatalog)
		UpdateCatalogForStandbyPromotion();

	/*
	 * If this was a promotion, request an (online) checkpoint now. This isn't
	 * required for consistency, but the last restartpoint might be far back,
	 * and in case of a crash, recovering from it might take a longer than is
	 * appropriate now that we're not in standby mode anymore.
	 */
	if (promoted)
		RequestCheckpoint(CHECKPOINT_FORCE);

	if (Gp_role == GP_ROLE_DISPATCH)
		*shmCleanupBackends = true;
}

/*
 * Checks if recovery has reached a consistent state. When consistency is
 * reached and we have a valid starting standby snapshot, tell postmaster
 * that it can start accepting read-only connections.
 */
static void
CheckRecoveryConsistency(void)
{
	XLogRecPtr	lastReplayedEndRecPtr;

	/*
	 * During crash recovery, we don't reach a consistent state until we've
	 * replayed all the WAL.
	 */
	if (XLogRecPtrIsInvalid(minRecoveryPoint))
		return;

	Assert(InArchiveRecovery);

	/*
	 * assume that we are called in the startup process, and hence don't need
	 * a lock to read lastReplayedEndRecPtr
	 */
	lastReplayedEndRecPtr = XLogCtl->lastReplayedEndRecPtr;

	/*
	 * Have we reached the point where our base backup was completed?
	 */
	if (!XLogRecPtrIsInvalid(ControlFile->backupEndPoint) &&
		ControlFile->backupEndPoint <= lastReplayedEndRecPtr)
	{
		/*
		 * We have reached the end of base backup, as indicated by pg_control.
		 * The data on disk is now consistent. Reset backupStartPoint and
		 * backupEndPoint, and update minRecoveryPoint to make sure we don't
		 * allow starting up at an earlier point even if recovery is stopped
		 * and restarted soon after this.
		 */
		elog(DEBUG1, "end of backup reached");

		LWLockAcquire(ControlFileLock, LW_EXCLUSIVE);

		if (ControlFile->minRecoveryPoint < lastReplayedEndRecPtr)
			ControlFile->minRecoveryPoint = lastReplayedEndRecPtr;

		ControlFile->backupStartPoint = InvalidXLogRecPtr;
		ControlFile->backupEndPoint = InvalidXLogRecPtr;
		ControlFile->backupEndRequired = false;
		UpdateControlFile();

		LWLockRelease(ControlFileLock);
	}

	/*
	 * Have we passed our safe starting point? Note that minRecoveryPoint is
	 * known to be incorrectly set if ControlFile->backupEndRequired, until
	 * the XLOG_BACKUP_END arrives to advise us of the correct
	 * minRecoveryPoint. All we know prior to that is that we're not
	 * consistent yet.
	 */
	if (!reachedConsistency && !ControlFile->backupEndRequired &&
		minRecoveryPoint <= lastReplayedEndRecPtr &&
		XLogRecPtrIsInvalid(ControlFile->backupStartPoint))
	{
		/*
		 * Check to see if the XLOG sequence contained any unresolved
		 * references to uninitialized pages.
		 */
		XLogCheckInvalidPages();

		reachedConsistency = true;
		ereport(LOG,
				(errmsg("consistent recovery state reached at %X/%X",
						LSN_FORMAT_ARGS(lastReplayedEndRecPtr))));
	}

	/*
	 * Have we got a valid starting snapshot that will allow queries to be
	 * run? If so, we can tell postmaster that the database is consistent now,
	 * enabling connections.
	 */
	if (standbyState == STANDBY_SNAPSHOT_READY &&
		!LocalHotStandbyActive &&
		reachedConsistency &&
		IsUnderPostmaster)
	{
		SpinLockAcquire(&XLogCtl->info_lck);
		XLogCtl->SharedHotStandbyActive = true;
		SpinLockRelease(&XLogCtl->info_lck);

		LocalHotStandbyActive = true;

		SendPostmasterSignal(PMSIGNAL_BEGIN_HOT_STANDBY);
	}
}

/*
 * Is the system still in recovery?
 *
 * Unlike testing InRecovery, this works in any process that's connected to
 * shared memory.
 *
 * As a side-effect, we initialize the local TimeLineID and RedoRecPtr
 * variables the first time we see that recovery is finished.
 */
bool
RecoveryInProgress(void)
{
	/*
	 * We check shared state each time only until we leave recovery mode. We
	 * can't re-enter recovery, so there's no need to keep checking after the
	 * shared variable has once been seen false.
	 */
	if (!LocalRecoveryInProgress)
		return false;
	else
	{
		/*
		 * use volatile pointer to make sure we make a fresh read of the
		 * shared variable.
		 */
		volatile XLogCtlData *xlogctl = XLogCtl;

		LocalRecoveryInProgress = (xlogctl->SharedRecoveryState != RECOVERY_STATE_DONE);

		/*
		 * Initialize TimeLineID and RedoRecPtr when we discover that recovery
		 * is finished. InitPostgres() relies upon this behaviour to ensure
		 * that InitXLOGAccess() is called at backend startup.  (If you change
		 * this, see also LocalSetXLogInsertAllowed.)
		 */
		if (!LocalRecoveryInProgress)
		{
			/*
			 * If we just exited recovery, make sure we read TimeLineID and
			 * RedoRecPtr after SharedRecoveryState (for machines with weak
			 * memory ordering).
			 */
			pg_memory_barrier();
			InitXLOGAccess();
		}

		/*
		 * Note: We don't need a memory barrier when we're still in recovery.
		 * We might exit recovery immediately after return, so the caller
		 * can't rely on 'true' meaning that we're still in recovery anyway.
		 */

		return LocalRecoveryInProgress;
	}
}

/*
 * Returns current recovery state from shared memory.
 *
 * This returned state is kept consistent with the contents of the control
 * file.  See details about the possible values of RecoveryState in xlog.h.
 */
RecoveryState
GetRecoveryState(void)
{
	RecoveryState retval;

	SpinLockAcquire(&XLogCtl->info_lck);
	retval = XLogCtl->SharedRecoveryState;
	SpinLockRelease(&XLogCtl->info_lck);

	return retval;
}

/*
 * Is HotStandby active yet? This is only important in special backends
 * since normal backends won't ever be able to connect until this returns
 * true. Postmaster knows this by way of signal, not via shared memory.
 *
 * Unlike testing standbyState, this works in any process that's connected to
 * shared memory.  (And note that standbyState alone doesn't tell the truth
 * anyway.)
 */
bool
HotStandbyActive(void)
{
	/*
	 * We check shared state each time only until Hot Standby is active. We
	 * can't de-activate Hot Standby, so there's no need to keep checking
	 * after the shared variable has once been seen true.
	 */
	if (LocalHotStandbyActive)
		return true;
	else
	{
		/* spinlock is essential on machines with weak memory ordering! */
		SpinLockAcquire(&XLogCtl->info_lck);
		LocalHotStandbyActive = XLogCtl->SharedHotStandbyActive;
		SpinLockRelease(&XLogCtl->info_lck);

		return LocalHotStandbyActive;
	}
}

/*
 * Like HotStandbyActive(), but to be used only in WAL replay code,
 * where we don't need to ask any other process what the state is.
 */
bool
HotStandbyActiveInReplay(void)
{
	Assert(AmStartupProcess() || !IsPostmasterEnvironment);
	return LocalHotStandbyActive;
}

/*
 * Is this process allowed to insert new WAL records?
 *
 * Ordinarily this is essentially equivalent to !RecoveryInProgress().
 * But we also have provisions for forcing the result "true" or "false"
 * within specific processes regardless of the global state.
 */
bool
XLogInsertAllowed(void)
{
	/*
	 * If value is "unconditionally true" or "unconditionally false", just
	 * return it.  This provides the normal fast path once recovery is known
	 * done.
	 */
	if (LocalXLogInsertAllowed >= 0)
		return (bool) LocalXLogInsertAllowed;

	/*
	 * Else, must check to see if we're still in recovery.
	 */
	if (RecoveryInProgress())
		return false;

	/*
	 * On exit from recovery, reset to "unconditionally true", since there is
	 * no need to keep checking.
	 */
	LocalXLogInsertAllowed = 1;
	return true;
}

/*
 * Make XLogInsertAllowed() return true in the current process only.
 *
 * Note: it is allowed to switch LocalXLogInsertAllowed back to -1 later,
 * and even call LocalSetXLogInsertAllowed() again after that.
 */
static void
LocalSetXLogInsertAllowed(void)
{
	Assert(LocalXLogInsertAllowed == -1);
	LocalXLogInsertAllowed = 1;

	/* Initialize as RecoveryInProgress() would do when switching state */
	InitXLOGAccess();
}

/*
 * Subroutine to try to fetch and validate a prior checkpoint record.
 *
 * whichChkpt identifies the checkpoint (merely for reporting purposes).
 * 1 for "primary", 0 for "other" (backup_label)
 */
static XLogRecord *
ReadCheckpointRecord(XLogReaderState *xlogreader, XLogRecPtr RecPtr,
					 int whichChkpt, bool report)
{
	XLogRecord *record;
	uint8		info;
	bool sizeOk;
	uint32 chkpt_len;
	uint32 chkpt_tot_len;

	if (!XRecOffIsValid(RecPtr))
	{
		if (!report)
			return NULL;

		switch (whichChkpt)
		{
			case 1:
				ereport(LOG,
						(errmsg("invalid primary checkpoint link in control file")));
				break;
			default:
				ereport(LOG,
						(errmsg("invalid checkpoint link in backup_label file")));
				break;
		}
		return NULL;
	}

	XLogBeginRead(xlogreader, RecPtr);
	record = ReadRecord(xlogreader, LOG, true);

	if (record == NULL)
	{
		if (!report)
			return NULL;

		switch (whichChkpt)
		{
			case 1:
				ereport(LOG,
						(errmsg("invalid primary checkpoint record at location %X/%X",
								(uint32) (RecPtr >> 32), (uint32) RecPtr)));
				break;
			default:
				ereport(LOG,
						(errmsg("invalid checkpoint record at location %X/%X",
								(uint32) (RecPtr >> 32), (uint32) RecPtr)));
				break;
		}
		return NULL;
	}
	if (record->xl_rmid != RM_XLOG_ID)
	{
		switch (whichChkpt)
		{
			case 1:
				ereport(LOG,
						(errmsg("invalid resource manager ID in primary checkpoint record at location %X/%X",
								(uint32) (RecPtr >> 32), (uint32) RecPtr)));
				break;
			default:
				ereport(LOG,
						(errmsg("invalid resource manager ID in checkpoint record")));
				break;
		}
		return NULL;
	}
	info = record->xl_info & ~XLR_INFO_MASK;
	if (info != XLOG_CHECKPOINT_SHUTDOWN &&
		info != XLOG_CHECKPOINT_ONLINE)
	{
		switch (whichChkpt)
		{
			case 1:
				ereport(LOG,
						(errmsg("invalid xl_info in primary checkpoint record")));
				break;
			default:
				ereport(LOG,
						(errmsg("invalid xl_info in checkpoint record at location %X/%X",
								(uint32) (RecPtr >> 32), (uint32) RecPtr)));
				break;
		}
		return NULL;
	}

	/*
	 * GPDB: Verify the Checkpoint record length. For an extended Checkpoint
	 * record (when record total length is greater than regular checkpoint
	 * record total length), compare the difference between the regular
	 * checkpoint size and the extended variable size.
	 */
	sizeOk = false;
	chkpt_len = XLogRecGetDataLen(xlogreader);
	chkpt_tot_len = SizeOfXLogRecord + SizeOfXLogRecordDataHeaderShort + sizeof(CheckPoint);
	if ((chkpt_len == sizeof(CheckPoint) && record->xl_tot_len == chkpt_tot_len) ||
		((chkpt_len > sizeof(CheckPoint) &&
		  record->xl_tot_len > chkpt_tot_len &&
		  ((chkpt_len - sizeof(CheckPoint)) == (record->xl_tot_len - chkpt_tot_len)))))
		sizeOk = true;

	if (!sizeOk)
	{
		switch (whichChkpt)
		{
			case 1:
				ereport(LOG,
						(errmsg("invalid length of primary checkpoint record")));
				break;
			default:
				ereport(LOG,
						(errmsg("invalid length of checkpoint record at location %X/%X",
								(uint32) (RecPtr >> 32), (uint32) RecPtr)));
				break;
		}
		return NULL;
	}

	/*
	 * We should be wary of conflating "report" parameter.  It is currently
	 * always true when we want to process the extended checkpoint record.
	 * For now this seems fine as it avoids a diff with postgres.
	 */
	if (report)
	{
		CheckpointExtendedRecord ckptExtended;
		UnpackCheckPointRecord(xlogreader, &ckptExtended);

		/*
		 * Find Xacts that are distributed committed from the checkpoint record and
		 * store them such that they can utilized later during DTM recovery.
		 */
		XLogProcessCheckpointRecord(xlogreader);
	}

	return record;
}

/*
 * This must be called in a backend process before creating WAL records
 * (except in a standalone backend, which does StartupXLOG instead).  We need
 * to initialize the local copies of ThisTimeLineID and RedoRecPtr.
 *
 * Note: before Postgres 8.0, we went to some effort to keep the postmaster
 * process's copies of ThisTimeLineID and RedoRecPtr valid too.  This was
 * unnecessary however, since the postmaster itself never touches XLOG anyway.
 */
void
InitXLOGAccess(void)
{
	XLogCtlInsert *Insert = &XLogCtl->Insert;

	/* ThisTimeLineID doesn't change so we need no lock to copy it */
	ThisTimeLineID = XLogCtl->ThisTimeLineID;
	Assert(ThisTimeLineID != 0 || IsBootstrapProcessingMode());

	/* set wal_segment_size */
	wal_segment_size = ControlFile->xlog_seg_size;

	/* Use GetRedoRecPtr to copy the RedoRecPtr safely */
	(void) GetRedoRecPtr();
	/* Also update our copy of doPageWrites. */
	doPageWrites = (Insert->fullPageWrites || Insert->forcePageWrites);

	/* Also initialize the working areas for constructing WAL records */
	InitXLogInsert();
}

/*
 * Return the current Redo pointer from shared memory.
 *
 * As a side-effect, the local RedoRecPtr copy is updated.
 */
XLogRecPtr
GetRedoRecPtr(void)
{
	XLogRecPtr	ptr;

	/*
	 * The possibly not up-to-date copy in XlogCtl is enough. Even if we
	 * grabbed a WAL insertion lock to read the authoritative value in
	 * Insert->RedoRecPtr, someone might update it just after we've released
	 * the lock.
	 */
	SpinLockAcquire(&XLogCtl->info_lck);
	ptr = XLogCtl->RedoRecPtr;
	SpinLockRelease(&XLogCtl->info_lck);

	if (RedoRecPtr < ptr)
		RedoRecPtr = ptr;

	return RedoRecPtr;
}

/*
 * Return information needed to decide whether a modified block needs a
 * full-page image to be included in the WAL record.
 *
 * The returned values are cached copies from backend-private memory, and
 * possibly out-of-date.  XLogInsertRecord will re-check them against
 * up-to-date values, while holding the WAL insert lock.
 */
void
GetFullPageWriteInfo(XLogRecPtr *RedoRecPtr_p, bool *doPageWrites_p)
{
	*RedoRecPtr_p = RedoRecPtr;
	*doPageWrites_p = doPageWrites;
}

/*
 * GetInsertRecPtr -- Returns the current insert position.
 *
 * NOTE: The value *actually* returned is the position of the last full
 * xlog page. It lags behind the real insert position by at most 1 page.
 * For that, we don't need to scan through WAL insertion locks, and an
 * approximation is enough for the current usage of this function.
 */
XLogRecPtr
GetInsertRecPtr(void)
{
	XLogRecPtr	recptr;

	SpinLockAcquire(&XLogCtl->info_lck);
	recptr = XLogCtl->LogwrtRqst.Write;
	SpinLockRelease(&XLogCtl->info_lck);

	return recptr;
}

/*
 * GetFlushRecPtr -- Returns the current flush position, ie, the last WAL
 * position known to be fsync'd to disk.
 */
XLogRecPtr
GetFlushRecPtr(void)
{
	SpinLockAcquire(&XLogCtl->info_lck);
	LogwrtResult = XLogCtl->LogwrtResult;
	SpinLockRelease(&XLogCtl->info_lck);

	return LogwrtResult.Flush;
}

/*
 * GetLastImportantRecPtr -- Returns the LSN of the last important record
 * inserted. All records not explicitly marked as unimportant are considered
 * important.
 *
 * The LSN is determined by computing the maximum of
 * WALInsertLocks[i].lastImportantAt.
 */
XLogRecPtr
GetLastImportantRecPtr(void)
{
	XLogRecPtr	res = InvalidXLogRecPtr;
	int			i;

	for (i = 0; i < NUM_XLOGINSERT_LOCKS; i++)
	{
		XLogRecPtr	last_important;

		/*
		 * Need to take a lock to prevent torn reads of the LSN, which are
		 * possible on some of the supported platforms. WAL insert locks only
		 * support exclusive mode, so we have to use that.
		 */
		LWLockAcquire(&WALInsertLocks[i].l.lock, LW_EXCLUSIVE);
		last_important = WALInsertLocks[i].l.lastImportantAt;
		LWLockRelease(&WALInsertLocks[i].l.lock);

		if (res < last_important)
			res = last_important;
	}

	return res;
}

/*
 * Get the time and LSN of the last xlog segment switch
 */
pg_time_t
GetLastSegSwitchData(XLogRecPtr *lastSwitchLSN)
{
	pg_time_t	result;

	/* Need WALWriteLock, but shared lock is sufficient */
	LWLockAcquire(WALWriteLock, LW_SHARED);
	result = XLogCtl->lastSegSwitchTime;
	*lastSwitchLSN = XLogCtl->lastSegSwitchLSN;
	LWLockRelease(WALWriteLock);

	return result;
}

/*
 * This must be called ONCE during postmaster or standalone-backend shutdown
 */
void
ShutdownXLOG(int code pg_attribute_unused() , Datum arg pg_attribute_unused() )
{
	/*
	 * We should have an aux process resource owner to use, and we should not
	 * be in a transaction that's installed some other resowner.
	 */
	Assert(AuxProcessResourceOwner != NULL);
	Assert(CurrentResourceOwner == NULL ||
		   CurrentResourceOwner == AuxProcessResourceOwner);
	CurrentResourceOwner = AuxProcessResourceOwner;

	/* Don't be chatty in standalone mode */
	ereport(IsPostmasterEnvironment ? LOG : NOTICE,
			(errmsg("shutting down")));

	/*
	 * Signal walsenders to move to stopping state.
	 */
	WalSndInitStopping();

	/*
	 * Wait for WAL senders to be in stopping state.  This prevents commands
	 * from writing new WAL.
	 */
	WalSndWaitStopping();

	if (RecoveryInProgress())
		CreateRestartPoint(CHECKPOINT_IS_SHUTDOWN | CHECKPOINT_IMMEDIATE);
	else
	{
		/*
		 * If archiving is enabled, rotate the last XLOG file so that all the
		 * remaining records are archived (postmaster wakes up the archiver
		 * process one more time at the end of shutdown). The checkpoint
		 * record will go to the next XLOG file and won't be archived (yet).
		 */
		if (XLogArchivingActive() && XLogArchiveCommandSet())
			RequestXLogSwitch(false);

		CreateCheckPoint(CHECKPOINT_IS_SHUTDOWN | CHECKPOINT_IMMEDIATE);
	}
<<<<<<< HEAD
	ShutdownCLOG();
	ShutdownCommitTs();
	ShutdownSUBTRANS();
	ShutdownMultiXact();
	DistributedLog_Shutdown();
=======
>>>>>>> d457cb4e
}

/*
 * Log start of a checkpoint.
 */
static void
LogCheckpointStart(int flags, bool restartpoint)
{
	if (restartpoint)
		ereport(LOG,
		/* translator: the placeholders show checkpoint options */
				(errmsg("restartpoint starting:%s%s%s%s%s%s%s%s",
						(flags & CHECKPOINT_IS_SHUTDOWN) ? " shutdown" : "",
						(flags & CHECKPOINT_END_OF_RECOVERY) ? " end-of-recovery" : "",
						(flags & CHECKPOINT_IMMEDIATE) ? " immediate" : "",
						(flags & CHECKPOINT_FORCE) ? " force" : "",
						(flags & CHECKPOINT_WAIT) ? " wait" : "",
						(flags & CHECKPOINT_CAUSE_XLOG) ? " wal" : "",
						(flags & CHECKPOINT_CAUSE_TIME) ? " time" : "",
						(flags & CHECKPOINT_FLUSH_ALL) ? " flush-all" : "")));
	else
		ereport(LOG,
		/* translator: the placeholders show checkpoint options */
				(errmsg("checkpoint starting:%s%s%s%s%s%s%s%s",
						(flags & CHECKPOINT_IS_SHUTDOWN) ? " shutdown" : "",
						(flags & CHECKPOINT_END_OF_RECOVERY) ? " end-of-recovery" : "",
						(flags & CHECKPOINT_IMMEDIATE) ? " immediate" : "",
						(flags & CHECKPOINT_FORCE) ? " force" : "",
						(flags & CHECKPOINT_WAIT) ? " wait" : "",
						(flags & CHECKPOINT_CAUSE_XLOG) ? " wal" : "",
						(flags & CHECKPOINT_CAUSE_TIME) ? " time" : "",
						(flags & CHECKPOINT_FLUSH_ALL) ? " flush-all" : "")));
}

/*
 * Log end of a checkpoint.
 */
static void
LogCheckpointEnd(bool restartpoint)
{
	long		write_msecs,
				sync_msecs,
				total_msecs,
				longest_msecs,
				average_msecs;
	uint64		average_sync_time;

	CheckpointStats.ckpt_end_t = GetCurrentTimestamp();

	write_msecs = TimestampDifferenceMilliseconds(CheckpointStats.ckpt_write_t,
												  CheckpointStats.ckpt_sync_t);

	sync_msecs = TimestampDifferenceMilliseconds(CheckpointStats.ckpt_sync_t,
												 CheckpointStats.ckpt_sync_end_t);

	/* Accumulate checkpoint timing summary data, in milliseconds. */
	BgWriterStats.m_checkpoint_write_time += write_msecs;
	BgWriterStats.m_checkpoint_sync_time += sync_msecs;

	/*
	 * All of the published timing statistics are accounted for.  Only
	 * continue if a log message is to be written.
	 */
	if (!log_checkpoints)
		return;

	total_msecs = TimestampDifferenceMilliseconds(CheckpointStats.ckpt_start_t,
												  CheckpointStats.ckpt_end_t);

	/*
	 * Timing values returned from CheckpointStats are in microseconds.
	 * Convert to milliseconds for consistent printing.
	 */
	longest_msecs = (long) ((CheckpointStats.ckpt_longest_sync + 999) / 1000);

	average_sync_time = 0;
	if (CheckpointStats.ckpt_sync_rels > 0)
		average_sync_time = CheckpointStats.ckpt_agg_sync_time /
			CheckpointStats.ckpt_sync_rels;
	average_msecs = (long) ((average_sync_time + 999) / 1000);

	if (restartpoint)
		ereport(LOG,
				(errmsg("restartpoint complete: wrote %d buffers (%.1f%%); "
						"%d WAL file(s) added, %d removed, %d recycled; "
						"write=%ld.%03d s, sync=%ld.%03d s, total=%ld.%03d s; "
						"sync files=%d, longest=%ld.%03d s, average=%ld.%03d s; "
						"distance=%d kB, estimate=%d kB",
						CheckpointStats.ckpt_bufs_written,
						(double) CheckpointStats.ckpt_bufs_written * 100 / NBuffers,
						CheckpointStats.ckpt_segs_added,
						CheckpointStats.ckpt_segs_removed,
						CheckpointStats.ckpt_segs_recycled,
						write_msecs / 1000, (int) (write_msecs % 1000),
						sync_msecs / 1000, (int) (sync_msecs % 1000),
						total_msecs / 1000, (int) (total_msecs % 1000),
						CheckpointStats.ckpt_sync_rels,
						longest_msecs / 1000, (int) (longest_msecs % 1000),
						average_msecs / 1000, (int) (average_msecs % 1000),
						(int) (PrevCheckPointDistance / 1024.0),
						(int) (CheckPointDistanceEstimate / 1024.0))));
	else
		ereport(LOG,
				(errmsg("checkpoint complete: wrote %d buffers (%.1f%%); "
						"%d WAL file(s) added, %d removed, %d recycled; "
						"write=%ld.%03d s, sync=%ld.%03d s, total=%ld.%03d s; "
						"sync files=%d, longest=%ld.%03d s, average=%ld.%03d s; "
						"distance=%d kB, estimate=%d kB",
						CheckpointStats.ckpt_bufs_written,
						(double) CheckpointStats.ckpt_bufs_written * 100 / NBuffers,
						CheckpointStats.ckpt_segs_added,
						CheckpointStats.ckpt_segs_removed,
						CheckpointStats.ckpt_segs_recycled,
						write_msecs / 1000, (int) (write_msecs % 1000),
						sync_msecs / 1000, (int) (sync_msecs % 1000),
						total_msecs / 1000, (int) (total_msecs % 1000),
						CheckpointStats.ckpt_sync_rels,
						longest_msecs / 1000, (int) (longest_msecs % 1000),
						average_msecs / 1000, (int) (average_msecs % 1000),
						(int) (PrevCheckPointDistance / 1024.0),
						(int) (CheckPointDistanceEstimate / 1024.0))));
}

/*
 * Update the estimate of distance between checkpoints.
 *
 * The estimate is used to calculate the number of WAL segments to keep
 * preallocated, see XLOGfileslop().
 */
static void
UpdateCheckPointDistanceEstimate(uint64 nbytes)
{
	/*
	 * To estimate the number of segments consumed between checkpoints, keep a
	 * moving average of the amount of WAL generated in previous checkpoint
	 * cycles. However, if the load is bursty, with quiet periods and busy
	 * periods, we want to cater for the peak load. So instead of a plain
	 * moving average, let the average decline slowly if the previous cycle
	 * used less WAL than estimated, but bump it up immediately if it used
	 * more.
	 *
	 * When checkpoints are triggered by max_wal_size, this should converge to
	 * CheckpointSegments * wal_segment_size,
	 *
	 * Note: This doesn't pay any attention to what caused the checkpoint.
	 * Checkpoints triggered manually with CHECKPOINT command, or by e.g.
	 * starting a base backup, are counted the same as those created
	 * automatically. The slow-decline will largely mask them out, if they are
	 * not frequent. If they are frequent, it seems reasonable to count them
	 * in as any others; if you issue a manual checkpoint every 5 minutes and
	 * never let a timed checkpoint happen, it makes sense to base the
	 * preallocation on that 5 minute interval rather than whatever
	 * checkpoint_timeout is set to.
	 */
	PrevCheckPointDistance = nbytes;
	if (CheckPointDistanceEstimate < nbytes)
		CheckPointDistanceEstimate = nbytes;
	else
		CheckPointDistanceEstimate =
			(0.90 * CheckPointDistanceEstimate + 0.10 * (double) nbytes);
}

/*
 * Update the ps display for a process running a checkpoint.  Note that
 * this routine should not do any allocations so as it can be called
 * from a critical section.
 */
static void
update_checkpoint_display(int flags, bool restartpoint, bool reset)
{
	/*
	 * The status is reported only for end-of-recovery and shutdown
	 * checkpoints or shutdown restartpoints.  Updating the ps display is
	 * useful in those situations as it may not be possible to rely on
	 * pg_stat_activity to see the status of the checkpointer or the startup
	 * process.
	 */
	if ((flags & (CHECKPOINT_END_OF_RECOVERY | CHECKPOINT_IS_SHUTDOWN)) == 0)
		return;

	if (reset)
		set_ps_display("");
	else
	{
		char		activitymsg[128];

		snprintf(activitymsg, sizeof(activitymsg), "performing %s%s%s",
				 (flags & CHECKPOINT_END_OF_RECOVERY) ? "end-of-recovery " : "",
				 (flags & CHECKPOINT_IS_SHUTDOWN) ? "shutdown " : "",
				 restartpoint ? "restartpoint" : "checkpoint");
		set_ps_display(activitymsg);
	}
}


/*
 * Perform a checkpoint --- either during shutdown, or on-the-fly
 *
 * flags is a bitwise OR of the following:
 *	CHECKPOINT_IS_SHUTDOWN: checkpoint is for database shutdown.
 *	CHECKPOINT_END_OF_RECOVERY: checkpoint is for end of WAL recovery.
 *	CHECKPOINT_IMMEDIATE: finish the checkpoint ASAP,
 *		ignoring checkpoint_completion_target parameter.
 *	CHECKPOINT_FORCE: force a checkpoint even if no XLOG activity has occurred
 *		since the last one (implied by CHECKPOINT_IS_SHUTDOWN or
 *		CHECKPOINT_END_OF_RECOVERY).
 *	CHECKPOINT_FLUSH_ALL: also flush buffers of unlogged tables.
 *
 * Note: flags contains other bits, of interest here only for logging purposes.
 * In particular note that this routine is synchronous and does not pay
 * attention to CHECKPOINT_WAIT.
 *
 * If !shutdown then we are writing an online checkpoint. This is a very special
 * kind of operation and WAL record because the checkpoint action occurs over
 * a period of time yet logically occurs at just a single LSN. The logical
 * position of the WAL record (redo ptr) is the same or earlier than the
 * physical position. When we replay WAL we locate the checkpoint via its
 * physical position then read the redo ptr and actually start replay at the
 * earlier logical position. Note that we don't write *anything* to WAL at
 * the logical position, so that location could be any other kind of WAL record.
 * All of this mechanism allows us to continue working while we checkpoint.
 * As a result, timing of actions is critical here and be careful to note that
 * this function will likely take minutes to execute on a busy system.
 */
void
CreateCheckPoint(int flags)
{
	bool		shutdown;
	CheckPoint	checkPoint;
	XLogRecPtr	recptr;
	XLogSegNo	_logSegNo;
	XLogCtlInsert *Insert = &XLogCtl->Insert;
	char* 		dtxCheckPointInfo;
	int			dtxCheckPointInfoSize;
	uint32		freespace;
	XLogRecPtr	PriorRedoPtr;
	XLogRecPtr	curInsert;
	XLogRecPtr	last_important_lsn;
	VirtualTransactionId *vxids;
	int			nvxids;

	/*
	 * An end-of-recovery checkpoint is really a shutdown checkpoint, just
	 * issued at a different time.
	 */
	if (flags & (CHECKPOINT_IS_SHUTDOWN | CHECKPOINT_END_OF_RECOVERY))
		shutdown = true;
	else
		shutdown = false;

#ifdef FAULT_INJECTOR
	if (FaultInjector_InjectFaultIfSet(
			"checkpoint",
			DDLNotSpecified,
			"" /* databaseName */,
			"" /* tableName */) == FaultInjectorTypeSkip)
		return;  // skip checkpoint
#endif

	/* sanity check */
	if (RecoveryInProgress() && (flags & CHECKPOINT_END_OF_RECOVERY) == 0)
		elog(ERROR, "can't create a checkpoint during recovery");

	/*
	 * Initialize InitXLogInsert working areas before entering the critical
	 * section.  Normally, this is done by the first call to
	 * RecoveryInProgress() or LocalSetXLogInsertAllowed(), but when creating
	 * an end-of-recovery checkpoint, the LocalSetXLogInsertAllowed call is
	 * done below in a critical section, and InitXLogInsert cannot be called
	 * in a critical section.
	 */
	InitXLogInsert();

	/*
	 * Prepare to accumulate statistics.
	 *
	 * Note: because it is possible for log_checkpoints to change while a
	 * checkpoint proceeds, we always accumulate stats, even if
	 * log_checkpoints is currently off.
	 */
	MemSet(&CheckpointStats, 0, sizeof(CheckpointStats));
	CheckpointStats.ckpt_start_t = GetCurrentTimestamp();

	/*
	 * Let smgr prepare for checkpoint; this has to happen outside the
	 * critical section and before we determine the REDO pointer.  Note that
	 * smgr must not do anything that'd have to be undone if we decide no
	 * checkpoint is needed.
	 */
	SyncPreCheckpoint();

	/*
	 * Use a critical section to force system panic if we have trouble.
	 */
	START_CRIT_SECTION();

	if (shutdown)
	{
		LWLockAcquire(ControlFileLock, LW_EXCLUSIVE);
		ControlFile->state = DB_SHUTDOWNING;
		ControlFile->time = (pg_time_t) time(NULL);
		UpdateControlFile();
		LWLockRelease(ControlFileLock);
	}

	/* Begin filling in the checkpoint WAL record */
	MemSet(&checkPoint, 0, sizeof(checkPoint));
	checkPoint.time = (pg_time_t) time(NULL);

	/*
	 * For Hot Standby, derive the oldestActiveXid before we fix the redo
	 * pointer. This allows us to begin accumulating changes to assemble our
	 * starting snapshot of locks and transactions.
	 */
	if (!shutdown && XLogStandbyInfoActive())
		checkPoint.oldestActiveXid = GetOldestActiveTransactionId();
	else
		checkPoint.oldestActiveXid = InvalidTransactionId;

	/*
	 * Get location of last important record before acquiring insert locks (as
	 * GetLastImportantRecPtr() also locks WAL locks).
	 */
	last_important_lsn = GetLastImportantRecPtr();

	/*
	 * We must block concurrent insertions while examining insert state to
	 * determine the checkpoint REDO pointer.
	 */
	WALInsertLockAcquireExclusive();
	curInsert = XLogBytePosToRecPtr(Insert->CurrBytePos);

	/*
	 * If this isn't a shutdown or forced checkpoint, and if there has been no
	 * WAL activity requiring a checkpoint, skip it.  The idea here is to
	 * avoid inserting duplicate checkpoints when the system is idle.
	 */
	if ((flags & (CHECKPOINT_IS_SHUTDOWN | CHECKPOINT_END_OF_RECOVERY |
				  CHECKPOINT_FORCE)) == 0)
	{
		if (last_important_lsn == ControlFile->checkPoint)
		{
			WALInsertLockRelease();
			END_CRIT_SECTION();
			ereport(DEBUG1,
					(errmsg_internal("checkpoint skipped because system is idle")));
			return;
		}
	}

	/*
	 * An end-of-recovery checkpoint is created before anyone is allowed to
	 * write WAL. To allow us to write the checkpoint record, temporarily
	 * enable XLogInsertAllowed.  (This also ensures ThisTimeLineID is
	 * initialized, which we need here and in AdvanceXLInsertBuffer.)
	 */
	if (flags & CHECKPOINT_END_OF_RECOVERY)
		LocalSetXLogInsertAllowed();

	checkPoint.ThisTimeLineID = ThisTimeLineID;
	if (flags & CHECKPOINT_END_OF_RECOVERY)
		checkPoint.PrevTimeLineID = XLogCtl->PrevTimeLineID;
	else
		checkPoint.PrevTimeLineID = ThisTimeLineID;

	checkPoint.fullPageWrites = Insert->fullPageWrites;

	/*
	 * Compute new REDO record ptr = location of next XLOG record.
	 *
	 * NB: this is NOT necessarily where the checkpoint record itself will be,
	 * since other backends may insert more XLOG records while we're off doing
	 * the buffer flush work.  Those XLOG records are logically after the
	 * checkpoint, even though physically before it.  Got that?
	 */
	freespace = INSERT_FREESPACE(curInsert);
	if (freespace == 0)
	{
		if (XLogSegmentOffset(curInsert, wal_segment_size) == 0)
			curInsert += SizeOfXLogLongPHD;
		else
			curInsert += SizeOfXLogShortPHD;
	}
	checkPoint.redo = curInsert;

	/*
	 * Here we update the shared RedoRecPtr for future XLogInsert calls; this
	 * must be done while holding all the insertion locks.
	 *
	 * Note: if we fail to complete the checkpoint, RedoRecPtr will be left
	 * pointing past where it really needs to point.  This is okay; the only
	 * consequence is that XLogInsert might back up whole buffers that it
	 * didn't really need to.  We can't postpone advancing RedoRecPtr because
	 * XLogInserts that happen while we are dumping buffers must assume that
	 * their buffer changes are not included in the checkpoint.
	 */
	RedoRecPtr = XLogCtl->Insert.RedoRecPtr = checkPoint.redo;

	/*
	 * Now we can release the WAL insertion locks, allowing other xacts to
	 * proceed while we are flushing disk buffers.
	 */
	WALInsertLockRelease();

	/* Update the info_lck-protected copy of RedoRecPtr as well */
	SpinLockAcquire(&XLogCtl->info_lck);
	XLogCtl->RedoRecPtr = checkPoint.redo;
	SpinLockRelease(&XLogCtl->info_lck);

	/*
	 * If enabled, log checkpoint start.  We postpone this until now so as not
	 * to log anything if we decided to skip the checkpoint.
	 */
	if (log_checkpoints)
		LogCheckpointStart(flags, false);

	/* Update the process title */
	update_checkpoint_display(flags, false, false);

	TRACE_POSTGRESQL_CHECKPOINT_START(flags);

	/*
	 * Get the other info we need for the checkpoint record.
	 *
	 * We don't need to save oldestClogXid in the checkpoint, it only matters
	 * for the short period in which clog is being truncated, and if we crash
	 * during that we'll redo the clog truncation and fix up oldestClogXid
	 * there.
	 */
	LWLockAcquire(XidGenLock, LW_SHARED);
	checkPoint.nextXid = ShmemVariableCache->nextXid;
	checkPoint.oldestXid = ShmemVariableCache->oldestXid;
	checkPoint.oldestXidDB = ShmemVariableCache->oldestXidDB;
	LWLockRelease(XidGenLock);

	/*
	 * GxidBumpLock and XLOG_NEXTGXID are used on content -1 only. So skipping
	 * locking GxidBumpLock on segments.
	 *
	 * We need to hold GxidBumpLock since XLOG_NEXTGXID is created with the
	 * lock held. nextGxid in online checkpoint is not used during replay but
	 * during crash recovery, it is used as the initial nextGxid so need to add
	 * the ShmemVariableCache->GxidCount variable. For the crash recovery case,
	 * if XLOG_NEXTGXID is created before checkpoint.redo, we get the nextGxid
	 * same as the XLOG_NEXTGXID value; else we rely on XLOG_NEXTGXID
	 * replay finally. See bumpGxid() for more details.
	 *
	 */
	if (IS_QUERY_DISPATCHER())
		LWLockAcquire(GxidBumpLock, LW_SHARED);
	SpinLockAcquire(shmGxidGenLock);
	checkPoint.nextGxid = ShmemVariableCache->nextGxid;
	if (!shutdown)
		checkPoint.nextGxid += ShmemVariableCache->GxidCount;
	SpinLockRelease(shmGxidGenLock);
	if (IS_QUERY_DISPATCHER())
		LWLockRelease(GxidBumpLock);

	LWLockAcquire(CommitTsLock, LW_SHARED);
	checkPoint.oldestCommitTsXid = ShmemVariableCache->oldestCommitTsXid;
	checkPoint.newestCommitTsXid = ShmemVariableCache->newestCommitTsXid;
	LWLockRelease(CommitTsLock);

	LWLockAcquire(OidGenLock, LW_SHARED);
	checkPoint.nextOid = ShmemVariableCache->nextOid;
	if (!shutdown)
		checkPoint.nextOid += ShmemVariableCache->oidCount;
	LWLockRelease(OidGenLock);

	LWLockAcquire(RelfilenodeGenLock, LW_SHARED);
	checkPoint.nextRelfilenode = ShmemVariableCache->nextRelfilenode;
	if (!shutdown)
		checkPoint.nextRelfilenode += ShmemVariableCache->relfilenodeCount;
	LWLockRelease(RelfilenodeGenLock);

	MultiXactGetCheckptMulti(shutdown,
							 &checkPoint.nextMulti,
							 &checkPoint.nextMultiOffset,
							 &checkPoint.oldestMulti,
							 &checkPoint.oldestMultiDB);

	/*
	 * Having constructed the checkpoint record, ensure all shmem disk buffers
	 * and commit-log buffers are flushed to disk.
	 *
	 * This I/O could fail for various reasons.  If so, we will fail to
	 * complete the checkpoint, but there is no reason to force a system
	 * panic. Accordingly, exit critical section while doing it.
	 */
	END_CRIT_SECTION();

	SIMPLE_FAULT_INJECTOR("before_wait_VirtualXIDsDelayingChkpt");

	/*
	 * In some cases there are groups of actions that must all occur on one
	 * side or the other of a checkpoint record. Before flushing the
	 * checkpoint record we must explicitly wait for any backend currently
	 * performing those groups of actions.
	 *
	 * One example is end of transaction, so we must wait for any transactions
	 * that are currently in commit critical sections.  If an xact inserted
	 * its commit record into XLOG just before the REDO point, then a crash
	 * restart from the REDO point would not replay that record, which means
	 * that our flushing had better include the xact's update of pg_xact.  So
	 * we wait till he's out of his commit critical section before proceeding.
	 * See notes in RecordTransactionCommit().
	 *
	 * Because we've already released the insertion locks, this test is a bit
	 * fuzzy: it is possible that we will wait for xacts we didn't really need
	 * to wait for.  But the delay should be short and it seems better to make
	 * checkpoint take a bit longer than to hold off insertions longer than
	 * necessary. (In fact, the whole reason we have this issue is that xact.c
	 * does commit record XLOG insertion and clog update as two separate steps
	 * protected by different locks, but again that seems best on grounds of
	 * minimizing lock contention.)
	 *
	 * A transaction that has not yet set delayChkpt when we look cannot be at
	 * risk, since he's not inserted his commit record yet; and one that's
	 * already cleared it is not at risk either, since he's done fixing clog
	 * and we will correctly flush the update below.  So we cannot miss any
	 * xacts we need to wait for.
	 */
	vxids = GetVirtualXIDsDelayingChkpt(&nvxids);
	if (nvxids > 0)
	{
		do
		{
			pg_usleep(10000L);	/* wait for 10 msec */
		} while (HaveVirtualXIDsDelayingChkpt(vxids, nvxids));
	}
	pfree(vxids);

	/*
	 * When the crash happens, we need to handle the transactions that have
	 * already inserted 'commit' record and haven't inserted 'forget' record.
	 *
	 * If the 'commit' record is logically before the checkpoint REDO pointer,
	 * we save the transactions in checkpoint record, and these transactions
	 * will be load into shared memory and mark as 'crash committed' during
	 * redo checkpoint.
	 * If the 'commit' record is logically after the checkpoint REDO pointer,
	 * the transactions will be added to shared memory and mark as 'crash
	 * committed' during redo xact.
	 * All these transactions will be stored in the shutdown checkpoint record
	 * after recovery, and they will be finally recovered in recoverTM().
	 *
	 * So if it's a shutdown checkpoint here, we should include all 'crash
	 * committed' transactions, and if it's a normal checkpoint should include
	 * all transactions whose 'commit' record is logically before checkpoint
	 * REDO pointer.
	 *
	 * We don't hold the WALInsertLock, so there's a time window that allows
	 * transactions insert 'commit' record and/or 'forget' record after
	 * checkpoint REDO pointer. That's fine, resend 'commit prepared' to already
	 * finished transactions is handled.
	 *
	 * Currently `MyTmGxact->includeInCkpt = true` and `XLogInsert(RM_XACT_ID, XLOG_XACT_DISTRIBUTED_COMMIT)`
	 * is already protected by delayChkpt, so these are an atomic operation
	 * from the outside perspective. getDtxCheckPointInfo() should be called
	 * after HaveVirtualXIDsDelayingChkpt() otherwise some distributed transactions
	 * with a state of DTX_STATE_INSERTED_COMMITTED may not be included in the
	 * checkpoint record.
	 */
	getDtxCheckPointInfo(&dtxCheckPointInfo, &dtxCheckPointInfoSize);

	CheckPointGuts(checkPoint.redo, flags);

	vxids = GetVirtualXIDsDelayingChkptEnd(&nvxids);
	if (nvxids > 0)
	{
		do
		{
			pg_usleep(10000L);	/* wait for 10 msec */
		} while (HaveVirtualXIDsDelayingChkptEnd(vxids, nvxids));
	}
	pfree(vxids);

	/*
	 * Take a snapshot of running transactions and write this to WAL. This
	 * allows us to reconstruct the state of running transactions during
	 * archive recovery, if required. Skip, if this info disabled.
	 *
	 * If we are shutting down, or Startup process is completing crash
	 * recovery we don't need to write running xact data.
	 */
	if (!shutdown && XLogStandbyInfoActive())
		LogStandbySnapshot();

	SIMPLE_FAULT_INJECTOR("checkpoint_after_redo_calculated");

	START_CRIT_SECTION();

	/*
	 * Now insert the checkpoint record into XLOG.
	 */
	XLogBeginInsert();
	XLogRegisterData((char *) (&checkPoint), sizeof(checkPoint));

	/* Greenplum checkpoints have extra info */
	XLogRegisterData((char *) dtxCheckPointInfo, dtxCheckPointInfoSize);

	recptr = XLogInsert(RM_XLOG_ID,
						shutdown ? XLOG_CHECKPOINT_SHUTDOWN :
						XLOG_CHECKPOINT_ONLINE);

	XLogFlush(recptr);

	pfree(dtxCheckPointInfo);
	dtxCheckPointInfo = NULL;

	/*
	 * We mustn't write any new WAL after a shutdown checkpoint, or it will be
	 * overwritten at next startup.  No-one should even try, this just allows
	 * sanity-checking.  In the case of an end-of-recovery checkpoint, we want
	 * to just temporarily disable writing until the system has exited
	 * recovery.
	 */
	if (shutdown)
	{
		if (flags & CHECKPOINT_END_OF_RECOVERY)
			LocalXLogInsertAllowed = -1;	/* return to "check" state */
		else
			LocalXLogInsertAllowed = 0; /* never again write WAL */
	}

	/*
	 * We now have ProcLastRecPtr = start of actual checkpoint record, recptr
	 * = end of actual checkpoint record.
	 */
	if (shutdown && checkPoint.redo != ProcLastRecPtr)
		ereport(PANIC,
				(errmsg("concurrent write-ahead log activity while database system is shutting down")));

	/*
	 * Remember the prior checkpoint's redo ptr for
	 * UpdateCheckPointDistanceEstimate()
	 */
	PriorRedoPtr = ControlFile->checkPointCopy.redo;

	/*
	 * Update the control file.
	 */
	LWLockAcquire(ControlFileLock, LW_EXCLUSIVE);
	if (shutdown)
		ControlFile->state = DB_SHUTDOWNED;
	ControlFile->checkPoint = ProcLastRecPtr;
	ControlFile->checkPointCopy = checkPoint;
	ControlFile->time = (pg_time_t) time(NULL);
	/* crash recovery should always recover to the end of WAL */
	ControlFile->minRecoveryPoint = InvalidXLogRecPtr;
	ControlFile->minRecoveryPointTLI = 0;

	/*
	 * Persist unloggedLSN value. It's reset on crash recovery, so this goes
	 * unused on non-shutdown checkpoints, but seems useful to store it always
	 * for debugging purposes.
	 */
	SpinLockAcquire(&XLogCtl->ulsn_lck);
	ControlFile->unloggedLSN = XLogCtl->unloggedLSN;
	SpinLockRelease(&XLogCtl->ulsn_lck);

	UpdateControlFile();
	LWLockRelease(ControlFileLock);

	/* Update shared-memory copy of checkpoint XID/epoch */
	SpinLockAcquire(&XLogCtl->info_lck);
	XLogCtl->ckptFullXid = checkPoint.nextXid;
	SpinLockRelease(&XLogCtl->info_lck);

	/*
	 * We are now done with critical updates; no need for system panic if we
	 * have trouble while fooling with old log segments.
	 */
	END_CRIT_SECTION();

	/*
	 * Let smgr do post-checkpoint cleanup (eg, deleting old files).
	 */
	SyncPostCheckpoint();

	/*
	 * Update the average distance between checkpoints if the prior checkpoint
	 * exists.
	 */
	if (PriorRedoPtr != InvalidXLogRecPtr)
		UpdateCheckPointDistanceEstimate(RedoRecPtr - PriorRedoPtr);

	/*
	 * Delete old log files, those no longer needed for last checkpoint to
	 * prevent the disk holding the xlog from growing full.
	 */
	XLByteToSeg(RedoRecPtr, _logSegNo, wal_segment_size);
<<<<<<< HEAD
	KeepLogSeg(recptr, &_logSegNo, PriorRedoPtr);
=======
	KeepLogSeg(recptr, &_logSegNo);
	if (InvalidateObsoleteReplicationSlots(_logSegNo))
	{
		/*
		 * Some slots have been invalidated; recalculate the old-segment
		 * horizon, starting again from RedoRecPtr.
		 */
		XLByteToSeg(RedoRecPtr, _logSegNo, wal_segment_size);
		KeepLogSeg(recptr, &_logSegNo);
	}
>>>>>>> d457cb4e
	_logSegNo--;
	RemoveOldXlogFiles(_logSegNo, RedoRecPtr, recptr);

	/*
	 * Make more log segments if needed.  (Do this after recycling old log
	 * segments, since that may supply some of the needed files.)
	 */
	if (!shutdown)
		PreallocXlogFiles(recptr);

	/*
	 * Truncate pg_subtrans if possible.  We can throw away all data before
	 * the oldest XMIN of any running transaction.  No future transaction will
	 * attempt to reference any pg_subtrans entry older than that (see Asserts
	 * in subtrans.c).  During recovery, though, we mustn't do this because
	 * StartupSUBTRANS hasn't been called yet.
	 */
	if (!RecoveryInProgress())
<<<<<<< HEAD
		TruncateSUBTRANS(GetLocalOldestXmin(NULL, PROCARRAY_FLAGS_DEFAULT));
=======
		TruncateSUBTRANS(GetOldestTransactionIdConsideredRunning());
>>>>>>> d457cb4e

	/* Real work is done; log and update stats. */
	LogCheckpointEnd(false);

	/* Reset the process title */
	update_checkpoint_display(flags, false, true);

	TRACE_POSTGRESQL_CHECKPOINT_DONE(CheckpointStats.ckpt_bufs_written,
									 NBuffers,
									 CheckpointStats.ckpt_segs_added,
									 CheckpointStats.ckpt_segs_removed,
									 CheckpointStats.ckpt_segs_recycled);
}

/*
 * Mark the end of recovery in WAL though without running a full checkpoint.
 * We can expect that a restartpoint is likely to be in progress as we
 * do this, though we are unwilling to wait for it to complete.
 *
 * CreateRestartPoint() allows for the case where recovery may end before
 * the restartpoint completes so there is no concern of concurrent behaviour.
 */
static void
CreateEndOfRecoveryRecord(void)
{
	xl_end_of_recovery xlrec;
	XLogRecPtr	recptr;

	/* sanity check */
	if (!RecoveryInProgress())
		elog(ERROR, "can only be used to end recovery");

	xlrec.end_time = GetCurrentTimestamp();

	WALInsertLockAcquireExclusive();
	xlrec.ThisTimeLineID = ThisTimeLineID;
	xlrec.PrevTimeLineID = XLogCtl->PrevTimeLineID;
	WALInsertLockRelease();

	LocalSetXLogInsertAllowed();

	START_CRIT_SECTION();

	XLogBeginInsert();
	XLogRegisterData((char *) &xlrec, sizeof(xl_end_of_recovery));
	recptr = XLogInsert(RM_XLOG_ID, XLOG_END_OF_RECOVERY);

	XLogFlush(recptr);

	/*
	 * Update the control file so that crash recovery can follow the timeline
	 * changes to this point.
	 */
	LWLockAcquire(ControlFileLock, LW_EXCLUSIVE);
	ControlFile->time = (pg_time_t) time(NULL);
	ControlFile->minRecoveryPoint = recptr;
	ControlFile->minRecoveryPointTLI = ThisTimeLineID;
	UpdateControlFile();
	LWLockRelease(ControlFileLock);

	END_CRIT_SECTION();

	LocalXLogInsertAllowed = -1;	/* return to "check" state */
}

/*
 * Write an OVERWRITE_CONTRECORD message.
 *
 * When on WAL replay we expect a continuation record at the start of a page
 * that is not there, recovery ends and WAL writing resumes at that point.
 * But it's wrong to resume writing new WAL back at the start of the record
 * that was broken, because downstream consumers of that WAL (physical
 * replicas) are not prepared to "rewind".  So the first action after
 * finishing replay of all valid WAL must be to write a record of this type
 * at the point where the contrecord was missing; to support xlogreader
 * detecting the special case, XLP_FIRST_IS_OVERWRITE_CONTRECORD is also added
 * to the page header where the record occurs.  xlogreader has an ad-hoc
 * mechanism to report metadata about the broken record, which is what we
 * use here.
 *
 * At replay time, XLP_FIRST_IS_OVERWRITE_CONTRECORD instructs xlogreader to
 * skip the record it was reading, and pass back the LSN of the skipped
 * record, so that its caller can verify (on "replay" of that record) that the
 * XLOG_OVERWRITE_CONTRECORD matches what was effectively overwritten.
 */
static XLogRecPtr
CreateOverwriteContrecordRecord(XLogRecPtr aborted_lsn)
{
	xl_overwrite_contrecord xlrec;
	XLogRecPtr	recptr;

	/* sanity check */
	if (!RecoveryInProgress())
		elog(ERROR, "can only be used at end of recovery");

	xlrec.overwritten_lsn = aborted_lsn;
	xlrec.overwrite_time = GetCurrentTimestamp();

	START_CRIT_SECTION();

	XLogBeginInsert();
	XLogRegisterData((char *) &xlrec, sizeof(xl_overwrite_contrecord));

	recptr = XLogInsert(RM_XLOG_ID, XLOG_OVERWRITE_CONTRECORD);

	XLogFlush(recptr);

	END_CRIT_SECTION();

	return recptr;
}

/*
 * Flush all data in shared memory to disk, and fsync
 *
 * This is the common code shared between regular checkpoints and
 * recovery restartpoints.
 */
static void
CheckPointGuts(XLogRecPtr checkPointRedo, int flags)
{
<<<<<<< HEAD
	CheckPointCLOG();
	CheckPointCommitTs();
	CheckPointSUBTRANS();
	CheckPointMultiXact();
	DistributedLog_CheckPoint();
	CheckPointPredicate();
=======
>>>>>>> d457cb4e
	CheckPointRelationMap();
	CheckPointReplicationSlots();
	CheckPointSnapBuild();
	CheckPointLogicalRewriteHeap();
	CheckPointReplicationOrigin();

	/* Write out all dirty data in SLRUs and the main buffer pool */
	TRACE_POSTGRESQL_BUFFER_CHECKPOINT_START(flags);
	CheckpointStats.ckpt_write_t = GetCurrentTimestamp();
	CheckPointCLOG();
	CheckPointCommitTs();
	CheckPointSUBTRANS();
	CheckPointMultiXact();
	CheckPointPredicate();
	CheckPointBuffers(flags);

	/* Perform all queued up fsyncs */
	TRACE_POSTGRESQL_BUFFER_CHECKPOINT_SYNC_START();
	CheckpointStats.ckpt_sync_t = GetCurrentTimestamp();
	ProcessSyncRequests();
	CheckpointStats.ckpt_sync_end_t = GetCurrentTimestamp();
	TRACE_POSTGRESQL_BUFFER_CHECKPOINT_DONE();

	/* We deliberately delay 2PC checkpointing as long as possible */
	CheckPointTwoPhase(checkPointRedo);
}

/*
 * Save a checkpoint for recovery restart if appropriate
 *
 * This function is called each time a checkpoint record is read from XLOG.
 * It must determine whether the checkpoint represents a safe restartpoint or
 * not.  If so, the checkpoint record is stashed in shared memory so that
 * CreateRestartPoint can consult it.  (Note that the latter function is
 * executed by the checkpointer, while this one will be executed by the
 * startup process.)
 */
static void
RecoveryRestartPoint(const CheckPoint *checkPoint)
{
	/*
	 * Also refrain from creating a restartpoint if we have seen any
	 * references to non-existent pages. Restarting recovery from the
	 * restartpoint would not see the references, so we would lose the
	 * cross-check that the pages belonged to a relation that was dropped
	 * later.
	 */
	if (XLogHaveInvalidPages())
	{
		elog(trace_recovery(DEBUG2),
			 "could not record restart point at %X/%X because there "
			 "are unresolved references to invalid pages",
			 LSN_FORMAT_ARGS(checkPoint->redo));
		return;
	}

	/*
	 * Copy the checkpoint record to shared memory, so that checkpointer can
	 * work out the next time it wants to perform a restartpoint.
	 */
	SpinLockAcquire(&XLogCtl->info_lck);
	XLogCtl->lastCheckPointRecPtr = ReadRecPtr;
	XLogCtl->lastCheckPointEndPtr = EndRecPtr;
	XLogCtl->lastCheckPoint = *checkPoint;
	SpinLockRelease(&XLogCtl->info_lck);
}

/*
 * Establish a restartpoint if possible.
 *
 * This is similar to CreateCheckPoint, but is used during WAL recovery
 * to establish a point from which recovery can roll forward without
 * replaying the entire recovery log.
 *
 * Returns true if a new restartpoint was established. We can only establish
 * a restartpoint if we have replayed a safe checkpoint record since last
 * restartpoint.
 */
bool
CreateRestartPoint(int flags)
{
	XLogRecPtr	lastCheckPointRecPtr;
	XLogRecPtr	lastCheckPointEndPtr;
	CheckPoint	lastCheckPoint;
	XLogRecPtr	PriorRedoPtr;
	XLogRecPtr	receivePtr;
	XLogRecPtr	replayPtr;
	TimeLineID	replayTLI;
	XLogRecPtr	endptr;
	XLogSegNo	_logSegNo;
	TimestampTz xtime;

	/* Get a local copy of the last safe checkpoint record. */
	SpinLockAcquire(&XLogCtl->info_lck);
	lastCheckPointRecPtr = XLogCtl->lastCheckPointRecPtr;
	lastCheckPointEndPtr = XLogCtl->lastCheckPointEndPtr;
	lastCheckPoint = XLogCtl->lastCheckPoint;
	SpinLockRelease(&XLogCtl->info_lck);

	/*
	 * Check that we're still in recovery mode. It's ok if we exit recovery
	 * mode after this check, the restart point is valid anyway.
	 */
	if (!RecoveryInProgress())
	{
		ereport(DEBUG2,
				(errmsg_internal("skipping restartpoint, recovery has already ended")));
		return false;
	}

	/*
	 * If the last checkpoint record we've replayed is already our last
	 * restartpoint, we can't perform a new restart point. We still update
	 * minRecoveryPoint in that case, so that if this is a shutdown restart
	 * point, we won't start up earlier than before. That's not strictly
	 * necessary, but when hot standby is enabled, it would be rather weird if
	 * the database opened up for read-only connections at a point-in-time
	 * before the last shutdown. Such time travel is still possible in case of
	 * immediate shutdown, though.
	 *
	 * We don't explicitly advance minRecoveryPoint when we do create a
	 * restartpoint. It's assumed that flushing the buffers will do that as a
	 * side-effect.
	 */
	if (XLogRecPtrIsInvalid(lastCheckPointRecPtr) ||
		lastCheckPoint.redo <= ControlFile->checkPointCopy.redo)
	{
		ereport(DEBUG2,
				(errmsg_internal("skipping restartpoint, already performed at %X/%X",
								 LSN_FORMAT_ARGS(lastCheckPoint.redo))));

		UpdateMinRecoveryPoint(InvalidXLogRecPtr, true);
		if (flags & CHECKPOINT_IS_SHUTDOWN)
		{
			LWLockAcquire(ControlFileLock, LW_EXCLUSIVE);
			ControlFile->state = DB_SHUTDOWNED_IN_RECOVERY;
			ControlFile->time = (pg_time_t) time(NULL);
			UpdateControlFile();
			LWLockRelease(ControlFileLock);
		}
		return false;
	}

	/*
	 * Update the shared RedoRecPtr so that the startup process can calculate
	 * the number of segments replayed since last restartpoint, and request a
	 * restartpoint if it exceeds CheckPointSegments.
	 *
	 * Like in CreateCheckPoint(), hold off insertions to update it, although
	 * during recovery this is just pro forma, because no WAL insertions are
	 * happening.
	 */
	WALInsertLockAcquireExclusive();
	RedoRecPtr = XLogCtl->Insert.RedoRecPtr = lastCheckPoint.redo;
	WALInsertLockRelease();

	/* Also update the info_lck-protected copy */
	SpinLockAcquire(&XLogCtl->info_lck);
	XLogCtl->RedoRecPtr = lastCheckPoint.redo;
	SpinLockRelease(&XLogCtl->info_lck);

	/*
	 * Prepare to accumulate statistics.
	 *
	 * Note: because it is possible for log_checkpoints to change while a
	 * checkpoint proceeds, we always accumulate stats, even if
	 * log_checkpoints is currently off.
	 */
	MemSet(&CheckpointStats, 0, sizeof(CheckpointStats));
	CheckpointStats.ckpt_start_t = GetCurrentTimestamp();

	if (log_checkpoints)
		LogCheckpointStart(flags, true);

	/* Update the process title */
	update_checkpoint_display(flags, true, false);

	CheckPointGuts(lastCheckPoint.redo, flags);

	SIMPLE_FAULT_INJECTOR("restartpoint_guts");

	/*
	 * Remember the prior checkpoint's redo ptr for
	 * UpdateCheckPointDistanceEstimate()
	 */
	PriorRedoPtr = ControlFile->checkPointCopy.redo;

	/*
	 * Update pg_control, using current time.  Check that it still shows an
	 * older checkpoint, else do nothing; this is a quick hack to make sure
	 * nothing really bad happens if somehow we get here after the
	 * end-of-recovery checkpoint.
	 */
	LWLockAcquire(ControlFileLock, LW_EXCLUSIVE);
	if (ControlFile->checkPointCopy.redo < lastCheckPoint.redo)
	{
		/*
		 * Update the checkpoint information.  We do this even if the cluster
		 * does not show DB_IN_ARCHIVE_RECOVERY to match with the set of WAL
		 * segments recycled below.
		 */
		ControlFile->checkPoint = lastCheckPointRecPtr;
		ControlFile->checkPointCopy = lastCheckPoint;
		ControlFile->time = (pg_time_t) time(NULL);

		/*
		 * Ensure minRecoveryPoint is past the checkpoint record and update it
		 * if the control file still shows DB_IN_ARCHIVE_RECOVERY.  Normally,
		 * this will have happened already while writing out dirty buffers,
		 * but not necessarily - e.g. because no buffers were dirtied.  We do
		 * this because a non-exclusive base backup uses minRecoveryPoint to
		 * determine which WAL files must be included in the backup, and the
		 * file (or files) containing the checkpoint record must be included,
		 * at a minimum. Note that for an ordinary restart of recovery there's
		 * no value in having the minimum recovery point any earlier than this
		 * anyway, because redo will begin just after the checkpoint record.
		 * this because a non-exclusive base backup uses minRecoveryPoint to
		 * determine which WAL files must be included in the backup, and the
		 * file (or files) containing the checkpoint record must be included,
		 * at a minimum. Note that for an ordinary restart of recovery there's
		 * no value in having the minimum recovery point any earlier than this
		 * anyway, because redo will begin just after the checkpoint record.
		 */
		if (ControlFile->state == DB_IN_ARCHIVE_RECOVERY)
		{
			if (ControlFile->minRecoveryPoint < lastCheckPointEndPtr)
			{
				ControlFile->minRecoveryPoint = lastCheckPointEndPtr;
				ControlFile->minRecoveryPointTLI = lastCheckPoint.ThisTimeLineID;

				/* update local copy */
				minRecoveryPoint = ControlFile->minRecoveryPoint;
				minRecoveryPointTLI = ControlFile->minRecoveryPointTLI;
			}
			if (flags & CHECKPOINT_IS_SHUTDOWN)
				ControlFile->state = DB_SHUTDOWNED_IN_RECOVERY;
		}
		UpdateControlFile();
	}
	LWLockRelease(ControlFileLock);

	/*
	 * Update the average distance between checkpoints/restartpoints if the
	 * prior checkpoint exists.
	 */
	if (PriorRedoPtr != InvalidXLogRecPtr)
		UpdateCheckPointDistanceEstimate(RedoRecPtr - PriorRedoPtr);

	/*
	 * Delete old log files, those no longer needed for last restartpoint to
	 * prevent the disk holding the xlog from growing full.
	 */
	XLByteToSeg(RedoRecPtr, _logSegNo, wal_segment_size);

	/*
	 * Retreat _logSegNo using the current end of xlog replayed or received,
	 * whichever is later.
	 */
	receivePtr = GetWalRcvFlushRecPtr(NULL, NULL);
	replayPtr = GetXLogReplayRecPtr(&replayTLI);
	endptr = (receivePtr < replayPtr) ? replayPtr : receivePtr;
<<<<<<< HEAD
	KeepLogSeg(endptr, &_logSegNo, InvalidXLogRecPtr);
=======
	KeepLogSeg(endptr, &_logSegNo);
	if (InvalidateObsoleteReplicationSlots(_logSegNo))
	{
		/*
		 * Some slots have been invalidated; recalculate the old-segment
		 * horizon, starting again from RedoRecPtr.
		 */
		XLByteToSeg(RedoRecPtr, _logSegNo, wal_segment_size);
		KeepLogSeg(endptr, &_logSegNo);
	}
>>>>>>> d457cb4e
	_logSegNo--;

	/*
	 * Try to recycle segments on a useful timeline. If we've been promoted
	 * since the beginning of this restartpoint, use the new timeline chosen
	 * at end of recovery (RecoveryInProgress() sets ThisTimeLineID in that
	 * case). If we're still in recovery, use the timeline we're currently
	 * replaying.
	 *
	 * There is no guarantee that the WAL segments will be useful on the
	 * current timeline; if recovery proceeds to a new timeline right after
	 * this, the pre-allocated WAL segments on this timeline will not be used,
	 * and will go wasted until recycled on the next restartpoint. We'll live
	 * with that.
	 */
	if (RecoveryInProgress())
		ThisTimeLineID = replayTLI;

	RemoveOldXlogFiles(_logSegNo, RedoRecPtr, endptr);

	/*
	 * Make more log segments if needed.  (Do this after recycling old log
	 * segments, since that may supply some of the needed files.)
	 */
	PreallocXlogFiles(endptr);

	/*
	 * ThisTimeLineID is normally not set when we're still in recovery.
	 * However, recycling/preallocating segments above needed ThisTimeLineID
	 * to determine which timeline to install the segments on. Reset it now,
	 * to restore the normal state of affairs for debugging purposes.
	 */
	if (RecoveryInProgress())
		ThisTimeLineID = 0;

	/*
	 * Truncate pg_subtrans if possible.  We can throw away all data before
	 * the oldest XMIN of any running transaction.  No future transaction will
	 * attempt to reference any pg_subtrans entry older than that (see Asserts
	 * in subtrans.c).  When hot standby is disabled, though, we mustn't do
	 * this because StartupSUBTRANS hasn't been called yet.
	 */
	if (EnableHotStandby)
		TruncateSUBTRANS(GetOldestTransactionIdConsideredRunning());

	/* Real work is done; log and update stats. */
	LogCheckpointEnd(true);

	/* Reset the process title */
	update_checkpoint_display(flags, true, true);

	xtime = GetLatestXTime();
	ereport((log_checkpoints ? LOG : DEBUG2),
			(errmsg("recovery restart point at %X/%X",
					LSN_FORMAT_ARGS(lastCheckPoint.redo)),
			 xtime ? errdetail("Last completed transaction was at log time %s.",
							   timestamptz_to_str(xtime)) : 0));

	/*
	 * Finally, execute archive_cleanup_command, if any.
	 */
	if (archiveCleanupCommand && strcmp(archiveCleanupCommand, "") != 0)
		ExecuteRecoveryCommand(archiveCleanupCommand,
							   "archive_cleanup_command",
							   false);

	return true;
}

/*
 * Report availability of WAL for the given target LSN
 *		(typically a slot's restart_lsn)
 *
 * Returns one of the following enum values:
 *
 * * WALAVAIL_RESERVED means targetLSN is available and it is in the range of
 *   max_wal_size.
 *
 * * WALAVAIL_EXTENDED means it is still available by preserving extra
 *   segments beyond max_wal_size. If max_slot_wal_keep_size is smaller
 *   than max_wal_size, this state is not returned.
 *
 * * WALAVAIL_UNRESERVED means it is being lost and the next checkpoint will
 *   remove reserved segments. The walsender using this slot may return to the
 *   above.
 *
 * * WALAVAIL_REMOVED means it has been removed. A replication stream on
 *   a slot with this LSN cannot continue after a restart.
 *
 * * WALAVAIL_INVALID_LSN means the slot hasn't been set to reserve WAL.
 */
WALAvailability
GetWALAvailability(XLogRecPtr targetLSN)
{
	XLogRecPtr	currpos;		/* current write LSN */
	XLogSegNo	currSeg;		/* segid of currpos */
	XLogSegNo	targetSeg;		/* segid of targetLSN */
	XLogSegNo	oldestSeg;		/* actual oldest segid */
	XLogSegNo	oldestSegMaxWalSize;	/* oldest segid kept by max_wal_size */
	XLogSegNo	oldestSlotSeg;	/* oldest segid kept by slot */
	uint64		keepSegs;

	/*
	 * slot does not reserve WAL. Either deactivated, or has never been active
	 */
	if (XLogRecPtrIsInvalid(targetLSN))
		return WALAVAIL_INVALID_LSN;

	/*
	 * Calculate the oldest segment currently reserved by all slots,
	 * considering wal_keep_size and max_slot_wal_keep_size.  Initialize
	 * oldestSlotSeg to the current segment.
	 */
	currpos = GetXLogWriteRecPtr();
	XLByteToSeg(currpos, oldestSlotSeg, wal_segment_size);
	KeepLogSeg(currpos, &oldestSlotSeg);

	/*
	 * Find the oldest extant segment file. We get 1 until checkpoint removes
	 * the first WAL segment file since startup, which causes the status being
	 * wrong under certain abnormal conditions but that doesn't actually harm.
	 */
	oldestSeg = XLogGetLastRemovedSegno() + 1;

	/* calculate oldest segment by max_wal_size */
	XLByteToSeg(currpos, currSeg, wal_segment_size);
	keepSegs = ConvertToXSegs(max_wal_size_mb, wal_segment_size) + 1;

	if (currSeg > keepSegs)
		oldestSegMaxWalSize = currSeg - keepSegs;
	else
		oldestSegMaxWalSize = 1;

	/* the segment we care about */
	XLByteToSeg(targetLSN, targetSeg, wal_segment_size);

	/*
	 * No point in returning reserved or extended status values if the
	 * targetSeg is known to be lost.
	 */
	if (targetSeg >= oldestSlotSeg)
	{
		/* show "reserved" when targetSeg is within max_wal_size */
		if (targetSeg >= oldestSegMaxWalSize)
			return WALAVAIL_RESERVED;

		/* being retained by slots exceeding max_wal_size */
		return WALAVAIL_EXTENDED;
	}

	/* WAL segments are no longer retained but haven't been removed yet */
	if (targetSeg >= oldestSeg)
		return WALAVAIL_UNRESERVED;

	/* Definitely lost */
	return WALAVAIL_REMOVED;
}


/*
 * Retreat *logSegNo to the last segment that we need to retain because of
 * either wal_keep_size or replication slots.
 *
 * This is calculated by subtracting wal_keep_size from the given xlog
 * location, recptr and by making sure that that result is below the
 * requirement of replication slots.  For the latter criterion we do consider
 * the effects of max_slot_wal_keep_size: reserve at most that much space back
 * from recptr.
 *
 * Note about replication slots: if this function calculates a value
 * that's further ahead than what slots need reserved, then affected
 * slots need to be invalidated and this function invoked again.
 * XXX it might be a good idea to rewrite this function so that
 * invalidation is optionally done here, instead.
 */
static void
KeepLogSeg(XLogRecPtr recptr, XLogSegNo *logSegNo, XLogRecPtr PriorRedoPtr)
{
	XLogSegNo	currSegNo;
	XLogSegNo	segno;
	XLogRecPtr	keep;
	bool setvalue = false;
	static XLogRecPtr CkptRedoBeforeMinLSN = InvalidXLogRecPtr;

	XLByteToSeg(recptr, currSegNo, wal_segment_size);
	segno = currSegNo;

<<<<<<< HEAD
#ifdef FAULT_INJECTOR
	/*
	 * Let the WAL still needed be removed.  This is used to test if WAL sender
	 * can recognize that an incremental recovery has failed when the WAL
	 * requested by a mirror no longer exists.
	 */
	if (SIMPLE_FAULT_INJECTOR("keep_log_seg") == FaultInjectorTypeSkip)
	{
		keep = GetXLogWriteRecPtr();
		XLByteToSeg(keep, *logSegNo, wal_segment_size);
	}
#endif

	/* compute limit for wal_keep_segments first */
	if (wal_keep_segments > 0)
	{
		/* avoid underflow, don't go below 1 */
		if (segno <= wal_keep_segments)
			segno = 1;
		else
			segno = segno - wal_keep_segments;
		setvalue = true;
=======
	/*
	 * Calculate how many segments are kept by slots first, adjusting for
	 * max_slot_wal_keep_size.
	 */
	keep = XLogGetReplicationSlotMinimumLSN();
	if (keep != InvalidXLogRecPtr)
	{
		XLByteToSeg(keep, segno, wal_segment_size);

		/* Cap by max_slot_wal_keep_size ... */
		if (max_slot_wal_keep_size_mb >= 0)
		{
			uint64		slot_keep_segs;

			slot_keep_segs =
				ConvertToXSegs(max_slot_wal_keep_size_mb, wal_segment_size);

			if (currSegNo - segno > slot_keep_segs)
				segno = currSegNo - slot_keep_segs;
		}
>>>>>>> d457cb4e
	}

	/* but, keep at least wal_keep_size if that's set */
	if (wal_keep_size_mb > 0)
	{
		uint64		keep_segs;

<<<<<<< HEAD
		/*
		 * GPDB never uses restart_lsn as lowest cut-off point. Instead always
		 * will use Checkpoint redo location prior to restart_lsn as cut-off
		 * point.
		 */
		if (!XLogRecPtrIsInvalid(PriorRedoPtr))
		{
			if (PriorRedoPtr < keep)
			{
				keep = PriorRedoPtr;
				CkptRedoBeforeMinLSN = PriorRedoPtr;
			}
			else if (!XLogRecPtrIsInvalid(CkptRedoBeforeMinLSN))
				keep = CkptRedoBeforeMinLSN;
		}

		XLByteToSeg(keep, slotSegNo, wal_segment_size);

		if (slotSegNo <= 0)
			segno = 1;
		else if (slotSegNo < segno)
			segno = slotSegNo;
		setvalue = true;
=======
		keep_segs = ConvertToXSegs(wal_keep_size_mb, wal_segment_size);
		if (currSegNo - segno < keep_segs)
		{
			/* avoid underflow, don't go below 1 */
			if (currSegNo <= keep_segs)
				segno = 1;
			else
				segno = currSegNo - keep_segs;
		}
>>>>>>> d457cb4e
	}

	/* don't delete WAL segments newer than the calculated segment */
	if (setvalue && segno < *logSegNo)
		*logSegNo = segno;
}

/*
 * Write a NEXTOID log record
 */
void
XLogPutNextOid(Oid nextOid)
{
	XLogBeginInsert();
	XLogRegisterData((char *) (&nextOid), sizeof(Oid));
	(void) XLogInsert(RM_XLOG_ID, XLOG_NEXTOID);

	/*
	 * We need not flush the NEXTOID record immediately, because any of the
	 * just-allocated OIDs could only reach disk as part of a tuple insert or
	 * update that would have its own XLOG record that must follow the NEXTOID
	 * record.  Therefore, the standard buffer LSN interlock applied to those
	 * records will ensure no such OID reaches disk before the NEXTOID record
	 * does.
	 *
	 * Note, however, that the above statement only covers state "within" the
	 * database.  When we use a generated OID as a file or directory name, we
	 * are in a sense violating the basic WAL rule, because that filesystem
	 * change may reach disk before the NEXTOID WAL record does.  The impact
	 * of this is that if a database crash occurs immediately afterward, we
	 * might after restart re-generate the same OID and find that it conflicts
	 * with the leftover file or directory.  But since for safety's sake we
	 * always loop until finding a nonconflicting filename, this poses no real
	 * problem in practice. See pgsql-hackers discussion 27-Sep-2006.
	 */
}

/*
 * Write a NEXTRELFILENODE log record similar to XLogPutNextOid
 */
void
XLogPutNextRelfilenode(Oid nextRelfilenode)
{
	XLogBeginInsert();
	XLogRegisterData((char *) (&nextRelfilenode), sizeof(Oid));
	(void) XLogInsert(RM_XLOG_ID, XLOG_NEXTRELFILENODE);
}

void
XLogPutNextGxid(DistributedTransactionId nextGxid)
{
	XLogRecPtr recptr;

	XLogBeginInsert();
	XLogRegisterData((char *) (&nextGxid), sizeof(nextGxid));
	recptr = XLogInsert(RM_XLOG_ID, XLOG_NEXTGXID);

	XLogFlush(recptr);
	/*
	 * For one phase, there isn't transaction on the coordinator, so without
	 * the below code, this kind of xlog might not be streamed to the standby
	 * in time so the standby might fail to track the NextGxid information
	 * after promote.
	 */
	SyncRepWaitForLSN(recptr, true);
}

/*
 * Write an XLOG SWITCH record.
 *
 * Here we just blindly issue an XLogInsert request for the record.
 * All the magic happens inside XLogInsert.
 *
 * The return value is either the end+1 address of the switch record,
 * or the end+1 address of the prior segment if we did not need to
 * write a switch record because we are already at segment start.
 */
XLogRecPtr
RequestXLogSwitch(bool mark_unimportant)
{
	XLogRecPtr	RecPtr;

	/* XLOG SWITCH has no data */
	XLogBeginInsert();

	if (mark_unimportant)
		XLogSetRecordFlags(XLOG_MARK_UNIMPORTANT);
	RecPtr = XLogInsert(RM_XLOG_ID, XLOG_SWITCH);

	return RecPtr;
}

/*
 * Write a RESTORE POINT record
 */
XLogRecPtr
XLogRestorePoint(const char *rpName)
{
	XLogRecPtr	RecPtr;
	xl_restore_point xlrec;

	xlrec.rp_time = GetCurrentTimestamp();
	strlcpy(xlrec.rp_name, rpName, MAXFNAMELEN);

	XLogBeginInsert();
	XLogRegisterData((char *) &xlrec, sizeof(xl_restore_point));

	RecPtr = XLogInsert(RM_XLOG_ID, XLOG_RESTORE_POINT);

	ereport(LOG,
			(errmsg("restore point \"%s\" created at %X/%X",
					rpName, LSN_FORMAT_ARGS(RecPtr))));

	return RecPtr;
}

/*
 * Check if any of the GUC parameters that are critical for hot standby
 * have changed, and update the value in pg_control file if necessary.
 */
static void
XLogReportParameters(void)
{
	if (wal_level != ControlFile->wal_level ||
		wal_log_hints != ControlFile->wal_log_hints ||
		MaxConnections != ControlFile->MaxConnections ||
		max_worker_processes != ControlFile->max_worker_processes ||
		max_wal_senders != ControlFile->max_wal_senders ||
		max_prepared_xacts != ControlFile->max_prepared_xacts ||
		max_locks_per_xact != ControlFile->max_locks_per_xact ||
		track_commit_timestamp != ControlFile->track_commit_timestamp)
	{
		/*
		 * The change in number of backend slots doesn't need to be WAL-logged
		 * if archiving is not enabled, as you can't start archive recovery
		 * with wal_level=minimal anyway. We don't really care about the
		 * values in pg_control either if wal_level=minimal, but seems better
		 * to keep them up-to-date to avoid confusion.
		 */
		if (wal_level != ControlFile->wal_level || XLogIsNeeded())
		{
			xl_parameter_change xlrec;
			XLogRecPtr	recptr;

			xlrec.MaxConnections = MaxConnections;
			xlrec.max_worker_processes = max_worker_processes;
			xlrec.max_wal_senders = max_wal_senders;
			xlrec.max_prepared_xacts = max_prepared_xacts;
			xlrec.max_locks_per_xact = max_locks_per_xact;
			xlrec.wal_level = wal_level;
			xlrec.wal_log_hints = wal_log_hints;
			xlrec.track_commit_timestamp = track_commit_timestamp;

			XLogBeginInsert();
			XLogRegisterData((char *) &xlrec, sizeof(xlrec));

			recptr = XLogInsert(RM_XLOG_ID, XLOG_PARAMETER_CHANGE);
			XLogFlush(recptr);
		}

		LWLockAcquire(ControlFileLock, LW_EXCLUSIVE);

		ControlFile->MaxConnections = MaxConnections;
		ControlFile->max_worker_processes = max_worker_processes;
		ControlFile->max_wal_senders = max_wal_senders;
		ControlFile->max_prepared_xacts = max_prepared_xacts;
		ControlFile->max_locks_per_xact = max_locks_per_xact;
		ControlFile->wal_level = wal_level;
		ControlFile->wal_log_hints = wal_log_hints;
		ControlFile->track_commit_timestamp = track_commit_timestamp;
		UpdateControlFile();

		LWLockRelease(ControlFileLock);
	}
}

/*
 * Update full_page_writes in shared memory, and write an
 * XLOG_FPW_CHANGE record if necessary.
 *
 * Note: this function assumes there is no other process running
 * concurrently that could update it.
 */
void
UpdateFullPageWrites(void)
{
	XLogCtlInsert *Insert = &XLogCtl->Insert;
	bool		recoveryInProgress;

	/*
	 * Do nothing if full_page_writes has not been changed.
	 *
	 * It's safe to check the shared full_page_writes without the lock,
	 * because we assume that there is no concurrently running process which
	 * can update it.
	 */
	if (fullPageWrites == Insert->fullPageWrites)
		return;

	/*
	 * Perform this outside critical section so that the WAL insert
	 * initialization done by RecoveryInProgress() doesn't trigger an
	 * assertion failure.
	 */
	recoveryInProgress = RecoveryInProgress();

	START_CRIT_SECTION();

	/*
	 * It's always safe to take full page images, even when not strictly
	 * required, but not the other round. So if we're setting full_page_writes
	 * to true, first set it true and then write the WAL record. If we're
	 * setting it to false, first write the WAL record and then set the global
	 * flag.
	 */
	if (fullPageWrites)
	{
		WALInsertLockAcquireExclusive();
		Insert->fullPageWrites = true;
		WALInsertLockRelease();
	}

	/*
	 * Write an XLOG_FPW_CHANGE record. This allows us to keep track of
	 * full_page_writes during archive recovery, if required.
	 */
	if (XLogStandbyInfoActive() && !recoveryInProgress)
	{
		XLogBeginInsert();
		XLogRegisterData((char *) (&fullPageWrites), sizeof(bool));

		XLogInsert(RM_XLOG_ID, XLOG_FPW_CHANGE);
	}

	if (!fullPageWrites)
	{
		WALInsertLockAcquireExclusive();
		Insert->fullPageWrites = false;
		WALInsertLockRelease();
	}
	END_CRIT_SECTION();
}

/*
 * Check that it's OK to switch to new timeline during recovery.
 *
 * 'lsn' is the address of the shutdown checkpoint record we're about to
 * replay. (Currently, timeline can only change at a shutdown checkpoint).
 */
static void
checkTimeLineSwitch(XLogRecPtr lsn, TimeLineID newTLI, TimeLineID prevTLI)
{
	/* Check that the record agrees on what the current (old) timeline is */
	if (prevTLI != ThisTimeLineID)
		ereport(PANIC,
				(errmsg("unexpected previous timeline ID %u (current timeline ID %u) in checkpoint record",
						prevTLI, ThisTimeLineID)));

	/*
	 * The new timeline better be in the list of timelines we expect to see,
	 * according to the timeline history. It should also not decrease.
	 */
	if (newTLI < ThisTimeLineID || !tliInHistory(newTLI, expectedTLEs))
		ereport(PANIC,
				(errmsg("unexpected timeline ID %u (after %u) in checkpoint record",
						newTLI, ThisTimeLineID)));

	/*
	 * If we have not yet reached min recovery point, and we're about to
	 * switch to a timeline greater than the timeline of the min recovery
	 * point: trouble. After switching to the new timeline, we could not
	 * possibly visit the min recovery point on the correct timeline anymore.
	 * This can happen if there is a newer timeline in the archive that
	 * branched before the timeline the min recovery point is on, and you
	 * attempt to do PITR to the new timeline.
	 */
	if (!XLogRecPtrIsInvalid(minRecoveryPoint) &&
		lsn < minRecoveryPoint &&
		newTLI > minRecoveryPointTLI)
		ereport(PANIC,
				(errmsg("unexpected timeline ID %u in checkpoint record, before reaching minimum recovery point %X/%X on timeline %u",
						newTLI,
						LSN_FORMAT_ARGS(minRecoveryPoint),
						minRecoveryPointTLI)));

	/* Looks good */
}

/*
 * XLOG resource manager's routines
 *
 * Definitions of info values are in include/catalog/pg_control.h, though
 * not all record types are related to control file updates.
 */
void
xlog_redo(XLogReaderState *record)
{
	uint8		info = XLogRecGetInfo(record) & ~XLR_INFO_MASK;
	XLogRecPtr	lsn = record->EndRecPtr;

	/* in XLOG rmgr, backup blocks are only used by XLOG_FPI records */
	Assert(info == XLOG_FPI || info == XLOG_FPI_FOR_HINT ||
		   !XLogRecHasAnyBlockRefs(record));

	if (info == XLOG_NEXTOID)
	{
		Oid			nextOid;

		/*
		 * We used to try to take the maximum of ShmemVariableCache->nextOid
		 * and the recorded nextOid, but that fails if the OID counter wraps
		 * around.  Since no OID allocation should be happening during replay
		 * anyway, better to just believe the record exactly.  We still take
		 * OidGenLock while setting the variable, just in case.
		 */
		memcpy(&nextOid, XLogRecGetData(record), sizeof(Oid));
		LWLockAcquire(OidGenLock, LW_EXCLUSIVE);
		ShmemVariableCache->nextOid = nextOid;
		ShmemVariableCache->oidCount = 0;
		LWLockRelease(OidGenLock);
	}
	else if (info == XLOG_NEXTGXID)
	{
		DistributedTransactionId nextGxid;

		nextGxid = *((DistributedTransactionId *)XLogRecGetData(record));
		SpinLockAcquire(shmGxidGenLock);
		ShmemVariableCache->nextGxid = nextGxid;
		ShmemVariableCache->GxidCount = 0;
		SpinLockRelease(shmGxidGenLock);
	}
	else if (info == XLOG_NEXTRELFILENODE)
	{
		Oid			nextRelfilenode;

		memcpy(&nextRelfilenode, XLogRecGetData(record), sizeof(Oid));
		LWLockAcquire(OidGenLock, LW_EXCLUSIVE);
		ShmemVariableCache->nextRelfilenode = nextRelfilenode;
		ShmemVariableCache->relfilenodeCount = 0;
		LWLockRelease(OidGenLock);
	}
	else if (info == XLOG_CHECKPOINT_SHUTDOWN)
	{
		CheckPoint	checkPoint;

		memcpy(&checkPoint, XLogRecGetData(record), sizeof(CheckPoint));
		/* In a SHUTDOWN checkpoint, believe the counters exactly */
		LWLockAcquire(XidGenLock, LW_EXCLUSIVE);
		ShmemVariableCache->nextXid = checkPoint.nextXid;
		LWLockRelease(XidGenLock);
		SpinLockAcquire(shmGxidGenLock);
		ShmemVariableCache->nextGxid = checkPoint.nextGxid;
		SpinLockRelease(shmGxidGenLock);
		LWLockAcquire(OidGenLock, LW_EXCLUSIVE);
		ShmemVariableCache->nextOid = checkPoint.nextOid;
		ShmemVariableCache->oidCount = 0;
		LWLockRelease(OidGenLock);
		LWLockAcquire(OidGenLock, LW_EXCLUSIVE);
		ShmemVariableCache->nextRelfilenode = checkPoint.nextRelfilenode;
		ShmemVariableCache->relfilenodeCount = 0;
		LWLockRelease(OidGenLock);
		MultiXactSetNextMXact(checkPoint.nextMulti,
							  checkPoint.nextMultiOffset);

		MultiXactAdvanceOldest(checkPoint.oldestMulti,
							   checkPoint.oldestMultiDB);

		/*
		 * No need to set oldestClogXid here as well; it'll be set when we
		 * redo an xl_clog_truncate if it changed since initialization.
		 */
		SetTransactionIdLimit(checkPoint.oldestXid, checkPoint.oldestXidDB);

		/*
		 * If we see a shutdown checkpoint while waiting for an end-of-backup
		 * record, the backup was canceled and the end-of-backup record will
		 * never arrive.
		 */
		if (ArchiveRecoveryRequested &&
			!XLogRecPtrIsInvalid(ControlFile->backupStartPoint) &&
			XLogRecPtrIsInvalid(ControlFile->backupEndPoint))
			ereport(PANIC,
					(errmsg("online backup was canceled, recovery cannot continue")));

		/*
		 * If we see a shutdown checkpoint, we know that nothing was running
		 * on the primary at this point. So fake-up an empty running-xacts
		 * record and use that here and now. Recover additional standby state
		 * for prepared transactions.
		 */
		if (standbyState >= STANDBY_INITIALIZED)
		{
			TransactionId *xids;
			int			nxids;
			TransactionId oldestActiveXID;
			TransactionId latestCompletedXid;
			RunningTransactionsData running;

			oldestActiveXID = PrescanPreparedTransactions(&xids, &nxids);

			/*
			 * Construct a RunningTransactions snapshot representing a shut
			 * down server, with only prepared transactions still alive. We're
			 * never overflowed at this point because all subxids are listed
			 * with their parent prepared transactions.
			 */
			running.xcnt = nxids;
			running.subxcnt = 0;
			running.subxid_overflow = false;
			running.nextXid = XidFromFullTransactionId(checkPoint.nextXid);
			running.oldestRunningXid = oldestActiveXID;
			latestCompletedXid = XidFromFullTransactionId(checkPoint.nextXid);
			TransactionIdRetreat(latestCompletedXid);
			Assert(TransactionIdIsNormal(latestCompletedXid));
			running.latestCompletedXid = latestCompletedXid;
			running.xids = xids;

			ProcArrayApplyRecoveryInfo(&running);

			StandbyRecoverPreparedTransactions();
		}

		/* ControlFile->checkPointCopy always tracks the latest ckpt XID */
		LWLockAcquire(ControlFileLock, LW_EXCLUSIVE);
		ControlFile->checkPointCopy.nextXid = checkPoint.nextXid;
		LWLockRelease(ControlFileLock);

		/* Update shared-memory copy of checkpoint XID/epoch */
		SpinLockAcquire(&XLogCtl->info_lck);
		XLogCtl->ckptFullXid = checkPoint.nextXid;
		SpinLockRelease(&XLogCtl->info_lck);

		/*
		 * We should've already switched to the new TLI before replaying this
		 * record.
		 */
		if (checkPoint.ThisTimeLineID != ThisTimeLineID)
			ereport(PANIC,
					(errmsg("unexpected timeline ID %u (should be %u) in checkpoint record",
							checkPoint.ThisTimeLineID, ThisTimeLineID)));

		RecoveryRestartPoint(&checkPoint);
	}
	else if (info == XLOG_CHECKPOINT_ONLINE)
	{
		CheckPoint	checkPoint;

		memcpy(&checkPoint, XLogRecGetData(record), sizeof(CheckPoint));
		/* In an ONLINE checkpoint, treat the XID counter as a minimum */
		LWLockAcquire(XidGenLock, LW_EXCLUSIVE);
		if (FullTransactionIdPrecedes(ShmemVariableCache->nextXid,
									  checkPoint.nextXid))
			ShmemVariableCache->nextXid = checkPoint.nextXid;
		LWLockRelease(XidGenLock);

		/*
		 * We ignore the nextOid counter in an ONLINE checkpoint, preferring
		 * to track OID assignment through XLOG_NEXTOID records.  The nextOid
		 * counter is from the start of the checkpoint and might well be stale
		 * compared to later XLOG_NEXTOID records.  We could try to take the
		 * maximum of the nextOid counter and our latest value, but since
		 * there's no particular guarantee about the speed with which the OID
		 * counter wraps around, that's a risky thing to do.  In any case,
		 * users of the nextOid counter are required to avoid assignment of
		 * duplicates, so that a somewhat out-of-date value should be safe.
		 */

		/*
		 * We ignore the nextGxid counter in an ONLINE checkpoint. See code
		 * that creates checkpoint (CreateCheckPoint()) for details.
		 */

		/* Handle multixact */
		MultiXactAdvanceNextMXact(checkPoint.nextMulti,
								  checkPoint.nextMultiOffset);

		/*
		 * NB: This may perform multixact truncation when replaying WAL
		 * generated by an older primary.
		 */
		MultiXactAdvanceOldest(checkPoint.oldestMulti,
							   checkPoint.oldestMultiDB);
		if (TransactionIdPrecedes(ShmemVariableCache->oldestXid,
								  checkPoint.oldestXid))
			SetTransactionIdLimit(checkPoint.oldestXid,
								  checkPoint.oldestXidDB);
		/* ControlFile->checkPointCopy always tracks the latest ckpt XID */
		LWLockAcquire(ControlFileLock, LW_EXCLUSIVE);
		ControlFile->checkPointCopy.nextXid = checkPoint.nextXid;
		LWLockRelease(ControlFileLock);

		/* Update shared-memory copy of checkpoint XID/epoch */
		SpinLockAcquire(&XLogCtl->info_lck);
		XLogCtl->ckptFullXid = checkPoint.nextXid;
		SpinLockRelease(&XLogCtl->info_lck);

		/* TLI should not change in an on-line checkpoint */
		if (checkPoint.ThisTimeLineID != ThisTimeLineID)
			ereport(PANIC,
					(errmsg("unexpected timeline ID %u (should be %u) in checkpoint record",
							checkPoint.ThisTimeLineID, ThisTimeLineID)));

		RecoveryRestartPoint(&checkPoint);

		SIMPLE_FAULT_INJECTOR("after_xlog_redo_checkpoint_online");
	}
	else if (info == XLOG_OVERWRITE_CONTRECORD)
	{
		xl_overwrite_contrecord xlrec;

		memcpy(&xlrec, XLogRecGetData(record), sizeof(xl_overwrite_contrecord));
		VerifyOverwriteContrecord(&xlrec, record);
	}
	else if (info == XLOG_END_OF_RECOVERY)
	{
		xl_end_of_recovery xlrec;

		memcpy(&xlrec, XLogRecGetData(record), sizeof(xl_end_of_recovery));

		/*
		 * For Hot Standby, we could treat this like a Shutdown Checkpoint,
		 * but this case is rarer and harder to test, so the benefit doesn't
		 * outweigh the potential extra cost of maintenance.
		 */

		/*
		 * We should've already switched to the new TLI before replaying this
		 * record.
		 */
		if (xlrec.ThisTimeLineID != ThisTimeLineID)
			ereport(PANIC,
					(errmsg("unexpected timeline ID %u (should be %u) in checkpoint record",
							xlrec.ThisTimeLineID, ThisTimeLineID)));
	}
	else if (info == XLOG_NOOP)
	{
		SIMPLE_FAULT_INJECTOR("after_xlog_redo_noop");
		/* nothing to do here */
	}
	else if (info == XLOG_SWITCH)
	{
		/* nothing to do here */
	}
	else if (info == XLOG_RESTORE_POINT)
	{
		/*
		 * GPDB: Restore point records can act as a point of
		 * synchronization to ensure cluster-wide consistency during WAL
		 * replay. WAL replay is paused at each restore point until it is
		 * explicitly resumed.
		 */
		if (gp_pause_on_restore_point_replay)
			SetRecoveryPause(true);
	}
	else if (info == XLOG_FPI || info == XLOG_FPI_FOR_HINT)
	{
		/*
		 * Full-page image (FPI) records contain nothing else but a backup
		 * block (or multiple backup blocks). Every block reference must
		 * include a full-page image - otherwise there would be no point in
		 * this record.
		 *
		 * No recovery conflicts are generated by these generic records - if a
		 * resource manager needs to generate conflicts, it has to define a
		 * separate WAL record type and redo routine.
		 *
		 * XLOG_FPI_FOR_HINT records are generated when a page needs to be
		 * WAL- logged because of a hint bit update. They are only generated
		 * when checksums are enabled. There is no difference in handling
		 * XLOG_FPI and XLOG_FPI_FOR_HINT records, they use a different info
		 * code just to distinguish them for statistics purposes.
		 */
		for (uint8 block_id = 0; block_id <= record->max_block_id; block_id++)
		{
			Buffer		buffer;

			if (XLogReadBufferForRedo(record, block_id, &buffer) != BLK_RESTORED)
				elog(ERROR, "unexpected XLogReadBufferForRedo result when restoring backup block");
			UnlockReleaseBuffer(buffer);
		}
	}
	else if (info == XLOG_BACKUP_END)
	{
		XLogRecPtr	startpoint;

		memcpy(&startpoint, XLogRecGetData(record), sizeof(startpoint));

		if (ControlFile->backupStartPoint == startpoint)
		{
			/*
			 * We have reached the end of base backup, the point where
			 * pg_stop_backup() was done. The data on disk is now consistent.
			 * Reset backupStartPoint, and update minRecoveryPoint to make
			 * sure we don't allow starting up at an earlier point even if
			 * recovery is stopped and restarted soon after this.
			 */
			elog(DEBUG1, "end of backup reached");

			LWLockAcquire(ControlFileLock, LW_EXCLUSIVE);

			if (ControlFile->minRecoveryPoint < lsn)
			{
				ControlFile->minRecoveryPoint = lsn;
				ControlFile->minRecoveryPointTLI = ThisTimeLineID;
			}
			ControlFile->backupStartPoint = InvalidXLogRecPtr;
			ControlFile->backupEndRequired = false;
			UpdateControlFile();

			LWLockRelease(ControlFileLock);
		}
	}
	else if (info == XLOG_PARAMETER_CHANGE)
	{
		xl_parameter_change xlrec;

		/* Update our copy of the parameters in pg_control */
		memcpy(&xlrec, XLogRecGetData(record), sizeof(xl_parameter_change));

		LWLockAcquire(ControlFileLock, LW_EXCLUSIVE);
		ControlFile->MaxConnections = xlrec.MaxConnections;
		ControlFile->max_worker_processes = xlrec.max_worker_processes;
		ControlFile->max_wal_senders = xlrec.max_wal_senders;
		ControlFile->max_prepared_xacts = xlrec.max_prepared_xacts;
		ControlFile->max_locks_per_xact = xlrec.max_locks_per_xact;
		ControlFile->wal_level = xlrec.wal_level;
		ControlFile->wal_log_hints = xlrec.wal_log_hints;

		/*
		 * Update minRecoveryPoint to ensure that if recovery is aborted, we
		 * recover back up to this point before allowing hot standby again.
		 * This is important if the max_* settings are decreased, to ensure
		 * you don't run queries against the WAL preceding the change. The
		 * local copies cannot be updated as long as crash recovery is
		 * happening and we expect all the WAL to be replayed.
		 */
		if (InArchiveRecovery)
		{
			minRecoveryPoint = ControlFile->minRecoveryPoint;
			minRecoveryPointTLI = ControlFile->minRecoveryPointTLI;
		}
		if (minRecoveryPoint != InvalidXLogRecPtr && minRecoveryPoint < lsn)
		{
			ControlFile->minRecoveryPoint = lsn;
			ControlFile->minRecoveryPointTLI = ThisTimeLineID;
		}

		CommitTsParameterChange(xlrec.track_commit_timestamp,
								ControlFile->track_commit_timestamp);
		ControlFile->track_commit_timestamp = xlrec.track_commit_timestamp;

		UpdateControlFile();
		LWLockRelease(ControlFileLock);

		/* Check to see if any parameter change gives a problem on recovery */
		CheckRequiredParameterValues();
	}
	else if (info == XLOG_FPW_CHANGE)
	{
		bool		fpw;

		memcpy(&fpw, XLogRecGetData(record), sizeof(bool));

		/*
		 * Update the LSN of the last replayed XLOG_FPW_CHANGE record so that
		 * do_pg_start_backup() and do_pg_stop_backup() can check whether
		 * full_page_writes has been disabled during online backup.
		 */
		if (!fpw)
		{
			SpinLockAcquire(&XLogCtl->info_lck);
			if (XLogCtl->lastFpwDisableRecPtr < ReadRecPtr)
				XLogCtl->lastFpwDisableRecPtr = ReadRecPtr;
			SpinLockRelease(&XLogCtl->info_lck);
		}

		/* Keep track of full_page_writes */
		lastFullPageWrites = fpw;
	}
}

/*
 * Verify the payload of a XLOG_OVERWRITE_CONTRECORD record.
 */
static void
VerifyOverwriteContrecord(xl_overwrite_contrecord *xlrec, XLogReaderState *state)
{
	if (xlrec->overwritten_lsn != state->overwrittenRecPtr)
		elog(FATAL, "mismatching overwritten LSN %X/%X -> %X/%X",
			 LSN_FORMAT_ARGS(xlrec->overwritten_lsn),
			 LSN_FORMAT_ARGS(state->overwrittenRecPtr));

	/* We have safely skipped the aborted record */
	abortedRecPtr = InvalidXLogRecPtr;
	missingContrecPtr = InvalidXLogRecPtr;

	ereport(LOG,
			(errmsg("successfully skipped missing contrecord at %X/%X, overwritten at %s",
					LSN_FORMAT_ARGS(xlrec->overwritten_lsn),
					timestamptz_to_str(xlrec->overwrite_time))));

	/* Verifying the record should only happen once */
	state->overwrittenRecPtr = InvalidXLogRecPtr;
}

#ifdef WAL_DEBUG

static void
xlog_outrec(StringInfo buf, XLogReaderState *record)
{
	appendStringInfo(buf, "prev %X/%X; xid %u",
					 LSN_FORMAT_ARGS(XLogRecGetPrev(record)),
					 XLogRecGetXid(record));

	appendStringInfo(buf, "; len %u",
					 XLogRecGetDataLen(record));

	xlog_block_info(buf, record);
}
#endif							/* WAL_DEBUG */

/*
 * Returns a string giving information about all the blocks in an
 * XLogRecord.
 */
static void
xlog_block_info(StringInfo buf, XLogReaderState *record)
{
	int			block_id;

	/* decode block references */
	for (block_id = 0; block_id <= record->max_block_id; block_id++)
	{
		RelFileNode rnode;
		ForkNumber	forknum;
		BlockNumber blk;

		if (!XLogRecHasBlockRef(record, block_id))
			continue;

		XLogRecGetBlockTag(record, block_id, &rnode, &forknum, &blk);
		if (forknum != MAIN_FORKNUM)
			appendStringInfo(buf, "; blkref #%u: rel %u/%u/%u, fork %u, blk %u",
							 block_id,
							 rnode.spcNode, rnode.dbNode, rnode.relNode,
							 forknum,
							 blk);
		else
			appendStringInfo(buf, "; blkref #%u: rel %u/%u/%u, blk %u",
							 block_id,
							 rnode.spcNode, rnode.dbNode, rnode.relNode,
							 blk);
		if (XLogRecHasBlockImage(record, block_id))
			appendStringInfoString(buf, " FPW");
	}
}

/*
 * Returns a string describing an XLogRecord, consisting of its identity
 * optionally followed by a colon, a space, and a further description.
 */
static void
xlog_outdesc(StringInfo buf, XLogReaderState *record)
{
	RmgrId		rmid = XLogRecGetRmid(record);
	uint8		info = XLogRecGetInfo(record);
	const char *id;

	appendStringInfoString(buf, RmgrTable[rmid].rm_name);
	appendStringInfoChar(buf, '/');

	id = RmgrTable[rmid].rm_identify(info);
	if (id == NULL)
		appendStringInfo(buf, "UNKNOWN (%X): ", info & ~XLR_INFO_MASK);
	else
		appendStringInfo(buf, "%s: ", id);

	RmgrTable[rmid].rm_desc(buf, record);
}


/*
 * Return the (possible) sync flag used for opening a file, depending on the
 * value of the GUC wal_sync_method.
 */
static int
get_sync_bit(int method)
{
	int			o_direct_flag = 0;

	/* If fsync is disabled, never open in sync mode */
	if (!enableFsync)
		return 0;

	/*
	 * Optimize writes by bypassing kernel cache with O_DIRECT when using
	 * O_SYNC/O_FSYNC and O_DSYNC.  But only if archiving and streaming are
	 * disabled, otherwise the archive command or walsender process will read
	 * the WAL soon after writing it, which is guaranteed to cause a physical
	 * read if we bypassed the kernel cache. We also skip the
	 * posix_fadvise(POSIX_FADV_DONTNEED) call in XLogFileClose() for the same
	 * reason.
	 *
	 * Never use O_DIRECT in walreceiver process for similar reasons; the WAL
	 * written by walreceiver is normally read by the startup process soon
	 * after it's written. Also, walreceiver performs unaligned writes, which
	 * don't work with O_DIRECT, so it is required for correctness too.
	 */
	if (!XLogIsNeeded() && !AmWalReceiverProcess())
		o_direct_flag = PG_O_DIRECT;

	switch (method)
	{
			/*
			 * enum values for all sync options are defined even if they are
			 * not supported on the current platform.  But if not, they are
			 * not included in the enum option array, and therefore will never
			 * be seen here.
			 */
		case SYNC_METHOD_FSYNC:
		case SYNC_METHOD_FSYNC_WRITETHROUGH:
		case SYNC_METHOD_FDATASYNC:
			return 0;
#ifdef OPEN_SYNC_FLAG
		case SYNC_METHOD_OPEN:
			return OPEN_SYNC_FLAG | o_direct_flag;
#endif
#ifdef OPEN_DATASYNC_FLAG
		case SYNC_METHOD_OPEN_DSYNC:
			return OPEN_DATASYNC_FLAG | o_direct_flag;
#endif
		default:
			/* can't happen (unless we are out of sync with option array) */
			elog(ERROR, "unrecognized wal_sync_method: %d", method);
			return 0;			/* silence warning */
	}
}

/*
 * GUC support
 */
void
assign_xlog_sync_method(int new_sync_method, void *extra)
{
	if (sync_method != new_sync_method)
	{
		/*
		 * To ensure that no blocks escape unsynced, force an fsync on the
		 * currently open log segment (if any).  Also, if the open flag is
		 * changing, close the log file so it will be reopened (with new flag
		 * bit) at next use.
		 */
		if (openLogFile >= 0)
		{
			pgstat_report_wait_start(WAIT_EVENT_WAL_SYNC_METHOD_ASSIGN);
			if (pg_fsync(openLogFile) != 0)
			{
				char		xlogfname[MAXFNAMELEN];
				int			save_errno;

				save_errno = errno;
				XLogFileName(xlogfname, ThisTimeLineID, openLogSegNo,
							 wal_segment_size);
				errno = save_errno;
				ereport(PANIC,
						(errcode_for_file_access(),
						 errmsg("could not fsync file \"%s\": %m", xlogfname)));
			}

			pgstat_report_wait_end();
			if (get_sync_bit(sync_method) != get_sync_bit(new_sync_method))
				XLogFileClose();
		}
	}
}


/*
 * Issue appropriate kind of fsync (if any) for an XLOG output file.
 *
 * 'fd' is a file descriptor for the XLOG file to be fsync'd.
 * 'segno' is for error reporting purposes.
 */
void
issue_xlog_fsync(int fd, XLogSegNo segno)
{
	char	   *msg = NULL;
	instr_time	start;

	/*
	 * Quick exit if fsync is disabled or write() has already synced the WAL
	 * file.
	 */
	if (!enableFsync ||
		sync_method == SYNC_METHOD_OPEN ||
		sync_method == SYNC_METHOD_OPEN_DSYNC)
		return;

	/* Measure I/O timing to sync the WAL file */
	if (track_wal_io_timing)
		INSTR_TIME_SET_CURRENT(start);

	pgstat_report_wait_start(WAIT_EVENT_WAL_SYNC);
	switch (sync_method)
	{
		case SYNC_METHOD_FSYNC:
			if (pg_fsync_no_writethrough(fd) != 0)
				msg = _("could not fsync file \"%s\": %m");
			break;
#ifdef HAVE_FSYNC_WRITETHROUGH
		case SYNC_METHOD_FSYNC_WRITETHROUGH:
			if (pg_fsync_writethrough(fd) != 0)
				msg = _("could not fsync write-through file \"%s\": %m");
			break;
#endif
#ifdef HAVE_FDATASYNC
		case SYNC_METHOD_FDATASYNC:
			if (pg_fdatasync(fd) != 0)
				msg = _("could not fdatasync file \"%s\": %m");
			break;
#endif
		case SYNC_METHOD_OPEN:
		case SYNC_METHOD_OPEN_DSYNC:
			/* not reachable */
			Assert(false);
			break;
		default:
			elog(PANIC, "unrecognized wal_sync_method: %d", sync_method);
			break;
	}

	/* PANIC if failed to fsync */
	if (msg)
	{
		char		xlogfname[MAXFNAMELEN];
		int			save_errno = errno;

		XLogFileName(xlogfname, ThisTimeLineID, segno,
					 wal_segment_size);
		errno = save_errno;
		ereport(PANIC,
				(errcode_for_file_access(),
				 errmsg(msg, xlogfname)));
	}

	pgstat_report_wait_end();

	/*
	 * Increment the I/O timing and the number of times WAL files were synced.
	 */
	if (track_wal_io_timing)
	{
		instr_time	duration;

		INSTR_TIME_SET_CURRENT(duration);
		INSTR_TIME_SUBTRACT(duration, start);
		WalStats.m_wal_sync_time += INSTR_TIME_GET_MICROSEC(duration);
	}

	WalStats.m_wal_sync++;
}

/*
 * do_pg_start_backup
 *
 * Utility function called at the start of an online backup. It creates the
 * necessary starting checkpoint and constructs the backup label file.
 *
 * There are two kind of backups: exclusive and non-exclusive. An exclusive
 * backup is started with pg_start_backup(), and there can be only one active
 * at a time. The backup and tablespace map files of an exclusive backup are
 * written to $PGDATA/backup_label and $PGDATA/tablespace_map, and they are
 * removed by pg_stop_backup().
 *
 * A non-exclusive backup is used for the streaming base backups (see
 * src/backend/replication/basebackup.c). The difference to exclusive backups
 * is that the backup label and tablespace map files are not written to disk.
 * Instead, their would-be contents are returned in *labelfile and *tblspcmapfile,
 * and the caller is responsible for including them in the backup archive as
 * 'backup_label' and 'tablespace_map'. There can be many non-exclusive backups
 * active at the same time, and they don't conflict with an exclusive backup
 * either.
 *
 * labelfile and tblspcmapfile must be passed as NULL when starting an
 * exclusive backup, and as initially-empty StringInfos for a non-exclusive
 * backup.
 *
 * If "tablespaces" isn't NULL, it receives a list of tablespaceinfo structs
 * describing the cluster's tablespaces.
 *
 * tblspcmapfile is required mainly for tar format in windows as native windows
 * utilities are not able to create symlinks while extracting files from tar.
 * However for consistency, the same is used for all platforms.
 *
 * Returns the minimum WAL location that must be present to restore from this
 * backup, and the corresponding timeline ID in *starttli_p.
 *
 * Every successfully started non-exclusive backup must be stopped by calling
 * do_pg_stop_backup() or do_pg_abort_backup().
 *
 * It is the responsibility of the caller of this function to verify the
 * permissions of the calling user!
 */
XLogRecPtr
do_pg_start_backup(const char *backupidstr, bool fast, TimeLineID *starttli_p,
				   StringInfo labelfile, List **tablespaces,
				   StringInfo tblspcmapfile)
{
	bool		exclusive = (labelfile == NULL);
	bool		backup_started_in_recovery = false;
	XLogRecPtr	checkpointloc;
	XLogRecPtr	startpoint;
	TimeLineID	starttli;
	pg_time_t	stamp_time;
	char		strfbuf[128];
	char		xlogfilename[MAXFNAMELEN];
	XLogSegNo	_logSegNo;
	struct stat stat_buf;
	FILE	   *fp;

	backup_started_in_recovery = RecoveryInProgress();

	/*
	 * Currently only non-exclusive backup can be taken during recovery.
	 */
	if (backup_started_in_recovery && exclusive)
		ereport(ERROR,
				(errcode(ERRCODE_OBJECT_NOT_IN_PREREQUISITE_STATE),
				 errmsg("recovery is in progress"),
				 errhint("WAL control functions cannot be executed during recovery.")));

	/*
	 * During recovery, we don't need to check WAL level. Because, if WAL
	 * level is not sufficient, it's impossible to get here during recovery.
	 */
	if (!backup_started_in_recovery && !XLogIsNeeded())
		ereport(ERROR,
				(errcode(ERRCODE_OBJECT_NOT_IN_PREREQUISITE_STATE),
				 errmsg("WAL level not sufficient for making an online backup"),
				 errhint("wal_level must be set to \"replica\" or \"logical\" at server start.")));

	if (strlen(backupidstr) > MAXPGPATH)
		ereport(ERROR,
				(errcode(ERRCODE_INVALID_PARAMETER_VALUE),
				 errmsg("backup label too long (max %d bytes)",
						MAXPGPATH)));

	/*
	 * Mark backup active in shared memory.  We must do full-page WAL writes
	 * during an on-line backup even if not doing so at other times, because
	 * it's quite possible for the backup dump to obtain a "torn" (partially
	 * written) copy of a database page if it reads the page concurrently with
	 * our write to the same page.  This can be fixed as long as the first
	 * write to the page in the WAL sequence is a full-page write. Hence, we
	 * turn on forcePageWrites and then force a CHECKPOINT, to ensure there
	 * are no dirty pages in shared memory that might get dumped while the
	 * backup is in progress without having a corresponding WAL record.  (Once
	 * the backup is complete, we need not force full-page writes anymore,
	 * since we expect that any pages not modified during the backup interval
	 * must have been correctly captured by the backup.)
	 *
	 * Note that forcePageWrites has no effect during an online backup from
	 * the standby.
	 *
	 * We must hold all the insertion locks to change the value of
	 * forcePageWrites, to ensure adequate interlocking against
	 * XLogInsertRecord().
	 */
	WALInsertLockAcquireExclusive();
	if (exclusive)
	{
		/*
		 * At first, mark that we're now starting an exclusive backup, to
		 * ensure that there are no other sessions currently running
		 * pg_start_backup() or pg_stop_backup().
		 */
		if (XLogCtl->Insert.exclusiveBackupState != EXCLUSIVE_BACKUP_NONE)
		{
			WALInsertLockRelease();
			ereport(ERROR,
					(errcode(ERRCODE_OBJECT_NOT_IN_PREREQUISITE_STATE),
					 errmsg("a backup is already in progress"),
					 errhint("Run pg_stop_backup() and try again.")));
		}
		XLogCtl->Insert.exclusiveBackupState = EXCLUSIVE_BACKUP_STARTING;
	}
	else
		XLogCtl->Insert.nonExclusiveBackups++;
	XLogCtl->Insert.forcePageWrites = true;
	WALInsertLockRelease();

	/* Ensure we release forcePageWrites if fail below */
	PG_ENSURE_ERROR_CLEANUP(pg_start_backup_callback, (Datum) BoolGetDatum(exclusive));
	{
		bool		gotUniqueStartpoint = false;
		DIR		   *tblspcdir;
		struct dirent *de;
		tablespaceinfo *ti;
		int			datadirpathlen;

		/*
		 * Force an XLOG file switch before the checkpoint, to ensure that the
		 * WAL segment the checkpoint is written to doesn't contain pages with
		 * old timeline IDs.  That would otherwise happen if you called
		 * pg_start_backup() right after restoring from a PITR archive: the
		 * first WAL segment containing the startup checkpoint has pages in
		 * the beginning with the old timeline ID.  That can cause trouble at
		 * recovery: we won't have a history file covering the old timeline if
		 * pg_wal directory was not included in the base backup and the WAL
		 * archive was cleared too before starting the backup.
		 *
		 * This also ensures that we have emitted a WAL page header that has
		 * XLP_BKP_REMOVABLE off before we emit the checkpoint record.
		 * Therefore, if a WAL archiver (such as pglesslog) is trying to
		 * compress out removable backup blocks, it won't remove any that
		 * occur after this point.
		 *
		 * During recovery, we skip forcing XLOG file switch, which means that
		 * the backup taken during recovery is not available for the special
		 * recovery case described above.
		 */
		if (!backup_started_in_recovery)
			RequestXLogSwitch(false);

		do
		{
			bool		checkpointfpw;

			/*
			 * Force a CHECKPOINT.  Aside from being necessary to prevent torn
			 * page problems, this guarantees that two successive backup runs
			 * will have different checkpoint positions and hence different
			 * history file names, even if nothing happened in between.
			 *
			 * During recovery, establish a restartpoint if possible. We use
			 * the last restartpoint as the backup starting checkpoint. This
			 * means that two successive backup runs can have same checkpoint
			 * positions.
			 *
			 * Since the fact that we are executing do_pg_start_backup()
			 * during recovery means that checkpointer is running, we can use
			 * RequestCheckpoint() to establish a restartpoint.
			 *
			 * We use CHECKPOINT_IMMEDIATE only if requested by user (via
			 * passing fast = true).  Otherwise this can take awhile.
			 */
			RequestCheckpoint(CHECKPOINT_FORCE | CHECKPOINT_WAIT |
							  (fast ? CHECKPOINT_IMMEDIATE : 0));

			/*
			 * Now we need to fetch the checkpoint record location, and also
			 * its REDO pointer.  The oldest point in WAL that would be needed
			 * to restore starting from the checkpoint is precisely the REDO
			 * pointer.
			 */
			LWLockAcquire(ControlFileLock, LW_SHARED);
			checkpointloc = ControlFile->checkPoint;
			startpoint = ControlFile->checkPointCopy.redo;
			starttli = ControlFile->checkPointCopy.ThisTimeLineID;
			checkpointfpw = ControlFile->checkPointCopy.fullPageWrites;
			LWLockRelease(ControlFileLock);

			if (backup_started_in_recovery)
			{
				XLogRecPtr	recptr;

				/*
				 * Check to see if all WAL replayed during online backup
				 * (i.e., since last restartpoint used as backup starting
				 * checkpoint) contain full-page writes.
				 */
				SpinLockAcquire(&XLogCtl->info_lck);
				recptr = XLogCtl->lastFpwDisableRecPtr;
				SpinLockRelease(&XLogCtl->info_lck);

				if (!checkpointfpw || startpoint <= recptr)
					ereport(ERROR,
							(errcode(ERRCODE_OBJECT_NOT_IN_PREREQUISITE_STATE),
							 errmsg("WAL generated with full_page_writes=off was replayed "
									"since last restartpoint"),
							 errhint("This means that the backup being taken on the standby "
									 "is corrupt and should not be used. "
									 "Enable full_page_writes and run CHECKPOINT on the primary, "
									 "and then try an online backup again.")));

				/*
				 * During recovery, since we don't use the end-of-backup WAL
				 * record and don't write the backup history file, the
				 * starting WAL location doesn't need to be unique. This means
				 * that two base backups started at the same time might use
				 * the same checkpoint as starting locations.
				 */
				gotUniqueStartpoint = true;
			}

			/*
			 * If two base backups are started at the same time (in WAL sender
			 * processes), we need to make sure that they use different
			 * checkpoints as starting locations, because we use the starting
			 * WAL location as a unique identifier for the base backup in the
			 * end-of-backup WAL record and when we write the backup history
			 * file. Perhaps it would be better generate a separate unique ID
			 * for each backup instead of forcing another checkpoint, but
			 * taking a checkpoint right after another is not that expensive
			 * either because only few buffers have been dirtied yet.
			 */
			WALInsertLockAcquireExclusive();
			if (XLogCtl->Insert.lastBackupStart < startpoint)
			{
				XLogCtl->Insert.lastBackupStart = startpoint;
				gotUniqueStartpoint = true;
			}
			WALInsertLockRelease();
		} while (!gotUniqueStartpoint);

		XLByteToSeg(startpoint, _logSegNo, wal_segment_size);
		XLogFileName(xlogfilename, starttli, _logSegNo, wal_segment_size);

		/*
		 * Construct tablespace_map file.  If caller isn't interested in this,
		 * we make a local StringInfo.
		 */
		if (tblspcmapfile == NULL)
			tblspcmapfile = makeStringInfo();

		datadirpathlen = strlen(DataDir);

		/* Collect information about all tablespaces */
		tblspcdir = AllocateDir("pg_tblspc");
		while ((de = ReadDir(tblspcdir, "pg_tblspc")) != NULL)
		{
			char		fullpath[MAXPGPATH + 10];
			char		linkpath[MAXPGPATH];
			char	   *relpath = NULL;
			int			rllen;
			StringInfoData escapedpath;
			char	   *s;

			/* Skip anything that doesn't look like a tablespace */
			if (strspn(de->d_name, "0123456789") != strlen(de->d_name))
				continue;

			snprintf(fullpath, sizeof(fullpath), "pg_tblspc/%s", de->d_name);

#if defined(HAVE_READLINK) || defined(WIN32)
			rllen = readlink(fullpath, linkpath, sizeof(linkpath));
			if (rllen < 0)
			{
				ereport(WARNING,
						(errmsg("could not read symbolic link \"%s\": %m",
								fullpath)));
				continue;
			}
			else if (rllen >= sizeof(linkpath))
			{
				ereport(WARNING,
						(errmsg("symbolic link \"%s\" target is too long",
								fullpath)));
				continue;
			}
			linkpath[rllen] = '\0';

			/*
			 * Build a backslash-escaped version of the link path to include
			 * in the tablespace map file.
			 */
			initStringInfo(&escapedpath);
			for (s = linkpath; *s; s++)
			{
				if (*s == '\n' || *s == '\r' || *s == '\\')
					appendStringInfoChar(&escapedpath, '\\');
				appendStringInfoChar(&escapedpath, *s);
			}

			/*
			 * Relpath holds the relative path of the tablespace directory
			 * when it's located within PGDATA, or NULL if it's located
			 * elsewhere.
			 */
			if (rllen > datadirpathlen &&
				strncmp(linkpath, DataDir, datadirpathlen) == 0 &&
				IS_DIR_SEP(linkpath[datadirpathlen]))
				relpath = linkpath + datadirpathlen + 1;

			ti = palloc(sizeof(tablespaceinfo));
			ti->oid = pstrdup(de->d_name);
			ti->path = pstrdup(linkpath);
			ti->rpath = relpath ? pstrdup(relpath) : NULL;
			ti->size = -1;

			if (tablespaces)
				*tablespaces = lappend(*tablespaces, ti);

			appendStringInfo(tblspcmapfile, "%s %s\n",
							 ti->oid, escapedpath.data);

			pfree(escapedpath.data);
#else

			/*
			 * If the platform does not have symbolic links, it should not be
			 * possible to have tablespaces - clearly somebody else created
			 * them. Warn about it and ignore.
			 */
			ereport(WARNING,
					(errcode(ERRCODE_FEATURE_NOT_SUPPORTED),
					 errmsg("tablespaces are not supported on this platform")));
#endif
		}
		FreeDir(tblspcdir);

		/*
		 * Construct backup label file.  If caller isn't interested in this,
		 * we make a local StringInfo.
		 */
		if (labelfile == NULL)
			labelfile = makeStringInfo();

		/* Use the log timezone here, not the session timezone */
		stamp_time = (pg_time_t) time(NULL);
		pg_strftime(strfbuf, sizeof(strfbuf),
					"%Y-%m-%d %H:%M:%S %Z",
					pg_localtime(&stamp_time, log_timezone));
		appendStringInfo(labelfile, "START WAL LOCATION: %X/%X (file %s)\n",
						 LSN_FORMAT_ARGS(startpoint), xlogfilename);
		appendStringInfo(labelfile, "CHECKPOINT LOCATION: %X/%X\n",
						 LSN_FORMAT_ARGS(checkpointloc));
		appendStringInfo(labelfile, "BACKUP METHOD: %s\n",
						 exclusive ? "pg_start_backup" : "streamed");
		appendStringInfo(labelfile, "BACKUP FROM: %s\n",
						 backup_started_in_recovery ? "standby" : "primary");
		appendStringInfo(labelfile, "START TIME: %s\n", strfbuf);
		appendStringInfo(labelfile, "LABEL: %s\n", backupidstr);
		appendStringInfo(labelfile, "START TIMELINE: %u\n", starttli);

		elogif(debug_basebackup, LOG, "basebackup label file --\n%s", labelfile->data);

		/*
		 * Okay, write the file, or return its contents to caller.
		 */
		if (exclusive)
		{
			/*
			 * Check for existing backup label --- implies a backup is already
			 * running.  (XXX given that we checked exclusiveBackupState
			 * above, maybe it would be OK to just unlink any such label
			 * file?)
			 */
			if (stat(BACKUP_LABEL_FILE, &stat_buf) != 0)
			{
				if (errno != ENOENT)
					ereport(ERROR,
							(errcode_for_file_access(),
							 errmsg("could not stat file \"%s\": %m",
									BACKUP_LABEL_FILE)));
			}
			else
				ereport(ERROR,
						(errcode(ERRCODE_OBJECT_NOT_IN_PREREQUISITE_STATE),
						 errmsg("a backup is already in progress"),
						 errhint("If you're sure there is no backup in progress, remove file \"%s\" and try again.",
								 BACKUP_LABEL_FILE)));

			fp = AllocateFile(BACKUP_LABEL_FILE, "w");

			if (!fp)
				ereport(ERROR,
						(errcode_for_file_access(),
						 errmsg("could not create file \"%s\": %m",
								BACKUP_LABEL_FILE)));
			if (fwrite(labelfile->data, labelfile->len, 1, fp) != 1 ||
				fflush(fp) != 0 ||
				pg_fsync(fileno(fp)) != 0 ||
				ferror(fp) ||
				FreeFile(fp))
				ereport(ERROR,
						(errcode_for_file_access(),
						 errmsg("could not write file \"%s\": %m",
								BACKUP_LABEL_FILE)));
			/* Allocated locally for exclusive backups, so free separately */
			pfree(labelfile->data);
			pfree(labelfile);

			/* Write backup tablespace_map file. */
			if (tblspcmapfile->len > 0)
			{
				if (stat(TABLESPACE_MAP, &stat_buf) != 0)
				{
					if (errno != ENOENT)
						ereport(ERROR,
								(errcode_for_file_access(),
								 errmsg("could not stat file \"%s\": %m",
										TABLESPACE_MAP)));
				}
				else
					ereport(ERROR,
							(errcode(ERRCODE_OBJECT_NOT_IN_PREREQUISITE_STATE),
							 errmsg("a backup is already in progress"),
							 errhint("If you're sure there is no backup in progress, remove file \"%s\" and try again.",
									 TABLESPACE_MAP)));

				fp = AllocateFile(TABLESPACE_MAP, "w");

				if (!fp)
					ereport(ERROR,
							(errcode_for_file_access(),
							 errmsg("could not create file \"%s\": %m",
									TABLESPACE_MAP)));
				if (fwrite(tblspcmapfile->data, tblspcmapfile->len, 1, fp) != 1 ||
					fflush(fp) != 0 ||
					pg_fsync(fileno(fp)) != 0 ||
					ferror(fp) ||
					FreeFile(fp))
					ereport(ERROR,
							(errcode_for_file_access(),
							 errmsg("could not write file \"%s\": %m",
									TABLESPACE_MAP)));
			}

			/* Allocated locally for exclusive backups, so free separately */
			pfree(tblspcmapfile->data);
			pfree(tblspcmapfile);
		}
	}
	PG_END_ENSURE_ERROR_CLEANUP(pg_start_backup_callback, (Datum) BoolGetDatum(exclusive));

	/*
	 * Mark that start phase has correctly finished for an exclusive backup.
	 * Session-level locks are updated as well to reflect that state.
	 *
	 * Note that CHECK_FOR_INTERRUPTS() must not occur while updating backup
	 * counters and session-level lock. Otherwise they can be updated
	 * inconsistently, and which might cause do_pg_abort_backup() to fail.
	 */
	if (exclusive)
	{
		WALInsertLockAcquireExclusive();
		XLogCtl->Insert.exclusiveBackupState = EXCLUSIVE_BACKUP_IN_PROGRESS;

		/* Set session-level lock */
		sessionBackupState = SESSION_BACKUP_EXCLUSIVE;
		WALInsertLockRelease();
	}
	else
		sessionBackupState = SESSION_BACKUP_NON_EXCLUSIVE;

	/*
	 * We're done.  As a convenience, return the starting WAL location.
	 */
	if (starttli_p)
		*starttli_p = starttli;
	return startpoint;
}

/* Error cleanup callback for pg_start_backup */
static void
pg_start_backup_callback(int code, Datum arg)
{
	bool		exclusive = DatumGetBool(arg);

	/* Update backup counters and forcePageWrites on failure */
	WALInsertLockAcquireExclusive();
	if (exclusive)
	{
		Assert(XLogCtl->Insert.exclusiveBackupState == EXCLUSIVE_BACKUP_STARTING);
		XLogCtl->Insert.exclusiveBackupState = EXCLUSIVE_BACKUP_NONE;
	}
	else
	{
		Assert(XLogCtl->Insert.nonExclusiveBackups > 0);
		XLogCtl->Insert.nonExclusiveBackups--;
	}

	if (XLogCtl->Insert.exclusiveBackupState == EXCLUSIVE_BACKUP_NONE &&
		XLogCtl->Insert.nonExclusiveBackups == 0)
	{
		XLogCtl->Insert.forcePageWrites = false;
	}
	WALInsertLockRelease();
}

/*
 * Error cleanup callback for pg_stop_backup
 */
static void
pg_stop_backup_callback(int code, Datum arg)
{
	bool		exclusive = DatumGetBool(arg);

	/* Update backup status on failure */
	WALInsertLockAcquireExclusive();
	if (exclusive)
	{
		Assert(XLogCtl->Insert.exclusiveBackupState == EXCLUSIVE_BACKUP_STOPPING);
		XLogCtl->Insert.exclusiveBackupState = EXCLUSIVE_BACKUP_IN_PROGRESS;
	}
	WALInsertLockRelease();
}

/*
 * Utility routine to fetch the session-level status of a backup running.
 */
SessionBackupState
get_backup_status(void)
{
	return sessionBackupState;
}

/*
 * do_pg_stop_backup
 *
 * Utility function called at the end of an online backup. It cleans up the
 * backup state and can optionally wait for WAL segments to be archived.
 *
 * If labelfile is NULL, this stops an exclusive backup. Otherwise this stops
 * the non-exclusive backup specified by 'labelfile'.
 *
 * Returns the last WAL location that must be present to restore from this
 * backup, and the corresponding timeline ID in *stoptli_p.
 *
 * It is the responsibility of the caller of this function to verify the
 * permissions of the calling user!
 */
XLogRecPtr
do_pg_stop_backup(char *labelfile, bool waitforarchive, TimeLineID *stoptli_p)
{
	bool		exclusive = (labelfile == NULL);
	bool		backup_started_in_recovery = false;
	XLogRecPtr	startpoint;
	XLogRecPtr	stoppoint;
	TimeLineID	stoptli;
	pg_time_t	stamp_time;
	char		strfbuf[128];
	char		histfilepath[MAXPGPATH];
	char		startxlogfilename[MAXFNAMELEN];
	char		stopxlogfilename[MAXFNAMELEN];
	char		lastxlogfilename[MAXFNAMELEN];
	char		histfilename[MAXFNAMELEN];
	char		backupfrom[20];
	XLogSegNo	_logSegNo;
	FILE	   *lfp;
	FILE	   *fp;
	char		ch;
	int			seconds_before_warning;
	int			waits = 0;
	bool		reported_waiting = false;
	char	   *remaining;
	char	   *ptr;
	uint32		hi,
				lo;

	backup_started_in_recovery = RecoveryInProgress();

	/*
	 * Currently only non-exclusive backup can be taken during recovery.
	 */
	if (backup_started_in_recovery && exclusive)
		ereport(ERROR,
				(errcode(ERRCODE_OBJECT_NOT_IN_PREREQUISITE_STATE),
				 errmsg("recovery is in progress"),
				 errhint("WAL control functions cannot be executed during recovery.")));

	/*
	 * During recovery, we don't need to check WAL level. Because, if WAL
	 * level is not sufficient, it's impossible to get here during recovery.
	 */
	if (!backup_started_in_recovery && !XLogIsNeeded())
		ereport(ERROR,
				(errcode(ERRCODE_OBJECT_NOT_IN_PREREQUISITE_STATE),
				 errmsg("WAL level not sufficient for making an online backup"),
				 errhint("wal_level must be set to \"replica\" or \"logical\" at server start.")));

	if (exclusive)
	{
		/*
		 * At first, mark that we're now stopping an exclusive backup, to
		 * ensure that there are no other sessions currently running
		 * pg_start_backup() or pg_stop_backup().
		 */
		WALInsertLockAcquireExclusive();
		if (XLogCtl->Insert.exclusiveBackupState != EXCLUSIVE_BACKUP_IN_PROGRESS)
		{
			WALInsertLockRelease();
			ereport(ERROR,
					(errcode(ERRCODE_OBJECT_NOT_IN_PREREQUISITE_STATE),
					 errmsg("exclusive backup not in progress")));
		}
		XLogCtl->Insert.exclusiveBackupState = EXCLUSIVE_BACKUP_STOPPING;
		WALInsertLockRelease();

		/*
		 * Remove backup_label. In case of failure, the state for an exclusive
		 * backup is switched back to in-progress.
		 */
		PG_ENSURE_ERROR_CLEANUP(pg_stop_backup_callback, (Datum) BoolGetDatum(exclusive));
		{
			/*
			 * Read the existing label file into memory.
			 */
			struct stat statbuf;
			int			r;

			if (stat(BACKUP_LABEL_FILE, &statbuf))
			{
				/* should not happen per the upper checks */
				if (errno != ENOENT)
					ereport(ERROR,
							(errcode_for_file_access(),
							 errmsg("could not stat file \"%s\": %m",
									BACKUP_LABEL_FILE)));
				ereport(ERROR,
						(errcode(ERRCODE_OBJECT_NOT_IN_PREREQUISITE_STATE),
						 errmsg("a backup is not in progress")));
			}

			lfp = AllocateFile(BACKUP_LABEL_FILE, "r");
			if (!lfp)
			{
				ereport(ERROR,
						(errcode_for_file_access(),
						 errmsg("could not read file \"%s\": %m",
								BACKUP_LABEL_FILE)));
			}
			labelfile = palloc(statbuf.st_size + 1);
			r = fread(labelfile, statbuf.st_size, 1, lfp);
			labelfile[statbuf.st_size] = '\0';

			/*
			 * Close and remove the backup label file
			 */
			if (r != 1 || ferror(lfp) || FreeFile(lfp))
				ereport(ERROR,
						(errcode_for_file_access(),
						 errmsg("could not read file \"%s\": %m",
								BACKUP_LABEL_FILE)));
			durable_unlink(BACKUP_LABEL_FILE, ERROR);

			/*
			 * Remove tablespace_map file if present, it is created only if
			 * there are tablespaces.
			 */
			durable_unlink(TABLESPACE_MAP, DEBUG1);
		}
		PG_END_ENSURE_ERROR_CLEANUP(pg_stop_backup_callback, (Datum) BoolGetDatum(exclusive));
	}

	/*
	 * OK to update backup counters, forcePageWrites and session-level lock.
	 *
	 * Note that CHECK_FOR_INTERRUPTS() must not occur while updating them.
	 * Otherwise they can be updated inconsistently, and which might cause
	 * do_pg_abort_backup() to fail.
	 */
	WALInsertLockAcquireExclusive();
	if (exclusive)
	{
		XLogCtl->Insert.exclusiveBackupState = EXCLUSIVE_BACKUP_NONE;
	}
	else
	{
		/*
		 * The user-visible pg_start/stop_backup() functions that operate on
		 * exclusive backups can be called at any time, but for non-exclusive
		 * backups, it is expected that each do_pg_start_backup() call is
		 * matched by exactly one do_pg_stop_backup() call.
		 */
		Assert(XLogCtl->Insert.nonExclusiveBackups > 0);
		XLogCtl->Insert.nonExclusiveBackups--;
	}

	if (XLogCtl->Insert.exclusiveBackupState == EXCLUSIVE_BACKUP_NONE &&
		XLogCtl->Insert.nonExclusiveBackups == 0)
	{
		XLogCtl->Insert.forcePageWrites = false;
	}

	/*
	 * Clean up session-level lock.
	 *
	 * You might think that WALInsertLockRelease() can be called before
	 * cleaning up session-level lock because session-level lock doesn't need
	 * to be protected with WAL insertion lock. But since
	 * CHECK_FOR_INTERRUPTS() can occur in it, session-level lock must be
	 * cleaned up before it.
	 */
	sessionBackupState = SESSION_BACKUP_NONE;

	WALInsertLockRelease();

	/*
	 * Read and parse the START WAL LOCATION line (this code is pretty crude,
	 * but we are not expecting any variability in the file format).
	 */
	if (sscanf(labelfile, "START WAL LOCATION: %X/%X (file %24s)%c",
			   &hi, &lo, startxlogfilename,
			   &ch) != 4 || ch != '\n')
		ereport(ERROR,
				(errcode(ERRCODE_OBJECT_NOT_IN_PREREQUISITE_STATE),
				 errmsg("invalid data in file \"%s\"", BACKUP_LABEL_FILE)));
	startpoint = ((uint64) hi) << 32 | lo;
	remaining = strchr(labelfile, '\n') + 1;	/* %n is not portable enough */

	/*
	 * Parse the BACKUP FROM line. If we are taking an online backup from the
	 * standby, we confirm that the standby has not been promoted during the
	 * backup.
	 */
	ptr = strstr(remaining, "BACKUP FROM:");
	if (!ptr || sscanf(ptr, "BACKUP FROM: %19s\n", backupfrom) != 1)
		ereport(ERROR,
				(errcode(ERRCODE_OBJECT_NOT_IN_PREREQUISITE_STATE),
				 errmsg("invalid data in file \"%s\"", BACKUP_LABEL_FILE)));
	if (strcmp(backupfrom, "standby") == 0 && !backup_started_in_recovery)
		ereport(ERROR,
				(errcode(ERRCODE_OBJECT_NOT_IN_PREREQUISITE_STATE),
				 errmsg("the standby was promoted during online backup"),
				 errhint("This means that the backup being taken is corrupt "
						 "and should not be used. "
						 "Try taking another online backup.")));

	/*
	 * During recovery, we don't write an end-of-backup record. We assume that
	 * pg_control was backed up last and its minimum recovery point can be
	 * available as the backup end location. Since we don't have an
	 * end-of-backup record, we use the pg_control value to check whether
	 * we've reached the end of backup when starting recovery from this
	 * backup. We have no way of checking if pg_control wasn't backed up last
	 * however.
	 *
	 * We don't force a switch to new WAL file but it is still possible to
	 * wait for all the required files to be archived if waitforarchive is
	 * true. This is okay if we use the backup to start a standby and fetch
	 * the missing WAL using streaming replication. But in the case of an
	 * archive recovery, a user should set waitforarchive to true and wait for
	 * them to be archived to ensure that all the required files are
	 * available.
	 *
	 * We return the current minimum recovery point as the backup end
	 * location. Note that it can be greater than the exact backup end
	 * location if the minimum recovery point is updated after the backup of
	 * pg_control. This is harmless for current uses.
	 *
	 * XXX currently a backup history file is for informational and debug
	 * purposes only. It's not essential for an online backup. Furthermore,
	 * even if it's created, it will not be archived during recovery because
	 * an archiver is not invoked. So it doesn't seem worthwhile to write a
	 * backup history file during recovery.
	 */
	if (backup_started_in_recovery)
	{
		XLogRecPtr	recptr;

		/*
		 * Check to see if all WAL replayed during online backup contain
		 * full-page writes.
		 */
		SpinLockAcquire(&XLogCtl->info_lck);
		recptr = XLogCtl->lastFpwDisableRecPtr;
		SpinLockRelease(&XLogCtl->info_lck);

		if (startpoint <= recptr)
			ereport(ERROR,
					(errcode(ERRCODE_OBJECT_NOT_IN_PREREQUISITE_STATE),
					 errmsg("WAL generated with full_page_writes=off was replayed "
							"during online backup"),
					 errhint("This means that the backup being taken on the standby "
							 "is corrupt and should not be used. "
							 "Enable full_page_writes and run CHECKPOINT on the primary, "
							 "and then try an online backup again.")));


		LWLockAcquire(ControlFileLock, LW_SHARED);
		stoppoint = ControlFile->minRecoveryPoint;
		stoptli = ControlFile->minRecoveryPointTLI;
		LWLockRelease(ControlFileLock);
	}
	else
	{
		/*
		 * Write the backup-end xlog record
		 */
		XLogBeginInsert();
		XLogRegisterData((char *) (&startpoint), sizeof(startpoint));
		stoppoint = XLogInsert(RM_XLOG_ID, XLOG_BACKUP_END);
		stoptli = ThisTimeLineID;

		/*
		 * Force a switch to a new xlog segment file, so that the backup is
		 * valid as soon as archiver moves out the current segment file.
		 */
		RequestXLogSwitch(false);

		elog(LOG, "Basebackup stop point is at %X/%X.",
			 (uint32) (stoppoint >> 32), (uint32) stoppoint);

		XLByteToPrevSeg(stoppoint, _logSegNo, wal_segment_size);
		XLogFileName(stopxlogfilename, stoptli, _logSegNo, wal_segment_size);

		/* Use the log timezone here, not the session timezone */
		stamp_time = (pg_time_t) time(NULL);
		pg_strftime(strfbuf, sizeof(strfbuf),
					"%Y-%m-%d %H:%M:%S %Z",
					pg_localtime(&stamp_time, log_timezone));

		/*
		 * Write the backup history file
		 */
		XLByteToSeg(startpoint, _logSegNo, wal_segment_size);
		BackupHistoryFilePath(histfilepath, stoptli, _logSegNo,
							  startpoint, wal_segment_size);
		fp = AllocateFile(histfilepath, "w");
		if (!fp)
			ereport(ERROR,
					(errcode_for_file_access(),
					 errmsg("could not create file \"%s\": %m",
							histfilepath)));
		fprintf(fp, "START WAL LOCATION: %X/%X (file %s)\n",
				LSN_FORMAT_ARGS(startpoint), startxlogfilename);
		fprintf(fp, "STOP WAL LOCATION: %X/%X (file %s)\n",
				LSN_FORMAT_ARGS(stoppoint), stopxlogfilename);

		/*
		 * Transfer remaining lines including label and start timeline to
		 * history file.
		 */
		fprintf(fp, "%s", remaining);
		fprintf(fp, "STOP TIME: %s\n", strfbuf);
		fprintf(fp, "STOP TIMELINE: %u\n", stoptli);
		if (fflush(fp) || ferror(fp) || FreeFile(fp))
			ereport(ERROR,
					(errcode_for_file_access(),
					 errmsg("could not write file \"%s\": %m",
							histfilepath)));

		/*
		 * Clean out any no-longer-needed history files.  As a side effect,
		 * this will post a .ready file for the newly created history file,
		 * notifying the archiver that history file may be archived
		 * immediately.
		 */
		CleanupBackupHistory();
	}

	/*
	 * If archiving is enabled, wait for all the required WAL files to be
	 * archived before returning. If archiving isn't enabled, the required WAL
	 * needs to be transported via streaming replication (hopefully with
	 * wal_keep_size set high enough), or some more exotic mechanism like
	 * polling and copying files from pg_wal with script. We have no knowledge
	 * of those mechanisms, so it's up to the user to ensure that he gets all
	 * the required WAL.
	 *
	 * We wait until both the last WAL file filled during backup and the
	 * history file have been archived, and assume that the alphabetic sorting
	 * property of the WAL files ensures any earlier WAL files are safely
	 * archived as well.
	 *
	 * We wait forever, since archive_command is supposed to work and we
	 * assume the admin wanted his backup to work completely. If you don't
	 * wish to wait, then either waitforarchive should be passed in as false,
	 * or you can set statement_timeout.  Also, some notices are issued to
	 * clue in anyone who might be doing this interactively.
	 */

	if (waitforarchive &&
		((!backup_started_in_recovery && XLogArchivingActive()) ||
		 (backup_started_in_recovery && XLogArchivingAlways())))
	{
		XLByteToPrevSeg(stoppoint, _logSegNo, wal_segment_size);
		XLogFileName(lastxlogfilename, stoptli, _logSegNo, wal_segment_size);

		XLByteToSeg(startpoint, _logSegNo, wal_segment_size);
		BackupHistoryFileName(histfilename, stoptli, _logSegNo,
							  startpoint, wal_segment_size);

		seconds_before_warning = 60;
		waits = 0;

		while (XLogArchiveIsBusy(lastxlogfilename) ||
			   XLogArchiveIsBusy(histfilename))
		{
			CHECK_FOR_INTERRUPTS();

			if (!reported_waiting && waits > 5)
			{
				ereport(NOTICE,
						(errmsg("base backup done, waiting for required WAL segments to be archived")));
				reported_waiting = true;
			}

			pgstat_report_wait_start(WAIT_EVENT_BACKUP_WAIT_WAL_ARCHIVE);
			pg_usleep(1000000L);
			pgstat_report_wait_end();

			if (++waits >= seconds_before_warning)
			{
				seconds_before_warning *= 2;	/* This wraps in >10 years... */
				ereport(WARNING,
						(errmsg("still waiting for all required WAL segments to be archived (%d seconds elapsed)",
								waits),
						 errhint("Check that your archive_command is executing properly.  "
								 "You can safely cancel this backup, "
								 "but the database backup will not be usable without all the WAL segments.")));
			}
		}

		ereport(NOTICE,
				(errmsg("all required WAL segments have been archived")));
	}
	else if (waitforarchive)
		ereport(NOTICE,
				(errmsg("WAL archiving is not enabled; you must ensure that all required WAL segments are copied through other means to complete the backup")));

	/*
	 * We're done.  As a convenience, return the ending WAL location.
	 */
	if (stoptli_p)
		*stoptli_p = stoptli;
	return stoppoint;
}


/*
 * do_pg_abort_backup: abort a running backup
 *
 * This does just the most basic steps of do_pg_stop_backup(), by taking the
 * system out of backup mode, thus making it a lot more safe to call from
 * an error handler.
 *
 * The caller can pass 'arg' as 'true' or 'false' to control whether a warning
 * is emitted.
 *
 * NB: This is only for aborting a non-exclusive backup that doesn't write
 * backup_label. A backup started with pg_start_backup() needs to be finished
 * with pg_stop_backup().
 *
 * NB: This gets used as a before_shmem_exit handler, hence the odd-looking
 * signature.
 */
void
do_pg_abort_backup(int code, Datum arg)
{
	bool		emit_warning = DatumGetBool(arg);

	/*
	 * Quick exit if session is not keeping around a non-exclusive backup
	 * already started.
	 */
	if (sessionBackupState != SESSION_BACKUP_NON_EXCLUSIVE)
		return;

	WALInsertLockAcquireExclusive();
	Assert(XLogCtl->Insert.nonExclusiveBackups > 0);
	XLogCtl->Insert.nonExclusiveBackups--;

	if (XLogCtl->Insert.exclusiveBackupState == EXCLUSIVE_BACKUP_NONE &&
		XLogCtl->Insert.nonExclusiveBackups == 0)
	{
		XLogCtl->Insert.forcePageWrites = false;
	}
	WALInsertLockRelease();

	if (emit_warning)
		ereport(WARNING,
				(errmsg("aborting backup due to backend exiting before pg_stop_backup was called")));
}

/*
 * Register a handler that will warn about unterminated backups at end of
 * session, unless this has already been done.
 */
void
register_persistent_abort_backup_handler(void)
{
	static bool already_done = false;

	if (already_done)
		return;
	before_shmem_exit(do_pg_abort_backup, DatumGetBool(true));
	already_done = true;
}

/*
 * Get latest redo apply position.
 *
 * Exported to allow WALReceiver to read the pointer directly.
 */
XLogRecPtr
GetXLogReplayRecPtr(TimeLineID *replayTLI)
{
	XLogRecPtr	recptr;
	TimeLineID	tli;

	SpinLockAcquire(&XLogCtl->info_lck);
	recptr = XLogCtl->lastReplayedEndRecPtr;
	tli = XLogCtl->lastReplayedTLI;
	SpinLockRelease(&XLogCtl->info_lck);

	if (replayTLI)
		*replayTLI = tli;
	return recptr;
}

/*
 * Get latest WAL insert pointer
 */
XLogRecPtr
GetXLogInsertRecPtr(void)
{
	XLogCtlInsert *Insert = &XLogCtl->Insert;
	uint64		current_bytepos;

	SpinLockAcquire(&Insert->insertpos_lck);
	current_bytepos = Insert->CurrBytePos;
	SpinLockRelease(&Insert->insertpos_lck);

	return XLogBytePosToRecPtr(current_bytepos);
}

/*
 * Get latest WAL write pointer
 */
XLogRecPtr
GetXLogWriteRecPtr(void)
{
	SpinLockAcquire(&XLogCtl->info_lck);
	LogwrtResult = XLogCtl->LogwrtResult;
	SpinLockRelease(&XLogCtl->info_lck);

	return LogwrtResult.Write;
}

/*
 * Returns the redo pointer of the last checkpoint or restartpoint. This is
 * the oldest point in WAL that we still need, if we have to restart recovery.
 */
void
GetOldestRestartPoint(XLogRecPtr *oldrecptr, TimeLineID *oldtli)
{
	LWLockAcquire(ControlFileLock, LW_SHARED);
	*oldrecptr = ControlFile->checkPointCopy.redo;
	*oldtli = ControlFile->checkPointCopy.ThisTimeLineID;
	LWLockRelease(ControlFileLock);
}

/*
 * read_backup_label: check to see if a backup_label file is present
 *
 * If we see a backup_label during recovery, we assume that we are recovering
 * from a backup dump file, and we therefore roll forward from the checkpoint
 * identified by the label file, NOT what pg_control says.  This avoids the
 * problem that pg_control might have been archived one or more checkpoints
 * later than the start of the dump, and so if we rely on it as the start
 * point, we will fail to restore a consistent database state.
 *
 * Returns true if a backup_label was found (and fills the checkpoint
 * location and its REDO location into *checkPointLoc and RedoStartLSN,
 * respectively); returns false if not. If this backup_label came from a
 * streamed backup, *backupEndRequired is set to true. If this backup_label
 * was created during recovery, *backupFromStandby is set to true.
 */
static bool
read_backup_label(XLogRecPtr *checkPointLoc, bool *backupEndRequired,
				  bool *backupFromStandby)
{
	char		startxlogfilename[MAXFNAMELEN];
	TimeLineID	tli_from_walseg,
				tli_from_file;
	FILE	   *lfp;
	char		ch;
	char		backuptype[20];
	char		backupfrom[20];
	char		backuplabel[MAXPGPATH];
	char		backuptime[128];
	uint32		hi,
				lo;

	*backupEndRequired = false;
	*backupFromStandby = false;

	/*
	 * See if label file is present
	 */
	lfp = AllocateFile(BACKUP_LABEL_FILE, "r");
	if (!lfp)
	{
		if (errno != ENOENT)
			ereport(FATAL,
					(errcode_for_file_access(),
					 errmsg("could not read file \"%s\": %m",
							BACKUP_LABEL_FILE)));
		return false;			/* it's not there, all is fine */
	}

	/*
	 * Read and parse the START WAL LOCATION and CHECKPOINT lines (this code
	 * is pretty crude, but we are not expecting any variability in the file
	 * format).
	 */
	if (fscanf(lfp, "START WAL LOCATION: %X/%X (file %08X%16s)%c",
			   &hi, &lo, &tli_from_walseg, startxlogfilename, &ch) != 5 || ch != '\n')
		ereport(FATAL,
				(errcode(ERRCODE_OBJECT_NOT_IN_PREREQUISITE_STATE),
				 errmsg("invalid data in file \"%s\"", BACKUP_LABEL_FILE)));
	RedoStartLSN = ((uint64) hi) << 32 | lo;
	if (fscanf(lfp, "CHECKPOINT LOCATION: %X/%X%c",
			   &hi, &lo, &ch) != 3 || ch != '\n')
		ereport(FATAL,
				(errcode(ERRCODE_OBJECT_NOT_IN_PREREQUISITE_STATE),
				 errmsg("invalid data in file \"%s\"", BACKUP_LABEL_FILE)));
	*checkPointLoc = ((uint64) hi) << 32 | lo;

	/*
	 * BACKUP METHOD and BACKUP FROM lines are new in 9.2. We can't restore
	 * from an older backup anyway, but since the information on it is not
	 * strictly required, don't error out if it's missing for some reason.
	 */
	if (fscanf(lfp, "BACKUP METHOD: %19s\n", backuptype) == 1)
	{
		if (strcmp(backuptype, "streamed") == 0)
			*backupEndRequired = true;
	}

	if (fscanf(lfp, "BACKUP FROM: %19s\n", backupfrom) == 1)
	{
		if (strcmp(backupfrom, "standby") == 0)
			*backupFromStandby = true;
	}

	/*
	 * Parse START TIME and LABEL. Those are not mandatory fields for recovery
	 * but checking for their presence is useful for debugging and the next
	 * sanity checks. Cope also with the fact that the result buffers have a
	 * pre-allocated size, hence if the backup_label file has been generated
	 * with strings longer than the maximum assumed here an incorrect parsing
	 * happens. That's fine as only minor consistency checks are done
	 * afterwards.
	 */
	if (fscanf(lfp, "START TIME: %127[^\n]\n", backuptime) == 1)
		ereport(DEBUG1,
				(errmsg_internal("backup time %s in file \"%s\"",
								 backuptime, BACKUP_LABEL_FILE)));

	if (fscanf(lfp, "LABEL: %1023[^\n]\n", backuplabel) == 1)
		ereport(DEBUG1,
				(errmsg_internal("backup label %s in file \"%s\"",
								 backuplabel, BACKUP_LABEL_FILE)));

	/*
	 * START TIMELINE is new as of 11. Its parsing is not mandatory, still use
	 * it as a sanity check if present.
	 */
	if (fscanf(lfp, "START TIMELINE: %u\n", &tli_from_file) == 1)
	{
		if (tli_from_walseg != tli_from_file)
			ereport(FATAL,
					(errcode(ERRCODE_OBJECT_NOT_IN_PREREQUISITE_STATE),
					 errmsg("invalid data in file \"%s\"", BACKUP_LABEL_FILE),
					 errdetail("Timeline ID parsed is %u, but expected %u.",
							   tli_from_file, tli_from_walseg)));

		ereport(DEBUG1,
				(errmsg_internal("backup timeline %u in file \"%s\"",
								 tli_from_file, BACKUP_LABEL_FILE)));
	}

	if (ferror(lfp) || FreeFile(lfp))
		ereport(FATAL,
				(errcode_for_file_access(),
				 errmsg("could not read file \"%s\": %m",
						BACKUP_LABEL_FILE)));

	return true;
}

/*
 * read_tablespace_map: check to see if a tablespace_map file is present
 *
 * If we see a tablespace_map file during recovery, we assume that we are
 * recovering from a backup dump file, and we therefore need to create symlinks
 * as per the information present in tablespace_map file.
 *
 * Returns true if a tablespace_map file was found (and fills *tablespaces
 * with a tablespaceinfo struct for each tablespace listed in the file);
 * returns false if not.
 */
static bool
read_tablespace_map(List **tablespaces)
{
	tablespaceinfo *ti;
	FILE	   *lfp;
	char		str[MAXPGPATH];
	int			ch,
				i,
				n;
	bool		was_backslash;

	/*
	 * See if tablespace_map file is present
	 */
	lfp = AllocateFile(TABLESPACE_MAP, "r");
	if (!lfp)
	{
		if (errno != ENOENT)
			ereport(FATAL,
					(errcode_for_file_access(),
					 errmsg("could not read file \"%s\": %m",
							TABLESPACE_MAP)));
		return false;			/* it's not there, all is fine */
	}

	/*
	 * Read and parse the link name and path lines from tablespace_map file
	 * (this code is pretty crude, but we are not expecting any variability in
	 * the file format).  De-escape any backslashes that were inserted.
	 */
	i = 0;
	was_backslash = false;
	while ((ch = fgetc(lfp)) != EOF)
	{
		if (!was_backslash && (ch == '\n' || ch == '\r'))
		{
			if (i == 0)
				continue;		/* \r immediately followed by \n */

			/*
			 * The de-escaped line should contain an OID followed by exactly
			 * one space followed by a path.  The path might start with
			 * spaces, so don't be too liberal about parsing.
			 */
			str[i] = '\0';
			n = 0;
			while (str[n] && str[n] != ' ')
				n++;
			if (n < 1 || n >= i - 1)
				ereport(FATAL,
						(errcode(ERRCODE_OBJECT_NOT_IN_PREREQUISITE_STATE),
						 errmsg("invalid data in file \"%s\"", TABLESPACE_MAP)));
			str[n++] = '\0';

			ti = palloc0(sizeof(tablespaceinfo));
			ti->oid = pstrdup(str);
			ti->path = pstrdup(str + n);
			*tablespaces = lappend(*tablespaces, ti);

			i = 0;
			continue;
		}
		else if (!was_backslash && ch == '\\')
			was_backslash = true;
		else
		{
			if (i < sizeof(str) - 1)
				str[i++] = ch;
			was_backslash = false;
		}
	}

	if (i != 0 || was_backslash)	/* last line not terminated? */
		ereport(FATAL,
				(errcode(ERRCODE_OBJECT_NOT_IN_PREREQUISITE_STATE),
				 errmsg("invalid data in file \"%s\"", TABLESPACE_MAP)));

	if (ferror(lfp) || FreeFile(lfp))
		ereport(FATAL,
				(errcode_for_file_access(),
				 errmsg("could not read file \"%s\": %m",
						TABLESPACE_MAP)));

	return true;
}

/*
 * Error context callback for errors occurring during rm_redo().
 */
static void
rm_redo_error_callback(void *arg)
{
	XLogReaderState *record = (XLogReaderState *) arg;
	StringInfoData buf;

	initStringInfo(&buf);
	xlog_outdesc(&buf, record);
	xlog_block_info(&buf, record);

	/* translator: %s is a WAL record description */
	errcontext("WAL redo at %X/%X for %s",
			   LSN_FORMAT_ARGS(record->ReadRecPtr),
			   buf.data);

	pfree(buf.data);
}

/*
 * BackupInProgress: check if online backup mode is active
 *
 * This is done by checking for existence of the "backup_label" file.
 */
bool
BackupInProgress(void)
{
	struct stat stat_buf;

	return (stat(BACKUP_LABEL_FILE, &stat_buf) == 0);
}

/*
 * CancelBackup: rename the "backup_label" and "tablespace_map"
 *				 files to cancel backup mode
 *
 * If the "backup_label" file exists, it will be renamed to "backup_label.old".
 * Similarly, if the "tablespace_map" file exists, it will be renamed to
 * "tablespace_map.old".
 *
 * Note that this will render an online backup in progress
 * useless. To correctly finish an online backup, pg_stop_backup must be
 * called.
 */
void
CancelBackup(void)
{
	struct stat stat_buf;

	/* if the backup_label file is not there, return */
	if (stat(BACKUP_LABEL_FILE, &stat_buf) < 0)
		return;

	/* remove leftover file from previously canceled backup if it exists */
	unlink(BACKUP_LABEL_OLD);

	if (durable_rename(BACKUP_LABEL_FILE, BACKUP_LABEL_OLD, DEBUG1) != 0)
	{
		ereport(WARNING,
				(errcode_for_file_access(),
				 errmsg("online backup mode was not canceled"),
				 errdetail("File \"%s\" could not be renamed to \"%s\": %m.",
						   BACKUP_LABEL_FILE, BACKUP_LABEL_OLD)));
		return;
	}

	/* if the tablespace_map file is not there, return */
	if (stat(TABLESPACE_MAP, &stat_buf) < 0)
	{
		ereport(LOG,
				(errmsg("online backup mode canceled"),
				 errdetail("File \"%s\" was renamed to \"%s\".",
						   BACKUP_LABEL_FILE, BACKUP_LABEL_OLD)));
		return;
	}

	/* remove leftover file from previously canceled backup if it exists */
	unlink(TABLESPACE_MAP_OLD);

	if (durable_rename(TABLESPACE_MAP, TABLESPACE_MAP_OLD, DEBUG1) == 0)
	{
		ereport(LOG,
				(errmsg("online backup mode canceled"),
				 errdetail("Files \"%s\" and \"%s\" were renamed to "
						   "\"%s\" and \"%s\", respectively.",
						   BACKUP_LABEL_FILE, TABLESPACE_MAP,
						   BACKUP_LABEL_OLD, TABLESPACE_MAP_OLD)));
	}
	else
	{
		ereport(WARNING,
				(errcode_for_file_access(),
				 errmsg("online backup mode canceled"),
				 errdetail("File \"%s\" was renamed to \"%s\", but "
						   "file \"%s\" could not be renamed to \"%s\": %m.",
						   BACKUP_LABEL_FILE, BACKUP_LABEL_OLD,
						   TABLESPACE_MAP, TABLESPACE_MAP_OLD)));
	}
}

/*
 * Read the XLOG page containing RecPtr into readBuf (if not read already).
 * Returns number of bytes read, if the page is read successfully, or -1
 * in case of errors.  When errors occur, they are ereport'ed, but only
 * if they have not been previously reported.
 *
 * This is responsible for restoring files from archive as needed, as well
 * as for waiting for the requested WAL record to arrive in standby mode.
 *
 * 'emode' specifies the log level used for reporting "file not found" or
 * "end of WAL" situations in archive recovery, or in standby mode when a
 * trigger file is found. If set to WARNING or below, XLogPageRead() returns
 * false in those situations, on higher log levels the ereport() won't
 * return.
 *
 * In standby mode, if after a successful return of XLogPageRead() the
 * caller finds the record it's interested in to be broken, it should
 * ereport the error with the level determined by
 * emode_for_corrupt_record(), and then set lastSourceFailed
 * and call XLogPageRead() again with the same arguments. This lets
 * XLogPageRead() to try fetching the record from another source, or to
 * sleep and retry.
 */
static int
XLogPageRead(XLogReaderState *xlogreader, XLogRecPtr targetPagePtr, int reqLen,
			 XLogRecPtr targetRecPtr, char *readBuf)
{
	XLogPageReadPrivate *private =
	(XLogPageReadPrivate *) xlogreader->private_data;
	int			emode = private->emode;
	uint32		targetPageOff;
	XLogSegNo	targetSegNo PG_USED_FOR_ASSERTS_ONLY;
	int			r;

	XLByteToSeg(targetPagePtr, targetSegNo, wal_segment_size);
	targetPageOff = XLogSegmentOffset(targetPagePtr, wal_segment_size);

	/*
	 * See if we need to switch to a new segment because the requested record
	 * is not in the currently open one.
	 */
	if (readFile >= 0 &&
		!XLByteInSeg(targetPagePtr, readSegNo, wal_segment_size))
	{
		elogif(debug_xlog_record_read, LOG,
			   "xlog page read -- Requested record %X/%X does not exist in"
			   "current read xlog file (readsegno " UINT64_FORMAT ")",
			   (uint32) (targetRecPtr >> 32), (uint32) targetRecPtr,
			   readSegNo);

		/*
		 * Request a restartpoint if we've replayed too much xlog since the
		 * last one.
		 */
		if (bgwriterLaunched)
		{
			if (XLogCheckpointNeeded(readSegNo))
			{
				(void) GetRedoRecPtr();
				if (XLogCheckpointNeeded(readSegNo))
					RequestCheckpoint(CHECKPOINT_CAUSE_XLOG);
			}
		}

		close(readFile);
		readFile = -1;
		readSource = XLOG_FROM_ANY;
	}

	XLByteToSeg(targetPagePtr, readSegNo, wal_segment_size);

	elogif(debug_xlog_record_read, LOG,
		   "xlog page read -- Requested record %X/%X has "
		   "targetsegno " UINT64_FORMAT ", targetpageoff %u",
		   (uint32) (targetRecPtr >> 32), (uint32) targetRecPtr,
		   readSegNo, targetPageOff);

retry:
	/* See if we need to retrieve more data */
	if (readFile < 0 ||
		(readSource == XLOG_FROM_STREAM &&
		 flushedUpto < targetPagePtr + reqLen))
	{
		if (!WaitForWALToBecomeAvailable(targetPagePtr + reqLen,
										 private->randAccess,
										 private->fetching_ckpt,
										 targetRecPtr))
		{
			if (readFile >= 0)
				close(readFile);
			readFile = -1;
			readLen = 0;
			readSource = XLOG_FROM_ANY;

			return -1;
		}
	}

	/*
	 * At this point, we have the right segment open and if we're streaming we
	 * know the requested record is in it.
	 */
	Assert(readFile != -1);

	/*
	 * If the current segment is being streamed from the primary, calculate
	 * how much of the current page we have received already. We know the
	 * requested record has been received, but this is for the benefit of
	 * future calls, to allow quick exit at the top of this function.
	 */
	if (readSource == XLOG_FROM_STREAM)
	{
		if (((targetPagePtr) / XLOG_BLCKSZ) != (flushedUpto / XLOG_BLCKSZ))
			readLen = XLOG_BLCKSZ;
		else
			readLen = XLogSegmentOffset(flushedUpto, wal_segment_size) -
				targetPageOff;
	}
	else
		readLen = XLOG_BLCKSZ;

	/* Read the requested page */
	readOff = targetPageOff;

	pgstat_report_wait_start(WAIT_EVENT_WAL_READ);
	r = pg_pread(readFile, readBuf, XLOG_BLCKSZ, (off_t) readOff);
	if (r != XLOG_BLCKSZ)
	{
		char		fname[MAXFNAMELEN];
		int			save_errno = errno;

		pgstat_report_wait_end();
		XLogFileName(fname, curFileTLI, readSegNo, wal_segment_size);
		if (r < 0)
		{
			errno = save_errno;
			ereport(emode_for_corrupt_record(emode, targetPagePtr + reqLen),
					(errcode_for_file_access(),
					 errmsg("could not read from log segment %s, offset %u: %m",
							fname, readOff)));
		}
		else
			ereport(emode_for_corrupt_record(emode, targetPagePtr + reqLen),
					(errcode(ERRCODE_DATA_CORRUPTED),
					 errmsg("could not read from log segment %s, offset %u: read %d of %zu",
							fname, readOff, r, (Size) XLOG_BLCKSZ)));
		goto next_record_is_invalid;
	}
	pgstat_report_wait_end();

	Assert(targetSegNo == readSegNo);
	Assert(targetPageOff == readOff);
	Assert(reqLen <= readLen);

	xlogreader->seg.ws_tli = curFileTLI;

	/*
	 * Check the page header immediately, so that we can retry immediately if
	 * it's not valid. This may seem unnecessary, because XLogReadRecord()
	 * validates the page header anyway, and would propagate the failure up to
	 * ReadRecord(), which would retry. However, there's a corner case with
	 * continuation records, if a record is split across two pages such that
	 * we would need to read the two pages from different sources. For
	 * example, imagine a scenario where a streaming replica is started up,
	 * and replay reaches a record that's split across two WAL segments. The
	 * first page is only available locally, in pg_wal, because it's already
	 * been recycled on the primary. The second page, however, is not present
	 * in pg_wal, and we should stream it from the primary. There is a
	 * recycled WAL segment present in pg_wal, with garbage contents, however.
	 * We would read the first page from the local WAL segment, but when
	 * reading the second page, we would read the bogus, recycled, WAL
	 * segment. If we didn't catch that case here, we would never recover,
	 * because ReadRecord() would retry reading the whole record from the
	 * beginning.
	 *
	 * Of course, this only catches errors in the page header, which is what
	 * happens in the case of a recycled WAL segment. Other kinds of errors or
	 * corruption still has the same problem. But this at least fixes the
	 * common case, which can happen as part of normal operation.
	 *
	 * Validating the page header is cheap enough that doing it twice
	 * shouldn't be a big deal from a performance point of view.
	 */
	if (!XLogReaderValidatePageHeader(xlogreader, targetPagePtr, readBuf))
	{
		/* reset any error XLogReaderValidatePageHeader() might have set */
		xlogreader->errormsg_buf[0] = '\0';
		goto next_record_is_invalid;
	}

	return readLen;

next_record_is_invalid:
	lastSourceFailed = true;

	if (readFile >= 0)
		close(readFile);
	readFile = -1;
	readLen = 0;
	readSource = XLOG_FROM_ANY;

	/* In standby-mode, keep trying */
	if (StandbyMode)
		goto retry;
	else
		return -1;
}

/*
 * Open the WAL segment containing WAL location 'RecPtr'.
 *
 * The segment can be fetched via restore_command, or via walreceiver having
 * streamed the record, or it can already be present in pg_wal. Checking
 * pg_wal is mainly for crash recovery, but it will be polled in standby mode
 * too, in case someone copies a new segment directly to pg_wal. That is not
 * documented or recommended, though.
 *
 * If 'fetching_ckpt' is true, we're fetching a checkpoint record, and should
 * prepare to read WAL starting from RedoStartLSN after this.
 *
 * 'RecPtr' might not point to the beginning of the record we're interested
 * in, it might also point to the page or segment header. In that case,
 * 'tliRecPtr' is the position of the WAL record we're interested in. It is
 * used to decide which timeline to stream the requested WAL from.
 *
 * If the record is not immediately available, the function returns false
 * if we're not in standby mode. In standby mode, waits for it to become
 * available.
 *
 * When the requested record becomes available, the function opens the file
 * containing it (if not open already), and returns true. When end of standby
 * mode is triggered by the user, and there is no more WAL available, returns
 * false.
 */
static bool
WaitForWALToBecomeAvailable(XLogRecPtr RecPtr, bool randAccess,
							bool fetching_ckpt, XLogRecPtr tliRecPtr)
{
	static TimestampTz last_fail_time = 0;
	TimestampTz now;
	bool		streaming_reply_sent = false;

	/*-------
	 * Standby mode is implemented by a state machine:
	 *
	 * 1. Read from either archive or pg_wal (XLOG_FROM_ARCHIVE), or just
	 *	  pg_wal (XLOG_FROM_PG_WAL)
	 * 2. Check trigger file
	 * 3. Read from primary server via walreceiver (XLOG_FROM_STREAM)
	 * 4. Rescan timelines
	 * 5. Sleep wal_retrieve_retry_interval milliseconds, and loop back to 1.
	 *
	 * Failure to read from the current source advances the state machine to
	 * the next state.
	 *
	 * 'currentSource' indicates the current state. There are no currentSource
	 * values for "check trigger", "rescan timelines", and "sleep" states,
	 * those actions are taken when reading from the previous source fails, as
	 * part of advancing to the next state.
	 *
	 * If standby mode is turned off while reading WAL from stream, we move
	 * to XLOG_FROM_ARCHIVE and reset lastSourceFailed, to force fetching
	 * the files (which would be required at end of recovery, e.g., timeline
	 * history file) from archive or pg_wal. We don't need to kill WAL receiver
	 * here because it's already stopped when standby mode is turned off at
	 * the end of recovery.
	 *-------
	 */
	if (!InArchiveRecovery)
		currentSource = XLOG_FROM_PG_WAL;
	else if (currentSource == XLOG_FROM_ANY ||
			 (!StandbyMode && currentSource == XLOG_FROM_STREAM))
	{
		lastSourceFailed = false;
		currentSource = XLOG_FROM_ARCHIVE;
	}

	for (;;)
	{
		XLogSource	oldSource = currentSource;
		bool		startWalReceiver = false;

		/*
		 * First check if we failed to read from the current source, and
		 * advance the state machine if so. The failure to read might've
		 * happened outside this function, e.g when a CRC check fails on a
		 * record, or within this loop.
		 */
		if (lastSourceFailed)
		{
			switch (currentSource)
			{
				case XLOG_FROM_ARCHIVE:
				case XLOG_FROM_PG_WAL:

					/*
					 * Check to see if the trigger file exists. Note that we
					 * do this only after failure, so when you create the
					 * trigger file, we still finish replaying as much as we
					 * can from archive and pg_wal before failover.
					 */
					if (StandbyMode && CheckForStandbyTrigger())
					{
						ShutdownWalRcv();
						return false;
					}

					/*
					 * Not in standby mode, and we've now tried the archive
					 * and pg_wal.
					 */
					if (!StandbyMode)
						return false;

					/*
					 * Move to XLOG_FROM_STREAM state, and set to start a
					 * walreceiver if necessary.
					 */
					currentSource = XLOG_FROM_STREAM;
					startWalReceiver = true;
					break;

				case XLOG_FROM_STREAM:

					/*
					 * Failure while streaming. Most likely, we got here
					 * because streaming replication was terminated, or
					 * promotion was triggered. But we also get here if we
					 * find an invalid record in the WAL streamed from the
					 * primary, in which case something is seriously wrong.
					 * There's little chance that the problem will just go
					 * away, but PANIC is not good for availability either,
					 * especially in hot standby mode. So, we treat that the
					 * same as disconnection, and retry from archive/pg_wal
					 * again. The WAL in the archive should be identical to
					 * what was streamed, so it's unlikely that it helps, but
					 * one can hope...
					 */

					/*
					 * We should be able to move to XLOG_FROM_STREAM only in
					 * standby mode.
					 */
					Assert(StandbyMode);

					/*
					 * Before we leave XLOG_FROM_STREAM state, make sure that
					 * walreceiver is not active, so that it won't overwrite
					 * WAL that we restore from archive.
					 */
					if (WalRcvStreaming())
						ShutdownWalRcv();

					/*
					 * Before we sleep, re-scan for possible new timelines if
					 * we were requested to recover to the latest timeline.
					 */
					if (recoveryTargetTimeLineGoal == RECOVERY_TARGET_TIMELINE_LATEST)
					{
						if (rescanLatestTimeLine())
						{
							currentSource = XLOG_FROM_ARCHIVE;
							break;
						}
					}

					/*
					 * XLOG_FROM_STREAM is the last state in our state
					 * machine, so we've exhausted all the options for
					 * obtaining the requested WAL. We're going to loop back
					 * and retry from the archive, but if it hasn't been long
					 * since last attempt, sleep wal_retrieve_retry_interval
					 * milliseconds to avoid busy-waiting.
					 */
					now = GetCurrentTimestamp();
					if (!TimestampDifferenceExceeds(last_fail_time, now,
													wal_retrieve_retry_interval))
					{
						long		wait_time;

						wait_time = wal_retrieve_retry_interval -
							TimestampDifferenceMilliseconds(last_fail_time, now);

						(void) WaitLatch(&XLogCtl->recoveryWakeupLatch,
										 WL_LATCH_SET | WL_TIMEOUT |
										 WL_EXIT_ON_PM_DEATH,
										 wait_time,
										 WAIT_EVENT_RECOVERY_RETRIEVE_RETRY_INTERVAL);
						ResetLatch(&XLogCtl->recoveryWakeupLatch);
						now = GetCurrentTimestamp();

						/* Handle interrupt signals of startup process */
						HandleStartupProcInterrupts();
					}
					last_fail_time = now;
					currentSource = XLOG_FROM_ARCHIVE;
					break;

				default:
					elog(ERROR, "unexpected WAL source %d", currentSource);
			}
		}
		else if (currentSource == XLOG_FROM_PG_WAL)
		{
			/*
			 * We just successfully read a file in pg_wal. We prefer files in
			 * the archive over ones in pg_wal, so try the next file again
			 * from the archive first.
			 */
			if (InArchiveRecovery)
				currentSource = XLOG_FROM_ARCHIVE;
		}

		if (currentSource != oldSource)
			elog(DEBUG2, "switched WAL source from %s to %s after %s",
				 xlogSourceNames[oldSource], xlogSourceNames[currentSource],
				 lastSourceFailed ? "failure" : "success");

		/*
		 * We've now handled possible failure. Try to read from the chosen
		 * source.
		 */
		lastSourceFailed = false;

		switch (currentSource)
		{
			case XLOG_FROM_ARCHIVE:
			case XLOG_FROM_PG_WAL:

				/*
				 * WAL receiver must not be running when reading WAL from
				 * archive or pg_wal.
				 */
				Assert(!WalRcvStreaming());

				/* Close any old file we might have open. */
				if (readFile >= 0)
				{
					close(readFile);
					readFile = -1;
				}
				/* Reset curFileTLI if random fetch. */
				if (randAccess)
					curFileTLI = 0;

				/*
				 * Try to restore the file from archive, or read an existing
				 * file from pg_wal.
				 */
				readFile = XLogFileReadAnyTLI(readSegNo, DEBUG2,
											  currentSource == XLOG_FROM_ARCHIVE ? XLOG_FROM_ANY :
											  currentSource);
				if (readFile >= 0)
					return true;	/* success! */

				/*
				 * Nope, not found in archive or pg_wal.
				 */
				lastSourceFailed = true;
				break;

			case XLOG_FROM_STREAM:
				{
					bool		havedata;

					/*
					 * We should be able to move to XLOG_FROM_STREAM only in
					 * standby mode.
					 */
					Assert(StandbyMode);

					/*
					 * First, shutdown walreceiver if its restart has been
					 * requested -- but no point if we're already slated for
					 * starting it.
					 */
					if (pendingWalRcvRestart && !startWalReceiver)
					{
						ShutdownWalRcv();

						/*
						 * Re-scan for possible new timelines if we were
						 * requested to recover to the latest timeline.
						 */
						if (recoveryTargetTimeLineGoal ==
							RECOVERY_TARGET_TIMELINE_LATEST)
							rescanLatestTimeLine();

						startWalReceiver = true;
					}
					pendingWalRcvRestart = false;

					/*
					 * Launch walreceiver if needed.
					 *
					 * If fetching_ckpt is true, RecPtr points to the initial
					 * checkpoint location. In that case, we use RedoStartLSN
					 * as the streaming start position instead of RecPtr, so
					 * that when we later jump backwards to start redo at
					 * RedoStartLSN, we will have the logs streamed already.
					 */
					if (startWalReceiver &&
						PrimaryConnInfo && strcmp(PrimaryConnInfo, "") != 0)
					{
						XLogRecPtr	ptr;
						TimeLineID	tli;

						if (fetching_ckpt)
						{
							ptr = RedoStartLSN;
							tli = ControlFile->checkPointCopy.ThisTimeLineID;
						}
						else
						{
							ptr = RecPtr;

							/*
							 * Use the record begin position to determine the
							 * TLI, rather than the position we're reading.
							 */
							tli = tliOfPointInHistory(tliRecPtr, expectedTLEs);

							if (curFileTLI > 0 && tli < curFileTLI)
								elog(ERROR, "according to history file, WAL location %X/%X belongs to timeline %u, but previous recovered WAL file came from timeline %u",
									 LSN_FORMAT_ARGS(tliRecPtr),
									 tli, curFileTLI);
						}
						curFileTLI = tli;
						RequestXLogStreaming(tli, ptr, PrimaryConnInfo,
											 PrimarySlotName,
											 wal_receiver_create_temp_slot);
						flushedUpto = 0;
					}

					/*
					 * Check if WAL receiver is active or wait to start up.
					 */
					if (!WalRcvStreaming())
					{
						elogif(debug_xlog_record_read, LOG,
							   "xlog page read -- Xlog from stream is a failed"
							   "source, hence requesting walreceiver shutdown.");

						lastSourceFailed = true;
						break;
					}

					/*
					 * Walreceiver is active, so see if new data has arrived.
					 *
					 * We only advance XLogReceiptTime when we obtain fresh
					 * WAL from walreceiver and observe that we had already
					 * processed everything before the most recent "chunk"
					 * that it flushed to disk.  In steady state where we are
					 * keeping up with the incoming data, XLogReceiptTime will
					 * be updated on each cycle. When we are behind,
					 * XLogReceiptTime will not advance, so the grace time
					 * allotted to conflicting queries will decrease.
					 */
					if (RecPtr < flushedUpto)
						havedata = true;
					else
					{
						XLogRecPtr	latestChunkStart;

						flushedUpto = GetWalRcvFlushRecPtr(&latestChunkStart, &receiveTLI);
						if (RecPtr < flushedUpto && receiveTLI == curFileTLI)
						{
							havedata = true;
							if (latestChunkStart <= RecPtr)
							{
								XLogReceiptTime = GetCurrentTimestamp();
								SetCurrentChunkStartTime(XLogReceiptTime);
							}
						}
						else
							havedata = false;
					}
					if (havedata)
					{
						elogif(debug_xlog_record_read, LOG,
							   "xlog page read -- There is enough xlog data to be "
							   "read (receivedupto %X/%X, requestedrec %X/%X)",
							   (uint32) (receivedUpto >> 32), (uint32) receivedUpto,
							   (uint32) (RecPtr >> 32), (uint32) RecPtr);

						/*
						 * Great, streamed far enough.  Open the file if it's
						 * not open already.  Also read the timeline history
						 * file if we haven't initialized timeline history
						 * yet; it should be streamed over and present in
						 * pg_wal by now.  Use XLOG_FROM_STREAM so that source
						 * info is set correctly and XLogReceiptTime isn't
						 * changed.
						 *
						 * NB: We must set readTimeLineHistory based on
						 * recoveryTargetTLI, not receiveTLI. Normally they'll
						 * be the same, but if recovery_target_timeline is
						 * 'latest' and archiving is configured, then it's
						 * possible that we managed to retrieve one or more
						 * new timeline history files from the archive,
						 * updating recoveryTargetTLI.
						 */
						if (readFile < 0)
						{
							if (!expectedTLEs)
								expectedTLEs = readTimeLineHistory(recoveryTargetTLI);
							readFile = XLogFileRead(readSegNo, PANIC,
													receiveTLI,
													XLOG_FROM_STREAM, false);
							Assert(readFile >= 0);
						}
						else
						{
							/* just make sure source info is correct... */
							readSource = XLOG_FROM_STREAM;
							XLogReceiptSource = XLOG_FROM_STREAM;
							return true;
						}
						break;
					}

					/*
					 * Data not here yet. Check for trigger, then wait for
					 * walreceiver to wake us up when new WAL arrives.
					 */
					if (CheckForStandbyTrigger())
					{
						elogif(debug_xlog_record_read, LOG,
							   "xlog page read -- Standby trigger was activated");
						/*
						 * Note that we don't "return false" immediately here.
						 * After being triggered, we still want to replay all
						 * the WAL that was already streamed. It's in pg_wal
						 * now, so we just treat this as a failure, and the
						 * state machine will move on to replay the streamed
						 * WAL from pg_wal, and then recheck the trigger and
						 * exit replay.
						 */
						lastSourceFailed = true;
						break;
					}
					elogif(debug_xlog_record_read, LOG,
						   "xlog page read -- No xlog data to read as of now. "
						   "Will Wait on latch till some event occurs");

					/*
					 * Since we have replayed everything we have received so
					 * far and are about to start waiting for more WAL, let's
					 * tell the upstream server our replay location now so
					 * that pg_stat_replication doesn't show stale
					 * information.
					 */
					if (!streaming_reply_sent)
					{
						WalRcvForceReply();
						streaming_reply_sent = true;
					}

					/*
					 * Wait for more WAL to arrive. Time out after 5 seconds
					 * to react to a trigger file promptly and to check if the
					 * WAL receiver is still active.
					 */
					(void) WaitLatch(&XLogCtl->recoveryWakeupLatch,
									 WL_LATCH_SET | WL_TIMEOUT |
									 WL_EXIT_ON_PM_DEATH,
									 5000L, WAIT_EVENT_RECOVERY_WAL_STREAM);
					ResetLatch(&XLogCtl->recoveryWakeupLatch);
					break;
				}

			default:
				elog(ERROR, "unexpected WAL source %d", currentSource);
		}

		/*
		 * Check for recovery pause here so that we can confirm more quickly
		 * that a requested pause has actually taken effect.
		 */
		if (((volatile XLogCtlData *) XLogCtl)->recoveryPauseState !=
			RECOVERY_NOT_PAUSED)
			recoveryPausesHere(false);

		/*
		 * This possibly-long loop needs to handle interrupts of startup
		 * process.
		 */
		HandleStartupProcInterrupts();
	}

	return false;				/* not reached */
}

/*
 * Set flag to signal the walreceiver to restart.  (The startup process calls
 * this on noticing a relevant configuration change.)
 */
void
StartupRequestWalReceiverRestart(void)
{
	if (currentSource == XLOG_FROM_STREAM && WalRcvRunning())
	{
		ereport(LOG,
				(errmsg("WAL receiver process shutdown requested")));

		pendingWalRcvRestart = true;
	}
}

/*
 * Determine what log level should be used to report a corrupt WAL record
 * in the current WAL page, previously read by XLogPageRead().
 *
 * 'emode' is the error mode that would be used to report a file-not-found
 * or legitimate end-of-WAL situation.   Generally, we use it as-is, but if
 * we're retrying the exact same record that we've tried previously, only
 * complain the first time to keep the noise down.  However, we only do when
 * reading from pg_wal, because we don't expect any invalid records in archive
 * or in records streamed from the primary. Files in the archive should be complete,
 * and we should never hit the end of WAL because we stop and wait for more WAL
 * to arrive before replaying it.
 *
 * NOTE: This function remembers the RecPtr value it was last called with,
 * to suppress repeated messages about the same record. Only call this when
 * you are about to ereport(), or you might cause a later message to be
 * erroneously suppressed.
 */
static int
emode_for_corrupt_record(int emode, XLogRecPtr RecPtr)
{
	static XLogRecPtr lastComplaint = 0;

	if (readSource == XLOG_FROM_PG_WAL && emode == LOG)
	{
		if (RecPtr == lastComplaint)
			emode = DEBUG1;
		else
			lastComplaint = RecPtr;
	}
	return emode;
}

/*
 * Has a standby promotion already been triggered?
 *
 * Unlike CheckForStandbyTrigger(), this works in any process
 * that's connected to shared memory.
 */
bool
PromoteIsTriggered(void)
{
	/*
	 * We check shared state each time only until a standby promotion is
	 * triggered. We can't trigger a promotion again, so there's no need to
	 * keep checking after the shared variable has once been seen true.
	 */
	if (LocalPromoteIsTriggered)
		return true;

	SpinLockAcquire(&XLogCtl->info_lck);
	LocalPromoteIsTriggered = XLogCtl->SharedPromoteIsTriggered;
	SpinLockRelease(&XLogCtl->info_lck);

	return LocalPromoteIsTriggered;
}

static void
SetPromoteIsTriggered(void)
{
	SpinLockAcquire(&XLogCtl->info_lck);
	XLogCtl->SharedPromoteIsTriggered = true;
	SpinLockRelease(&XLogCtl->info_lck);

	/*
	 * Mark the recovery pause state as 'not paused' because the paused state
	 * ends and promotion continues if a promotion is triggered while recovery
	 * is paused. Otherwise pg_get_wal_replay_pause_state() can mistakenly
	 * return 'paused' while a promotion is ongoing.
	 */
	SetRecoveryPause(false);

	LocalPromoteIsTriggered = true;
}

/*
 * Check to see whether the user-specified trigger file exists and whether a
 * promote request has arrived.  If either condition holds, return true.
 */
static bool
CheckForStandbyTrigger(void)
{
	struct stat stat_buf;

	if (LocalPromoteIsTriggered)
		return true;

	if (IsPromoteSignaled() && CheckPromoteSignal())
	{
		ereport(LOG, (errmsg("received promote request")));
		RemovePromoteSignalFiles();
		ResetPromoteSignaled();
		SetPromoteIsTriggered();
		return true;
	}

	if (PromoteTriggerFile == NULL || strcmp(PromoteTriggerFile, "") == 0)
		return false;

	if (stat(PromoteTriggerFile, &stat_buf) == 0)
	{
		ereport(LOG,
				(errmsg("promote trigger file found: %s", PromoteTriggerFile)));
		unlink(PromoteTriggerFile);
		SetPromoteIsTriggered();
		return true;
	}
	else if (errno != ENOENT)
		ereport(ERROR,
				(errcode_for_file_access(),
				 errmsg("could not stat promote trigger file \"%s\": %m",
						PromoteTriggerFile)));

	return false;
}

/*
 * Remove the files signaling a standby promotion request.
 */
void
RemovePromoteSignalFiles(void)
{
	unlink(PROMOTE_SIGNAL_FILE);
}

/*
 * Check to see if a promote request has arrived.
 */
bool
CheckPromoteSignal(void)
{
	struct stat stat_buf;

	if (stat(PROMOTE_SIGNAL_FILE, &stat_buf) == 0)
		return true;

	return false;
}

/*
 * Wake up startup process to replay newly arrived WAL, or to notice that
 * failover has been requested.
 */
void
WakeupRecovery(void)
{
	SetLatch(&XLogCtl->recoveryWakeupLatch);
}

/*
 * Update the WalWriterSleeping flag.
 */
void
SetWalWriterSleeping(bool sleeping)
{
	SpinLockAcquire(&XLogCtl->info_lck);
	XLogCtl->WalWriterSleeping = sleeping;
	SpinLockRelease(&XLogCtl->info_lck);
}

/*
 * True if we are currently performing crash recovery.
 * False if we are running standby-mode continuous or archive recovery. 
 */
bool
IsCrashRecoveryOnly(void)
{
	return !ArchiveRecoveryRequested && !StandbyModeRequested;
}

/*
 * Report the last WAL replay location
 */
XLogRecPtr
last_xlog_replay_location()
{
	/* use volatile pointer to prevent code rearrangement */
	volatile XLogCtlData *xlogctl = XLogCtl;
	Assert(xlogctl != NULL);
	XLogRecPtr	recptr;

	SpinLockAcquire(&xlogctl->info_lck);
	recptr = xlogctl->lastReplayedEndRecPtr;
	SpinLockRelease(&xlogctl->info_lck);

	return recptr;
}

void
initialize_wal_bytes_written(void)
{
	wal_bytes_written = 0;
}

/*
 * Transactions on commit, wait for replication and make sure WAL is flushed
 * up to commit lsn on mirror in GPDB. While commit is mandatory sync/wait
 * point, waiting for replication at some periodic intervals even before that
 * may be desirable/efficient to act as good citizen in system. Consider for
 * example setup where primary and mirror can write at 20GB/sec, while network
 * between them can only transfer at 2GB/sec. Now if CTAS is run in such setup
 * for large table, it can generate WAL very aggressively on primary, but
 * can't be transfered at that rate to mirror. Hence, there would be pending
 * WAL build-up on primary. This exhibits two main things:
 *
 * - new write transactions (even if single tuple I/U/D), would exhibit
 * latency for amount of time equivalent to the pending WAL to be shipped and
 * flushed to mirror
 *
 * - primary needs to have space to hold that much WAL, since till the WAL is
 * not shipped to mirror, it can't be recycled
 *
 * So, to make the situation better instead of waiting for mirror only at
 * commit point, waiting for mirror in-between transaction after writing N
 * bytes of WAL will help avoid the situation. This function checks if
 * transaction has written above rep_lag_avoidance_threshold bytes, and waits
 * for mirror if that's the case. This function can be called to avoid bulk
 * transactions starving concurrent transactions from commiting due to sync
 * rep. This interface provides a way for primary to avoid racing forward with
 * WAL generation and move at sustained speed with network and mirrors.
 */
void
wait_to_avoid_large_repl_lag(void)
{
	/* rep_lag_avoidance_threshold is defined in KB */
	if (rep_lag_avoidance_threshold &&
		wal_bytes_written > (rep_lag_avoidance_threshold * 1024))
	{
		/* we use local cached copy of LogwrtResult here */
		SyncRepWaitForLSN(LogwrtResult.Flush, false);
		wal_bytes_written = 0;
	}
}

void
wait_for_mirror()
{
    XLogwrtResult tmpLogwrtResult;
    /* use volatile pointer to prevent code rearrangement */
    volatile XLogCtlData *xlogctl = XLogCtl;

    SpinLockAcquire(&xlogctl->info_lck);
    tmpLogwrtResult = xlogctl->LogwrtResult;
    SpinLockRelease(&xlogctl->info_lck);

    SyncRepWaitForLSN(tmpLogwrtResult.Flush, false);
}

/*
 * Check to see if we're a mirror, and if we are: (1) Assume that we are
 * running as superuser; (2) No data pages need to be accessed by this backend
 * - no snapshot / transaction needed.
 *
 * The recovery.conf file is renamed to recovery.done at the end of xlog
 * replay.  Normal backends can be created thereafter.
 */
bool
IsRoleMirror()
{
	struct stat stat_buf;
	return (stat(STANDBY_SIGNAL_FILE, &stat_buf) == 0);
}

/*
 * GPDB_90_MERGE_FIXME: This function should be removed once hot
 * standby can and will be enabled for mirrors.
 */
void SignalPromote(void)
{
	FILE *fd;
	if ((fd = fopen(PROMOTE_SIGNAL_FILE, "w")))
	{
		fclose(fd);
		kill(PostmasterPid, SIGUSR1);
	}
}

/* GPDB: Used for twophase global transaction */
XLogRecPtr
XLogLastInsertBeginLoc(void)
{
	return ProcLastRecPtr;
}

/*
 * Schedule a walreceiver wakeup in the main recovery loop.
 */
void
XLogRequestWalReceiverReply(void)
{
	doRequestWalReceiverReply = true;
}<|MERGE_RESOLUTION|>--- conflicted
+++ resolved
@@ -1261,13 +1261,8 @@
 		oldCxt = MemoryContextSwitchTo(walDebugCxt);
 
 		initStringInfo(&buf);
-<<<<<<< HEAD
 		appendStringInfo(&buf, "INSERT @ %X/%X, LSN %X/%X: ",
-						 (uint32) (StartPos >> 32), (uint32) StartPos,
-						 (uint32) (EndPos >> 32), (uint32) EndPos);
-=======
-		appendStringInfo(&buf, "INSERT @ %X/%X: ", LSN_FORMAT_ARGS(EndPos));
->>>>>>> d457cb4e
+						 LSN_FORMAT_ARGS(StartPos), LSN_FORMAT_ARGS(EndPos));
 
 		/*
 		 * We have to piece together the WAL record data from the XLogRecData
@@ -1550,7 +1545,7 @@
 		if (memcmp(replay_image_masked, primary_image_masked, BLCKSZ) != 0)
 		{
 			elog(FATAL,
-				 "inconsistent page found, rel %u/%u/%u, forknum %u, blkno %u",
+				 "inconsistent page found, rel %u/%u/%lu, forknum %u, blkno %u",
 				 rnode.spcNode, rnode.dbNode, rnode.relNode,
 				 forknum, blkno);
 		}
@@ -2382,8 +2377,8 @@
 	/* round down */
 	CheckPointSegments = (int) target;
 
-	if (CheckPointSegments < 1)
-		CheckPointSegments = 1;
+	if (CheckPointSegments < 2)
+		CheckPointSegments = 2;
 }
 
 void
@@ -5372,13 +5367,9 @@
 	checkPoint.time = (pg_time_t) time(NULL);
 	checkPoint.oldestActiveXid = InvalidTransactionId;
 
-<<<<<<< HEAD
-	ShmemVariableCache->nextFullXid = checkPoint.nextFullXid;
+	ShmemVariableCache->nextXid = checkPoint.nextXid;
 	ShmemVariableCache->nextGxid = checkPoint.nextGxid;
 	ShmemVariableCache->GxidCount = 0;
-=======
-	ShmemVariableCache->nextXid = checkPoint.nextXid;
->>>>>>> d457cb4e
 	ShmemVariableCache->nextOid = checkPoint.nextOid;
 	ShmemVariableCache->oidCount = 0;
 	ShmemVariableCache->nextRelfilenode = checkPoint.nextRelfilenode;
@@ -6656,7 +6647,7 @@
 	 */
 	if (ArchiveRecoveryRequested && ControlFile->wal_level == WAL_LEVEL_MINIMAL)
 	{
-		ereport(FATAL,
+		ereport(WARNING,
 				(errmsg("WAL was generated with wal_level=minimal, cannot continue recovering"),
 				 errdetail("This happens if you temporarily set wal_level=minimal on the server."),
 				 errhint("Use a backup taken after setting wal_level to higher than minimal.")));
@@ -6797,7 +6788,6 @@
 
 	/*----------
 	 * If we previously crashed, perform a couple of actions:
-<<<<<<< HEAD
 	 *	- The pg_wal directory may still include some temporary WAL segments
 	 * used when creating a new segment, so perform some clean up to not
 	 * bloat this path.  This is done first as there is no point to sync this
@@ -6812,19 +6802,6 @@
 	 * code since that could be very slow in cases that the pgdata
 	 * directory has a lot of (e.g. millions of) files. See below for details.
 	 *---------
-=======
-	 *
-	 * - The pg_wal directory may still include some temporary WAL segments
-	 *   used when creating a new segment, so perform some clean up to not
-	 *   bloat this path.  This is done first as there is no point to sync
-	 *   this temporary data.
-	 *
-	 * - There might be data which we had written, intending to fsync it, but
-	 *   which we had not actually fsync'd yet.  Therefore, a power failure in
-	 *   the near future might cause earlier unflushed writes to be lost, even
-	 *   though more recent data written to disk from here on would be
-	 *   persisted.  To avoid that, fsync the entire data directory.
->>>>>>> d457cb4e
 	 */
 	if (ControlFile->state != DB_SHUTDOWNED &&
 		ControlFile->state != DB_SHUTDOWNED_IN_RECOVERY)
@@ -7178,15 +7155,9 @@
 							 LSN_FORMAT_ARGS(checkPoint.redo),
 							 wasShutdown ? "true" : "false")));
 	ereport(DEBUG1,
-<<<<<<< HEAD
-			(errmsg_internal("next transaction ID: " UINT64_FORMAT "; next OID: %u; next relfilenode: %u",
-							 U64FromFullTransactionId(checkPoint.nextFullXid),
+			(errmsg_internal("next transaction ID: " UINT64_FORMAT "; next OID: %u; next relfilenode: %lu",
+							 U64FromFullTransactionId(checkPoint.nextXid),
 							 checkPoint.nextOid, checkPoint.nextRelfilenode)));
-=======
-			(errmsg_internal("next transaction ID: " UINT64_FORMAT "; next OID: %u",
-							 U64FromFullTransactionId(checkPoint.nextXid),
-							 checkPoint.nextOid)));
->>>>>>> d457cb4e
 	ereport(DEBUG1,
 			(errmsg_internal("next MultiXactId: %u; next MultiXactOffset: %u",
 							 checkPoint.nextMulti, checkPoint.nextMultiOffset)));
@@ -7205,13 +7176,9 @@
 				(errmsg("invalid next transaction ID")));
 
 	/* initialize shared memory variables from the checkpoint record */
-<<<<<<< HEAD
-	ShmemVariableCache->nextFullXid = checkPoint.nextFullXid;
+	ShmemVariableCache->nextXid = checkPoint.nextXid;
 	ShmemVariableCache->nextGxid = checkPoint.nextGxid;
 	ShmemVariableCache->GxidCount = 0;
-=======
-	ShmemVariableCache->nextXid = checkPoint.nextXid;
->>>>>>> d457cb4e
 	ShmemVariableCache->nextOid = checkPoint.nextOid;
 	ShmemVariableCache->oidCount = 0;
 	ShmemVariableCache->nextRelfilenode = checkPoint.nextRelfilenode;
@@ -8413,18 +8380,13 @@
 
 	/* also initialize latestCompletedXid, to nextXid - 1 */
 	LWLockAcquire(ProcArrayLock, LW_EXCLUSIVE);
-<<<<<<< HEAD
-	ShmemVariableCache->latestCompletedXid = XidFromFullTransactionId(ShmemVariableCache->nextFullXid);
+	ShmemVariableCache->latestCompletedXid = ShmemVariableCache->nextXid;
 	ShmemVariableCache->latestCompletedGxid = ShmemVariableCache->nextGxid;
-	TransactionIdRetreat(ShmemVariableCache->latestCompletedXid);
+	FullTransactionIdRetreat(&ShmemVariableCache->latestCompletedXid);
 	if (IsNormalProcessingMode())
 		elog(LOG, "latest completed transaction id is %u and next transaction id is %u",
-			 ShmemVariableCache->latestCompletedXid,
-			 XidFromFullTransactionId(ShmemVariableCache->nextFullXid));
-=======
-	ShmemVariableCache->latestCompletedXid = ShmemVariableCache->nextXid;
-	FullTransactionIdRetreat(&ShmemVariableCache->latestCompletedXid);
->>>>>>> d457cb4e
+			 XidFromFullTransactionId(ShmemVariableCache->latestCompletedXid),
+			 XidFromFullTransactionId(ShmemVariableCache->nextXid));
 	LWLockRelease(ProcArrayLock);
 
 	/*
@@ -8432,13 +8394,12 @@
 	 * timestamps are started below, if necessary.)
 	 */
 	if (standbyState == STANDBY_DISABLED)
+	{
+		StartupCLOG();
 		StartupSUBTRANS(oldestActiveXID);
-<<<<<<< HEAD
 		DistributedLog_Startup(oldestActiveXID,
-							   XidFromFullTransactionId(ShmemVariableCache->nextFullXid));
-	}
-=======
->>>>>>> d457cb4e
+							   XidFromFullTransactionId(ShmemVariableCache->nextXid));
+	}
 
 	/*
 	 * Perform end of recovery actions for any SLRUs that need it.
@@ -8449,19 +8410,9 @@
 	/* Reload shared-memory state for prepared transactions */
 	RecoverPreparedTransactions();
 
-<<<<<<< HEAD
 	if(IsNormalProcessingMode())
 		ereport(LOG, (errmsg("database system is ready")));
 
-	/*
-	 * Shutdown the recovery environment. This must occur after
-	 * RecoverPreparedTransactions(), see notes for lock_twophase_recover()
-	 */
-	if (standbyState != STANDBY_DISABLED)
-		ShutdownRecoveryTransactionEnvironment();
-
-=======
->>>>>>> d457cb4e
 	/* Shut down xlogreader */
 	if (readFile >= 0)
 	{
@@ -9155,14 +9106,6 @@
 
 		CreateCheckPoint(CHECKPOINT_IS_SHUTDOWN | CHECKPOINT_IMMEDIATE);
 	}
-<<<<<<< HEAD
-	ShutdownCLOG();
-	ShutdownCommitTs();
-	ShutdownSUBTRANS();
-	ShutdownMultiXact();
-	DistributedLog_Shutdown();
-=======
->>>>>>> d457cb4e
 }
 
 /*
@@ -9761,7 +9704,7 @@
 	XLogBeginInsert();
 	XLogRegisterData((char *) (&checkPoint), sizeof(checkPoint));
 
-	/* Greenplum checkpoints have extra info */
+	/* Cloudberry checkpoints have extra info */
 	XLogRegisterData((char *) dtxCheckPointInfo, dtxCheckPointInfoSize);
 
 	recptr = XLogInsert(RM_XLOG_ID,
@@ -9855,10 +9798,7 @@
 	 * prevent the disk holding the xlog from growing full.
 	 */
 	XLByteToSeg(RedoRecPtr, _logSegNo, wal_segment_size);
-<<<<<<< HEAD
 	KeepLogSeg(recptr, &_logSegNo, PriorRedoPtr);
-=======
-	KeepLogSeg(recptr, &_logSegNo);
 	if (InvalidateObsoleteReplicationSlots(_logSegNo))
 	{
 		/*
@@ -9866,9 +9806,8 @@
 		 * horizon, starting again from RedoRecPtr.
 		 */
 		XLByteToSeg(RedoRecPtr, _logSegNo, wal_segment_size);
-		KeepLogSeg(recptr, &_logSegNo);
-	}
->>>>>>> d457cb4e
+		KeepLogSeg(recptr, &_logSegNo, PriorRedoPtr);
+	}
 	_logSegNo--;
 	RemoveOldXlogFiles(_logSegNo, RedoRecPtr, recptr);
 
@@ -9887,11 +9826,7 @@
 	 * StartupSUBTRANS hasn't been called yet.
 	 */
 	if (!RecoveryInProgress())
-<<<<<<< HEAD
-		TruncateSUBTRANS(GetLocalOldestXmin(NULL, PROCARRAY_FLAGS_DEFAULT));
-=======
-		TruncateSUBTRANS(GetOldestTransactionIdConsideredRunning());
->>>>>>> d457cb4e
+		TruncateSUBTRANS(GetLocalOldestTransactionIdConsideredRunning());
 
 	/* Real work is done; log and update stats. */
 	LogCheckpointEnd(false);
@@ -10013,15 +9948,6 @@
 static void
 CheckPointGuts(XLogRecPtr checkPointRedo, int flags)
 {
-<<<<<<< HEAD
-	CheckPointCLOG();
-	CheckPointCommitTs();
-	CheckPointSUBTRANS();
-	CheckPointMultiXact();
-	DistributedLog_CheckPoint();
-	CheckPointPredicate();
-=======
->>>>>>> d457cb4e
 	CheckPointRelationMap();
 	CheckPointReplicationSlots();
 	CheckPointSnapBuild();
@@ -10036,6 +9962,7 @@
 	CheckPointSUBTRANS();
 	CheckPointMultiXact();
 	CheckPointPredicate();
+	DistributedLog_CheckPoint();
 	CheckPointBuffers(flags);
 
 	/* Perform all queued up fsyncs */
@@ -10283,10 +10210,7 @@
 	receivePtr = GetWalRcvFlushRecPtr(NULL, NULL);
 	replayPtr = GetXLogReplayRecPtr(&replayTLI);
 	endptr = (receivePtr < replayPtr) ? replayPtr : receivePtr;
-<<<<<<< HEAD
 	KeepLogSeg(endptr, &_logSegNo, InvalidXLogRecPtr);
-=======
-	KeepLogSeg(endptr, &_logSegNo);
 	if (InvalidateObsoleteReplicationSlots(_logSegNo))
 	{
 		/*
@@ -10294,9 +10218,8 @@
 		 * horizon, starting again from RedoRecPtr.
 		 */
 		XLByteToSeg(RedoRecPtr, _logSegNo, wal_segment_size);
-		KeepLogSeg(endptr, &_logSegNo);
-	}
->>>>>>> d457cb4e
+		KeepLogSeg(endptr, &_logSegNo, InvalidXLogRecPtr);
+	}
 	_logSegNo--;
 
 	/*
@@ -10411,8 +10334,10 @@
 	 * oldestSlotSeg to the current segment.
 	 */
 	currpos = GetXLogWriteRecPtr();
+
+	/* calculate oldest segment currently needed by slots */
 	XLByteToSeg(currpos, oldestSlotSeg, wal_segment_size);
-	KeepLogSeg(currpos, &oldestSlotSeg);
+	KeepLogSeg(currpos, &oldestSlotSeg, InvalidXLogRecPtr);
 
 	/*
 	 * Find the oldest extant segment file. We get 1 until checkpoint removes
@@ -10478,13 +10403,16 @@
 	XLogSegNo	currSegNo;
 	XLogSegNo	segno;
 	XLogRecPtr	keep;
-	bool setvalue = false;
 	static XLogRecPtr CkptRedoBeforeMinLSN = InvalidXLogRecPtr;
 
 	XLByteToSeg(recptr, currSegNo, wal_segment_size);
 	segno = currSegNo;
 
-<<<<<<< HEAD
+	/*
+	 * Calculate how many segments are kept by slots first, adjusting for
+	 * max_slot_wal_keep_size.
+	 */
+	keep = XLogGetReplicationSlotMinimumLSN();
 #ifdef FAULT_INJECTOR
 	/*
 	 * Let the WAL still needed be removed.  This is used to test if WAL sender
@@ -10498,45 +10426,8 @@
 	}
 #endif
 
-	/* compute limit for wal_keep_segments first */
-	if (wal_keep_segments > 0)
-	{
-		/* avoid underflow, don't go below 1 */
-		if (segno <= wal_keep_segments)
-			segno = 1;
-		else
-			segno = segno - wal_keep_segments;
-		setvalue = true;
-=======
-	/*
-	 * Calculate how many segments are kept by slots first, adjusting for
-	 * max_slot_wal_keep_size.
-	 */
-	keep = XLogGetReplicationSlotMinimumLSN();
 	if (keep != InvalidXLogRecPtr)
 	{
-		XLByteToSeg(keep, segno, wal_segment_size);
-
-		/* Cap by max_slot_wal_keep_size ... */
-		if (max_slot_wal_keep_size_mb >= 0)
-		{
-			uint64		slot_keep_segs;
-
-			slot_keep_segs =
-				ConvertToXSegs(max_slot_wal_keep_size_mb, wal_segment_size);
-
-			if (currSegNo - segno > slot_keep_segs)
-				segno = currSegNo - slot_keep_segs;
-		}
->>>>>>> d457cb4e
-	}
-
-	/* but, keep at least wal_keep_size if that's set */
-	if (wal_keep_size_mb > 0)
-	{
-		uint64		keep_segs;
-
-<<<<<<< HEAD
 		/*
 		 * GPDB never uses restart_lsn as lowest cut-off point. Instead always
 		 * will use Checkpoint redo location prior to restart_lsn as cut-off
@@ -10552,15 +10443,26 @@
 			else if (!XLogRecPtrIsInvalid(CkptRedoBeforeMinLSN))
 				keep = CkptRedoBeforeMinLSN;
 		}
-
-		XLByteToSeg(keep, slotSegNo, wal_segment_size);
-
-		if (slotSegNo <= 0)
-			segno = 1;
-		else if (slotSegNo < segno)
-			segno = slotSegNo;
-		setvalue = true;
-=======
+		XLByteToSeg(keep, segno, wal_segment_size);
+
+		/* Cap by max_slot_wal_keep_size ... */
+		if (max_slot_wal_keep_size_mb >= 0)
+		{
+			uint64		slot_keep_segs;
+
+			slot_keep_segs =
+				ConvertToXSegs(max_slot_wal_keep_size_mb, wal_segment_size);
+
+			if (currSegNo - segno > slot_keep_segs)
+				segno = currSegNo - slot_keep_segs;
+		}
+	}
+
+	/* but, keep at least wal_keep_size if that's set */
+	if (wal_keep_size_mb > 0)
+	{
+		uint64		keep_segs;
+
 		keep_segs = ConvertToXSegs(wal_keep_size_mb, wal_segment_size);
 		if (currSegNo - segno < keep_segs)
 		{
@@ -10570,11 +10472,10 @@
 			else
 				segno = currSegNo - keep_segs;
 		}
->>>>>>> d457cb4e
 	}
 
 	/* don't delete WAL segments newer than the calculated segment */
-	if (setvalue && segno < *logSegNo)
+	if (segno < *logSegNo)
 		*logSegNo = segno;
 }
 
@@ -10612,10 +10513,10 @@
  * Write a NEXTRELFILENODE log record similar to XLogPutNextOid
  */
 void
-XLogPutNextRelfilenode(Oid nextRelfilenode)
+XLogPutNextRelfilenode(RelFileNodeId nextRelfilenode)
 {
 	XLogBeginInsert();
-	XLogRegisterData((char *) (&nextRelfilenode), sizeof(Oid));
+	XLogRegisterData((char *) (&nextRelfilenode), sizeof(RelFileNodeId));
 	(void) XLogInsert(RM_XLOG_ID, XLOG_NEXTRELFILENODE);
 }
 
@@ -10635,7 +10536,18 @@
 	 * in time so the standby might fail to track the NextGxid information
 	 * after promote.
 	 */
+	/*
+	 * SyncRepWaitForLSN assumes that the caller has hold interrupts. It's
+	 * not obvious because calling HOLD_INTERRUPTS() doesn't appears near
+	 * SyncRepWaitForLSN(). Enabling interrupts may cause some issues.
+	 *
+	 * See more details:
+	 * https://github.com/postgres/postgres/commit/e174f699c476a4cc01875211a5f43e57c3190a37
+	 * https://www.postgresql.org/message-id/flat/a0806273-8bbb-43b3-bbe1-c45a58f6ae21.lingce.ldm%40alibaba-inc.com
+	 */
+	HOLD_INTERRUPTS();
 	SyncRepWaitForLSN(recptr, true);
+	RESUME_INTERRUPTS();
 }
 
 /*
@@ -10904,9 +10816,9 @@
 	}
 	else if (info == XLOG_NEXTRELFILENODE)
 	{
-		Oid			nextRelfilenode;
-
-		memcpy(&nextRelfilenode, XLogRecGetData(record), sizeof(Oid));
+	    RelFileNodeId nextRelfilenode;
+
+	    memcpy(&nextRelfilenode, XLogRecGetData(record), sizeof(RelFileNodeId));
 		LWLockAcquire(OidGenLock, LW_EXCLUSIVE);
 		ShmemVariableCache->nextRelfilenode = nextRelfilenode;
 		ShmemVariableCache->relfilenodeCount = 0;
@@ -11313,13 +11225,13 @@
 
 		XLogRecGetBlockTag(record, block_id, &rnode, &forknum, &blk);
 		if (forknum != MAIN_FORKNUM)
-			appendStringInfo(buf, "; blkref #%u: rel %u/%u/%u, fork %u, blk %u",
+			appendStringInfo(buf, "; blkref #%u: rel %u/%u/%lu, fork %u, blk %u",
 							 block_id,
 							 rnode.spcNode, rnode.dbNode, rnode.relNode,
 							 forknum,
 							 blk);
 		else
-			appendStringInfo(buf, "; blkref #%u: rel %u/%u/%u, blk %u",
+			appendStringInfo(buf, "; blkref #%u: rel %u/%u/%lu, blk %u",
 							 block_id,
 							 rnode.spcNode, rnode.dbNode, rnode.relNode,
 							 blk);
@@ -13527,8 +13439,8 @@
 					{
 						elogif(debug_xlog_record_read, LOG,
 							   "xlog page read -- There is enough xlog data to be "
-							   "read (receivedupto %X/%X, requestedrec %X/%X)",
-							   (uint32) (receivedUpto >> 32), (uint32) receivedUpto,
+							   "read (flushedUpto %X/%X, requestedrec %X/%X)",
+							   (uint32) (flushedUpto >> 32), (uint32) flushedUpto,
 							   (uint32) (RecPtr >> 32), (uint32) RecPtr);
 
 						/*
@@ -13884,7 +13796,18 @@
 		wal_bytes_written > (rep_lag_avoidance_threshold * 1024))
 	{
 		/* we use local cached copy of LogwrtResult here */
+		/*
+		 * SyncRepWaitForLSN assumes that the caller has hold interrupts. It's
+		 * not obvious because calling HOLD_INTERRUPTS() doesn't appears near
+		 * SyncRepWaitForLSN(). Enabling interrupts may cause some issues.
+		 *
+		 * See more details:
+		 * https://github.com/postgres/postgres/commit/e174f699c476a4cc01875211a5f43e57c3190a37
+		 * https://www.postgresql.org/message-id/flat/a0806273-8bbb-43b3-bbe1-c45a58f6ae21.lingce.ldm%40alibaba-inc.com
+		 */
+		HOLD_INTERRUPTS();
 		SyncRepWaitForLSN(LogwrtResult.Flush, false);
+		RESUME_INTERRUPTS();
 		wal_bytes_written = 0;
 	}
 }
@@ -13900,7 +13823,18 @@
     tmpLogwrtResult = xlogctl->LogwrtResult;
     SpinLockRelease(&xlogctl->info_lck);
 
-    SyncRepWaitForLSN(tmpLogwrtResult.Flush, false);
+	/*
+	 * SyncRepWaitForLSN assumes that the caller has hold interrupts. It's
+	 * not obvious because calling HOLD_INTERRUPTS() doesn't appears near
+	 * SyncRepWaitForLSN(). Enabling interrupts may cause some issues.
+	 *
+	 * See more details:
+	 * https://github.com/postgres/postgres/commit/e174f699c476a4cc01875211a5f43e57c3190a37
+	 * https://www.postgresql.org/message-id/flat/a0806273-8bbb-43b3-bbe1-c45a58f6ae21.lingce.ldm%40alibaba-inc.com
+	 */
+	HOLD_INTERRUPTS();
+	SyncRepWaitForLSN(tmpLogwrtResult.Flush, false);
+	RESUME_INTERRUPTS();
 }
 
 /*
