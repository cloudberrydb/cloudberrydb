--- conflicted
+++ resolved
@@ -15,11 +15,7 @@
 # a single-target, empty rule to make the other targets non-default.
 all:
 
-<<<<<<< HEAD
 all check install installdirs installcheck installcheck-parallel uninstall clean distclean maintainer-clean dist distcheck world check-world install-world installcheck-world installcheck-resgroup:
-=======
-all check install installdirs installcheck installcheck-parallel uninstall clean distclean maintainer-clean dist distcheck world check-world install-world installcheck-world:
->>>>>>> 9e1c9f95
 	@if [ ! -f GNUmakefile ] ; then \
 	   echo "You need to run the 'configure' program first. See the file"; \
 	   echo "'INSTALL' for installation instructions." ; \
