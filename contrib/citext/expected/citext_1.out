--
--  Test citext datatype
--
CREATE EXTENSION citext;
-- Check whether any of our opclasses fail amvalidate
SELECT amname, opcname
FROM pg_opclass opc LEFT JOIN pg_am am ON am.oid = opcmethod
WHERE opc.oid >= 16384 AND NOT amvalidate(opc.oid);
 amname | opcname 
--------+---------
(0 rows)

-- Test the operators and indexing functions
-- Test = and <>.
SELECT 'a'::citext = 'a'::citext AS t;
 t 
---
 t
(1 row)

SELECT 'a'::citext = 'A'::citext AS t;
 t 
---
 t
(1 row)

SELECT 'a'::citext = 'A'::text AS f;        -- text wins the discussion
 f 
---
 f
(1 row)

SELECT 'a'::citext = 'b'::citext AS f;
 f 
---
 f
(1 row)

SELECT 'a'::citext = 'ab'::citext AS f;
 f 
---
 f
(1 row)

SELECT 'a'::citext <> 'ab'::citext AS t;
 t 
---
 t
(1 row)

-- Multibyte sanity tests. Uncomment to run.
-- SELECT 'À'::citext =  'À'::citext AS t;
-- SELECT 'À'::citext =  'à'::citext AS t;
-- SELECT 'À'::text   =  'à'::text   AS f; -- text wins.
-- SELECT 'À'::citext <> 'B'::citext AS t;
-- Test combining characters making up canonically equivalent strings.
-- SELECT 'Ä'::text   <> 'Ä'::text   AS t;
-- SELECT 'Ä'::citext <> 'Ä'::citext AS t;
-- Test the Turkish dotted I. The lowercase is a single byte while the
-- uppercase is multibyte. This is why the comparison code can't be optimized
-- to compare string lengths.
-- SELECT 'i'::citext = 'İ'::citext AS t;
-- Regression.
-- SELECT 'láska'::citext <> 'laská'::citext AS t;
-- SELECT 'Ask Bjørn Hansen'::citext = 'Ask Bjørn Hansen'::citext AS t;
-- SELECT 'Ask Bjørn Hansen'::citext = 'ASK BJØRN HANSEN'::citext AS t;
-- SELECT 'Ask Bjørn Hansen'::citext <> 'Ask Bjorn Hansen'::citext AS t;
-- SELECT 'Ask Bjørn Hansen'::citext <> 'ASK BJORN HANSEN'::citext AS t;
-- SELECT citext_cmp('Ask Bjørn Hansen'::citext, 'Ask Bjørn Hansen'::citext) AS zero;
-- SELECT citext_cmp('Ask Bjørn Hansen'::citext, 'ask bjørn hansen'::citext) AS zero;
-- SELECT citext_cmp('Ask Bjørn Hansen'::citext, 'ASK BJØRN HANSEN'::citext) AS zero;
-- SELECT citext_cmp('Ask Bjørn Hansen'::citext, 'Ask Bjorn Hansen'::citext) AS positive;
-- SELECT citext_cmp('Ask Bjorn Hansen'::citext, 'Ask Bjørn Hansen'::citext) AS negative;
-- Test > and >=
SELECT 'B'::citext > 'a'::citext AS t;
 t 
---
 t
(1 row)

SELECT 'b'::citext >  'A'::citext AS t;
 t 
---
 t
(1 row)

SELECT 'B'::citext >  'b'::citext AS f;
 f 
---
 f
(1 row)

SELECT 'B'::citext >= 'b'::citext AS t;
 t 
---
 t
(1 row)

-- Test < and <=
SELECT 'a'::citext <  'B'::citext AS t;
 t 
---
 t
(1 row)

SELECT 'a'::citext <= 'B'::citext AS t;
 t 
---
 t
(1 row)

-- Test implicit casting. citext casts to text, but not vice-versa.
SELECT 'a'::citext = 'a'::text   AS t;
 t 
---
 t
(1 row)

SELECT 'A'::text  <> 'a'::citext AS t;
 t 
---
 t
(1 row)

SELECT 'B'::citext <  'a'::text AS t;  -- text wins.
 t 
---
 f
(1 row)

SELECT 'B'::citext <= 'a'::text AS t;  -- text wins.
 t 
---
 f
(1 row)

SELECT 'a'::citext >  'B'::text AS t;  -- text wins.
 t 
---
 f
(1 row)

SELECT 'a'::citext >= 'B'::text AS t;  -- text wins.
 t 
---
 f
(1 row)

-- Test implicit casting. citext casts to varchar, but not vice-versa.
SELECT 'a'::citext = 'a'::varchar   AS t;
 t 
---
 t
(1 row)

SELECT 'A'::varchar  <> 'a'::citext AS t;
 t 
---
 t
(1 row)

SELECT 'B'::citext <  'a'::varchar AS t;  -- varchar wins.
 t 
---
 f
(1 row)

SELECT 'B'::citext <= 'a'::varchar AS t;  -- varchar wins.
 t 
---
 f
(1 row)

SELECT 'a'::citext >  'B'::varchar AS t;  -- varchar wins.
 t 
---
 f
(1 row)

SELECT 'a'::citext >= 'B'::varchar AS t;  -- varchar wins.
 t 
---
 f
(1 row)

-- A couple of longer examples to ensure that we don't get any issues with bad
-- conversions to char[] in the c code. Yes, I did do this.
SELECT 'aardvark'::citext = 'aardvark'::citext AS t;
 t 
---
 t
(1 row)

SELECT 'aardvark'::citext = 'aardVark'::citext AS t;
 t 
---
 t
(1 row)

-- Check the citext_cmp() function explicitly.
SELECT citext_cmp('aardvark'::citext, 'aardvark'::citext) AS zero;
 zero 
------
    0
(1 row)

SELECT citext_cmp('aardvark'::citext, 'aardVark'::citext) AS zero;
 zero 
------
    0
(1 row)

SELECT citext_cmp('AARDVARK'::citext, 'AARDVARK'::citext) AS zero;
 zero 
------
    0
(1 row)

SELECT citext_cmp('B'::citext, 'a'::citext) > 0 AS true;
 true 
------
 t
(1 row)

-- Check the citext_hash() and citext_hash_extended() function explicitly.
SELECT v as value, citext_hash(v)::bit(32) as standard,
       citext_hash_extended(v, 0)::bit(32) as extended0,
       citext_hash_extended(v, 1)::bit(32) as extended1
FROM   (VALUES (NULL::citext), ('PostgreSQL'), ('eIpUEtqmY89'), ('AXKEJBTK'),
       ('muop28x03'), ('yi3nm0d73')) x(v)
WHERE  citext_hash(v)::bit(32) != citext_hash_extended(v, 0)::bit(32)
       OR citext_hash(v)::bit(32) = citext_hash_extended(v, 1)::bit(32);
 value | standard | extended0 | extended1 
-------+----------+-----------+-----------
(0 rows)

-- Do some tests using a table and index.
CREATE TEMP TABLE try (
   name citext PRIMARY KEY
);
INSERT INTO try (name)
VALUES ('a'), ('ab'), ('â'), ('aba'), ('b'), ('ba'), ('bab'), ('AZ');
SELECT name, 'a' = name AS eq_a   FROM try WHERE name <> 'â';
 name | eq_a 
------+------
 a    | t
 ab   | f
 aba  | f
 b    | f
 ba   | f
 bab  | f
 AZ   | f
(7 rows)

SELECT name, 'a' = name AS t      FROM try where name = 'a';
 name | t 
------+---
 a    | t
(1 row)

SELECT name, 'A' = name AS "eq_A" FROM try WHERE name <> 'â';
 name | eq_A 
------+------
 a    | t
 ab   | f
 aba  | f
 b    | f
 ba   | f
 bab  | f
 AZ   | f
(7 rows)

SELECT name, 'A' = name AS t      FROM try where name = 'A';
 name | t 
------+---
 a    | t
(1 row)

SELECT name, 'A' = name AS t      FROM try where name = 'A';
 name | t 
------+---
 a    | t
(1 row)

-- expected failures on duplicate key
INSERT INTO try (name) VALUES ('a');
ERROR:  duplicate key value violates unique constraint "try_pkey"
DETAIL:  Key (name)=(a) already exists.
INSERT INTO try (name) VALUES ('A');
ERROR:  duplicate key value violates unique constraint "try_pkey"
DETAIL:  Key (name)=(A) already exists.
INSERT INTO try (name) VALUES ('aB');
ERROR:  duplicate key value violates unique constraint "try_pkey"
DETAIL:  Key (name)=(aB) already exists.
-- Make sure that citext_smaller() and citext_larger() work properly.
SELECT citext_smaller( 'ab'::citext, 'ac'::citext ) = 'ab' AS t;
 t 
---
 t
(1 row)

SELECT citext_smaller( 'ABC'::citext, 'bbbb'::citext ) = 'ABC' AS t;
 t 
---
 t
(1 row)

SELECT citext_smaller( 'aardvark'::citext, 'Aaba'::citext ) = 'Aaba' AS t;
 t 
---
 t
(1 row)

SELECT citext_smaller( 'aardvark'::citext, 'AARDVARK'::citext ) = 'AARDVARK' AS t;
 t 
---
 t
(1 row)

SELECT citext_larger( 'ab'::citext, 'ac'::citext ) = 'ac' AS t;
 t 
---
 t
(1 row)

SELECT citext_larger( 'ABC'::citext, 'bbbb'::citext ) = 'bbbb' AS t;
 t 
---
 t
(1 row)

SELECT citext_larger( 'aardvark'::citext, 'Aaba'::citext ) = 'aardvark' AS t;
 t 
---
 t
(1 row)

-- Test aggregate functions and sort ordering
CREATE TEMP TABLE srt (
   name CITEXT
);
INSERT INTO srt (name)
VALUES ('abb'),
       ('ABA'),
       ('ABC'),
       ('abd');
CREATE INDEX srt_name ON srt (name);
-- Check the min() and max() aggregates, with and without index.
set enable_seqscan = off;
SELECT MIN(name) AS "ABA" FROM srt;
 ABA 
-----
 ABA
(1 row)

SELECT MAX(name) AS abd FROM srt;
 abd 
-----
 abd
(1 row)

reset enable_seqscan;
set enable_indexscan = off;
SELECT MIN(name) AS "ABA" FROM srt;
 ABA 
-----
 ABA
(1 row)

SELECT MAX(name) AS abd FROM srt;
 abd 
-----
 abd
(1 row)

reset enable_indexscan;
-- Check sorting likewise
set enable_seqscan = off;
SELECT name FROM srt ORDER BY name;
 name 
------
 ABA
 abb
 ABC
 abd
(4 rows)

reset enable_seqscan;
set enable_indexscan = off;
SELECT name FROM srt ORDER BY name;
 name 
------
 ABA
 abb
 ABC
 abd
(4 rows)

reset enable_indexscan;
-- Test assignment casts.
SELECT LOWER(name) as aba FROM srt WHERE name = 'ABA'::text;
 aba 
-----
 aba
(1 row)

SELECT LOWER(name) as aba FROM srt WHERE name = 'ABA'::varchar;
 aba 
-----
 aba
(1 row)

SELECT LOWER(name) as aba FROM srt WHERE name = 'ABA'::bpchar;
 aba 
-----
 aba
(1 row)

SELECT LOWER(name) as aba FROM srt WHERE name = 'ABA';
 aba 
-----
 aba
(1 row)

SELECT LOWER(name) as aba FROM srt WHERE name = 'ABA'::citext;
 aba 
-----
 aba
(1 row)

-- LIKE should be case-insensitive
SELECT name FROM srt WHERE name     LIKE '%a%' ORDER BY name;
 name 
------
 ABA
 abb
 ABC
 abd
(4 rows)

SELECT name FROM srt WHERE name NOT LIKE '%b%' ORDER BY name;
 name 
------
(0 rows)

SELECT name FROM srt WHERE name     LIKE '%A%' ORDER BY name;
 name 
------
 ABA
 abb
 ABC
 abd
(4 rows)

SELECT name FROM srt WHERE name NOT LIKE '%B%' ORDER BY name;
 name 
------
(0 rows)

-- ~~ should be case-insensitive
SELECT name FROM srt WHERE name ~~  '%a%' ORDER BY name;
 name 
------
 ABA
 abb
 ABC
 abd
(4 rows)

SELECT name FROM srt WHERE name !~~ '%b%' ORDER BY name;
 name 
------
(0 rows)

SELECT name FROM srt WHERE name ~~  '%A%' ORDER BY name;
 name 
------
 ABA
 abb
 ABC
 abd
(4 rows)

SELECT name FROM srt WHERE name !~~ '%B%' ORDER BY name;
 name 
------
(0 rows)

-- ~ should be case-insensitive
SELECT name FROM srt WHERE name ~  '^a' ORDER BY name;
 name 
------
 ABA
 abb
 ABC
 abd
(4 rows)

SELECT name FROM srt WHERE name !~ 'a$' ORDER BY name;
 name 
------
 abb
 ABC
 abd
(3 rows)

SELECT name FROM srt WHERE name ~  '^A' ORDER BY name;
 name 
------
 ABA
 abb
 ABC
 abd
(4 rows)

SELECT name FROM srt WHERE name !~ 'A$' ORDER BY name;
 name 
------
 abb
 ABC
 abd
(3 rows)

-- SIMILAR TO should be case-insensitive.
SELECT name FROM srt WHERE name SIMILAR TO '%a.*';
 name 
------
 ABA
(1 row)

SELECT name FROM srt WHERE name SIMILAR TO '%A.*';
 name 
------
 ABA
(1 row)

-- Explicit casts.
SELECT true::citext = 'true' AS t;
 t 
---
 t
(1 row)

SELECT 'true'::citext::boolean = true AS t;
 t 
---
 t
(1 row)

SELECT 4::citext = '4' AS t;
 t 
---
 t
(1 row)

SELECT 4::int4::citext = '4' AS t;
 t 
---
 t
(1 row)

SELECT '4'::citext::int4 = 4 AS t;
 t 
---
 t
(1 row)

SELECT 4::integer::citext = '4' AS t;
 t 
---
 t
(1 row)

SELECT '4'::citext::integer = 4 AS t;
 t 
---
 t
(1 row)

SELECT 4::int8::citext = '4' AS t;
 t 
---
 t
(1 row)

SELECT '4'::citext::int8 = 4 AS t;
 t 
---
 t
(1 row)

SELECT 4::bigint::citext = '4' AS t;
 t 
---
 t
(1 row)

SELECT '4'::citext::bigint = 4 AS t;
 t 
---
 t
(1 row)

SELECT 4::int2::citext = '4' AS t;
 t 
---
 t
(1 row)

SELECT '4'::citext::int2 = 4 AS t;
 t 
---
 t
(1 row)

SELECT 4::smallint::citext = '4' AS t;
 t 
---
 t
(1 row)

SELECT '4'::citext::smallint = 4 AS t;
 t 
---
 t
(1 row)

SELECT 4.0::numeric = '4.0' AS t;
 t 
---
 t
(1 row)

SELECT '4.0'::citext::numeric = 4.0 AS t;
 t 
---
 t
(1 row)

SELECT 4.0::decimal = '4.0' AS t;
 t 
---
 t
(1 row)

SELECT '4.0'::citext::decimal = 4.0 AS t;
 t 
---
 t
(1 row)

SELECT 4.0::real = '4.0' AS t;
 t 
---
 t
(1 row)

SELECT '4.0'::citext::real = 4.0 AS t;
 t 
---
 t
(1 row)

SELECT 4.0::float4 = '4.0' AS t;
 t 
---
 t
(1 row)

SELECT '4.0'::citext::float4 = 4.0 AS t;
 t 
---
 t
(1 row)

SELECT 4.0::double precision = '4.0' AS t;
 t 
---
 t
(1 row)

SELECT '4.0'::citext::double precision = 4.0 AS t;
 t 
---
 t
(1 row)

SELECT 4.0::float8 = '4.0' AS t;
 t 
---
 t
(1 row)

SELECT '4.0'::citext::float8 = 4.0 AS t;
 t 
---
 t
(1 row)

SELECT 'foo'::name::citext = 'foo' AS t;
 t 
---
 t
(1 row)

SELECT 'foo'::citext::name = 'foo'::name AS t;
 t 
---
 t
(1 row)

SELECT 'f'::char::citext = 'f' AS t;
 t 
---
 t
(1 row)

SELECT 'f'::citext::char = 'f'::char AS t;
 t 
---
 t
(1 row)

SELECT 'f'::"char"::citext = 'f' AS t;
 t 
---
 t
(1 row)

SELECT 'f'::citext::"char" = 'f'::"char" AS t;
 t 
---
 t
(1 row)

SELECT '100'::money::citext = '$100.00' AS t;
 t 
---
 t
(1 row)

SELECT '100'::citext::money = '100'::money AS t;
 t 
---
 t
(1 row)

SELECT 'a'::char::citext = 'a' AS t;
 t 
---
 t
(1 row)

SELECT 'a'::citext::char = 'a'::char AS t;
 t 
---
 t
(1 row)

SELECT 'foo'::varchar::citext = 'foo' AS t;
 t 
---
 t
(1 row)

SELECT 'foo'::citext::varchar = 'foo'::varchar AS t;
 t 
---
 t
(1 row)

SELECT 'foo'::text::citext = 'foo' AS t;
 t 
---
 t
(1 row)

SELECT 'foo'::citext::text = 'foo'::text AS t;
 t 
---
 t
(1 row)

SELECT '192.168.100.128/25'::cidr::citext = '192.168.100.128/25' AS t;
 t 
---
 t
(1 row)

SELECT '192.168.100.128/25'::citext::cidr = '192.168.100.128/25'::cidr AS t;
 t 
---
 t
(1 row)

SELECT '192.168.100.128'::inet::citext = '192.168.100.128/32' AS t;
 t 
---
 t
(1 row)

SELECT '192.168.100.128'::citext::inet = '192.168.100.128'::inet AS t;
 t 
---
 t
(1 row)

SELECT '08:00:2b:01:02:03'::macaddr::citext = '08:00:2b:01:02:03' AS t;
 t 
---
 t
(1 row)

SELECT '08:00:2b:01:02:03'::citext::macaddr = '08:00:2b:01:02:03'::macaddr AS t;
 t 
---
 t
(1 row)

SELECT '1999-01-08 04:05:06'::timestamp::citext = '1999-01-08 04:05:06'::timestamp::text AS t;
 t 
---
 t
(1 row)

SELECT '1999-01-08 04:05:06'::citext::timestamp = '1999-01-08 04:05:06'::timestamp AS t;
 t 
---
 t
(1 row)

SELECT '1999-01-08 04:05:06'::timestamptz::citext = '1999-01-08 04:05:06'::timestamptz::text AS t;
 t 
---
 t
(1 row)

SELECT '1999-01-08 04:05:06'::citext::timestamptz = '1999-01-08 04:05:06'::timestamptz AS t;
 t 
---
 t
(1 row)

SELECT '1 hour'::interval::citext = '1 hour'::interval::text AS t;
 t 
---
 t
(1 row)

SELECT '1 hour'::citext::interval = '1 hour'::interval AS t;
 t 
---
 t
(1 row)

SELECT '1999-01-08'::date::citext = '1999-01-08'::date::text AS t;
 t 
---
 t
(1 row)

SELECT '1999-01-08'::citext::date = '1999-01-08'::date AS t;
 t 
---
 t
(1 row)

SELECT '04:05:06'::time::citext = '04:05:06' AS t;
 t 
---
 t
(1 row)

SELECT '04:05:06'::citext::time = '04:05:06'::time AS t;
 t 
---
 t
(1 row)

SELECT '04:05:06'::timetz::citext = '04:05:06'::timetz::text AS t;
 t 
---
 t
(1 row)

SELECT '04:05:06'::citext::timetz = '04:05:06'::timetz AS t;
 t 
---
 t
(1 row)

SELECT '( 1 , 1)'::point::citext = '(1,1)' AS t;
 t 
---
 t
(1 row)

SELECT '( 1 , 1)'::citext::point ~= '(1,1)'::point AS t;
 t 
---
 t
(1 row)

SELECT '( 1 , 1 ) , ( 2 , 2 )'::lseg::citext = '[(1,1),(2,2)]' AS t;
 t 
---
 t
(1 row)

SELECT '( 1 , 1 ) , ( 2 , 2 )'::citext::lseg = '[(1,1),(2,2)]'::lseg AS t;
 t 
---
 t
(1 row)

SELECT '( 0 , 0 ) , ( 1 , 1 )'::box::citext = '(0,0),(1,1)'::box::text AS t;
 t 
---
 t
(1 row)

SELECT '( 0 , 0 ) , ( 1 , 1 )'::citext::box ~= '(0,0),(1,1)'::text::box AS t;
 t 
---
 t
(1 row)

SELECT '((0,0),(1,1),(2,0))'::path::citext = '((0,0),(1,1),(2,0))' AS t;
 t 
---
 t
(1 row)

SELECT '((0,0),(1,1),(2,0))'::citext::path = '((0,0),(1,1),(2,0))'::path AS t;
 t 
---
 t
(1 row)

SELECT '((0,0),(1,1))'::polygon::citext = '((0,0),(1,1))' AS t;
 t 
---
 t
(1 row)

SELECT '((0,0),(1,1))'::citext::polygon ~= '((0,0),(1,1))'::polygon AS t;
 t 
---
 t
(1 row)

SELECT '((0,0),2)'::circle::citext = '((0,0),2)'::circle::text AS t;
 t 
---
 t
(1 row)

SELECT '((0,0),2)'::citext::circle ~= '((0,0),2)'::text::circle AS t;
 t 
---
 t
(1 row)

SELECT '101'::bit::citext = '101'::bit::text AS t;
 t 
---
 t
(1 row)

SELECT '101'::citext::bit = '101'::text::bit AS t;
 t 
---
 t
(1 row)

SELECT '101'::bit varying::citext = '101'::bit varying::text AS t;
 t 
---
 t
(1 row)

SELECT '101'::citext::bit varying = '101'::text::bit varying AS t;
 t 
---
 t
(1 row)

SELECT 'a fat cat'::tsvector::citext = '''a'' ''cat'' ''fat''' AS t;
 t 
---
 t
(1 row)

SELECT 'a fat cat'::citext::tsvector = 'a fat cat'::tsvector AS t;
 t 
---
 t
(1 row)

SELECT 'fat & rat'::tsquery::citext = '''fat'' & ''rat''' AS t;
 t 
---
 t
(1 row)

SELECT 'fat & rat'::citext::tsquery = 'fat & rat'::tsquery AS t;
 t 
---
 t
(1 row)

SELECT 'a0eebc99-9c0b-4ef8-bb6d-6bb9bd380a11'::uuid::citext = 'a0eebc99-9c0b-4ef8-bb6d-6bb9bd380a11' AS t;
 t 
---
 t
(1 row)

SELECT 'a0eebc99-9c0b-4ef8-bb6d-6bb9bd380a11'::citext::uuid = 'a0eebc99-9c0b-4ef8-bb6d-6bb9bd380a11'::uuid AS t;
 t 
---
 t
(1 row)

CREATE TYPE mood AS ENUM ('sad', 'ok', 'happy');
SELECT 'sad'::mood::citext = 'sad' AS t;
 t 
---
 t
(1 row)

SELECT 'sad'::citext::mood = 'sad'::mood AS t;
 t 
---
 t
(1 row)

-- Assignment casts.
CREATE TABLE caster (
    citext      citext,
    text        text,
    varchar     varchar,
    bpchar      bpchar,
    char        char,
    chr         "char",
    name        name,
    bytea       bytea,
    boolean     boolean,
    float4      float4,
    float8      float8,
    numeric     numeric,
    int8        int8,
    int4        int4,
    int2        int2,
    cidr        cidr,
    inet        inet,
    macaddr     macaddr,
    money       money,
    timestamp   timestamp,
    timestamptz timestamptz,
    interval    interval,
    date        date,
    time        time,
    timetz      timetz,
    point       point,
    lseg        lseg,
    box         box,
    path        path,
    polygon     polygon,
    circle      circle,
    bit         bit,
    bitv        bit varying,
    tsvector    tsvector,
    tsquery     tsquery,
    uuid        uuid
);
INSERT INTO caster (text)          VALUES ('foo'::citext);
INSERT INTO caster (citext)        VALUES ('foo'::text);
INSERT INTO caster (varchar)       VALUES ('foo'::text);
INSERT INTO caster (text)          VALUES ('foo'::varchar);
INSERT INTO caster (varchar)       VALUES ('foo'::citext);
INSERT INTO caster (citext)        VALUES ('foo'::varchar);
INSERT INTO caster (bpchar)        VALUES ('foo'::text);
INSERT INTO caster (text)          VALUES ('foo'::bpchar);
INSERT INTO caster (bpchar)        VALUES ('foo'::citext);
INSERT INTO caster (citext)        VALUES ('foo'::bpchar);
INSERT INTO caster (char)          VALUES ('f'::text);
INSERT INTO caster (text)          VALUES ('f'::char);
INSERT INTO caster (char)          VALUES ('f'::citext);
INSERT INTO caster (citext)        VALUES ('f'::char);
INSERT INTO caster (chr)           VALUES ('f'::text);
INSERT INTO caster (text)          VALUES ('f'::"char");
INSERT INTO caster (chr)           VALUES ('f'::citext);
INSERT INTO caster (citext)        VALUES ('f'::"char");
INSERT INTO caster (name)          VALUES ('foo'::text);
INSERT INTO caster (text)          VALUES ('foo'::name);
INSERT INTO caster (name)          VALUES ('foo'::citext);
INSERT INTO caster (citext)        VALUES ('foo'::name);
-- Cannot cast to bytea on assignment.
INSERT INTO caster (bytea)         VALUES ('foo'::text);
ERROR:  column "bytea" is of type bytea but expression is of type text
LINE 1: INSERT INTO caster (bytea)         VALUES ('foo'::text);
                                                   ^
HINT:  You will need to rewrite or cast the expression.
INSERT INTO caster (text)          VALUES ('foo'::bytea);
INSERT INTO caster (bytea)         VALUES ('foo'::citext);
ERROR:  column "bytea" is of type bytea but expression is of type citext
LINE 1: INSERT INTO caster (bytea)         VALUES ('foo'::citext);
                                                   ^
HINT:  You will need to rewrite or cast the expression.
INSERT INTO caster (citext)        VALUES ('foo'::bytea);
-- Cannot cast to boolean on assignment.
INSERT INTO caster (boolean)       VALUES ('t'::text);
ERROR:  column "boolean" is of type boolean but expression is of type text
LINE 1: INSERT INTO caster (boolean)       VALUES ('t'::text);
                                                   ^
HINT:  You will need to rewrite or cast the expression.
INSERT INTO caster (text)          VALUES ('t'::boolean);
INSERT INTO caster (boolean)       VALUES ('t'::citext);
ERROR:  column "boolean" is of type boolean but expression is of type citext
LINE 1: INSERT INTO caster (boolean)       VALUES ('t'::citext);
                                                   ^
HINT:  You will need to rewrite or cast the expression.
INSERT INTO caster (citext)        VALUES ('t'::boolean);
-- Cannot cast to float8 on assignment.
INSERT INTO caster (float8)        VALUES ('12.42'::text);
ERROR:  column "float8" is of type double precision but expression is of type text
LINE 1: INSERT INTO caster (float8)        VALUES ('12.42'::text);
                                                   ^
HINT:  You will need to rewrite or cast the expression.
INSERT INTO caster (text)          VALUES ('12.42'::float8);
INSERT INTO caster (float8)        VALUES ('12.42'::citext);
ERROR:  column "float8" is of type double precision but expression is of type citext
LINE 1: INSERT INTO caster (float8)        VALUES ('12.42'::citext);
                                                   ^
HINT:  You will need to rewrite or cast the expression.
INSERT INTO caster (citext)        VALUES ('12.42'::float8);
-- Cannot cast to float4 on assignment.
INSERT INTO caster (float4)        VALUES ('12.42'::text);
ERROR:  column "float4" is of type real but expression is of type text
LINE 1: INSERT INTO caster (float4)        VALUES ('12.42'::text);
                                                   ^
HINT:  You will need to rewrite or cast the expression.
INSERT INTO caster (text)          VALUES ('12.42'::float4);
INSERT INTO caster (float4)        VALUES ('12.42'::citext);
ERROR:  column "float4" is of type real but expression is of type citext
LINE 1: INSERT INTO caster (float4)        VALUES ('12.42'::citext);
                                                   ^
HINT:  You will need to rewrite or cast the expression.
INSERT INTO caster (citext)        VALUES ('12.42'::float4);
-- Cannot cast to numeric on assignment.
INSERT INTO caster (numeric)       VALUES ('12.42'::text);
ERROR:  column "numeric" is of type numeric but expression is of type text
LINE 1: INSERT INTO caster (numeric)       VALUES ('12.42'::text);
                                                   ^
HINT:  You will need to rewrite or cast the expression.
INSERT INTO caster (text)          VALUES ('12.42'::numeric);
INSERT INTO caster (numeric)       VALUES ('12.42'::citext);
ERROR:  column "numeric" is of type numeric but expression is of type citext
LINE 1: INSERT INTO caster (numeric)       VALUES ('12.42'::citext);
                                                   ^
HINT:  You will need to rewrite or cast the expression.
INSERT INTO caster (citext)        VALUES ('12.42'::numeric);
-- Cannot cast to int8 on assignment.
INSERT INTO caster (int8)          VALUES ('12'::text);
ERROR:  column "int8" is of type bigint but expression is of type text
LINE 1: INSERT INTO caster (int8)          VALUES ('12'::text);
                                                   ^
HINT:  You will need to rewrite or cast the expression.
INSERT INTO caster (text)          VALUES ('12'::int8);
INSERT INTO caster (int8)          VALUES ('12'::citext);
ERROR:  column "int8" is of type bigint but expression is of type citext
LINE 1: INSERT INTO caster (int8)          VALUES ('12'::citext);
                                                   ^
HINT:  You will need to rewrite or cast the expression.
INSERT INTO caster (citext)        VALUES ('12'::int8);
-- Cannot cast to int4 on assignment.
INSERT INTO caster (int4)          VALUES ('12'::text);
ERROR:  column "int4" is of type integer but expression is of type text
LINE 1: INSERT INTO caster (int4)          VALUES ('12'::text);
                                                   ^
HINT:  You will need to rewrite or cast the expression.
INSERT INTO caster (text)          VALUES ('12'::int4);
INSERT INTO caster (int4)          VALUES ('12'::citext);
ERROR:  column "int4" is of type integer but expression is of type citext
LINE 1: INSERT INTO caster (int4)          VALUES ('12'::citext);
                                                   ^
HINT:  You will need to rewrite or cast the expression.
INSERT INTO caster (citext)        VALUES ('12'::int4);
-- Cannot cast to int2 on assignment.
INSERT INTO caster (int2)          VALUES ('12'::text);
ERROR:  column "int2" is of type smallint but expression is of type text
LINE 1: INSERT INTO caster (int2)          VALUES ('12'::text);
                                                   ^
HINT:  You will need to rewrite or cast the expression.
INSERT INTO caster (text)          VALUES ('12'::int2);
INSERT INTO caster (int2)          VALUES ('12'::citext);
ERROR:  column "int2" is of type smallint but expression is of type citext
LINE 1: INSERT INTO caster (int2)          VALUES ('12'::citext);
                                                   ^
HINT:  You will need to rewrite or cast the expression.
INSERT INTO caster (citext)        VALUES ('12'::int2);
-- Cannot cast to cidr on assignment.
INSERT INTO caster (cidr)          VALUES ('192.168.100.128/25'::text);
ERROR:  column "cidr" is of type cidr but expression is of type text
LINE 1: INSERT INTO caster (cidr)          VALUES ('192.168.100.128/...
                                                   ^
HINT:  You will need to rewrite or cast the expression.
INSERT INTO caster (text)          VALUES ('192.168.100.128/25'::cidr);
INSERT INTO caster (cidr)          VALUES ('192.168.100.128/25'::citext);
ERROR:  column "cidr" is of type cidr but expression is of type citext
LINE 1: INSERT INTO caster (cidr)          VALUES ('192.168.100.128/...
                                                   ^
HINT:  You will need to rewrite or cast the expression.
INSERT INTO caster (citext)        VALUES ('192.168.100.128/25'::cidr);
-- Cannot cast to inet on assignment.
INSERT INTO caster (inet)          VALUES ('192.168.100.128'::text);
ERROR:  column "inet" is of type inet but expression is of type text
LINE 1: INSERT INTO caster (inet)          VALUES ('192.168.100.128'...
                                                   ^
HINT:  You will need to rewrite or cast the expression.
INSERT INTO caster (text)          VALUES ('192.168.100.128'::inet);
INSERT INTO caster (inet)          VALUES ('192.168.100.128'::citext);
ERROR:  column "inet" is of type inet but expression is of type citext
LINE 1: INSERT INTO caster (inet)          VALUES ('192.168.100.128'...
                                                   ^
HINT:  You will need to rewrite or cast the expression.
INSERT INTO caster (citext)        VALUES ('192.168.100.128'::inet);
-- Cannot cast to macaddr on assignment.
INSERT INTO caster (macaddr)       VALUES ('08:00:2b:01:02:03'::text);
ERROR:  column "macaddr" is of type macaddr but expression is of type text
LINE 1: INSERT INTO caster (macaddr)       VALUES ('08:00:2b:01:02:0...
                                                   ^
HINT:  You will need to rewrite or cast the expression.
INSERT INTO caster (text)          VALUES ('08:00:2b:01:02:03'::macaddr);
INSERT INTO caster (macaddr)       VALUES ('08:00:2b:01:02:03'::citext);
ERROR:  column "macaddr" is of type macaddr but expression is of type citext
LINE 1: INSERT INTO caster (macaddr)       VALUES ('08:00:2b:01:02:0...
                                                   ^
HINT:  You will need to rewrite or cast the expression.
INSERT INTO caster (citext)        VALUES ('08:00:2b:01:02:03'::macaddr);
-- Cannot cast to money on assignment.
INSERT INTO caster (money)         VALUES ('12'::text);
ERROR:  column "money" is of type money but expression is of type text
LINE 1: INSERT INTO caster (money)         VALUES ('12'::text);
                                                   ^
HINT:  You will need to rewrite or cast the expression.
INSERT INTO caster (text)          VALUES ('12'::money);
INSERT INTO caster (money)         VALUES ('12'::citext);
ERROR:  column "money" is of type money but expression is of type citext
LINE 1: INSERT INTO caster (money)         VALUES ('12'::citext);
                                                   ^
HINT:  You will need to rewrite or cast the expression.
INSERT INTO caster (citext)        VALUES ('12'::money);
-- Cannot cast to timestamp on assignment.
INSERT INTO caster (timestamp)     VALUES ('1999-01-08 04:05:06'::text);
ERROR:  column "timestamp" is of type timestamp without time zone but expression is of type text
LINE 1: INSERT INTO caster (timestamp)     VALUES ('1999-01-08 04:05...
                                                   ^
HINT:  You will need to rewrite or cast the expression.
INSERT INTO caster (text)          VALUES ('1999-01-08 04:05:06'::timestamp);
INSERT INTO caster (timestamp)     VALUES ('1999-01-08 04:05:06'::citext);
ERROR:  column "timestamp" is of type timestamp without time zone but expression is of type citext
LINE 1: INSERT INTO caster (timestamp)     VALUES ('1999-01-08 04:05...
                                                   ^
HINT:  You will need to rewrite or cast the expression.
INSERT INTO caster (citext)        VALUES ('1999-01-08 04:05:06'::timestamp);
-- Cannot cast to timestamptz on assignment.
INSERT INTO caster (timestamptz)   VALUES ('1999-01-08 04:05:06'::text);
ERROR:  column "timestamptz" is of type timestamp with time zone but expression is of type text
LINE 1: INSERT INTO caster (timestamptz)   VALUES ('1999-01-08 04:05...
                                                   ^
HINT:  You will need to rewrite or cast the expression.
INSERT INTO caster (text)          VALUES ('1999-01-08 04:05:06'::timestamptz);
INSERT INTO caster (timestamptz)   VALUES ('1999-01-08 04:05:06'::citext);
ERROR:  column "timestamptz" is of type timestamp with time zone but expression is of type citext
LINE 1: INSERT INTO caster (timestamptz)   VALUES ('1999-01-08 04:05...
                                                   ^
HINT:  You will need to rewrite or cast the expression.
INSERT INTO caster (citext)        VALUES ('1999-01-08 04:05:06'::timestamptz);
-- Cannot cast to interval on assignment.
INSERT INTO caster (interval)      VALUES ('1 hour'::text);
ERROR:  column "interval" is of type interval but expression is of type text
LINE 1: INSERT INTO caster (interval)      VALUES ('1 hour'::text);
                                                   ^
HINT:  You will need to rewrite or cast the expression.
INSERT INTO caster (text)          VALUES ('1 hour'::interval);
INSERT INTO caster (interval)      VALUES ('1 hour'::citext);
ERROR:  column "interval" is of type interval but expression is of type citext
LINE 1: INSERT INTO caster (interval)      VALUES ('1 hour'::citext)...
                                                   ^
HINT:  You will need to rewrite or cast the expression.
INSERT INTO caster (citext)        VALUES ('1 hour'::interval);
-- Cannot cast to date on assignment.
INSERT INTO caster (date)          VALUES ('1999-01-08'::text);
ERROR:  column "date" is of type date but expression is of type text
LINE 1: INSERT INTO caster (date)          VALUES ('1999-01-08'::tex...
                                                   ^
HINT:  You will need to rewrite or cast the expression.
INSERT INTO caster (text)          VALUES ('1999-01-08'::date);
INSERT INTO caster (date)          VALUES ('1999-01-08'::citext);
ERROR:  column "date" is of type date but expression is of type citext
LINE 1: INSERT INTO caster (date)          VALUES ('1999-01-08'::cit...
                                                   ^
HINT:  You will need to rewrite or cast the expression.
INSERT INTO caster (citext)        VALUES ('1999-01-08'::date);
-- Cannot cast to time on assignment.
INSERT INTO caster (time)          VALUES ('04:05:06'::text);
ERROR:  column "time" is of type time without time zone but expression is of type text
LINE 1: INSERT INTO caster (time)          VALUES ('04:05:06'::text)...
                                                   ^
HINT:  You will need to rewrite or cast the expression.
INSERT INTO caster (text)          VALUES ('04:05:06'::time);
INSERT INTO caster (time)          VALUES ('04:05:06'::citext);
ERROR:  column "time" is of type time without time zone but expression is of type citext
LINE 1: INSERT INTO caster (time)          VALUES ('04:05:06'::citex...
                                                   ^
HINT:  You will need to rewrite or cast the expression.
INSERT INTO caster (citext)        VALUES ('04:05:06'::time);
-- Cannot cast to timetz on assignment.
INSERT INTO caster (timetz)        VALUES ('04:05:06'::text);
ERROR:  column "timetz" is of type time with time zone but expression is of type text
LINE 1: INSERT INTO caster (timetz)        VALUES ('04:05:06'::text)...
                                                   ^
HINT:  You will need to rewrite or cast the expression.
INSERT INTO caster (text)          VALUES ('04:05:06'::timetz);
INSERT INTO caster (timetz)        VALUES ('04:05:06'::citext);
ERROR:  column "timetz" is of type time with time zone but expression is of type citext
LINE 1: INSERT INTO caster (timetz)        VALUES ('04:05:06'::citex...
                                                   ^
HINT:  You will need to rewrite or cast the expression.
INSERT INTO caster (citext)        VALUES ('04:05:06'::timetz);
-- Cannot cast to point on assignment.
INSERT INTO caster (point)         VALUES ('( 1 , 1)'::text);
ERROR:  column "point" is of type point but expression is of type text
LINE 1: INSERT INTO caster (point)         VALUES ('( 1 , 1)'::text)...
                                                   ^
HINT:  You will need to rewrite or cast the expression.
INSERT INTO caster (text)          VALUES ('( 1 , 1)'::point);
INSERT INTO caster (point)         VALUES ('( 1 , 1)'::citext);
ERROR:  column "point" is of type point but expression is of type citext
LINE 1: INSERT INTO caster (point)         VALUES ('( 1 , 1)'::citex...
                                                   ^
HINT:  You will need to rewrite or cast the expression.
INSERT INTO caster (citext)        VALUES ('( 1 , 1)'::point);
-- Cannot cast to lseg on assignment.
INSERT INTO caster (lseg)          VALUES ('( 1 , 1 ) , ( 2 , 2 )'::text);
ERROR:  column "lseg" is of type lseg but expression is of type text
LINE 1: INSERT INTO caster (lseg)          VALUES ('( 1 , 1 ) , ( 2 ...
                                                   ^
HINT:  You will need to rewrite or cast the expression.
INSERT INTO caster (text)          VALUES ('( 1 , 1 ) , ( 2 , 2 )'::lseg);
INSERT INTO caster (lseg)          VALUES ('( 1 , 1 ) , ( 2 , 2 )'::citext);
ERROR:  column "lseg" is of type lseg but expression is of type citext
LINE 1: INSERT INTO caster (lseg)          VALUES ('( 1 , 1 ) , ( 2 ...
                                                   ^
HINT:  You will need to rewrite or cast the expression.
INSERT INTO caster (citext)        VALUES ('( 1 , 1 ) , ( 2 , 2 )'::lseg);
-- Cannot cast to box on assignment.
INSERT INTO caster (box)           VALUES ('(0,0),(1,1)'::text);
ERROR:  column "box" is of type box but expression is of type text
LINE 1: INSERT INTO caster (box)           VALUES ('(0,0),(1,1)'::te...
                                                   ^
HINT:  You will need to rewrite or cast the expression.
INSERT INTO caster (text)          VALUES ('(0,0),(1,1)'::box);
INSERT INTO caster (box)           VALUES ('(0,0),(1,1)'::citext);
ERROR:  column "box" is of type box but expression is of type citext
LINE 1: INSERT INTO caster (box)           VALUES ('(0,0),(1,1)'::ci...
                                                   ^
HINT:  You will need to rewrite or cast the expression.
INSERT INTO caster (citext)        VALUES ('(0,0),(1,1)'::box);
-- Cannot cast to path on assignment.
INSERT INTO caster (path)          VALUES ('((0,0),(1,1),(2,0))'::text);
ERROR:  column "path" is of type path but expression is of type text
LINE 1: INSERT INTO caster (path)          VALUES ('((0,0),(1,1),(2,...
                                                   ^
HINT:  You will need to rewrite or cast the expression.
INSERT INTO caster (text)          VALUES ('((0,0),(1,1),(2,0))'::path);
INSERT INTO caster (path)          VALUES ('((0,0),(1,1),(2,0))'::citext);
ERROR:  column "path" is of type path but expression is of type citext
LINE 1: INSERT INTO caster (path)          VALUES ('((0,0),(1,1),(2,...
                                                   ^
HINT:  You will need to rewrite or cast the expression.
INSERT INTO caster (citext)        VALUES ('((0,0),(1,1),(2,0))'::path);
-- Cannot cast to polygon on assignment.
INSERT INTO caster (polygon)       VALUES ('((0,0),(1,1))'::text);
ERROR:  column "polygon" is of type polygon but expression is of type text
LINE 1: INSERT INTO caster (polygon)       VALUES ('((0,0),(1,1))'::...
                                                   ^
HINT:  You will need to rewrite or cast the expression.
INSERT INTO caster (text)          VALUES ('((0,0),(1,1))'::polygon);
INSERT INTO caster (polygon)       VALUES ('((0,0),(1,1))'::citext);
ERROR:  column "polygon" is of type polygon but expression is of type citext
LINE 1: INSERT INTO caster (polygon)       VALUES ('((0,0),(1,1))'::...
                                                   ^
HINT:  You will need to rewrite or cast the expression.
INSERT INTO caster (citext)        VALUES ('((0,0),(1,1))'::polygon);
-- Cannot cast to circle on assignment.
INSERT INTO caster (circle)        VALUES ('((0,0),2)'::text);
ERROR:  column "circle" is of type circle but expression is of type text
LINE 1: INSERT INTO caster (circle)        VALUES ('((0,0),2)'::text...
                                                   ^
HINT:  You will need to rewrite or cast the expression.
INSERT INTO caster (text)          VALUES ('((0,0),2)'::circle);
INSERT INTO caster (circle)        VALUES ('((0,0),2)'::citext);
ERROR:  column "circle" is of type circle but expression is of type citext
LINE 1: INSERT INTO caster (circle)        VALUES ('((0,0),2)'::cite...
                                                   ^
HINT:  You will need to rewrite or cast the expression.
INSERT INTO caster (citext)        VALUES ('((0,0),2)'::circle);
-- Cannot cast to bit on assignment.
INSERT INTO caster (bit)           VALUES ('101'::text);
ERROR:  column "bit" is of type bit but expression is of type text
LINE 1: INSERT INTO caster (bit)           VALUES ('101'::text);
                                                   ^
HINT:  You will need to rewrite or cast the expression.
INSERT INTO caster (text)          VALUES ('101'::bit);
INSERT INTO caster (bit)           VALUES ('101'::citext);
ERROR:  column "bit" is of type bit but expression is of type citext
LINE 1: INSERT INTO caster (bit)           VALUES ('101'::citext);
                                                   ^
HINT:  You will need to rewrite or cast the expression.
INSERT INTO caster (citext)        VALUES ('101'::bit);
-- Cannot cast to bit varying on assignment.
INSERT INTO caster (bitv)          VALUES ('101'::text);
ERROR:  column "bitv" is of type bit varying but expression is of type text
LINE 1: INSERT INTO caster (bitv)          VALUES ('101'::text);
                                                   ^
HINT:  You will need to rewrite or cast the expression.
INSERT INTO caster (text)          VALUES ('101'::bit varying);
INSERT INTO caster (bitv)          VALUES ('101'::citext);
ERROR:  column "bitv" is of type bit varying but expression is of type citext
LINE 1: INSERT INTO caster (bitv)          VALUES ('101'::citext);
                                                   ^
HINT:  You will need to rewrite or cast the expression.
INSERT INTO caster (citext)        VALUES ('101'::bit varying);
-- Cannot cast to tsvector on assignment.
INSERT INTO caster (tsvector)      VALUES ('the fat cat'::text);
ERROR:  column "tsvector" is of type tsvector but expression is of type text
LINE 1: INSERT INTO caster (tsvector)      VALUES ('the fat cat'::te...
                                                   ^
HINT:  You will need to rewrite or cast the expression.
INSERT INTO caster (text)          VALUES ('the fat cat'::tsvector);
INSERT INTO caster (tsvector)      VALUES ('the fat cat'::citext);
ERROR:  column "tsvector" is of type tsvector but expression is of type citext
LINE 1: INSERT INTO caster (tsvector)      VALUES ('the fat cat'::ci...
                                                   ^
HINT:  You will need to rewrite or cast the expression.
INSERT INTO caster (citext)        VALUES ('the fat cat'::tsvector);
-- Cannot cast to tsquery on assignment.
INSERT INTO caster (tsquery)       VALUES ('fat & rat'::text);
ERROR:  column "tsquery" is of type tsquery but expression is of type text
LINE 1: INSERT INTO caster (tsquery)       VALUES ('fat & rat'::text...
                                                   ^
HINT:  You will need to rewrite or cast the expression.
INSERT INTO caster (text)          VALUES ('fat & rat'::tsquery);
INSERT INTO caster (tsquery)       VALUES ('fat & rat'::citext);
ERROR:  column "tsquery" is of type tsquery but expression is of type citext
LINE 1: INSERT INTO caster (tsquery)       VALUES ('fat & rat'::cite...
                                                   ^
HINT:  You will need to rewrite or cast the expression.
INSERT INTO caster (citext)        VALUES ('fat & rat'::tsquery);
-- Cannot cast to uuid on assignment.
INSERT INTO caster (uuid)          VALUES ('a0eebc99-9c0b-4ef8-bb6d-6bb9bd380a11'::text);
ERROR:  column "uuid" is of type uuid but expression is of type text
LINE 1: INSERT INTO caster (uuid)          VALUES ('a0eebc99-9c0b-4e...
                                                   ^
HINT:  You will need to rewrite or cast the expression.
INSERT INTO caster (text)          VALUES ('a0eebc99-9c0b-4ef8-bb6d-6bb9bd380a11'::uuid);
INSERT INTO caster (uuid)          VALUES ('a0eebc99-9c0b-4ef8-bb6d-6bb9bd380a11'::citext);
ERROR:  column "uuid" is of type uuid but expression is of type citext
LINE 1: INSERT INTO caster (uuid)          VALUES ('a0eebc99-9c0b-4e...
                                                   ^
HINT:  You will need to rewrite or cast the expression.
INSERT INTO caster (citext)        VALUES ('a0eebc99-9c0b-4ef8-bb6d-6bb9bd380a11'::uuid);
-- Table 9-5. SQL String Functions and Operators
SELECT 'D'::citext || 'avid'::citext = 'David'::citext AS citext_concat;
 citext_concat 
---------------
 t
(1 row)

SELECT 'Value: '::citext || 42 = 'Value: 42' AS text_concat;
 text_concat 
-------------
 t
(1 row)

SELECT  42 || ': value'::citext ='42: value' AS int_concat;
 int_concat 
------------
 t
(1 row)

SELECT bit_length('jose'::citext) = 32 AS t;
 t 
---
 t
(1 row)

SELECT bit_length( name ) = bit_length( name::text ) AS t FROM srt;
 t 
---
 t
 t
 t
 t
(4 rows)

SELECT textlen( name ) = textlen( name::text ) AS t FROM srt;
 t 
---
 t
 t
 t
 t
(4 rows)

SELECT char_length( name ) = char_length( name::text ) AS t FROM srt;
 t 
---
 t
 t
 t
 t
(4 rows)

SELECT lower( name ) = lower( name::text ) AS t FROM srt;
 t 
---
 t
 t
 t
 t
(4 rows)

SELECT octet_length( name ) = octet_length( name::text ) AS t FROM srt;
 t 
---
 t
 t
 t
 t
(4 rows)

SELECT overlay( name placing 'hom' from 2 for 4) = overlay( name::text placing 'hom' from 2 for 4) AS t FROM srt;
 t 
---
 t
 t
 t
 t
(4 rows)

SELECT position( 'a' IN name ) = position( 'a' IN name::text ) AS t FROM srt;
 t 
---
 t
 t
 t
 t
(4 rows)

SELECT substr('alphabet'::citext, 3)       = 'phabet' AS t;
 t 
---
 t
(1 row)

SELECT substr('alphabet'::citext, 3, 2)    = 'ph' AS t;
 t 
---
 t
(1 row)

SELECT substring('alphabet'::citext, 3)    = 'phabet' AS t;
 t 
---
 t
(1 row)

SELECT substring('alphabet'::citext, 3, 2) = 'ph' AS t;
 t 
---
 t
(1 row)

SELECT substring('Thomas'::citext from 2 for 3) = 'hom' AS t;
 t 
---
 t
(1 row)

SELECT substring('Thomas'::citext from 2) = 'homas' AS t;
 t 
---
 t
(1 row)

SELECT substring('Thomas'::citext from '...$') = 'mas' AS t;
 t 
---
 t
(1 row)

SELECT substring('Thomas'::citext from '%#"o_a#"_' for '#') = 'oma' AS t;
 t 
---
 t
(1 row)

SELECT trim('    trim    '::citext)               = 'trim' AS t;
 t 
---
 t
(1 row)

SELECT trim('xxxxxtrimxxxx'::citext, 'x'::citext) = 'trim' AS t;
 t 
---
 t
(1 row)

SELECT trim('xxxxxxtrimxxxx'::text,  'x'::citext) = 'trim' AS t;
 t 
---
 t
(1 row)

SELECT trim('xxxxxtrimxxxx'::text,   'x'::citext) = 'trim' AS t;
 t 
---
 t
(1 row)

SELECT upper( name ) = upper( name::text ) AS t FROM srt;
 t 
---
 t
 t
 t
 t
(4 rows)

-- Table 9-6. Other String Functions.
SELECT ascii( name ) = ascii( name::text ) AS t FROM srt;
 t 
---
 t
 t
 t
 t
(4 rows)

SELECT btrim('    trim'::citext                   ) = 'trim' AS t;
 t 
---
 t
(1 row)

SELECT btrim('xxxxxtrimxxxx'::citext, 'x'::citext ) = 'trim' AS t;
 t 
---
 t
(1 row)

SELECT btrim('xyxtrimyyx'::citext,    'xy'::citext) = 'trim' AS t;
 t 
---
 t
(1 row)

SELECT btrim('xyxtrimyyx'::text,      'xy'::citext) = 'trim' AS t;
 t 
---
 t
(1 row)

SELECT btrim('xyxtrimyyx'::citext,    'xy'::text  ) = 'trim' AS t;
 t 
---
 t
(1 row)

-- chr() takes an int and returns text.
-- convert() and convert_from take bytea and return text.
SELECT convert_from( name::bytea, 'SQL_ASCII' ) = convert_from( name::text::bytea, 'SQL_ASCII' ) AS t FROM srt;
 t 
---
 t
 t
 t
 t
(4 rows)

SELECT decode('MTIzAAE='::citext, 'base64') = decode('MTIzAAE='::text, 'base64') AS t;
 t 
---
 t
(1 row)

-- encode() takes bytea and returns text.
SELECT initcap('hi THOMAS'::citext) = initcap('hi THOMAS'::text) AS t;
 t 
---
 t
(1 row)

SELECT length( name ) = length( name::text ) AS t FROM srt;
 t 
---
 t
 t
 t
 t
(4 rows)

SELECT lpad('hi'::citext, 5              ) = '   hi' AS t;
 t 
---
 t
(1 row)

SELECT lpad('hi'::citext, 5, 'xy'::citext) = 'xyxhi' AS t;
 t 
---
 t
(1 row)

SELECT lpad('hi'::text,   5, 'xy'::citext) = 'xyxhi' AS t;
 t 
---
 t
(1 row)

SELECT lpad('hi'::citext, 5, 'xy'::text  ) = 'xyxhi' AS t;
 t 
---
 t
(1 row)

SELECT ltrim('    trim'::citext               ) = 'trim' AS t;
 t 
---
 t
(1 row)

SELECT ltrim('zzzytrim'::citext, 'xyz'::citext) = 'trim' AS t;
 t 
---
 t
(1 row)

SELECT ltrim('zzzytrim'::text,   'xyz'::citext) = 'trim' AS t;
 t 
---
 t
(1 row)

SELECT ltrim('zzzytrim'::citext, 'xyz'::text  ) = 'trim' AS t;
 t 
---
 t
(1 row)

SELECT md5( name ) = md5( name::text ) AS t FROM srt;
 t 
---
 t
 t
 t
 t
(4 rows)

-- pg_client_encoding() takes no args and returns name.
SELECT quote_ident( name ) = quote_ident( name::text ) AS t FROM srt;
 t 
---
 t
 t
 t
 t
(4 rows)

SELECT quote_literal( name ) = quote_literal( name::text ) AS t FROM srt;
 t 
---
 t
 t
 t
 t
(4 rows)

SELECT regexp_match('foobarbequebaz'::citext, '(bar)(beque)') = ARRAY[ 'bar', 'beque' ] AS t;
 t 
---
 t
(1 row)

SELECT regexp_match('foobarbequebaz'::citext, '(BAR)(BEQUE)') = ARRAY[ 'bar', 'beque' ] AS t;
 t 
---
 t
(1 row)

SELECT regexp_match('foobarbequebaz'::citext, '(BAR)(BEQUE)'::citext) = ARRAY[ 'bar', 'beque' ] AS t;
 t 
---
 t
(1 row)

SELECT regexp_match('foobarbequebaz'::citext, '(BAR)(BEQUE)'::citext, '') = ARRAY[ 'bar', 'beque' ] AS t;
 t 
---
 t
(1 row)

SELECT regexp_match('foobarbequebaz'::citext, '(BAR)(BEQUE)', '') = ARRAY[ 'bar', 'beque' ] AS t;
 t 
---
 t
(1 row)

SELECT regexp_match('foobarbequebaz', '(BAR)(BEQUE)'::citext, '') = ARRAY[ 'bar', 'beque' ] AS t;
 t 
---
 t
(1 row)

SELECT regexp_match('foobarbequebaz'::citext, '(BAR)(BEQUE)'::citext, ''::citext) = ARRAY[ 'bar', 'beque' ] AS t;
 t 
---
 t
(1 row)

-- c forces case-sensitive
SELECT regexp_match('foobarbequebaz'::citext, '(BAR)(BEQUE)'::citext, 'c'::citext) = ARRAY[ 'bar', 'beque' ] AS "no result";
 no result 
-----------
 
(1 row)

-- g is not allowed
SELECT regexp_match('foobarbequebazmorebarbequetoo'::citext, '(BAR)(BEQUE)'::citext, 'g') AS "error";
ERROR:  regexp_match() does not support the "global" option
HINT:  Use the regexp_matches function instead.
CONTEXT:  SQL function "regexp_match" statement 1
SELECT regexp_matches('foobarbequebaz'::citext, '(bar)(beque)') = ARRAY[ 'bar', 'beque' ] AS t;
 t 
---
 t
(1 row)

SELECT regexp_matches('foobarbequebaz'::citext, '(BAR)(BEQUE)') = ARRAY[ 'bar', 'beque' ] AS t;
 t 
---
 t
(1 row)

SELECT regexp_matches('foobarbequebaz'::citext, '(BAR)(BEQUE)'::citext) = ARRAY[ 'bar', 'beque' ] AS t;
 t 
---
 t
(1 row)

SELECT regexp_matches('foobarbequebaz'::citext, '(BAR)(BEQUE)'::citext, '') = ARRAY[ 'bar', 'beque' ] AS t;
 t 
---
 t
(1 row)

SELECT regexp_matches('foobarbequebaz'::citext, '(BAR)(BEQUE)', '') = ARRAY[ 'bar', 'beque' ] AS t;
 t 
---
 t
(1 row)

SELECT regexp_matches('foobarbequebaz', '(BAR)(BEQUE)'::citext, '') = ARRAY[ 'bar', 'beque' ] AS t;
 t 
---
 t
(1 row)

SELECT regexp_matches('foobarbequebaz'::citext, '(BAR)(BEQUE)'::citext, ''::citext) = ARRAY[ 'bar', 'beque' ] AS t;
 t 
---
 t
(1 row)

-- c forces case-sensitive
SELECT regexp_matches('foobarbequebaz'::citext, '(BAR)(BEQUE)'::citext, 'c'::citext) = ARRAY[ 'bar', 'beque' ] AS "no rows";
 no rows 
---------
(0 rows)

-- g allows multiple output rows
SELECT regexp_matches('foobarbequebazmorebarbequetoo'::citext, '(BAR)(BEQUE)'::citext, 'g'::citext) AS "two rows";
  two rows   
-------------
 {bar,beque}
 {bar,beque}
(2 rows)

SELECT regexp_replace('Thomas'::citext, '.[mN]a.',         'M') = 'ThM' AS t;
 t 
---
 t
(1 row)

SELECT regexp_replace('Thomas'::citext, '.[MN]A.',         'M') = 'ThM' AS t;
 t 
---
 t
(1 row)

SELECT regexp_replace('Thomas',         '.[MN]A.'::citext, 'M') = 'ThM' AS t;
 t 
---
 t
(1 row)

SELECT regexp_replace('Thomas'::citext, '.[MN]A.'::citext, 'M') = 'ThM' AS t;
 t 
---
 t
(1 row)

-- c forces case-sensitive
SELECT regexp_replace('Thomas'::citext, '.[MN]A.'::citext, 'M', 'c') = 'Thomas' AS t;
 t 
---
 t
(1 row)

SELECT regexp_split_to_array('hello world'::citext, E'\\s+') = ARRAY[ 'hello', 'world' ] AS t;
 t 
---
 t
(1 row)

SELECT regexp_split_to_array('helloTworld'::citext, 't') = ARRAY[ 'hello', 'world' ] AS t;
 t 
---
 t
(1 row)

SELECT regexp_split_to_array('helloTworld', 't'::citext) = ARRAY[ 'hello', 'world' ] AS t;
 t 
---
 t
(1 row)

SELECT regexp_split_to_array('helloTworld'::citext, 't'::citext) = ARRAY[ 'hello', 'world' ] AS t;
 t 
---
 t
(1 row)

SELECT regexp_split_to_array('helloTworld'::citext, 't', 's') = ARRAY[ 'hello', 'world' ] AS t;
 t 
---
 t
(1 row)

SELECT regexp_split_to_array('helloTworld', 't'::citext, 's') = ARRAY[ 'hello', 'world' ] AS t;
 t 
---
 t
(1 row)

SELECT regexp_split_to_array('helloTworld'::citext, 't'::citext, 's') = ARRAY[ 'hello', 'world' ] AS t;
 t 
---
 t
(1 row)

-- c forces case-sensitive
SELECT regexp_split_to_array('helloTworld'::citext, 't'::citext, 'c') = ARRAY[ 'helloTworld' ] AS t;
 t 
---
 t
(1 row)

SELECT regexp_split_to_table('hello world'::citext, E'\\s+') AS words;
 words 
-------
 hello
 world
(2 rows)

SELECT regexp_split_to_table('helloTworld'::citext, 't') AS words;
 words 
-------
 hello
 world
(2 rows)

SELECT regexp_split_to_table('helloTworld',         't'::citext) AS words;
 words 
-------
 hello
 world
(2 rows)

SELECT regexp_split_to_table('helloTworld'::citext, 't'::citext) AS words;
 words 
-------
 hello
 world
(2 rows)

-- c forces case-sensitive
SELECT regexp_split_to_table('helloTworld'::citext, 't'::citext, 'c') AS word;
    word     
-------------
 helloTworld
(1 row)

SELECT repeat('Pg'::citext, 4) = 'PgPgPgPg' AS t;
 t 
---
 t
(1 row)

SELECT replace('abcdefabcdef'::citext, 'cd', 'XX') = 'abXXefabXXef' AS t;
 t 
---
 t
(1 row)

SELECT replace('abcdefabcdef'::citext, 'CD', 'XX') = 'abXXefabXXef' AS t;
 t 
---
 t
(1 row)

SELECT replace('ab^is$abcdef'::citext, '^is$', 'XX') = 'abXXabcdef' AS t;
 t 
---
 t
(1 row)

SELECT replace('abcdefabcdef', 'cd'::citext, 'XX') = 'abXXefabXXef' AS t;
 t 
---
 t
(1 row)

SELECT replace('abcdefabcdef', 'CD'::citext, 'XX') = 'abXXefabXXef' AS t;
 t 
---
 t
(1 row)

SELECT replace('ab^is$abcdef', '^is$'::citext, 'XX') = 'abXXabcdef' AS t;
 t 
---
 t
(1 row)

SELECT replace('abcdefabcdef'::citext, 'cd'::citext, 'XX') = 'abXXefabXXef' AS t;
 t 
---
 t
(1 row)

SELECT replace('abcdefabcdef'::citext, 'CD'::citext, 'XX') = 'abXXefabXXef' AS t;
 t 
---
 t
(1 row)

SELECT replace('ab^is$abcdef'::citext, '^is$'::citext, 'XX') = 'abXXabcdef' AS t;
 t 
---
 t
(1 row)

SELECT rpad('hi'::citext, 5              ) = 'hi   ' AS t;
 t 
---
 t
(1 row)

SELECT rpad('hi'::citext, 5, 'xy'::citext) = 'hixyx' AS t;
 t 
---
 t
(1 row)

SELECT rpad('hi'::text,   5, 'xy'::citext) = 'hixyx' AS t;
 t 
---
 t
(1 row)

SELECT rpad('hi'::citext, 5, 'xy'::text  ) = 'hixyx' AS t;
 t 
---
 t
(1 row)

SELECT rtrim('trim    '::citext             ) = 'trim' AS t;
 t 
---
 t
(1 row)

SELECT rtrim('trimxxxx'::citext, 'x'::citext) = 'trim' AS t;
 t 
---
 t
(1 row)

SELECT rtrim('trimxxxx'::text,   'x'::citext) = 'trim' AS t;
 t 
---
 t
(1 row)

SELECT rtrim('trimxxxx'::text,   'x'::text  ) = 'trim' AS t;
 t 
---
 t
(1 row)

SELECT split_part('abc~@~def~@~ghi'::citext, '~@~', 2) = 'def' AS t;
 t 
---
 t
(1 row)

SELECT split_part('abcTdefTghi'::citext, 't', 2) = 'def' AS t;
 t 
---
 t
(1 row)

SELECT split_part('abcTdefTghi'::citext, 't'::citext, 2) = 'def' AS t;
 t 
---
 t
(1 row)

SELECT split_part('abcTdefTghi', 't'::citext, 2) = 'def' AS t;
 t 
---
 t
(1 row)

SELECT strpos('high'::citext, 'gh'        ) = 3 AS t;
 t 
---
 t
(1 row)

SELECT strpos('high',         'gh'::citext) = 3 AS t;
 t 
---
 t
(1 row)

SELECT strpos('high'::citext, 'gh'::citext) = 3 AS t;
 t 
---
 t
(1 row)

SELECT strpos('high'::citext, 'GH'        ) = 3 AS t;
 t 
---
 t
(1 row)

SELECT strpos('high',         'GH'::citext) = 3 AS t;
 t 
---
 t
(1 row)

SELECT strpos('high'::citext, 'GH'::citext) = 3 AS t;
 t 
---
 t
(1 row)

-- to_ascii() does not support UTF-8.
-- to_hex() takes a numeric argument.
SELECT substr('alphabet', 3, 2) = 'ph' AS t;
 t 
---
 t
(1 row)

SELECT translate('abcdefabcdef'::citext, 'cd',         'XX') = 'abXXefabXXef' AS t;
 t 
---
 t
(1 row)

SELECT translate('abcdefabcdef'::citext, 'CD',         'XX') = 'abXXefabXXef' AS t;
 t 
---
 t
(1 row)

SELECT translate('abcdefabcdef'::citext, 'CD'::citext, 'XX') = 'abXXefabXXef' AS t;
 t 
---
 t
(1 row)

SELECT translate('abcdefabcdef',         'CD'::citext, 'XX') = 'abXXefabXXef' AS t;
 t 
---
 t
(1 row)

-- Table 9-20. Formatting Functions
SELECT to_date('05 Dec 2000'::citext, 'DD Mon YYYY'::citext)
     = to_date('05 Dec 2000',         'DD Mon YYYY') AS t;
 t 
---
 t
(1 row)

SELECT to_date('05 Dec 2000'::citext, 'DD Mon YYYY')
     = to_date('05 Dec 2000',         'DD Mon YYYY') AS t;
 t 
---
 t
(1 row)

SELECT to_date('05 Dec 2000',         'DD Mon YYYY'::citext)
     = to_date('05 Dec 2000',         'DD Mon YYYY') AS t;
 t 
---
 t
(1 row)

SELECT to_number('12,454.8-'::citext, '99G999D9S'::citext)
     = to_number('12,454.8-',         '99G999D9S') AS t;
 t 
---
 t
(1 row)

SELECT to_number('12,454.8-'::citext, '99G999D9S')
     = to_number('12,454.8-',         '99G999D9S') AS t;
 t 
---
 t
(1 row)

SELECT to_number('12,454.8-',         '99G999D9S'::citext)
     = to_number('12,454.8-',         '99G999D9S') AS t;
 t 
---
 t
(1 row)

SELECT to_timestamp('05 Dec 2000'::citext, 'DD Mon YYYY'::citext)
     = to_timestamp('05 Dec 2000',         'DD Mon YYYY') AS t;
 t 
---
 t
(1 row)

SELECT to_timestamp('05 Dec 2000'::citext, 'DD Mon YYYY')
     = to_timestamp('05 Dec 2000',         'DD Mon YYYY') AS t;
 t 
---
 t
(1 row)

SELECT to_timestamp('05 Dec 2000',         'DD Mon YYYY'::citext)
     = to_timestamp('05 Dec 2000',         'DD Mon YYYY') AS t;
 t 
---
 t
(1 row)

-- Try assigning function results to a column.
SELECT COUNT(*) = 8::bigint AS t FROM try;
 t 
---
 t
(1 row)

INSERT INTO try
VALUES ( to_char(  now()::timestamp,          'HH12:MI:SS') ),
       ( to_char(  now() + '1 sec'::interval, 'HH12:MI:SS') ), -- timetamptz
       ( to_char(  '15h 2m 12s'::interval,    'HH24:MI:SS') ),
       ( to_char(  current_date,              '999') ),
       ( to_char(  125::int,                  '999') ),
       ( to_char(  127::int4,                 '999') ),
       ( to_char(  126::int8,                 '999') ),
       ( to_char(  128.8::real,               '999D9') ),
       ( to_char(  125.7::float4,             '999D9') ),
       ( to_char(  125.9::float8,             '999D9') ),
       ( to_char( -125.8::numeric,            '999D99S') );
SELECT COUNT(*) = 19::bigint AS t FROM try;
 t 
---
 t
(1 row)

SELECT like_escape( name, '' ) = like_escape( name::text, '' ) AS t FROM srt;
 t 
---
 t
 t
 t
 t
(4 rows)

SELECT like_escape( name::text, ''::citext ) = like_escape( name::text, '' ) AS t FROM srt;
 t 
---
 t
 t
 t
 t
(4 rows)

-- start_ignore
-- Ensure correct behavior for citext with materialized views.
CREATE TABLE citext_table (
  id serial primary key,
  name citext
);
INSERT INTO citext_table (name)
  VALUES ('one'), ('two'), ('three'), (NULL), (NULL);
CREATE MATERIALIZED VIEW citext_matview AS
  SELECT * FROM citext_table;
CREATE UNIQUE INDEX citext_matview_id
  ON citext_matview (id);
SELECT *
  FROM citext_matview m
  FULL JOIN citext_table t ON (t.id = m.id AND t *= m)
  WHERE t.id IS NULL OR m.id IS NULL;
 id | name | id | name 
----+------+----+------
(0 rows)

UPDATE citext_table SET name = 'Two' WHERE name = 'TWO';
SELECT *
  FROM citext_matview m
  FULL JOIN citext_table t ON (t.id = m.id AND t *= m)
  WHERE t.id IS NULL OR m.id IS NULL;
 id | name | id | name 
----+------+----+------
    |      |  2 | Two
  2 | two  |    | 
(2 rows)

REFRESH MATERIALIZED VIEW CONCURRENTLY citext_matview;
SELECT * FROM citext_matview ORDER BY id;
 id | name  
----+-------
  1 | one
  2 | Two
  3 | three
  4 | 
  5 | 
(5 rows)

<<<<<<< HEAD
-- end_ignore
=======
-- test citext_pattern_cmp() function explicitly.
SELECT citext_pattern_cmp('aardvark'::citext, 'aardvark'::citext) AS zero;
 zero 
------
    0
(1 row)

SELECT citext_pattern_cmp('aardvark'::citext, 'aardVark'::citext) AS zero;
 zero 
------
    0
(1 row)

SELECT citext_pattern_cmp('AARDVARK'::citext, 'AARDVARK'::citext) AS zero;
 zero 
------
    0
(1 row)

SELECT citext_pattern_cmp('B'::citext, 'a'::citext) > 0 AS true;
 true 
------
 t
(1 row)

SELECT citext_pattern_cmp('a'::citext, 'B'::citext) < 0 AS true;
 true 
------
 t
(1 row)

SELECT citext_pattern_cmp('A'::citext, 'b'::citext) < 0 AS true;
 true 
------
 t
(1 row)

SELECT citext_pattern_cmp('ABCD'::citext, 'abc'::citext) > 0 AS true;
 true 
------
 t
(1 row)

SELECT citext_pattern_cmp('ABC'::citext, 'abcd'::citext) < 0 AS true;
 true 
------
 t
(1 row)

-- test operator functions
-- lt
SELECT citext_pattern_lt('a'::citext, 'b'::citext) AS true;
 true 
------
 t
(1 row)

SELECT citext_pattern_lt('A'::citext, 'b'::citext) AS true;
 true 
------
 t
(1 row)

SELECT citext_pattern_lt('a'::citext, 'B'::citext) AS true;
 true 
------
 t
(1 row)

SELECT citext_pattern_lt('b'::citext, 'a'::citext) AS false;
 false 
-------
 f
(1 row)

SELECT citext_pattern_lt('B'::citext, 'a'::citext) AS false;
 false 
-------
 f
(1 row)

SELECT citext_pattern_lt('b'::citext, 'A'::citext) AS false;
 false 
-------
 f
(1 row)

-- le
SELECT citext_pattern_le('a'::citext, 'a'::citext) AS true;
 true 
------
 t
(1 row)

SELECT citext_pattern_le('a'::citext, 'A'::citext) AS true;
 true 
------
 t
(1 row)

SELECT citext_pattern_le('A'::citext, 'a'::citext) AS true;
 true 
------
 t
(1 row)

SELECT citext_pattern_le('A'::citext, 'A'::citext) AS true;
 true 
------
 t
(1 row)

SELECT citext_pattern_le('a'::citext, 'B'::citext) AS true;
 true 
------
 t
(1 row)

SELECT citext_pattern_le('A'::citext, 'b'::citext) AS true;
 true 
------
 t
(1 row)

SELECT citext_pattern_le('a'::citext, 'B'::citext) AS true;
 true 
------
 t
(1 row)

SELECT citext_pattern_le('b'::citext, 'a'::citext) AS false;
 false 
-------
 f
(1 row)

SELECT citext_pattern_le('B'::citext, 'a'::citext) AS false;
 false 
-------
 f
(1 row)

SELECT citext_pattern_le('b'::citext, 'A'::citext) AS false;
 false 
-------
 f
(1 row)

-- gt
SELECT citext_pattern_gt('a'::citext, 'b'::citext) AS false;
 false 
-------
 f
(1 row)

SELECT citext_pattern_gt('A'::citext, 'b'::citext) AS false;
 false 
-------
 f
(1 row)

SELECT citext_pattern_gt('a'::citext, 'B'::citext) AS false;
 false 
-------
 f
(1 row)

SELECT citext_pattern_gt('b'::citext, 'a'::citext) AS true;
 true 
------
 t
(1 row)

SELECT citext_pattern_gt('B'::citext, 'a'::citext) AS true;
 true 
------
 t
(1 row)

SELECT citext_pattern_gt('b'::citext, 'A'::citext) AS true;
 true 
------
 t
(1 row)

-- ge
SELECT citext_pattern_ge('a'::citext, 'a'::citext) AS true;
 true 
------
 t
(1 row)

SELECT citext_pattern_ge('a'::citext, 'A'::citext) AS true;
 true 
------
 t
(1 row)

SELECT citext_pattern_ge('A'::citext, 'a'::citext) AS true;
 true 
------
 t
(1 row)

SELECT citext_pattern_ge('A'::citext, 'A'::citext) AS true;
 true 
------
 t
(1 row)

SELECT citext_pattern_ge('a'::citext, 'B'::citext) AS false;
 false 
-------
 f
(1 row)

SELECT citext_pattern_ge('A'::citext, 'b'::citext) AS false;
 false 
-------
 f
(1 row)

SELECT citext_pattern_ge('a'::citext, 'B'::citext) AS false;
 false 
-------
 f
(1 row)

SELECT citext_pattern_ge('b'::citext, 'a'::citext) AS true;
 true 
------
 t
(1 row)

SELECT citext_pattern_ge('B'::citext, 'a'::citext) AS true;
 true 
------
 t
(1 row)

SELECT citext_pattern_ge('b'::citext, 'A'::citext) AS true;
 true 
------
 t
(1 row)

-- Multi-byte tests below are disabled like the sanity tests above.
-- Uncomment to run them.
-- Test ~<~ and ~<=~
SELECT 'a'::citext ~<~  'B'::citext AS t;
 t 
---
 t
(1 row)

SELECT 'b'::citext ~<~  'A'::citext AS f;
 f 
---
 f
(1 row)

-- SELECT 'à'::citext ~<~  'À'::citext AS f;
SELECT 'a'::citext ~<=~ 'B'::citext AS t;
 t 
---
 t
(1 row)

SELECT 'a'::citext ~<=~ 'A'::citext AS t;
 t 
---
 t
(1 row)

-- SELECT 'à'::citext ~<=~ 'À'::citext AS t;
-- Test ~>~ and ~>=~
SELECT 'B'::citext ~>~  'a'::citext AS t;
 t 
---
 t
(1 row)

SELECT 'b'::citext ~>~  'A'::citext AS t;
 t 
---
 t
(1 row)

-- SELECT 'à'::citext ~>~  'À'::citext AS f;
SELECT 'B'::citext ~>~  'b'::citext AS f;
 f 
---
 f
(1 row)

SELECT 'B'::citext ~>=~ 'b'::citext AS t;
 t 
---
 t
(1 row)

-- SELECT 'à'::citext ~>=~ 'À'::citext AS t;
-- Test implicit casting. citext casts to text, but not vice-versa.
SELECT 'B'::citext ~<~  'a'::text AS t;  -- text wins.
 t 
---
 t
(1 row)

SELECT 'B'::citext ~<=~ 'a'::text AS t;  -- text wins.
 t 
---
 t
(1 row)

SELECT 'a'::citext ~>~  'B'::text AS t;  -- text wins.
 t 
---
 t
(1 row)

SELECT 'a'::citext ~>=~ 'B'::text AS t;  -- text wins.
 t 
---
 t
(1 row)

-- Test implicit casting. citext casts to varchar, but not vice-versa.
SELECT 'B'::citext ~<~  'a'::varchar AS t;  -- varchar wins.
 t 
---
 t
(1 row)

SELECT 'B'::citext ~<=~ 'a'::varchar AS t;  -- varchar wins.
 t 
---
 t
(1 row)

SELECT 'a'::citext ~>~  'B'::varchar AS t;  -- varchar wins.
 t 
---
 t
(1 row)

SELECT 'a'::citext ~>=~ 'B'::varchar AS t;  -- varchar wins.
 t 
---
 t
(1 row)
>>>>>>> 9e1c9f95
<|MERGE_RESOLUTION|>--- conflicted
+++ resolved
@@ -2322,7 +2322,6 @@
  t
 (4 rows)
 
--- start_ignore
 -- Ensure correct behavior for citext with materialized views.
 CREATE TABLE citext_table (
   id serial primary key,
@@ -2331,7 +2330,8 @@
 INSERT INTO citext_table (name)
   VALUES ('one'), ('two'), ('three'), (NULL), (NULL);
 CREATE MATERIALIZED VIEW citext_matview AS
-  SELECT * FROM citext_table;
+  SELECT * FROM citext_table
+DISTRIBUTED BY (id);
 CREATE UNIQUE INDEX citext_matview_id
   ON citext_matview (id);
 SELECT *
@@ -2364,9 +2364,6 @@
   5 | 
 (5 rows)
 
-<<<<<<< HEAD
--- end_ignore
-=======
 -- test citext_pattern_cmp() function explicitly.
 SELECT citext_pattern_cmp('aardvark'::citext, 'aardvark'::citext) AS zero;
  zero 
@@ -2718,4 +2715,3 @@
 ---
  t
 (1 row)
->>>>>>> 9e1c9f95
