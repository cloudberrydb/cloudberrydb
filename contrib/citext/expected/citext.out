--
--  Test citext datatype
--
CREATE EXTENSION citext;
-- Test the operators and indexing functions
-- Test = and <>.
SELECT 'a'::citext = 'a'::citext AS t;
 t 
---
 t
(1 row)

SELECT 'a'::citext = 'A'::citext AS t;
 t 
---
 t
(1 row)

SELECT 'a'::citext = 'A'::text AS f;        -- text wins the discussion
 f 
---
 f
(1 row)

SELECT 'a'::citext = 'b'::citext AS f;
 f 
---
 f
(1 row)

SELECT 'a'::citext = 'ab'::citext AS f;
 f 
---
 f
(1 row)

SELECT 'a'::citext <> 'ab'::citext AS t;
 t 
---
 t
(1 row)

-- Multibyte sanity tests. Uncomment to run.
-- SELECT 'À'::citext =  'À'::citext AS t;
-- SELECT 'À'::citext =  'à'::citext AS t;
-- SELECT 'À'::text   =  'à'::text   AS f; -- text wins.
-- SELECT 'À'::citext <> 'B'::citext AS t;
-- Test combining characters making up canonically equivalent strings.
-- SELECT 'Ä'::text   <> 'Ä'::text   AS t;
-- SELECT 'Ä'::citext <> 'Ä'::citext AS t;
-- Test the Turkish dotted I. The lowercase is a single byte while the
-- uppercase is multibyte. This is why the comparison code can't be optimized
-- to compare string lengths.
-- SELECT 'i'::citext = 'İ'::citext AS t;
-- Regression.
-- SELECT 'láska'::citext <> 'laská'::citext AS t;
-- SELECT 'Ask Bjørn Hansen'::citext = 'Ask Bjørn Hansen'::citext AS t;
-- SELECT 'Ask Bjørn Hansen'::citext = 'ASK BJØRN HANSEN'::citext AS t;
-- SELECT 'Ask Bjørn Hansen'::citext <> 'Ask Bjorn Hansen'::citext AS t;
-- SELECT 'Ask Bjørn Hansen'::citext <> 'ASK BJORN HANSEN'::citext AS t;
-- SELECT citext_cmp('Ask Bjørn Hansen'::citext, 'Ask Bjørn Hansen'::citext) AS zero;
-- SELECT citext_cmp('Ask Bjørn Hansen'::citext, 'ask bjørn hansen'::citext) AS zero;
-- SELECT citext_cmp('Ask Bjørn Hansen'::citext, 'ASK BJØRN HANSEN'::citext) AS zero;
-- SELECT citext_cmp('Ask Bjørn Hansen'::citext, 'Ask Bjorn Hansen'::citext) AS positive;
-- SELECT citext_cmp('Ask Bjorn Hansen'::citext, 'Ask Bjørn Hansen'::citext) AS negative;
-- Test > and >=
SELECT 'B'::citext > 'a'::citext AS t;
 t 
---
 t
(1 row)

SELECT 'b'::citext >  'A'::citext AS t;
 t 
---
 t
(1 row)

SELECT 'B'::citext >  'b'::citext AS f;
 f 
---
 f
(1 row)

SELECT 'B'::citext >= 'b'::citext AS t;
 t 
---
 t
(1 row)

-- Test < and <=
SELECT 'a'::citext <  'B'::citext AS t;
 t 
---
 t
(1 row)

SELECT 'a'::citext <= 'B'::citext AS t;
 t 
---
 t
(1 row)

-- Test implicit casting. citext casts to text, but not vice-versa.
SELECT 'a'::citext = 'a'::text   AS t;
 t 
---
 t
(1 row)

SELECT 'A'::text  <> 'a'::citext AS t;
 t 
---
 t
(1 row)

SELECT 'B'::citext <  'a'::text AS t;  -- text wins.
 t 
---
 t
(1 row)

SELECT 'B'::citext <= 'a'::text AS t;  -- text wins.
 t 
---
 t
(1 row)

SELECT 'a'::citext >  'B'::text AS t;  -- text wins.
 t 
---
 t
(1 row)

SELECT 'a'::citext >= 'B'::text AS t;  -- text wins.
 t 
---
 t
(1 row)

-- Test implicit casting. citext casts to varchar, but not vice-versa.
SELECT 'a'::citext = 'a'::varchar   AS t;
 t 
---
 t
(1 row)

SELECT 'A'::varchar  <> 'a'::citext AS t;
 t 
---
 t
(1 row)

SELECT 'B'::citext <  'a'::varchar AS t;  -- varchar wins.
 t 
---
 t
(1 row)

SELECT 'B'::citext <= 'a'::varchar AS t;  -- varchar wins.
 t 
---
 t
(1 row)

SELECT 'a'::citext >  'B'::varchar AS t;  -- varchar wins.
 t 
---
 t
(1 row)

SELECT 'a'::citext >= 'B'::varchar AS t;  -- varchar wins.
 t 
---
 t
(1 row)

-- A couple of longer examples to ensure that we don't get any issues with bad
-- conversions to char[] in the c code. Yes, I did do this.
SELECT 'aardvark'::citext = 'aardvark'::citext AS t;
 t 
---
 t
(1 row)

SELECT 'aardvark'::citext = 'aardVark'::citext AS t;
 t 
---
 t
(1 row)

-- Check the citext_cmp() function explicitly.
SELECT citext_cmp('aardvark'::citext, 'aardvark'::citext) AS zero;
 zero 
------
    0
(1 row)

SELECT citext_cmp('aardvark'::citext, 'aardVark'::citext) AS zero;
 zero 
------
    0
(1 row)

SELECT citext_cmp('AARDVARK'::citext, 'AARDVARK'::citext) AS zero;
 zero 
------
    0
(1 row)

SELECT citext_cmp('B'::citext, 'a'::citext) > 0 AS true;
 true 
------
 t
(1 row)

-- Do some tests using a table and index.
CREATE TEMP TABLE try (
   a text,
   name citext,
   UNIQUE (a, name)
) DISTRIBUTED BY (a);
INSERT INTO try (a, name)
VALUES ('a', 'a'), ('a','ab'), ('â','â'), ('aba','aba'), ('b','b'), ('ba','ba'), ('bab','bab'), ('AZ','AZ');
SELECT name, 'a' = name AS eq_a   FROM try WHERE name <> 'â';
 name | eq_a 
------+------
 a    | t
 ab   | f
 aba  | f
 b    | f
 ba   | f
 bab  | f
 AZ   | f
(7 rows)

SELECT name, 'a' = name AS t      FROM try where name = 'a';
 name | t 
------+---
 a    | t
(1 row)

SELECT name, 'A' = name AS "eq_A" FROM try WHERE name <> 'â';
 name | eq_A 
------+------
 a    | t
 ab   | f
 aba  | f
 b    | f
 ba   | f
 bab  | f
 AZ   | f
(7 rows)

SELECT name, 'A' = name AS t      FROM try where name = 'A';
 name | t 
------+---
 a    | t
(1 row)

SELECT name, 'A' = name AS t      FROM try where name = 'A';
 name | t 
------+---
 a    | t
(1 row)

-- expected failures on duplicate key
<<<<<<< HEAD
INSERT INTO try (a,name) VALUES ('a','a');
ERROR:  duplicate key value violates unique constraint "try_a_key"
DETAIL:  Key (a, name)=(a, a) already exists.
INSERT INTO try (a,name) VALUES ('a','A');
ERROR:  duplicate key value violates unique constraint "try_a_key"
DETAIL:  Key (a, name)=(a, A) already exists.
INSERT INTO try (a,name) VALUES ('a','aB');
ERROR:  duplicate key value violates unique constraint "try_a_key"
DETAIL:  Key (a, name)=(a, aB) already exists.
-- Make sure that citext_smaller() and citext_lager() work properly.
SELECT citext_smaller( 'aa'::citext, 'ab'::citext ) = 'aa' AS t;
=======
INSERT INTO try (name) VALUES ('a');
ERROR:  duplicate key value violates unique constraint "try_pkey"
DETAIL:  Key (name)=(a) already exists.
INSERT INTO try (name) VALUES ('A');
ERROR:  duplicate key value violates unique constraint "try_pkey"
DETAIL:  Key (name)=(A) already exists.
INSERT INTO try (name) VALUES ('aB');
ERROR:  duplicate key value violates unique constraint "try_pkey"
DETAIL:  Key (name)=(aB) already exists.
-- Make sure that citext_smaller() and citext_larger() work properly.
SELECT citext_smaller( 'ab'::citext, 'ac'::citext ) = 'ab' AS t;
>>>>>>> 4f0bf335
 t 
---
 t
(1 row)

SELECT citext_smaller( 'ABC'::citext, 'bbbb'::citext ) = 'ABC' AS t;
 t 
---
 t
(1 row)

SELECT citext_smaller( 'aardvark'::citext, 'Aaba'::citext ) = 'Aaba' AS t;
 t 
---
 t
(1 row)

SELECT citext_smaller( 'aardvark'::citext, 'AARDVARK'::citext ) = 'AARDVARK' AS t;
 t 
---
 t
(1 row)

SELECT citext_larger( 'ab'::citext, 'ac'::citext ) = 'ac' AS t;
 t 
---
 t
(1 row)

SELECT citext_larger( 'ABC'::citext, 'bbbb'::citext ) = 'bbbb' AS t;
 t 
---
 t
(1 row)

SELECT citext_larger( 'aardvark'::citext, 'Aaba'::citext ) = 'aardvark' AS t;
 t 
---
 t
(1 row)

-- Test aggregate functions and sort ordering
CREATE TEMP TABLE srt (
   name CITEXT
);
NOTICE:  Table doesn't have 'DISTRIBUTED BY' clause, and no column type is suitable for a distribution key. Creating a NULL policy entry.
INSERT INTO srt (name)
VALUES ('abb'),
       ('ABA'),
       ('ABC'),
       ('abd');
CREATE INDEX srt_name ON srt (name);
-- Check the min() and max() aggregates, with and without index.
set enable_seqscan = off;
SELECT MIN(name) AS "ABA" FROM srt;
 ABA 
-----
 ABA
(1 row)

SELECT MAX(name) AS abd FROM srt;
 abd 
-----
 abd
(1 row)

reset enable_seqscan;
set enable_indexscan = off;
SELECT MIN(name) AS "ABA" FROM srt;
 ABA 
-----
 ABA
(1 row)

SELECT MAX(name) AS abd FROM srt;
 abd 
-----
 abd
(1 row)

reset enable_indexscan;
-- Check sorting likewise
set enable_seqscan = off;
SELECT name FROM srt ORDER BY name;
 name 
------
 ABA
 abb
 ABC
 abd
(4 rows)

reset enable_seqscan;
set enable_indexscan = off;
SELECT name FROM srt ORDER BY name;
 name 
------
 ABA
 abb
 ABC
 abd
(4 rows)

reset enable_indexscan;
-- Test assignment casts.
SELECT LOWER(name) as aba FROM srt WHERE name = 'ABA'::text;
 aba 
-----
 aba
(1 row)

SELECT LOWER(name) as aba FROM srt WHERE name = 'ABA'::varchar;
 aba 
-----
 aba
(1 row)

SELECT LOWER(name) as aba FROM srt WHERE name = 'ABA'::bpchar;
 aba 
-----
 aba
(1 row)

SELECT LOWER(name) as aba FROM srt WHERE name = 'ABA';
 aba 
-----
 aba
(1 row)

SELECT LOWER(name) as aba FROM srt WHERE name = 'ABA'::citext;
 aba 
-----
 aba
(1 row)

-- LIKE should be case-insensitive
SELECT name FROM srt WHERE name     LIKE '%a%' ORDER BY name;
 name 
------
 ABA
 abb
 ABC
 abd
(4 rows)

SELECT name FROM srt WHERE name NOT LIKE '%b%' ORDER BY name;
 name 
------
(0 rows)

SELECT name FROM srt WHERE name     LIKE '%A%' ORDER BY name;
 name 
------
 ABA
 abb
 ABC
 abd
(4 rows)

SELECT name FROM srt WHERE name NOT LIKE '%B%' ORDER BY name;
 name 
------
(0 rows)

-- ~~ should be case-insensitive
SELECT name FROM srt WHERE name ~~  '%a%' ORDER BY name;
 name 
------
 ABA
 abb
 ABC
 abd
(4 rows)

SELECT name FROM srt WHERE name !~~ '%b%' ORDER BY name;
 name 
------
(0 rows)

SELECT name FROM srt WHERE name ~~  '%A%' ORDER BY name;
 name 
------
 ABA
 abb
 ABC
 abd
(4 rows)

SELECT name FROM srt WHERE name !~~ '%B%' ORDER BY name;
 name 
------
(0 rows)

-- ~ should be case-insensitive
SELECT name FROM srt WHERE name ~  '^a' ORDER BY name;
 name 
------
 ABA
 abb
 ABC
 abd
(4 rows)

SELECT name FROM srt WHERE name !~ 'a$' ORDER BY name;
 name 
------
 abb
 ABC
 abd
(3 rows)

SELECT name FROM srt WHERE name ~  '^A' ORDER BY name;
 name 
------
 ABA
 abb
 ABC
 abd
(4 rows)

SELECT name FROM srt WHERE name !~ 'A$' ORDER BY name;
 name 
------
 abb
 ABC
 abd
(3 rows)

-- SIMILAR TO should be case-insensitive.
SELECT name FROM srt WHERE name SIMILAR TO '%a.*';
 name 
------
 ABA
(1 row)

SELECT name FROM srt WHERE name SIMILAR TO '%A.*';
 name 
------
 ABA
(1 row)

-- Explicit casts.
SELECT true::citext = 'true' AS t;
 t 
---
 t
(1 row)

SELECT 'true'::citext::boolean = true AS t;
 t 
---
 t
(1 row)

SELECT 4::citext = '4' AS t;
 t 
---
 t
(1 row)

SELECT 4::int4::citext = '4' AS t;
 t 
---
 t
(1 row)

SELECT '4'::citext::int4 = 4 AS t;
 t 
---
 t
(1 row)

SELECT 4::integer::citext = '4' AS t;
 t 
---
 t
(1 row)

SELECT '4'::citext::integer = 4 AS t;
 t 
---
 t
(1 row)

SELECT 4::int8::citext = '4' AS t;
 t 
---
 t
(1 row)

SELECT '4'::citext::int8 = 4 AS t;
 t 
---
 t
(1 row)

SELECT 4::bigint::citext = '4' AS t;
 t 
---
 t
(1 row)

SELECT '4'::citext::bigint = 4 AS t;
 t 
---
 t
(1 row)

SELECT 4::int2::citext = '4' AS t;
 t 
---
 t
(1 row)

SELECT '4'::citext::int2 = 4 AS t;
 t 
---
 t
(1 row)

SELECT 4::smallint::citext = '4' AS t;
 t 
---
 t
(1 row)

SELECT '4'::citext::smallint = 4 AS t;
 t 
---
 t
(1 row)

SELECT 4.0::numeric = '4.0' AS t;
 t 
---
 t
(1 row)

SELECT '4.0'::citext::numeric = 4.0 AS t;
 t 
---
 t
(1 row)

SELECT 4.0::decimal = '4.0' AS t;
 t 
---
 t
(1 row)

SELECT '4.0'::citext::decimal = 4.0 AS t;
 t 
---
 t
(1 row)

SELECT 4.0::real = '4.0' AS t;
 t 
---
 t
(1 row)

SELECT '4.0'::citext::real = 4.0 AS t;
 t 
---
 t
(1 row)

SELECT 4.0::float4 = '4.0' AS t;
 t 
---
 t
(1 row)

SELECT '4.0'::citext::float4 = 4.0 AS t;
 t 
---
 t
(1 row)

SELECT 4.0::double precision = '4.0' AS t;
 t 
---
 t
(1 row)

SELECT '4.0'::citext::double precision = 4.0 AS t;
 t 
---
 t
(1 row)

SELECT 4.0::float8 = '4.0' AS t;
 t 
---
 t
(1 row)

SELECT '4.0'::citext::float8 = 4.0 AS t;
 t 
---
 t
(1 row)

SELECT 'foo'::name::citext = 'foo' AS t;
 t 
---
 t
(1 row)

SELECT 'foo'::citext::name = 'foo'::name AS t;
 t 
---
 t
(1 row)

SELECT 'f'::char::citext = 'f' AS t;
 t 
---
 t
(1 row)

SELECT 'f'::citext::char = 'f'::char AS t;
 t 
---
 t
(1 row)

SELECT 'f'::"char"::citext = 'f' AS t;
 t 
---
 t
(1 row)

SELECT 'f'::citext::"char" = 'f'::"char" AS t;
 t 
---
 t
(1 row)

SELECT '100'::money::citext = '$100.00' AS t;
 t 
---
 t
(1 row)

SELECT '100'::citext::money = '100'::money AS t;
 t 
---
 t
(1 row)

SELECT 'a'::char::citext = 'a' AS t;
 t 
---
 t
(1 row)

SELECT 'a'::citext::char = 'a'::char AS t;
 t 
---
 t
(1 row)

SELECT 'foo'::varchar::citext = 'foo' AS t;
 t 
---
 t
(1 row)

SELECT 'foo'::citext::varchar = 'foo'::varchar AS t;
 t 
---
 t
(1 row)

SELECT 'foo'::text::citext = 'foo' AS t;
 t 
---
 t
(1 row)

SELECT 'foo'::citext::text = 'foo'::text AS t;
 t 
---
 t
(1 row)

SELECT '192.168.100.128/25'::cidr::citext = '192.168.100.128/25' AS t;
 t 
---
 t
(1 row)

SELECT '192.168.100.128/25'::citext::cidr = '192.168.100.128/25'::cidr AS t;
 t 
---
 t
(1 row)

SELECT '192.168.100.128'::inet::citext = '192.168.100.128/32' AS t;
 t 
---
 t
(1 row)

SELECT '192.168.100.128'::citext::inet = '192.168.100.128'::inet AS t;
 t 
---
 t
(1 row)

SELECT '08:00:2b:01:02:03'::macaddr::citext = '08:00:2b:01:02:03' AS t;
 t 
---
 t
(1 row)

SELECT '08:00:2b:01:02:03'::citext::macaddr = '08:00:2b:01:02:03'::macaddr AS t;
 t 
---
 t
(1 row)

SELECT '1999-01-08 04:05:06'::timestamp::citext = '1999-01-08 04:05:06'::timestamp::text AS t;
 t 
---
 t
(1 row)

SELECT '1999-01-08 04:05:06'::citext::timestamp = '1999-01-08 04:05:06'::timestamp AS t;
 t 
---
 t
(1 row)

SELECT '1999-01-08 04:05:06'::timestamptz::citext = '1999-01-08 04:05:06'::timestamptz::text AS t;
 t 
---
 t
(1 row)

SELECT '1999-01-08 04:05:06'::citext::timestamptz = '1999-01-08 04:05:06'::timestamptz AS t;
 t 
---
 t
(1 row)

SELECT '1 hour'::interval::citext = '1 hour'::interval::text AS t;
 t 
---
 t
(1 row)

SELECT '1 hour'::citext::interval = '1 hour'::interval AS t;
 t 
---
 t
(1 row)

SELECT '1999-01-08'::date::citext = '1999-01-08'::date::text AS t;
 t 
---
 t
(1 row)

SELECT '1999-01-08'::citext::date = '1999-01-08'::date AS t;
 t 
---
 t
(1 row)

SELECT '04:05:06'::time::citext = '04:05:06' AS t;
 t 
---
 t
(1 row)

SELECT '04:05:06'::citext::time = '04:05:06'::time AS t;
 t 
---
 t
(1 row)

SELECT '04:05:06'::timetz::citext = '04:05:06'::timetz::text AS t;
 t 
---
 t
(1 row)

SELECT '04:05:06'::citext::timetz = '04:05:06'::timetz AS t;
 t 
---
 t
(1 row)

SELECT '( 1 , 1)'::point::citext = '(1,1)' AS t;
 t 
---
 t
(1 row)

SELECT '( 1 , 1)'::citext::point ~= '(1,1)'::point AS t;
 t 
---
 t
(1 row)

SELECT '( 1 , 1 ) , ( 2 , 2 )'::lseg::citext = '[(1,1),(2,2)]' AS t;
 t 
---
 t
(1 row)

SELECT '( 1 , 1 ) , ( 2 , 2 )'::citext::lseg = '[(1,1),(2,2)]'::lseg AS t;
 t 
---
 t
(1 row)

SELECT '( 0 , 0 ) , ( 1 , 1 )'::box::citext = '(0,0),(1,1)'::box::text AS t;
 t 
---
 t
(1 row)

SELECT '( 0 , 0 ) , ( 1 , 1 )'::citext::box ~= '(0,0),(1,1)'::text::box AS t;
 t 
---
 t
(1 row)

SELECT '((0,0),(1,1),(2,0))'::path::citext = '((0,0),(1,1),(2,0))' AS t;
 t 
---
 t
(1 row)

SELECT '((0,0),(1,1),(2,0))'::citext::path = '((0,0),(1,1),(2,0))'::path AS t;
 t 
---
 t
(1 row)

SELECT '((0,0),(1,1))'::polygon::citext = '((0,0),(1,1))' AS t;
 t 
---
 t
(1 row)

SELECT '((0,0),(1,1))'::citext::polygon ~= '((0,0),(1,1))'::polygon AS t;
 t 
---
 t
(1 row)

SELECT '((0,0),2)'::circle::citext = '((0,0),2)'::circle::text AS t;
 t 
---
 t
(1 row)

SELECT '((0,0),2)'::citext::circle ~= '((0,0),2)'::text::circle AS t;
 t 
---
 t
(1 row)

SELECT '101'::bit::citext = '101'::bit::text AS t;
 t 
---
 t
(1 row)

SELECT '101'::citext::bit = '101'::text::bit AS t;
 t 
---
 t
(1 row)

SELECT '101'::bit varying::citext = '101'::bit varying::text AS t;
 t 
---
 t
(1 row)

SELECT '101'::citext::bit varying = '101'::text::bit varying AS t;
 t 
---
 t
(1 row)

SELECT 'a fat cat'::tsvector::citext = '''a'' ''cat'' ''fat''' AS t;
 t 
---
 t
(1 row)

SELECT 'a fat cat'::citext::tsvector = 'a fat cat'::tsvector AS t;
 t 
---
 t
(1 row)

SELECT 'fat & rat'::tsquery::citext = '''fat'' & ''rat''' AS t;
 t 
---
 t
(1 row)

SELECT 'fat & rat'::citext::tsquery = 'fat & rat'::tsquery AS t;
 t 
---
 t
(1 row)

SELECT 'a0eebc99-9c0b-4ef8-bb6d-6bb9bd380a11'::uuid::citext = 'a0eebc99-9c0b-4ef8-bb6d-6bb9bd380a11' AS t;
 t 
---
 t
(1 row)

SELECT 'a0eebc99-9c0b-4ef8-bb6d-6bb9bd380a11'::citext::uuid = 'a0eebc99-9c0b-4ef8-bb6d-6bb9bd380a11'::uuid AS t;
 t 
---
 t
(1 row)

CREATE TYPE mood AS ENUM ('sad', 'ok', 'happy');
SELECT 'sad'::mood::citext = 'sad' AS t;
 t 
---
 t
(1 row)

SELECT 'sad'::citext::mood = 'sad'::mood AS t;
 t 
---
 t
(1 row)

-- Assignment casts.
CREATE TABLE caster (
    citext      citext,
    text        text,
    varchar     varchar,
    bpchar      bpchar,
    char        char,
    chr         "char",
    name        name,
    bytea       bytea,
    boolean     boolean,
    float4      float4,
    float8      float8,
    numeric     numeric,
    int8        int8,
    int4        int4,
    int2        int2,
    cidr        cidr,
    inet        inet,
    macaddr     macaddr,
    money       money,
    timestamp   timestamp,
    timestamptz timestamptz,
    interval    interval,
    date        date,
    time        time,
    timetz      timetz,
    point       point,
    lseg        lseg,
    box         box,
    path        path,
    polygon     polygon,
    circle      circle,
    bit         bit,
    bitv        bit varying,
    tsvector    tsvector,
    tsquery     tsquery,
    uuid        uuid
);
INSERT INTO caster (text)          VALUES ('foo'::citext);
INSERT INTO caster (citext)        VALUES ('foo'::text);
INSERT INTO caster (varchar)       VALUES ('foo'::text);
INSERT INTO caster (text)          VALUES ('foo'::varchar);
INSERT INTO caster (varchar)       VALUES ('foo'::citext);
INSERT INTO caster (citext)        VALUES ('foo'::varchar);
INSERT INTO caster (bpchar)        VALUES ('foo'::text);
INSERT INTO caster (text)          VALUES ('foo'::bpchar);
INSERT INTO caster (bpchar)        VALUES ('foo'::citext);
INSERT INTO caster (citext)        VALUES ('foo'::bpchar);
INSERT INTO caster (char)          VALUES ('f'::text);
INSERT INTO caster (text)          VALUES ('f'::char);
INSERT INTO caster (char)          VALUES ('f'::citext);
INSERT INTO caster (citext)        VALUES ('f'::char);
INSERT INTO caster (chr)           VALUES ('f'::text);
INSERT INTO caster (text)          VALUES ('f'::"char");
INSERT INTO caster (chr)           VALUES ('f'::citext);
INSERT INTO caster (citext)        VALUES ('f'::"char");
INSERT INTO caster (name)          VALUES ('foo'::text);
INSERT INTO caster (text)          VALUES ('foo'::name);
INSERT INTO caster (name)          VALUES ('foo'::citext);
INSERT INTO caster (citext)        VALUES ('foo'::name);
-- Cannot cast to bytea on assignment.
INSERT INTO caster (bytea)         VALUES ('foo'::text);
ERROR:  column "bytea" is of type bytea but expression is of type text
LINE 1: INSERT INTO caster (bytea)         VALUES ('foo'::text);
                                                   ^
HINT:  You will need to rewrite or cast the expression.
INSERT INTO caster (text)          VALUES ('foo'::bytea);
INSERT INTO caster (bytea)         VALUES ('foo'::citext);
ERROR:  column "bytea" is of type bytea but expression is of type citext
LINE 1: INSERT INTO caster (bytea)         VALUES ('foo'::citext);
                                                   ^
HINT:  You will need to rewrite or cast the expression.
INSERT INTO caster (citext)        VALUES ('foo'::bytea);
-- Cannot cast to boolean on assignment.
INSERT INTO caster (boolean)       VALUES ('t'::text);
ERROR:  column "boolean" is of type boolean but expression is of type text
LINE 1: INSERT INTO caster (boolean)       VALUES ('t'::text);
                                                   ^
HINT:  You will need to rewrite or cast the expression.
INSERT INTO caster (text)          VALUES ('t'::boolean);
INSERT INTO caster (boolean)       VALUES ('t'::citext);
ERROR:  column "boolean" is of type boolean but expression is of type citext
LINE 1: INSERT INTO caster (boolean)       VALUES ('t'::citext);
                                                   ^
HINT:  You will need to rewrite or cast the expression.
INSERT INTO caster (citext)        VALUES ('t'::boolean);
-- Cannot cast to float8 on assignment.
INSERT INTO caster (float8)        VALUES ('12.42'::text);
ERROR:  column "float8" is of type double precision but expression is of type text
LINE 1: INSERT INTO caster (float8)        VALUES ('12.42'::text);
                                                   ^
HINT:  You will need to rewrite or cast the expression.
INSERT INTO caster (text)          VALUES ('12.42'::float8);
INSERT INTO caster (float8)        VALUES ('12.42'::citext);
ERROR:  column "float8" is of type double precision but expression is of type citext
LINE 1: INSERT INTO caster (float8)        VALUES ('12.42'::citext);
                                                   ^
HINT:  You will need to rewrite or cast the expression.
INSERT INTO caster (citext)        VALUES ('12.42'::float8);
-- Cannot cast to float4 on assignment.
INSERT INTO caster (float4)        VALUES ('12.42'::text);
ERROR:  column "float4" is of type real but expression is of type text
LINE 1: INSERT INTO caster (float4)        VALUES ('12.42'::text);
                                                   ^
HINT:  You will need to rewrite or cast the expression.
INSERT INTO caster (text)          VALUES ('12.42'::float4);
INSERT INTO caster (float4)        VALUES ('12.42'::citext);
ERROR:  column "float4" is of type real but expression is of type citext
LINE 1: INSERT INTO caster (float4)        VALUES ('12.42'::citext);
                                                   ^
HINT:  You will need to rewrite or cast the expression.
INSERT INTO caster (citext)        VALUES ('12.42'::float4);
-- Cannot cast to numeric on assignment.
INSERT INTO caster (numeric)       VALUES ('12.42'::text);
ERROR:  column "numeric" is of type numeric but expression is of type text
LINE 1: INSERT INTO caster (numeric)       VALUES ('12.42'::text);
                                                   ^
HINT:  You will need to rewrite or cast the expression.
INSERT INTO caster (text)          VALUES ('12.42'::numeric);
INSERT INTO caster (numeric)       VALUES ('12.42'::citext);
ERROR:  column "numeric" is of type numeric but expression is of type citext
LINE 1: INSERT INTO caster (numeric)       VALUES ('12.42'::citext);
                                                   ^
HINT:  You will need to rewrite or cast the expression.
INSERT INTO caster (citext)        VALUES ('12.42'::numeric);
-- Cannot cast to int8 on assignment.
INSERT INTO caster (int8)          VALUES ('12'::text);
ERROR:  column "int8" is of type bigint but expression is of type text
LINE 1: INSERT INTO caster (int8)          VALUES ('12'::text);
                                                   ^
HINT:  You will need to rewrite or cast the expression.
INSERT INTO caster (text)          VALUES ('12'::int8);
INSERT INTO caster (int8)          VALUES ('12'::citext);
ERROR:  column "int8" is of type bigint but expression is of type citext
LINE 1: INSERT INTO caster (int8)          VALUES ('12'::citext);
                                                   ^
HINT:  You will need to rewrite or cast the expression.
INSERT INTO caster (citext)        VALUES ('12'::int8);
-- Cannot cast to int4 on assignment.
INSERT INTO caster (int4)          VALUES ('12'::text);
ERROR:  column "int4" is of type integer but expression is of type text
LINE 1: INSERT INTO caster (int4)          VALUES ('12'::text);
                                                   ^
HINT:  You will need to rewrite or cast the expression.
INSERT INTO caster (text)          VALUES ('12'::int4);
INSERT INTO caster (int4)          VALUES ('12'::citext);
ERROR:  column "int4" is of type integer but expression is of type citext
LINE 1: INSERT INTO caster (int4)          VALUES ('12'::citext);
                                                   ^
HINT:  You will need to rewrite or cast the expression.
INSERT INTO caster (citext)        VALUES ('12'::int4);
-- Cannot cast to int2 on assignment.
INSERT INTO caster (int2)          VALUES ('12'::text);
ERROR:  column "int2" is of type smallint but expression is of type text
LINE 1: INSERT INTO caster (int2)          VALUES ('12'::text);
                                                   ^
HINT:  You will need to rewrite or cast the expression.
INSERT INTO caster (text)          VALUES ('12'::int2);
INSERT INTO caster (int2)          VALUES ('12'::citext);
ERROR:  column "int2" is of type smallint but expression is of type citext
LINE 1: INSERT INTO caster (int2)          VALUES ('12'::citext);
                                                   ^
HINT:  You will need to rewrite or cast the expression.
INSERT INTO caster (citext)        VALUES ('12'::int2);
-- Cannot cast to cidr on assignment.
INSERT INTO caster (cidr)          VALUES ('192.168.100.128/25'::text);
ERROR:  column "cidr" is of type cidr but expression is of type text
LINE 1: INSERT INTO caster (cidr)          VALUES ('192.168.100.128/...
                                                   ^
HINT:  You will need to rewrite or cast the expression.
INSERT INTO caster (text)          VALUES ('192.168.100.128/25'::cidr);
INSERT INTO caster (cidr)          VALUES ('192.168.100.128/25'::citext);
ERROR:  column "cidr" is of type cidr but expression is of type citext
LINE 1: INSERT INTO caster (cidr)          VALUES ('192.168.100.128/...
                                                   ^
HINT:  You will need to rewrite or cast the expression.
INSERT INTO caster (citext)        VALUES ('192.168.100.128/25'::cidr);
-- Cannot cast to inet on assignment.
INSERT INTO caster (inet)          VALUES ('192.168.100.128'::text);
ERROR:  column "inet" is of type inet but expression is of type text
LINE 1: INSERT INTO caster (inet)          VALUES ('192.168.100.128'...
                                                   ^
HINT:  You will need to rewrite or cast the expression.
INSERT INTO caster (text)          VALUES ('192.168.100.128'::inet);
INSERT INTO caster (inet)          VALUES ('192.168.100.128'::citext);
ERROR:  column "inet" is of type inet but expression is of type citext
LINE 1: INSERT INTO caster (inet)          VALUES ('192.168.100.128'...
                                                   ^
HINT:  You will need to rewrite or cast the expression.
INSERT INTO caster (citext)        VALUES ('192.168.100.128'::inet);
-- Cannot cast to macaddr on assignment.
INSERT INTO caster (macaddr)       VALUES ('08:00:2b:01:02:03'::text);
ERROR:  column "macaddr" is of type macaddr but expression is of type text
LINE 1: INSERT INTO caster (macaddr)       VALUES ('08:00:2b:01:02:0...
                                                   ^
HINT:  You will need to rewrite or cast the expression.
INSERT INTO caster (text)          VALUES ('08:00:2b:01:02:03'::macaddr);
INSERT INTO caster (macaddr)       VALUES ('08:00:2b:01:02:03'::citext);
ERROR:  column "macaddr" is of type macaddr but expression is of type citext
LINE 1: INSERT INTO caster (macaddr)       VALUES ('08:00:2b:01:02:0...
                                                   ^
HINT:  You will need to rewrite or cast the expression.
INSERT INTO caster (citext)        VALUES ('08:00:2b:01:02:03'::macaddr);
-- Cannot cast to money on assignment.
INSERT INTO caster (money)         VALUES ('12'::text);
ERROR:  column "money" is of type money but expression is of type text
LINE 1: INSERT INTO caster (money)         VALUES ('12'::text);
                                                   ^
HINT:  You will need to rewrite or cast the expression.
INSERT INTO caster (text)          VALUES ('12'::money);
INSERT INTO caster (money)         VALUES ('12'::citext);
ERROR:  column "money" is of type money but expression is of type citext
LINE 1: INSERT INTO caster (money)         VALUES ('12'::citext);
                                                   ^
HINT:  You will need to rewrite or cast the expression.
INSERT INTO caster (citext)        VALUES ('12'::money);
-- Cannot cast to timestamp on assignment.
INSERT INTO caster (timestamp)     VALUES ('1999-01-08 04:05:06'::text);
ERROR:  column "timestamp" is of type timestamp without time zone but expression is of type text
LINE 1: INSERT INTO caster (timestamp)     VALUES ('1999-01-08 04:05...
                                                   ^
HINT:  You will need to rewrite or cast the expression.
INSERT INTO caster (text)          VALUES ('1999-01-08 04:05:06'::timestamp);
INSERT INTO caster (timestamp)     VALUES ('1999-01-08 04:05:06'::citext);
ERROR:  column "timestamp" is of type timestamp without time zone but expression is of type citext
LINE 1: INSERT INTO caster (timestamp)     VALUES ('1999-01-08 04:05...
                                                   ^
HINT:  You will need to rewrite or cast the expression.
INSERT INTO caster (citext)        VALUES ('1999-01-08 04:05:06'::timestamp);
-- Cannot cast to timestamptz on assignment.
INSERT INTO caster (timestamptz)   VALUES ('1999-01-08 04:05:06'::text);
ERROR:  column "timestamptz" is of type timestamp with time zone but expression is of type text
LINE 1: INSERT INTO caster (timestamptz)   VALUES ('1999-01-08 04:05...
                                                   ^
HINT:  You will need to rewrite or cast the expression.
INSERT INTO caster (text)          VALUES ('1999-01-08 04:05:06'::timestamptz);
INSERT INTO caster (timestamptz)   VALUES ('1999-01-08 04:05:06'::citext);
ERROR:  column "timestamptz" is of type timestamp with time zone but expression is of type citext
LINE 1: INSERT INTO caster (timestamptz)   VALUES ('1999-01-08 04:05...
                                                   ^
HINT:  You will need to rewrite or cast the expression.
INSERT INTO caster (citext)        VALUES ('1999-01-08 04:05:06'::timestamptz);
-- Cannot cast to interval on assignment.
INSERT INTO caster (interval)      VALUES ('1 hour'::text);
ERROR:  column "interval" is of type interval but expression is of type text
LINE 1: INSERT INTO caster (interval)      VALUES ('1 hour'::text);
                                                   ^
HINT:  You will need to rewrite or cast the expression.
INSERT INTO caster (text)          VALUES ('1 hour'::interval);
INSERT INTO caster (interval)      VALUES ('1 hour'::citext);
ERROR:  column "interval" is of type interval but expression is of type citext
LINE 1: INSERT INTO caster (interval)      VALUES ('1 hour'::citext)...
                                                   ^
HINT:  You will need to rewrite or cast the expression.
INSERT INTO caster (citext)        VALUES ('1 hour'::interval);
-- Cannot cast to date on assignment.
INSERT INTO caster (date)          VALUES ('1999-01-08'::text);
ERROR:  column "date" is of type date but expression is of type text
LINE 1: INSERT INTO caster (date)          VALUES ('1999-01-08'::tex...
                                                   ^
HINT:  You will need to rewrite or cast the expression.
INSERT INTO caster (text)          VALUES ('1999-01-08'::date);
INSERT INTO caster (date)          VALUES ('1999-01-08'::citext);
ERROR:  column "date" is of type date but expression is of type citext
LINE 1: INSERT INTO caster (date)          VALUES ('1999-01-08'::cit...
                                                   ^
HINT:  You will need to rewrite or cast the expression.
INSERT INTO caster (citext)        VALUES ('1999-01-08'::date);
-- Cannot cast to time on assignment.
INSERT INTO caster (time)          VALUES ('04:05:06'::text);
ERROR:  column "time" is of type time without time zone but expression is of type text
LINE 1: INSERT INTO caster (time)          VALUES ('04:05:06'::text)...
                                                   ^
HINT:  You will need to rewrite or cast the expression.
INSERT INTO caster (text)          VALUES ('04:05:06'::time);
INSERT INTO caster (time)          VALUES ('04:05:06'::citext);
ERROR:  column "time" is of type time without time zone but expression is of type citext
LINE 1: INSERT INTO caster (time)          VALUES ('04:05:06'::citex...
                                                   ^
HINT:  You will need to rewrite or cast the expression.
INSERT INTO caster (citext)        VALUES ('04:05:06'::time);
-- Cannot cast to timetz on assignment.
INSERT INTO caster (timetz)        VALUES ('04:05:06'::text);
ERROR:  column "timetz" is of type time with time zone but expression is of type text
LINE 1: INSERT INTO caster (timetz)        VALUES ('04:05:06'::text)...
                                                   ^
HINT:  You will need to rewrite or cast the expression.
INSERT INTO caster (text)          VALUES ('04:05:06'::timetz);
INSERT INTO caster (timetz)        VALUES ('04:05:06'::citext);
ERROR:  column "timetz" is of type time with time zone but expression is of type citext
LINE 1: INSERT INTO caster (timetz)        VALUES ('04:05:06'::citex...
                                                   ^
HINT:  You will need to rewrite or cast the expression.
INSERT INTO caster (citext)        VALUES ('04:05:06'::timetz);
-- Cannot cast to point on assignment.
INSERT INTO caster (point)         VALUES ('( 1 , 1)'::text);
ERROR:  column "point" is of type point but expression is of type text
LINE 1: INSERT INTO caster (point)         VALUES ('( 1 , 1)'::text)...
                                                   ^
HINT:  You will need to rewrite or cast the expression.
INSERT INTO caster (text)          VALUES ('( 1 , 1)'::point);
INSERT INTO caster (point)         VALUES ('( 1 , 1)'::citext);
ERROR:  column "point" is of type point but expression is of type citext
LINE 1: INSERT INTO caster (point)         VALUES ('( 1 , 1)'::citex...
                                                   ^
HINT:  You will need to rewrite or cast the expression.
INSERT INTO caster (citext)        VALUES ('( 1 , 1)'::point);
-- Cannot cast to lseg on assignment.
INSERT INTO caster (lseg)          VALUES ('( 1 , 1 ) , ( 2 , 2 )'::text);
ERROR:  column "lseg" is of type lseg but expression is of type text
LINE 1: INSERT INTO caster (lseg)          VALUES ('( 1 , 1 ) , ( 2 ...
                                                   ^
HINT:  You will need to rewrite or cast the expression.
INSERT INTO caster (text)          VALUES ('( 1 , 1 ) , ( 2 , 2 )'::lseg);
INSERT INTO caster (lseg)          VALUES ('( 1 , 1 ) , ( 2 , 2 )'::citext);
ERROR:  column "lseg" is of type lseg but expression is of type citext
LINE 1: INSERT INTO caster (lseg)          VALUES ('( 1 , 1 ) , ( 2 ...
                                                   ^
HINT:  You will need to rewrite or cast the expression.
INSERT INTO caster (citext)        VALUES ('( 1 , 1 ) , ( 2 , 2 )'::lseg);
-- Cannot cast to box on assignment.
INSERT INTO caster (box)           VALUES ('(0,0),(1,1)'::text);
ERROR:  column "box" is of type box but expression is of type text
LINE 1: INSERT INTO caster (box)           VALUES ('(0,0),(1,1)'::te...
                                                   ^
HINT:  You will need to rewrite or cast the expression.
INSERT INTO caster (text)          VALUES ('(0,0),(1,1)'::box);
INSERT INTO caster (box)           VALUES ('(0,0),(1,1)'::citext);
ERROR:  column "box" is of type box but expression is of type citext
LINE 1: INSERT INTO caster (box)           VALUES ('(0,0),(1,1)'::ci...
                                                   ^
HINT:  You will need to rewrite or cast the expression.
INSERT INTO caster (citext)        VALUES ('(0,0),(1,1)'::box);
-- Cannot cast to path on assignment.
INSERT INTO caster (path)          VALUES ('((0,0),(1,1),(2,0))'::text);
ERROR:  column "path" is of type path but expression is of type text
LINE 1: INSERT INTO caster (path)          VALUES ('((0,0),(1,1),(2,...
                                                   ^
HINT:  You will need to rewrite or cast the expression.
INSERT INTO caster (text)          VALUES ('((0,0),(1,1),(2,0))'::path);
INSERT INTO caster (path)          VALUES ('((0,0),(1,1),(2,0))'::citext);
ERROR:  column "path" is of type path but expression is of type citext
LINE 1: INSERT INTO caster (path)          VALUES ('((0,0),(1,1),(2,...
                                                   ^
HINT:  You will need to rewrite or cast the expression.
INSERT INTO caster (citext)        VALUES ('((0,0),(1,1),(2,0))'::path);
-- Cannot cast to polygon on assignment.
INSERT INTO caster (polygon)       VALUES ('((0,0),(1,1))'::text);
ERROR:  column "polygon" is of type polygon but expression is of type text
LINE 1: INSERT INTO caster (polygon)       VALUES ('((0,0),(1,1))'::...
                                                   ^
HINT:  You will need to rewrite or cast the expression.
INSERT INTO caster (text)          VALUES ('((0,0),(1,1))'::polygon);
INSERT INTO caster (polygon)       VALUES ('((0,0),(1,1))'::citext);
ERROR:  column "polygon" is of type polygon but expression is of type citext
LINE 1: INSERT INTO caster (polygon)       VALUES ('((0,0),(1,1))'::...
                                                   ^
HINT:  You will need to rewrite or cast the expression.
INSERT INTO caster (citext)        VALUES ('((0,0),(1,1))'::polygon);
-- Cannot cast to circle on assignment.
INSERT INTO caster (circle)        VALUES ('((0,0),2)'::text);
ERROR:  column "circle" is of type circle but expression is of type text
LINE 1: INSERT INTO caster (circle)        VALUES ('((0,0),2)'::text...
                                                   ^
HINT:  You will need to rewrite or cast the expression.
INSERT INTO caster (text)          VALUES ('((0,0),2)'::circle);
INSERT INTO caster (circle)        VALUES ('((0,0),2)'::citext);
ERROR:  column "circle" is of type circle but expression is of type citext
LINE 1: INSERT INTO caster (circle)        VALUES ('((0,0),2)'::cite...
                                                   ^
HINT:  You will need to rewrite or cast the expression.
INSERT INTO caster (citext)        VALUES ('((0,0),2)'::circle);
-- Cannot cast to bit on assignment.
INSERT INTO caster (bit)           VALUES ('101'::text);
ERROR:  column "bit" is of type bit but expression is of type text
LINE 1: INSERT INTO caster (bit)           VALUES ('101'::text);
                                                   ^
HINT:  You will need to rewrite or cast the expression.
INSERT INTO caster (text)          VALUES ('101'::bit);
INSERT INTO caster (bit)           VALUES ('101'::citext);
ERROR:  column "bit" is of type bit but expression is of type citext
LINE 1: INSERT INTO caster (bit)           VALUES ('101'::citext);
                                                   ^
HINT:  You will need to rewrite or cast the expression.
INSERT INTO caster (citext)        VALUES ('101'::bit);
-- Cannot cast to bit varying on assignment.
INSERT INTO caster (bitv)          VALUES ('101'::text);
ERROR:  column "bitv" is of type bit varying but expression is of type text
LINE 1: INSERT INTO caster (bitv)          VALUES ('101'::text);
                                                   ^
HINT:  You will need to rewrite or cast the expression.
INSERT INTO caster (text)          VALUES ('101'::bit varying);
INSERT INTO caster (bitv)          VALUES ('101'::citext);
ERROR:  column "bitv" is of type bit varying but expression is of type citext
LINE 1: INSERT INTO caster (bitv)          VALUES ('101'::citext);
                                                   ^
HINT:  You will need to rewrite or cast the expression.
INSERT INTO caster (citext)        VALUES ('101'::bit varying);
-- Cannot cast to tsvector on assignment.
INSERT INTO caster (tsvector)      VALUES ('the fat cat'::text);
ERROR:  column "tsvector" is of type tsvector but expression is of type text
LINE 1: INSERT INTO caster (tsvector)      VALUES ('the fat cat'::te...
                                                   ^
HINT:  You will need to rewrite or cast the expression.
INSERT INTO caster (text)          VALUES ('the fat cat'::tsvector);
INSERT INTO caster (tsvector)      VALUES ('the fat cat'::citext);
ERROR:  column "tsvector" is of type tsvector but expression is of type citext
LINE 1: INSERT INTO caster (tsvector)      VALUES ('the fat cat'::ci...
                                                   ^
HINT:  You will need to rewrite or cast the expression.
INSERT INTO caster (citext)        VALUES ('the fat cat'::tsvector);
-- Cannot cast to tsquery on assignment.
INSERT INTO caster (tsquery)       VALUES ('fat & rat'::text);
ERROR:  column "tsquery" is of type tsquery but expression is of type text
LINE 1: INSERT INTO caster (tsquery)       VALUES ('fat & rat'::text...
                                                   ^
HINT:  You will need to rewrite or cast the expression.
INSERT INTO caster (text)          VALUES ('fat & rat'::tsquery);
INSERT INTO caster (tsquery)       VALUES ('fat & rat'::citext);
ERROR:  column "tsquery" is of type tsquery but expression is of type citext
LINE 1: INSERT INTO caster (tsquery)       VALUES ('fat & rat'::cite...
                                                   ^
HINT:  You will need to rewrite or cast the expression.
INSERT INTO caster (citext)        VALUES ('fat & rat'::tsquery);
-- Cannot cast to uuid on assignment.
INSERT INTO caster (uuid)          VALUES ('a0eebc99-9c0b-4ef8-bb6d-6bb9bd380a11'::text);
ERROR:  column "uuid" is of type uuid but expression is of type text
LINE 1: INSERT INTO caster (uuid)          VALUES ('a0eebc99-9c0b-4e...
                                                   ^
HINT:  You will need to rewrite or cast the expression.
INSERT INTO caster (text)          VALUES ('a0eebc99-9c0b-4ef8-bb6d-6bb9bd380a11'::uuid);
INSERT INTO caster (uuid)          VALUES ('a0eebc99-9c0b-4ef8-bb6d-6bb9bd380a11'::citext);
ERROR:  column "uuid" is of type uuid but expression is of type citext
LINE 1: INSERT INTO caster (uuid)          VALUES ('a0eebc99-9c0b-4e...
                                                   ^
HINT:  You will need to rewrite or cast the expression.
INSERT INTO caster (citext)        VALUES ('a0eebc99-9c0b-4ef8-bb6d-6bb9bd380a11'::uuid);
-- Table 9-5. SQL String Functions and Operators
SELECT 'D'::citext || 'avid'::citext = 'David'::citext AS citext_concat;
 citext_concat 
---------------
 t
(1 row)

SELECT 'Value: '::citext || 42 = 'Value: 42' AS text_concat;
 text_concat 
-------------
 t
(1 row)

SELECT  42 || ': value'::citext ='42: value' AS int_concat;
 int_concat 
------------
 t
(1 row)

SELECT bit_length('jose'::citext) = 32 AS t;
 t 
---
 t
(1 row)

SELECT bit_length( name ) = bit_length( name::text ) AS t FROM srt;
 t 
---
 t
 t
 t
 t
(4 rows)

SELECT textlen( name ) = textlen( name::text ) AS t FROM srt;
 t 
---
 t
 t
 t
 t
(4 rows)

SELECT char_length( name ) = char_length( name::text ) AS t FROM srt;
 t 
---
 t
 t
 t
 t
(4 rows)

SELECT lower( name ) = lower( name::text ) AS t FROM srt;
 t 
---
 t
 t
 t
 t
(4 rows)

SELECT octet_length( name ) = octet_length( name::text ) AS t FROM srt;
 t 
---
 t
 t
 t
 t
(4 rows)

SELECT overlay( name placing 'hom' from 2 for 4) = overlay( name::text placing 'hom' from 2 for 4) AS t FROM srt;
 t 
---
 t
 t
 t
 t
(4 rows)

SELECT position( 'a' IN name ) = position( 'a' IN name::text ) AS t FROM srt;
 t 
---
 t
 t
 t
 t
(4 rows)

SELECT substr('alphabet'::citext, 3)       = 'phabet' AS t;
 t 
---
 t
(1 row)

SELECT substr('alphabet'::citext, 3, 2)    = 'ph' AS t;
 t 
---
 t
(1 row)

SELECT substring('alphabet'::citext, 3)    = 'phabet' AS t;
 t 
---
 t
(1 row)

SELECT substring('alphabet'::citext, 3, 2) = 'ph' AS t;
 t 
---
 t
(1 row)

SELECT substring('Thomas'::citext from 2 for 3) = 'hom' AS t;
 t 
---
 t
(1 row)

SELECT substring('Thomas'::citext from 2) = 'homas' AS t;
 t 
---
 t
(1 row)

SELECT substring('Thomas'::citext from '...$') = 'mas' AS t;
 t 
---
 t
(1 row)

SELECT substring('Thomas'::citext from '%#"o_a#"_' for '#') = 'oma' AS t;
 t 
---
 t
(1 row)

SELECT trim('    trim    '::citext)               = 'trim' AS t;
 t 
---
 t
(1 row)

SELECT trim('xxxxxtrimxxxx'::citext, 'x'::citext) = 'trim' AS t;
 t 
---
 t
(1 row)

SELECT trim('xxxxxxtrimxxxx'::text,  'x'::citext) = 'trim' AS t;
 t 
---
 t
(1 row)

SELECT trim('xxxxxtrimxxxx'::text,   'x'::citext) = 'trim' AS t;
 t 
---
 t
(1 row)

SELECT upper( name ) = upper( name::text ) AS t FROM srt;
 t 
---
 t
 t
 t
 t
(4 rows)

-- Table 9-6. Other String Functions.
SELECT ascii( name ) = ascii( name::text ) AS t FROM srt;
 t 
---
 t
 t
 t
 t
(4 rows)

SELECT btrim('    trim'::citext                   ) = 'trim' AS t;
 t 
---
 t
(1 row)

SELECT btrim('xxxxxtrimxxxx'::citext, 'x'::citext ) = 'trim' AS t;
 t 
---
 t
(1 row)

SELECT btrim('xyxtrimyyx'::citext,    'xy'::citext) = 'trim' AS t;
 t 
---
 t
(1 row)

SELECT btrim('xyxtrimyyx'::text,      'xy'::citext) = 'trim' AS t;
 t 
---
 t
(1 row)

SELECT btrim('xyxtrimyyx'::citext,    'xy'::text  ) = 'trim' AS t;
 t 
---
 t
(1 row)

-- chr() takes an int and returns text.
-- convert() and convert_from take bytea and return text.
SELECT convert_from( name::bytea, 'SQL_ASCII' ) = convert_from( name::text::bytea, 'SQL_ASCII' ) AS t FROM srt;
 t 
---
 t
 t
 t
 t
(4 rows)

SELECT decode('MTIzAAE='::citext, 'base64') = decode('MTIzAAE='::text, 'base64') AS t;
 t 
---
 t
(1 row)

-- encode() takes bytea and returns text.
SELECT initcap('hi THOMAS'::citext) = initcap('hi THOMAS'::text) AS t;
 t 
---
 t
(1 row)

SELECT length( name ) = length( name::text ) AS t FROM srt;
 t 
---
 t
 t
 t
 t
(4 rows)

SELECT lpad('hi'::citext, 5              ) = '   hi' AS t;
 t 
---
 t
(1 row)

SELECT lpad('hi'::citext, 5, 'xy'::citext) = 'xyxhi' AS t;
 t 
---
 t
(1 row)

SELECT lpad('hi'::text,   5, 'xy'::citext) = 'xyxhi' AS t;
 t 
---
 t
(1 row)

SELECT lpad('hi'::citext, 5, 'xy'::text  ) = 'xyxhi' AS t;
 t 
---
 t
(1 row)

SELECT ltrim('    trim'::citext               ) = 'trim' AS t;
 t 
---
 t
(1 row)

SELECT ltrim('zzzytrim'::citext, 'xyz'::citext) = 'trim' AS t;
 t 
---
 t
(1 row)

SELECT ltrim('zzzytrim'::text,   'xyz'::citext) = 'trim' AS t;
 t 
---
 t
(1 row)

SELECT ltrim('zzzytrim'::citext, 'xyz'::text  ) = 'trim' AS t;
 t 
---
 t
(1 row)

SELECT md5( name ) = md5( name::text ) AS t FROM srt;
 t 
---
 t
 t
 t
 t
(4 rows)

-- pg_client_encoding() takes no args and returns name.
SELECT quote_ident( name ) = quote_ident( name::text ) AS t FROM srt;
 t 
---
 t
 t
 t
 t
(4 rows)

SELECT quote_literal( name ) = quote_literal( name::text ) AS t FROM srt;
 t 
---
 t
 t
 t
 t
(4 rows)

SELECT regexp_matches('foobarbequebaz'::citext, '(bar)(beque)') = ARRAY[ 'bar', 'beque' ] AS t;
 t 
---
 t
(1 row)

SELECT regexp_matches('foobarbequebaz'::citext, '(BAR)(BEQUE)') = ARRAY[ 'bar', 'beque' ] AS t;
 t 
---
 t
(1 row)

SELECT regexp_matches('foobarbequebaz'::citext, '(BAR)(BEQUE)'::citext) = ARRAY[ 'bar', 'beque' ] AS t;
 t 
---
 t
(1 row)

SELECT regexp_matches('foobarbequebaz'::citext, '(BAR)(BEQUE)'::citext, '') = ARRAY[ 'bar', 'beque' ] AS t;
 t 
---
 t
(1 row)

SELECT regexp_matches('foobarbequebaz'::citext, '(BAR)(BEQUE)', '') = ARRAY[ 'bar', 'beque' ] AS t;
 t 
---
 t
(1 row)

SELECT regexp_matches('foobarbequebaz', '(BAR)(BEQUE)'::citext, '') = ARRAY[ 'bar', 'beque' ] AS t;
 t 
---
 t
(1 row)

SELECT regexp_matches('foobarbequebaz'::citext, '(BAR)(BEQUE)'::citext, ''::citext) = ARRAY[ 'bar', 'beque' ] AS t;
 t 
---
 t
(1 row)

-- c forces case-sensitive
SELECT regexp_matches('foobarbequebaz'::citext, '(BAR)(BEQUE)'::citext, 'c'::citext) = ARRAY[ 'bar', 'beque' ] AS "null";
 null 
------
 
(1 row)

SELECT regexp_replace('Thomas'::citext, '.[mN]a.',         'M') = 'ThM' AS t;
 t 
---
 t
(1 row)

SELECT regexp_replace('Thomas'::citext, '.[MN]A.',         'M') = 'ThM' AS t;
 t 
---
 t
(1 row)

SELECT regexp_replace('Thomas',         '.[MN]A.'::citext, 'M') = 'ThM' AS t;
 t 
---
 t
(1 row)

SELECT regexp_replace('Thomas'::citext, '.[MN]A.'::citext, 'M') = 'ThM' AS t;
 t 
---
 t
(1 row)

-- c forces case-sensitive
SELECT regexp_replace('Thomas'::citext, '.[MN]A.'::citext, 'M', 'c') = 'Thomas' AS t;
 t 
---
 t
(1 row)

SELECT regexp_split_to_array('hello world'::citext, E'\\s+') = ARRAY[ 'hello', 'world' ] AS t;
 t 
---
 t
(1 row)

SELECT regexp_split_to_array('helloTworld'::citext, 't') = ARRAY[ 'hello', 'world' ] AS t;
 t 
---
 t
(1 row)

SELECT regexp_split_to_array('helloTworld', 't'::citext) = ARRAY[ 'hello', 'world' ] AS t;
 t 
---
 t
(1 row)

SELECT regexp_split_to_array('helloTworld'::citext, 't'::citext) = ARRAY[ 'hello', 'world' ] AS t;
 t 
---
 t
(1 row)

SELECT regexp_split_to_array('helloTworld'::citext, 't', 's') = ARRAY[ 'hello', 'world' ] AS t;
 t 
---
 t
(1 row)

SELECT regexp_split_to_array('helloTworld', 't'::citext, 's') = ARRAY[ 'hello', 'world' ] AS t;
 t 
---
 t
(1 row)

SELECT regexp_split_to_array('helloTworld'::citext, 't'::citext, 's') = ARRAY[ 'hello', 'world' ] AS t;
 t 
---
 t
(1 row)

-- c forces case-sensitive
SELECT regexp_split_to_array('helloTworld'::citext, 't'::citext, 'c') = ARRAY[ 'helloTworld' ] AS t;
 t 
---
 t
(1 row)

SELECT regexp_split_to_table('hello world'::citext, E'\\s+') AS words;
 words 
-------
 hello
 world
(2 rows)

SELECT regexp_split_to_table('helloTworld'::citext, 't') AS words;
 words 
-------
 hello
 world
(2 rows)

SELECT regexp_split_to_table('helloTworld',         't'::citext) AS words;
 words 
-------
 hello
 world
(2 rows)

SELECT regexp_split_to_table('helloTworld'::citext, 't'::citext) AS words;
 words 
-------
 hello
 world
(2 rows)

-- c forces case-sensitive
SELECT regexp_split_to_table('helloTworld'::citext, 't'::citext, 'c') AS word;
    word     
-------------
 helloTworld
(1 row)

SELECT repeat('Pg'::citext, 4) = 'PgPgPgPg' AS t;
 t 
---
 t
(1 row)

SELECT replace('abcdefabcdef'::citext, 'cd', 'XX') = 'abXXefabXXef' AS t;
 t 
---
 t
(1 row)

SELECT replace('abcdefabcdef'::citext, 'CD', 'XX') = 'abXXefabXXef' AS t;
 t 
---
 t
(1 row)

SELECT replace('ab^is$abcdef'::citext, '^is$', 'XX') = 'abXXabcdef' AS t;
 t 
---
 t
(1 row)

SELECT replace('abcdefabcdef', 'cd'::citext, 'XX') = 'abXXefabXXef' AS t;
 t 
---
 t
(1 row)

SELECT replace('abcdefabcdef', 'CD'::citext, 'XX') = 'abXXefabXXef' AS t;
 t 
---
 t
(1 row)

SELECT replace('ab^is$abcdef', '^is$'::citext, 'XX') = 'abXXabcdef' AS t;
 t 
---
 t
(1 row)

SELECT replace('abcdefabcdef'::citext, 'cd'::citext, 'XX') = 'abXXefabXXef' AS t;
 t 
---
 t
(1 row)

SELECT replace('abcdefabcdef'::citext, 'CD'::citext, 'XX') = 'abXXefabXXef' AS t;
 t 
---
 t
(1 row)

SELECT replace('ab^is$abcdef'::citext, '^is$'::citext, 'XX') = 'abXXabcdef' AS t;
 t 
---
 t
(1 row)

SELECT rpad('hi'::citext, 5              ) = 'hi   ' AS t;
 t 
---
 t
(1 row)

SELECT rpad('hi'::citext, 5, 'xy'::citext) = 'hixyx' AS t;
 t 
---
 t
(1 row)

SELECT rpad('hi'::text,   5, 'xy'::citext) = 'hixyx' AS t;
 t 
---
 t
(1 row)

SELECT rpad('hi'::citext, 5, 'xy'::text  ) = 'hixyx' AS t;
 t 
---
 t
(1 row)

SELECT rtrim('trim    '::citext             ) = 'trim' AS t;
 t 
---
 t
(1 row)

SELECT rtrim('trimxxxx'::citext, 'x'::citext) = 'trim' AS t;
 t 
---
 t
(1 row)

SELECT rtrim('trimxxxx'::text,   'x'::citext) = 'trim' AS t;
 t 
---
 t
(1 row)

SELECT rtrim('trimxxxx'::text,   'x'::text  ) = 'trim' AS t;
 t 
---
 t
(1 row)

SELECT split_part('abc~@~def~@~ghi'::citext, '~@~', 2) = 'def' AS t;
 t 
---
 t
(1 row)

SELECT split_part('abcTdefTghi'::citext, 't', 2) = 'def' AS t;
 t 
---
 t
(1 row)

SELECT split_part('abcTdefTghi'::citext, 't'::citext, 2) = 'def' AS t;
 t 
---
 t
(1 row)

SELECT split_part('abcTdefTghi', 't'::citext, 2) = 'def' AS t;
 t 
---
 t
(1 row)

SELECT strpos('high'::citext, 'gh'        ) = 3 AS t;
 t 
---
 t
(1 row)

SELECT strpos('high',         'gh'::citext) = 3 AS t;
 t 
---
 t
(1 row)

SELECT strpos('high'::citext, 'gh'::citext) = 3 AS t;
 t 
---
 t
(1 row)

SELECT strpos('high'::citext, 'GH'        ) = 3 AS t;
 t 
---
 t
(1 row)

SELECT strpos('high',         'GH'::citext) = 3 AS t;
 t 
---
 t
(1 row)

SELECT strpos('high'::citext, 'GH'::citext) = 3 AS t;
 t 
---
 t
(1 row)

-- to_ascii() does not support UTF-8.
-- to_hex() takes a numeric argument.
SELECT substr('alphabet', 3, 2) = 'ph' AS t;
 t 
---
 t
(1 row)

SELECT translate('abcdefabcdef'::citext, 'cd',         'XX') = 'abXXefabXXef' AS t;
 t 
---
 t
(1 row)

SELECT translate('abcdefabcdef'::citext, 'CD',         'XX') = 'abXXefabXXef' AS t;
 t 
---
 t
(1 row)

SELECT translate('abcdefabcdef'::citext, 'CD'::citext, 'XX') = 'abXXefabXXef' AS t;
 t 
---
 t
(1 row)

SELECT translate('abcdefabcdef',         'CD'::citext, 'XX') = 'abXXefabXXef' AS t;
 t 
---
 t
(1 row)

-- Table 9-20. Formatting Functions
SELECT to_date('05 Dec 2000'::citext, 'DD Mon YYYY'::citext)
     = to_date('05 Dec 2000',         'DD Mon YYYY') AS t;
 t 
---
 t
(1 row)

SELECT to_date('05 Dec 2000'::citext, 'DD Mon YYYY')
     = to_date('05 Dec 2000',         'DD Mon YYYY') AS t;
 t 
---
 t
(1 row)

SELECT to_date('05 Dec 2000',         'DD Mon YYYY'::citext)
     = to_date('05 Dec 2000',         'DD Mon YYYY') AS t;
 t 
---
 t
(1 row)

SELECT to_number('12,454.8-'::citext, '99G999D9S'::citext)
     = to_number('12,454.8-',         '99G999D9S') AS t;
 t 
---
 t
(1 row)

SELECT to_number('12,454.8-'::citext, '99G999D9S')
     = to_number('12,454.8-',         '99G999D9S') AS t;
 t 
---
 t
(1 row)

SELECT to_number('12,454.8-',         '99G999D9S'::citext)
     = to_number('12,454.8-',         '99G999D9S') AS t;
 t 
---
 t
(1 row)

SELECT to_timestamp('05 Dec 2000'::citext, 'DD Mon YYYY'::citext)
     = to_timestamp('05 Dec 2000',         'DD Mon YYYY') AS t;
 t 
---
 t
(1 row)

SELECT to_timestamp('05 Dec 2000'::citext, 'DD Mon YYYY')
     = to_timestamp('05 Dec 2000',         'DD Mon YYYY') AS t;
 t 
---
 t
(1 row)

SELECT to_timestamp('05 Dec 2000',         'DD Mon YYYY'::citext)
     = to_timestamp('05 Dec 2000',         'DD Mon YYYY') AS t;
 t 
---
 t
(1 row)

-- Try assigning function results to a column.
SELECT COUNT(*) = 8::bigint AS t FROM try;
 t 
---
 t
(1 row)

INSERT INTO try
VALUES ( to_char(  now()::timestamp,          'HH12:MI:SS') ),
       ( to_char(  now() + '1 sec'::interval, 'HH12:MI:SS') ), -- timetamptz
       ( to_char(  '15h 2m 12s'::interval,    'HH24:MI:SS') ),
       ( to_char(  current_date,              '999') ),
       ( to_char(  125::int,                  '999') ),
       ( to_char(  127::int4,                 '999') ),
       ( to_char(  126::int8,                 '999') ),
       ( to_char(  128.8::real,               '999D9') ),
       ( to_char(  125.7::float4,             '999D9') ),
       ( to_char(  125.9::float8,             '999D9') ),
       ( to_char( -125.8::numeric,            '999D99S') );
SELECT COUNT(*) = 19::bigint AS t FROM try;
 t 
---
 t
(1 row)

SELECT like_escape( name, '' ) = like_escape( name::text, '' ) AS t FROM srt;
 t 
---
 t
 t
 t
 t
(4 rows)

SELECT like_escape( name::text, ''::citext ) = like_escape( name::text, '' ) AS t FROM srt;
 t 
---
 t
 t
 t
 t
(4 rows)

-- Ensure correct behavior for citext with materialized views.
CREATE TABLE citext_table (
  id serial primary key,
  name citext
);
INSERT INTO citext_table (name)
  VALUES ('one'), ('two'), ('three'), (NULL), (NULL);
CREATE MATERIALIZED VIEW citext_matview AS
  SELECT * FROM citext_table;
CREATE UNIQUE INDEX citext_matview_id
  ON citext_matview (id);
SELECT *
  FROM citext_matview m
  FULL JOIN citext_table t ON (t.id = m.id AND t *= m)
  WHERE t.id IS NULL OR m.id IS NULL;
 id | name | id | name 
----+------+----+------
(0 rows)

UPDATE citext_table SET name = 'Two' WHERE name = 'TWO';
SELECT *
  FROM citext_matview m
  FULL JOIN citext_table t ON (t.id = m.id AND t *= m)
  WHERE t.id IS NULL OR m.id IS NULL;
 id | name | id | name 
----+------+----+------
    |      |  2 | Two
  2 | two  |    | 
(2 rows)

REFRESH MATERIALIZED VIEW CONCURRENTLY citext_matview;
SELECT * FROM citext_matview ORDER BY id;
 id | name  
----+-------
  1 | one
  2 | Two
  3 | three
  4 | 
  5 | 
(5 rows)
<|MERGE_RESOLUTION|>--- conflicted
+++ resolved
@@ -265,19 +265,6 @@
 (1 row)
 
 -- expected failures on duplicate key
-<<<<<<< HEAD
-INSERT INTO try (a,name) VALUES ('a','a');
-ERROR:  duplicate key value violates unique constraint "try_a_key"
-DETAIL:  Key (a, name)=(a, a) already exists.
-INSERT INTO try (a,name) VALUES ('a','A');
-ERROR:  duplicate key value violates unique constraint "try_a_key"
-DETAIL:  Key (a, name)=(a, A) already exists.
-INSERT INTO try (a,name) VALUES ('a','aB');
-ERROR:  duplicate key value violates unique constraint "try_a_key"
-DETAIL:  Key (a, name)=(a, aB) already exists.
--- Make sure that citext_smaller() and citext_lager() work properly.
-SELECT citext_smaller( 'aa'::citext, 'ab'::citext ) = 'aa' AS t;
-=======
 INSERT INTO try (name) VALUES ('a');
 ERROR:  duplicate key value violates unique constraint "try_pkey"
 DETAIL:  Key (name)=(a) already exists.
@@ -289,7 +276,6 @@
 DETAIL:  Key (name)=(aB) already exists.
 -- Make sure that citext_smaller() and citext_larger() work properly.
 SELECT citext_smaller( 'ab'::citext, 'ac'::citext ) = 'ab' AS t;
->>>>>>> 4f0bf335
  t 
 ---
  t
