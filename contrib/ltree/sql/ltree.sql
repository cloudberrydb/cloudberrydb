CREATE EXTENSION ltree;

-- Check whether any of our opclasses fail amvalidate
SELECT amname, opcname
FROM pg_opclass opc LEFT JOIN pg_am am ON am.oid = opcmethod
WHERE opc.oid >= 16384 AND NOT amvalidate(opc.oid);

SELECT ''::ltree;
SELECT '1'::ltree;
SELECT '1.2'::ltree;
SELECT '1.2._3'::ltree;

-- empty labels not allowed
SELECT '.2.3'::ltree;
SELECT '1..3'::ltree;
SELECT '1.2.'::ltree;

SELECT repeat('x', 255)::ltree;
SELECT repeat('x', 256)::ltree;

SELECT ltree2text('1.2.3.34.sdf');
SELECT text2ltree('1.2.3.34.sdf');

SELECT subltree('Top.Child1.Child2',1,2);
SELECT subpath('Top.Child1.Child2',1,2);
SELECT subpath('Top.Child1.Child2',-1,1);
SELECT subpath('Top.Child1.Child2',0,-2);
SELECT subpath('Top.Child1.Child2',0,-1);
SELECT subpath('Top.Child1.Child2',0,0);
SELECT subpath('Top.Child1.Child2',1,0);
SELECT subpath('Top.Child1.Child2',0);
SELECT subpath('Top.Child1.Child2',1);


SELECT index('1.2.3.4.5.6','1.2');
SELECT index('a.1.2.3.4.5.6','1.2');
SELECT index('a.1.2.3.4.5.6','1.2.3');
SELECT index('a.1.2.3.4.5.6','1.2.3.j');
SELECT index('a.1.2.3.4.5.6','1.2.3.j.4.5.5.5.5.5.5');
SELECT index('a.1.2.3.4.5.6','1.2.3');
SELECT index('a.1.2.3.4.5.6','6');
SELECT index('a.1.2.3.4.5.6','6.1');
SELECT index('a.1.2.3.4.5.6','5.6');
SELECT index('0.1.2.3.5.4.5.6','5.6');
SELECT index('0.1.2.3.5.4.5.6.8.5.6.8','5.6',3);
SELECT index('0.1.2.3.5.4.5.6.8.5.6.8','5.6',6);
SELECT index('0.1.2.3.5.4.5.6.8.5.6.8','5.6',7);
SELECT index('0.1.2.3.5.4.5.6.8.5.6.8','5.6',-7);
SELECT index('0.1.2.3.5.4.5.6.8.5.6.8','5.6',-4);
SELECT index('0.1.2.3.5.4.5.6.8.5.6.8','5.6',-3);
SELECT index('0.1.2.3.5.4.5.6.8.5.6.8','5.6',-2);
SELECT index('0.1.2.3.5.4.5.6.8.5.6.8','5.6',-20000);


SELECT 'Top.Child1.Child2'::ltree || 'Child3'::text;
SELECT 'Top.Child1.Child2'::ltree || 'Child3'::ltree;
SELECT 'Top_0'::ltree || 'Top.Child1.Child2'::ltree;
SELECT 'Top.Child1.Child2'::ltree || ''::ltree;
SELECT ''::ltree || 'Top.Child1.Child2'::ltree;

SELECT lca('{la.2.3,1.2.3.4.5.6,""}') IS NULL;
SELECT lca('{la.2.3,1.2.3.4.5.6}') IS NULL;
SELECT lca('{1.la.2.3,1.2.3.4.5.6}');
SELECT lca('{1.2.3,1.2.3.4.5.6}');
SELECT lca('{1.2.3}');
SELECT lca('{1}'), lca('{1}') IS NULL;
SELECT lca('{}') IS NULL;
SELECT lca('1.la.2.3','1.2.3.4.5.6');
SELECT lca('1.2.3','1.2.3.4.5.6');
SELECT lca('1.2.2.3','1.2.3.4.5.6');
SELECT lca('1.2.2.3','1.2.3.4.5.6','');
SELECT lca('1.2.2.3','1.2.3.4.5.6','2');
SELECT lca('1.2.2.3','1.2.3.4.5.6','1');


SELECT '1'::lquery;
SELECT '4|3|2'::lquery;
SELECT '1.2'::lquery;
SELECT '1.4|3|2'::lquery;
SELECT '1.0'::lquery;
SELECT '4|3|2.0'::lquery;
SELECT '1.2.0'::lquery;
SELECT '1.4|3|2.0'::lquery;
SELECT '1.*'::lquery;
SELECT '4|3|2.*'::lquery;
SELECT '1.2.*'::lquery;
SELECT '1.4|3|2.*'::lquery;
SELECT '*.1.*'::lquery;
SELECT '*.4|3|2.*'::lquery;
SELECT '*.1.2.*'::lquery;
SELECT '*.1.4|3|2.*'::lquery;
SELECT '1.*.4|3|2'::lquery;
SELECT '1.*.4|3|2.0'::lquery;
SELECT '1.*.4|3|2.*{1,4}'::lquery;
SELECT '1.*.4|3|2.*{,4}'::lquery;
SELECT '1.*.4|3|2.*{1,}'::lquery;
SELECT '1.*.4|3|2.*{1}'::lquery;
SELECT 'foo.bar{,}.!a*|b{1,}.c{,44}.d{3,4}'::lquery;
SELECT 'foo*@@*'::lquery;
SELECT 'qwerty%@*.tu'::lquery;

-- empty labels not allowed
SELECT '.2.3'::lquery;
SELECT '1..3'::lquery;
SELECT '1.2.'::lquery;
SELECT '@.2.3'::lquery;
SELECT '1.@.3'::lquery;
SELECT '1.2.@'::lquery;
SELECT '!.2.3'::lquery;
SELECT '1.!.3'::lquery;
SELECT '1.2.!'::lquery;
SELECT '1.2.3|@.4'::lquery;

SELECT (repeat('x', 255) || '*@@*')::lquery;
SELECT (repeat('x', 256) || '*@@*')::lquery;
SELECT ('!' || repeat('x', 255))::lquery;
SELECT ('!' || repeat('x', 256))::lquery;

SELECT nlevel('1.2.3.4');
SELECT nlevel(('1' || repeat('.1', 65534))::ltree);
SELECT nlevel(('1' || repeat('.1', 65535))::ltree);
SELECT nlevel(('1' || repeat('.1', 65534))::ltree || '1');
SELECT ('1' || repeat('.1', 65534))::lquery IS NULL;
SELECT ('1' || repeat('.1', 65535))::lquery IS NULL;
SELECT '*{65535}'::lquery;
SELECT '*{65536}'::lquery;
SELECT '*{,65534}'::lquery;
SELECT '*{,65535}'::lquery;
SELECT '*{,65536}'::lquery;
SELECT '*{4,3}'::lquery;

SELECT '1.2'::ltree  < '2.2'::ltree;
SELECT '1.2'::ltree  <= '2.2'::ltree;
SELECT '2.2'::ltree  = '2.2'::ltree;
SELECT '3.2'::ltree  >= '2.2'::ltree;
SELECT '3.2'::ltree  > '2.2'::ltree;

SELECT '1.2.3'::ltree @> '1.2.3.4'::ltree;
SELECT '1.2.3.4'::ltree @> '1.2.3.4'::ltree;
SELECT '1.2.3.4.5'::ltree @> '1.2.3.4'::ltree;
SELECT '1.3.3'::ltree @> '1.2.3.4'::ltree;

SELECT 'a.b.c.d.e'::ltree ~ 'a.b.c.d.e';
SELECT 'a.b.c.d.e'::ltree ~ 'A.b.c.d.e';
SELECT 'a.b.c.d.e'::ltree ~ 'A@.b.c.d.e';
SELECT 'aa.b.c.d.e'::ltree ~ 'A@.b.c.d.e';
SELECT 'aa.b.c.d.e'::ltree ~ 'A*.b.c.d.e';
SELECT 'aa.b.c.d.e'::ltree ~ 'A*@.b.c.d.e';
SELECT 'aa.b.c.d.e'::ltree ~ 'A*@|g.b.c.d.e';
SELECT 'g.b.c.d.e'::ltree ~ 'A*@|g.b.c.d.e';
SELECT 'a.b.c.d.e'::ltree ~ 'a.b.c.d.e';
SELECT 'a.b.c.d.e'::ltree ~ 'a.*.e';
SELECT 'a.b.c.d.e'::ltree ~ 'a.*{3}.e';
SELECT 'a.b.c.d.e'::ltree ~ 'a.*{2}.e';
SELECT 'a.b.c.d.e'::ltree ~ 'a.*{4}.e';
SELECT 'a.b.c.d.e'::ltree ~ 'a.*{,4}.e';
SELECT 'a.b.c.d.e'::ltree ~ 'a.*{2,}.e';
SELECT 'a.b.c.d.e'::ltree ~ 'a.*{2,4}.e';
SELECT 'a.b.c.d.e'::ltree ~ 'a.*{2,3}.e';
SELECT 'a.b.c.d.e'::ltree ~ 'a.*{2,3}';
SELECT 'a.b.c.d.e'::ltree ~ 'a.*{2,4}';
SELECT 'a.b.c.d.e'::ltree ~ 'a.*{2,5}';
SELECT 'a.b.c.d.e'::ltree ~ '*{2,3}.e';
SELECT 'a.b.c.d.e'::ltree ~ '*{2,4}.e';
SELECT 'a.b.c.d.e'::ltree ~ '*{2,5}.e';
SELECT 'a.b.c.d.e'::ltree ~ '*.e';
SELECT 'a.b.c.d.e'::ltree ~ '*.e.*';
SELECT 'a.b.c.d.e'::ltree ~ '*.d.*';
SELECT 'a.b.c.d.e'::ltree ~ '*.a.*.d.*';
SELECT 'a.b.c.d.e'::ltree ~ '*.!d.*';
SELECT 'a.b.c.d.e'::ltree ~ '*.!d';
SELECT 'a.b.c.d.e'::ltree ~ '!d.*';
SELECT 'a.b.c.d.e'::ltree ~ '!a.*';
SELECT 'a.b.c.d.e'::ltree ~ '*.!e';
SELECT 'a.b.c.d.e'::ltree ~ '*.!e.*';
SELECT 'a.b.c.d.e'::ltree ~ 'a.*.!e';
SELECT 'a.b.c.d.e'::ltree ~ 'a.*.!d';
SELECT 'a.b.c.d.e'::ltree ~ 'a.*.!d.*';
SELECT 'a.b.c.d.e'::ltree ~ 'a.*.!f.*';
SELECT 'a.b.c.d.e'::ltree ~ '*.a.*.!f.*';
SELECT 'a.b.c.d.e'::ltree ~ '*.a.*.!d.*';
SELECT 'a.b.c.d.e'::ltree ~ '*.a.!d.*';
SELECT 'a.b.c.d.e'::ltree ~ '*.a.!d';
SELECT 'a.b.c.d.e'::ltree ~ 'a.!d.*';
SELECT 'a.b.c.d.e'::ltree ~ '*.a.*.!d.*';
SELECT 'a.b.c.d.e'::ltree ~ '*.!b.*';
SELECT 'a.b.c.d.e'::ltree ~ '*.!b.c.*';
SELECT 'a.b.c.d.e'::ltree ~ '*.!b.*.c.*';
SELECT 'a.b.c.d.e'::ltree ~ '!b.*.c.*';
SELECT 'a.b.c.d.e'::ltree ~ '!b.b.*';
SELECT 'a.b.c.d.e'::ltree ~ '!b.*.e';
SELECT 'a.b.c.d.e'::ltree ~ '!b.!c.*.e';
SELECT 'a.b.c.d.e'::ltree ~ '!b.*.!c.*.e';
SELECT 'a.b.c.d.e'::ltree ~ '*{2}.!b.*.!c.*.e';
SELECT 'a.b.c.d.e'::ltree ~ '*{1}.!b.*.!c.*.e';
SELECT 'a.b.c.d.e'::ltree ~ '*{1}.!b.*{1}.!c.*.e';
SELECT 'a.b.c.d.e'::ltree ~ 'a.!b.*{1}.!c.*.e';
SELECT 'a.b.c.d.e'::ltree ~ '!b.*{1}.!c.*.e';
SELECT 'a.b.c.d.e'::ltree ~ '*.!b.*{1}.!c.*.e';
SELECT 'a.b.c.d.e'::ltree ~ '*.!b.*.!c.*.e';
SELECT 'a.b.c.d.e'::ltree ~ '!b.!c.*';
SELECT 'a.b.c.d.e'::ltree ~ '!b.*.!c.*';
SELECT 'a.b.c.d.e'::ltree ~ '*{2}.!b.*.!c.*';
SELECT 'a.b.c.d.e'::ltree ~ '*{1}.!b.*.!c.*';
SELECT 'a.b.c.d.e'::ltree ~ '*{1}.!b.*{1}.!c.*';
SELECT 'a.b.c.d.e'::ltree ~ 'a.!b.*{1}.!c.*';
SELECT 'a.b.c.d.e'::ltree ~ '!b.*{1}.!c.*';
SELECT 'a.b.c.d.e'::ltree ~ '*.!b.*{1}.!c.*';
SELECT 'a.b.c.d.e'::ltree ~ '*.!b.*.!c.*';
SELECT 'a.b.c.d.e'::ltree ~ 'a.*{2}.*{2}';
SELECT 'a.b.c.d.e'::ltree ~ 'a.*{1}.*{2}.e';
SELECT 'a.b.c.d.e'::ltree ~ 'a.*{1}.*{4}';
SELECT 'a.b.c.d.e'::ltree ~ 'a.*{5}.*';
SELECT '5.0.1.0'::ltree ~ '5.!0.!0.0';
SELECT 'a.b'::ltree ~ '!a.!a';

SELECT 'a.b.c.d.e'::ltree ~ 'a{,}';
SELECT 'a.b.c.d.e'::ltree ~ 'a{1,}.*';
SELECT 'a.b.c.d.e'::ltree ~ 'a{,}.!a{,}';
SELECT 'a.b.c.d.a'::ltree ~ 'a{,}.!a{,}';
SELECT 'a.b.c.d.a'::ltree ~ 'a{,2}.!a{1,}';
SELECT 'a.b.c.d.e'::ltree ~ 'a{,2}.!a{1,}';
SELECT 'a.b.c.d.e'::ltree ~ '!x{,}';
SELECT 'a.b.c.d.e'::ltree ~ '!c{,}';
SELECT 'a.b.c.d.e'::ltree ~ '!c{0,3}.!a{2,}';
SELECT 'a.b.c.d.e'::ltree ~ '!c{0,3}.!d{2,}.*';

SELECT 'QWER_TY'::ltree ~ 'q%@*';
SELECT 'QWER_TY'::ltree ~ 'q%@*%@*';
SELECT 'QWER_TY'::ltree ~ 'Q_t%@*';
SELECT 'QWER_GY'::ltree ~ 'q_t%@*';

--ltxtquery
SELECT '!tree & aWdf@*'::ltxtquery;
SELECT 'tree & aw_qw%*'::ltxtquery;
SELECT 'ltree.awdfg'::ltree @ '!tree & aWdf@*'::ltxtquery;
SELECT 'tree.awdfg'::ltree @ '!tree & aWdf@*'::ltxtquery;
SELECT 'tree.awdfg'::ltree @ '!tree | aWdf@*'::ltxtquery;
SELECT 'tree.awdfg'::ltree @ 'tree | aWdf@*'::ltxtquery;
SELECT 'tree.awdfg'::ltree @ 'tree & aWdf@*'::ltxtquery;
SELECT 'tree.awdfg'::ltree @ 'tree & aWdf@'::ltxtquery;
SELECT 'tree.awdfg'::ltree @ 'tree & aWdf*'::ltxtquery;
SELECT 'tree.awdfg'::ltree @ 'tree & aWdf'::ltxtquery;
SELECT 'tree.awdfg'::ltree @ 'tree & awdf*'::ltxtquery;
SELECT 'tree.awdfg'::ltree @ 'tree & aWdfg@'::ltxtquery;
SELECT 'tree.awdfg_qwerty'::ltree @ 'tree & aw_qw%*'::ltxtquery;
SELECT 'tree.awdfg_qwerty'::ltree @ 'tree & aw_rw%*'::ltxtquery;

--arrays

SELECT '{1.2.3}'::ltree[] @> '1.2.3.4';
SELECT '{1.2.3.4}'::ltree[] @> '1.2.3.4';
SELECT '{1.2.3.4.5}'::ltree[] @> '1.2.3.4';
SELECT '{1.3.3}'::ltree[] @> '1.2.3.4';
SELECT '{5.67.8, 1.2.3}'::ltree[] @> '1.2.3.4';
SELECT '{5.67.8, 1.2.3.4}'::ltree[] @> '1.2.3.4';
SELECT '{5.67.8, 1.2.3.4.5}'::ltree[] @> '1.2.3.4';
SELECT '{5.67.8, 1.3.3}'::ltree[] @> '1.2.3.4';
SELECT '{1.2.3, 7.12.asd}'::ltree[] @> '1.2.3.4';
SELECT '{1.2.3.4, 7.12.asd}'::ltree[] @> '1.2.3.4';
SELECT '{1.2.3.4.5, 7.12.asd}'::ltree[] @> '1.2.3.4';
SELECT '{1.3.3, 7.12.asd}'::ltree[] @> '1.2.3.4';
SELECT '{ltree.asd, tree.awdfg}'::ltree[] @ 'tree & aWdfg@'::ltxtquery;
SELECT '{j.k.l.m, g.b.c.d.e}'::ltree[] ~ 'A*@|g.b.c.d.e';
SELECT 'a.b.c.d.e'::ltree ? '{A.b.c.d.e}';
SELECT 'a.b.c.d.e'::ltree ? '{a.b.c.d.e}';
SELECT 'a.b.c.d.e'::ltree ? '{A.b.c.d.e, a.*}';
SELECT '{a.b.c.d.e,B.df}'::ltree[] ? '{A.b.c.d.e}';
SELECT '{a.b.c.d.e,B.df}'::ltree[] ? '{A.b.c.d.e,*.df}';

--extractors
SELECT ('{3456,1.2.3.34}'::ltree[] ?@> '1.2.3.4') is null;
SELECT '{3456,1.2.3}'::ltree[] ?@> '1.2.3.4';
SELECT '{3456,1.2.3.4}'::ltree[] ?<@ '1.2.3';
SELECT ('{3456,1.2.3.4}'::ltree[] ?<@ '1.2.5') is null;
SELECT '{ltree.asd, tree.awdfg}'::ltree[] ?@ 'tree & aWdfg@'::ltxtquery;
SELECT '{j.k.l.m, g.b.c.d.e}'::ltree[] ?~ 'A*@|g.b.c.d.e';

CREATE TABLE ltreetest (t ltree);
\copy ltreetest FROM 'data/ltree.data'

SELECT * FROM ltreetest WHERE t <  '12.3' order by t asc;
SELECT * FROM ltreetest WHERE t <= '12.3' order by t asc;
SELECT * FROM ltreetest WHERE t =  '12.3' order by t asc;
SELECT * FROM ltreetest WHERE t >= '12.3' order by t asc;
SELECT * FROM ltreetest WHERE t >  '12.3' order by t asc;
SELECT * FROM ltreetest WHERE t @> '1.1.1' order by t asc;
SELECT * FROM ltreetest WHERE t <@ '1.1.1' order by t asc;
SELECT * FROM ltreetest WHERE t @ '23 & 1' order by t asc;
SELECT * FROM ltreetest WHERE t ~ '1.1.1.*' order by t asc;
SELECT * FROM ltreetest WHERE t ~ '*.1' order by t asc;
SELECT * FROM ltreetest WHERE t ~ '23.*{1}.1' order by t asc;
SELECT * FROM ltreetest WHERE t ~ '23.*.1' order by t asc;
SELECT * FROM ltreetest WHERE t ~ '23.*.2' order by t asc;
SELECT * FROM ltreetest WHERE t ? '{23.*.1,23.*.2}' order by t asc;

-- start_ignore
create unique index tstidx on ltreetest (t);
set enable_seqscan=off;

SELECT * FROM ltreetest WHERE t <  '12.3' order by t asc;
SELECT * FROM ltreetest WHERE t <= '12.3' order by t asc;
SELECT * FROM ltreetest WHERE t =  '12.3' order by t asc;
SELECT * FROM ltreetest WHERE t >= '12.3' order by t asc;
SELECT * FROM ltreetest WHERE t >  '12.3' order by t asc;

drop index tstidx;
-- end_ignore
create index tstidx on ltreetest using gist (t);
set enable_seqscan=off;

SELECT * FROM ltreetest WHERE t <  '12.3' order by t asc;
SELECT * FROM ltreetest WHERE t <= '12.3' order by t asc;
SELECT * FROM ltreetest WHERE t =  '12.3' order by t asc;
SELECT * FROM ltreetest WHERE t >= '12.3' order by t asc;
SELECT * FROM ltreetest WHERE t >  '12.3' order by t asc;
SELECT * FROM ltreetest WHERE t @> '1.1.1' order by t asc;
SELECT * FROM ltreetest WHERE t <@ '1.1.1' order by t asc;
SELECT * FROM ltreetest WHERE t @ '23 & 1' order by t asc;
SELECT * FROM ltreetest WHERE t ~ '1.1.1.*' order by t asc;
SELECT * FROM ltreetest WHERE t ~ '*.1' order by t asc;
SELECT * FROM ltreetest WHERE t ~ '23.*{1}.1' order by t asc;
SELECT * FROM ltreetest WHERE t ~ '23.*.1' order by t asc;
SELECT * FROM ltreetest WHERE t ~ '23.*.2' order by t asc;
SELECT * FROM ltreetest WHERE t ? '{23.*.1,23.*.2}' order by t asc;

drop index tstidx;
create index tstidx on ltreetest using gist (t gist_ltree_ops(siglen=0));
create index tstidx on ltreetest using gist (t gist_ltree_ops(siglen=2025));
create index tstidx on ltreetest using gist (t gist_ltree_ops(siglen=2024));

SELECT count(*) FROM ltreetest WHERE t <  '12.3';
SELECT count(*) FROM ltreetest WHERE t <= '12.3';
SELECT count(*) FROM ltreetest WHERE t =  '12.3';
SELECT count(*) FROM ltreetest WHERE t >= '12.3';
SELECT count(*) FROM ltreetest WHERE t >  '12.3';
SELECT count(*) FROM ltreetest WHERE t @> '1.1.1';
SELECT count(*) FROM ltreetest WHERE t <@ '1.1.1';
SELECT count(*) FROM ltreetest WHERE t @ '23 & 1';
SELECT count(*) FROM ltreetest WHERE t ~ '1.1.1.*';
SELECT count(*) FROM ltreetest WHERE t ~ '*.1';
SELECT count(*) FROM ltreetest WHERE t ~ '23.*{1}.1';
SELECT count(*) FROM ltreetest WHERE t ~ '23.*.1';
SELECT count(*) FROM ltreetest WHERE t ~ '23.*.2';
SELECT count(*) FROM ltreetest WHERE t ? '{23.*.1,23.*.2}';

create table _ltreetest (t ltree[]);
\copy _ltreetest FROM 'data/_ltree.data'

SELECT count(*) FROM _ltreetest WHERE t @> '1.1.1' ;
SELECT count(*) FROM _ltreetest WHERE t <@ '1.1.1' ;
SELECT count(*) FROM _ltreetest WHERE t @ '23 & 1' ;
SELECT count(*) FROM _ltreetest WHERE t ~ '1.1.1.*' ;
SELECT count(*) FROM _ltreetest WHERE t ~ '*.1' ;
SELECT count(*) FROM _ltreetest WHERE t ~ '23.*{1}.1' ;
SELECT count(*) FROM _ltreetest WHERE t ~ '23.*.1' ;
SELECT count(*) FROM _ltreetest WHERE t ~ '23.*.2' ;
SELECT count(*) FROM _ltreetest WHERE t ? '{23.*.1,23.*.2}' ;

create index _tstidx on _ltreetest using gist (t);
set enable_seqscan=off;

SELECT count(*) FROM _ltreetest WHERE t @> '1.1.1' ;
SELECT count(*) FROM _ltreetest WHERE t <@ '1.1.1' ;
SELECT count(*) FROM _ltreetest WHERE t @ '23 & 1' ;
SELECT count(*) FROM _ltreetest WHERE t ~ '1.1.1.*' ;
SELECT count(*) FROM _ltreetest WHERE t ~ '*.1' ;
SELECT count(*) FROM _ltreetest WHERE t ~ '23.*{1}.1' ;
SELECT count(*) FROM _ltreetest WHERE t ~ '23.*.1' ;
SELECT count(*) FROM _ltreetest WHERE t ~ '23.*.2' ;
SELECT count(*) FROM _ltreetest WHERE t ? '{23.*.1,23.*.2}' ;

<<<<<<< HEAD
-- Test that has all opclasses
select opcname,amname from pg_opclass opc,  pg_am am  where am.oid=opc.opcmethod and opcintype='ltree'::regtype;
=======
drop index _tstidx;
create index _tstidx on _ltreetest using gist (t gist__ltree_ops(siglen=0));
create index _tstidx on _ltreetest using gist (t gist__ltree_ops(siglen=2025));
create index _tstidx on _ltreetest using gist (t gist__ltree_ops(siglen=2024));

SELECT count(*) FROM _ltreetest WHERE t @> '1.1.1' ;
SELECT count(*) FROM _ltreetest WHERE t <@ '1.1.1' ;
SELECT count(*) FROM _ltreetest WHERE t @ '23 & 1' ;
SELECT count(*) FROM _ltreetest WHERE t ~ '1.1.1.*' ;
SELECT count(*) FROM _ltreetest WHERE t ~ '*.1' ;
SELECT count(*) FROM _ltreetest WHERE t ~ '23.*{1}.1' ;
SELECT count(*) FROM _ltreetest WHERE t ~ '23.*.1' ;
SELECT count(*) FROM _ltreetest WHERE t ~ '23.*.2' ;
SELECT count(*) FROM _ltreetest WHERE t ? '{23.*.1,23.*.2}' ;
>>>>>>> d457cb4e
<|MERGE_RESOLUTION|>--- conflicted
+++ resolved
@@ -294,8 +294,7 @@
 SELECT * FROM ltreetest WHERE t ~ '23.*.2' order by t asc;
 SELECT * FROM ltreetest WHERE t ? '{23.*.1,23.*.2}' order by t asc;
 
--- start_ignore
-create unique index tstidx on ltreetest (t);
+create index tstidx on ltreetest (t);
 set enable_seqscan=off;
 
 SELECT * FROM ltreetest WHERE t <  '12.3' order by t asc;
@@ -305,7 +304,7 @@
 SELECT * FROM ltreetest WHERE t >  '12.3' order by t asc;
 
 drop index tstidx;
--- end_ignore
+
 create index tstidx on ltreetest using gist (t);
 set enable_seqscan=off;
 
@@ -326,8 +325,8 @@
 
 drop index tstidx;
 create index tstidx on ltreetest using gist (t gist_ltree_ops(siglen=0));
-create index tstidx on ltreetest using gist (t gist_ltree_ops(siglen=2025));
-create index tstidx on ltreetest using gist (t gist_ltree_ops(siglen=2024));
+create index tstidx on ltreetest using gist (t gist_ltree_ops(siglen=8169));
+create index tstidx on ltreetest using gist (t gist_ltree_ops(siglen=8168));
 
 SELECT count(*) FROM ltreetest WHERE t <  '12.3';
 SELECT count(*) FROM ltreetest WHERE t <= '12.3';
@@ -370,14 +369,10 @@
 SELECT count(*) FROM _ltreetest WHERE t ~ '23.*.2' ;
 SELECT count(*) FROM _ltreetest WHERE t ? '{23.*.1,23.*.2}' ;
 
-<<<<<<< HEAD
--- Test that has all opclasses
-select opcname,amname from pg_opclass opc,  pg_am am  where am.oid=opc.opcmethod and opcintype='ltree'::regtype;
-=======
 drop index _tstidx;
 create index _tstidx on _ltreetest using gist (t gist__ltree_ops(siglen=0));
-create index _tstidx on _ltreetest using gist (t gist__ltree_ops(siglen=2025));
-create index _tstidx on _ltreetest using gist (t gist__ltree_ops(siglen=2024));
+create index _tstidx on _ltreetest using gist (t gist__ltree_ops(siglen=8169));
+create index _tstidx on _ltreetest using gist (t gist__ltree_ops(siglen=8168));
 
 SELECT count(*) FROM _ltreetest WHERE t @> '1.1.1' ;
 SELECT count(*) FROM _ltreetest WHERE t <@ '1.1.1' ;
@@ -388,4 +383,6 @@
 SELECT count(*) FROM _ltreetest WHERE t ~ '23.*.1' ;
 SELECT count(*) FROM _ltreetest WHERE t ~ '23.*.2' ;
 SELECT count(*) FROM _ltreetest WHERE t ? '{23.*.1,23.*.2}' ;
->>>>>>> d457cb4e
+
+-- Test that has all opclasses
+select opcname,amname from pg_opclass opc,  pg_am am  where am.oid=opc.opcmethod and opcintype='ltree'::regtype;